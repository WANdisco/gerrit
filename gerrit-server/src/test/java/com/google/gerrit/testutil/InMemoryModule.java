--- conflicted
+++ resolved
@@ -49,11 +49,7 @@
 import com.google.gerrit.server.index.IndexModule.IndexType;
 import com.google.gerrit.server.mail.SignedTokenEmailTokenVerifier;
 import com.google.gerrit.server.mail.SmtpEmailSender;
-<<<<<<< HEAD
-=======
 import com.google.gerrit.server.patch.DiffExecutor;
-import com.google.gerrit.server.schema.Current;
->>>>>>> 61074ca4
 import com.google.gerrit.server.schema.DataSourceType;
 import com.google.gerrit.server.schema.SchemaCreator;
 import com.google.gerrit.server.securestore.DefaultSecureStore;
@@ -176,7 +172,7 @@
       @Singleton
       @DiffExecutor
       public ExecutorService createDiffExecutor() {
-        return MoreExecutors.sameThreadExecutor();
+        return MoreExecutors.newDirectExecutorService();
       }
     });
     install(new DefaultCacheFactory.Module());
