--- conflicted
+++ resolved
@@ -208,12 +208,7 @@
   @Inject private SingleVersionListener singleVersionListener;
   @Inject private InMemoryDatabase schemaFactory;
   @Inject private ThreadLocalRequestContext requestContext;
-<<<<<<< HEAD
-=======
-  @Inject private Provider<InternalChangeQuery> queryProvider;
-  @Inject private ProjectControl.Metrics metrics;
   @Inject private TransferConfig transferConfig;
->>>>>>> 6a3fa830
 
   @Before
   public void setUp() throws Exception {
