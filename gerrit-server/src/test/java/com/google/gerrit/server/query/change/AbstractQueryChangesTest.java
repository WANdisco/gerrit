--- conflicted
+++ resolved
@@ -839,9 +839,9 @@
     assertQuery("topic:feature2", change2);
     assertQuery("intopic:feature2", change4, change3, change2);
     assertQuery("intopic:fixup", change4);
-<<<<<<< HEAD
-    assertQuery("topic:\"\"", change5);
-    assertQuery("intopic:\"\"", change5);
+    assertQuery("intopic:gerrit", change6, change5);
+    assertQuery("topic:\"\"", change_no_topic);
+    assertQuery("intopic:\"\"", change_no_topic);
   }
 
   @Test
@@ -859,14 +859,6 @@
 
     assertQuery("intopic:^feature1.*", change3, change1);
     assertQuery("intopic:{^.*feature1$}", change2, change1);
-=======
-    assertQuery("intopic:^feature2.*", change4, change2);
-    assertQuery("intopic:{^.*feature2$}", change3, change2);
-    assertQuery("intopic:gerrit", change6, change5);
-
-    assertQuery("topic:\"\"", change_no_topic);
-    assertQuery("intopic:\"\"", change_no_topic);
->>>>>>> c3d8c937
   }
 
   @Test
