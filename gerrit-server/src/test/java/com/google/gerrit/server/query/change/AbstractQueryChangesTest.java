--- conflicted
+++ resolved
@@ -53,12 +53,9 @@
 import com.google.gerrit.extensions.api.changes.ReviewInput.RobotCommentInput;
 import com.google.gerrit.extensions.api.changes.StarsInput;
 import com.google.gerrit.extensions.api.groups.GroupInput;
-<<<<<<< HEAD
 import com.google.gerrit.extensions.api.projects.ConfigInput;
+import com.google.gerrit.extensions.api.projects.ProjectInput;
 import com.google.gerrit.extensions.client.InheritableBoolean;
-=======
-import com.google.gerrit.extensions.api.projects.ProjectInput;
->>>>>>> a32cb274
 import com.google.gerrit.extensions.client.ProjectWatchInfo;
 import com.google.gerrit.extensions.client.ReviewerState;
 import com.google.gerrit.extensions.common.AccountInfo;
@@ -629,13 +626,8 @@
   public void byCommit() throws Exception {
     TestRepository<Repo> repo = createProject("repo");
     ChangeInserter ins = newChange(repo);
-<<<<<<< HEAD
-    insert(repo, ins);
+    Change change = insert(repo, ins);
     String sha = ins.getCommitId().name();
-=======
-    Change change = insert(repo, ins);
-    String sha = ins.getCommit().name();
->>>>>>> a32cb274
 
     assertQuery("0000000000000000000000000000000000000000");
     assertQuery("commit:0000000000000000000000000000000000000000");
@@ -1850,7 +1842,7 @@
     gApi.changes().id(change1.getChangeId()).revision("current").review(ReviewInput.approve());
     gApi.changes().id(change1.getChangeId()).revision("current").submit();
 
-    assertQuery("conflicts:" + change2.getId().get());
+    assertQuery("status:open conflicts:" + change2.getId().get());
     assertQuery("status:open is:mergeable");
     assertQuery("status:open -is:mergeable", change2);
   }
@@ -2446,7 +2438,6 @@
   }
 
   @Test
-<<<<<<< HEAD
   public void selfAndMe() throws Exception {
     TestRepository<Repo> repo = createProject("repo");
     Change change1 = insert(repo, newChange(repo));
@@ -2490,7 +2481,9 @@
     ChangeInfo changeThatReverts = gApi.changes().id(changeToRevert.id).revert().get();
     assertQueryByIds(
         "revertof:" + changeToRevert._number, new Change.Id(changeThatReverts._number));
-=======
+  }
+
+  @Test
   public void assignee() throws Exception {
     TestRepository<Repo> repo = createProject("repo");
     Change change1 = insert(repo, newChange(repo));
@@ -2506,7 +2499,6 @@
     assertQuery("-is:unassigned", change1);
     assertQuery("assignee:" + user.getUserName(), change1);
     assertQuery("-assignee:" + user.getUserName(), change2);
->>>>>>> a32cb274
   }
 
   protected ChangeInserter newChange(TestRepository<Repo> repo) throws Exception {
