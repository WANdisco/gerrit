// Copyright (C) 2015 The Android Open Source Project
//
// Licensed under the Apache License, Version 2.0 (the "License");
// you may not use this file except in compliance with the License.
// You may obtain a copy of the License at
//
// http://www.apache.org/licenses/LICENSE-2.0
//
// Unless required by applicable law or agreed to in writing, software
// distributed under the License is distributed on an "AS IS" BASIS,
// WITHOUT WARRANTIES OR CONDITIONS OF ANY KIND, either express or implied.
// See the License for the specific language governing permissions and
// limitations under the License.

package com.google.gerrit.server.extensions.events;

import com.google.common.collect.ImmutableSet;
import com.google.common.collect.Sets;
import com.google.gerrit.extensions.client.ListChangesOption;
import com.google.gerrit.extensions.common.AccountInfo;
import com.google.gerrit.extensions.common.ApprovalInfo;
import com.google.gerrit.extensions.common.ChangeInfo;
import com.google.gerrit.extensions.common.RevisionInfo;
import com.google.gerrit.reviewdb.client.Account;
import com.google.gerrit.reviewdb.client.Change;
import com.google.gerrit.reviewdb.client.PatchSet;
import com.google.gerrit.reviewdb.client.Project;
import com.google.gerrit.reviewdb.server.ReviewDb;
import com.google.gerrit.server.GpgException;
import com.google.gerrit.server.change.ChangeJson;
import com.google.gerrit.server.patch.PatchListNotAvailableException;
import com.google.gerrit.server.permissions.PermissionBackendException;
import com.google.gerrit.server.query.change.ChangeData;
import com.google.gwtorm.server.OrmException;
import com.google.inject.Inject;
import com.google.inject.Provider;
import com.google.inject.Singleton;
import java.io.IOException;
import java.sql.Timestamp;
import java.util.EnumSet;
import java.util.HashMap;
import java.util.Map;
import org.slf4j.Logger;
import org.slf4j.LoggerFactory;

@Singleton
public class EventUtil {
  private static final Logger log = LoggerFactory.getLogger(EventUtil.class);

  private static final ImmutableSet<ListChangesOption> CHANGE_OPTIONS;

  static {
    EnumSet<ListChangesOption> opts = EnumSet.allOf(ListChangesOption.class);

    // Some options, like actions, are expensive to compute because they potentially have to walk
    // lots of history and inspect lots of other changes.
    opts.remove(ListChangesOption.CHANGE_ACTIONS);
    opts.remove(ListChangesOption.CURRENT_ACTIONS);

    // CHECK suppresses some exceptions on corrupt changes, which is not appropriate for passing
    // through the event system as we would rather let them propagate.
    opts.remove(ListChangesOption.CHECK);

    CHANGE_OPTIONS = Sets.immutableEnumSet(opts);
  }

  private final ChangeData.Factory changeDataFactory;
  private final Provider<ReviewDb> db;
  private final ChangeJson.Factory changeJsonFactory;

  @Inject
  EventUtil(
      ChangeJson.Factory changeJsonFactory,
      ChangeData.Factory changeDataFactory,
      Provider<ReviewDb> db) {
    this.changeDataFactory = changeDataFactory;
    this.db = db;
    this.changeJsonFactory = changeJsonFactory;
  }

  public ChangeInfo changeInfo(Change change) throws OrmException {
    return changeJsonFactory.create(CHANGE_OPTIONS).format(change);
  }

  public RevisionInfo revisionInfo(Project project, PatchSet ps)
      throws OrmException, PatchListNotAvailableException, GpgException, IOException,
          PermissionBackendException {
    return revisionInfo(project.getNameKey(), ps);
  }

  public RevisionInfo revisionInfo(Project.NameKey project, PatchSet ps)
      throws OrmException, PatchListNotAvailableException, GpgException, IOException,
          PermissionBackendException {
    ChangeData cd = changeDataFactory.create(db.get(), project, ps.getId().getParentKey());
<<<<<<< HEAD
    return changeJson.getRevisionInfo(cd, ps);
=======
    ChangeControl ctl = cd.changeControl();
    return changeJsonFactory.create(CHANGE_OPTIONS).getRevisionInfo(ctl, ps);
>>>>>>> eb2f987d
  }

  public AccountInfo accountInfo(Account a) {
    if (a == null || a.getId() == null) {
      return null;
    }
    AccountInfo accountInfo = new AccountInfo(a.getId().get());
    accountInfo.email = a.getPreferredEmail();
    accountInfo.name = a.getFullName();
    accountInfo.username = a.getUserName();
    return accountInfo;
  }

  public Map<String, ApprovalInfo> approvals(
      Account a, Map<String, Short> approvals, Timestamp ts) {
    Map<String, ApprovalInfo> result = new HashMap<>();
    for (Map.Entry<String, Short> e : approvals.entrySet()) {
      Integer value = e.getValue() != null ? Integer.valueOf(e.getValue()) : null;
      result.put(e.getKey(), ChangeJson.getApprovalInfo(a.getId(), value, null, null, ts));
    }
    return result;
  }

  public void logEventListenerError(Object event, Object listener, Exception error) {
    if (log.isDebugEnabled()) {
      log.debug(
          String.format(
              "Error in event listener %s for event %s",
              listener.getClass().getName(), event.getClass().getName()),
          error);
    } else {
      log.warn(
          "Error in listener {} for event {}: {}",
          listener.getClass().getName(),
          event.getClass().getName(),
          error.getMessage());
    }
  }

  public static void logEventListenerError(Object listener, Exception error) {
    if (log.isDebugEnabled()) {
      log.debug(String.format("Error in event listener %s", listener.getClass().getName()), error);
    } else {
      log.warn("Error in listener {}: {}", listener.getClass().getName(), error.getMessage());
    }
  }
}<|MERGE_RESOLUTION|>--- conflicted
+++ resolved
@@ -92,12 +92,7 @@
       throws OrmException, PatchListNotAvailableException, GpgException, IOException,
           PermissionBackendException {
     ChangeData cd = changeDataFactory.create(db.get(), project, ps.getId().getParentKey());
-<<<<<<< HEAD
-    return changeJson.getRevisionInfo(cd, ps);
-=======
-    ChangeControl ctl = cd.changeControl();
-    return changeJsonFactory.create(CHANGE_OPTIONS).getRevisionInfo(ctl, ps);
->>>>>>> eb2f987d
+    return changeJsonFactory.create(CHANGE_OPTIONS).getRevisionInfo(cd, ps);
   }
 
   public AccountInfo accountInfo(Account a) {
