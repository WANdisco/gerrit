// Copyright (C) 2010 The Android Open Source Project
//
// Licensed under the Apache License, Version 2.0 (the "License");
// you may not use this file except in compliance with the License.
// You may obtain a copy of the License at
//
// http://www.apache.org/licenses/LICENSE-2.0
//
// Unless required by applicable law or agreed to in writing, software
// distributed under the License is distributed on an "AS IS" BASIS,
// WITHOUT WARRANTIES OR CONDITIONS OF ANY KIND, either express or implied.
// See the License for the specific language governing permissions and
// limitations under the License.

package com.google.gerrit.server.git;

import com.google.common.base.MoreObjects;
import java.io.BufferedReader;
import java.io.IOException;
import java.io.StringReader;
import java.util.ArrayList;
import java.util.List;
import java.util.Objects;
import org.eclipse.jgit.dircache.DirCache;
import org.eclipse.jgit.dircache.DirCacheBuilder;
import org.eclipse.jgit.dircache.DirCacheEditor;
import org.eclipse.jgit.dircache.DirCacheEditor.DeletePath;
import org.eclipse.jgit.dircache.DirCacheEditor.PathEdit;
import org.eclipse.jgit.dircache.DirCacheEntry;
import org.eclipse.jgit.errors.ConfigInvalidException;
import org.eclipse.jgit.errors.IncorrectObjectTypeException;
import org.eclipse.jgit.errors.MissingObjectException;
import org.eclipse.jgit.lib.AnyObjectId;
import org.eclipse.jgit.lib.BatchRefUpdate;
import org.eclipse.jgit.lib.CommitBuilder;
import org.eclipse.jgit.lib.Config;
import org.eclipse.jgit.lib.Constants;
import org.eclipse.jgit.lib.FileMode;
import org.eclipse.jgit.lib.ObjectId;
import org.eclipse.jgit.lib.ObjectInserter;
import org.eclipse.jgit.lib.ObjectLoader;
import org.eclipse.jgit.lib.ObjectReader;
import org.eclipse.jgit.lib.Ref;
import org.eclipse.jgit.lib.RefUpdate;
import org.eclipse.jgit.lib.Repository;
import org.eclipse.jgit.revwalk.RevCommit;
import org.eclipse.jgit.revwalk.RevTree;
import org.eclipse.jgit.revwalk.RevWalk;
import org.eclipse.jgit.transport.ReceiveCommand;
import org.eclipse.jgit.treewalk.TreeWalk;
import org.eclipse.jgit.util.ChangeIdUtil;
import org.eclipse.jgit.util.RawParseUtils;

/**
 * Support for metadata stored within a version controlled branch.
 *
 * <p>Implementors are responsible for supplying implementations of the onLoad and onSave methods to
 * read from the repository, or format an update that can later be written back to the repository.
 */
public abstract class VersionedMetaData {
  /**
   * Path information that does not hold references to any repository data structures, allowing the
   * application to retain this object for long periods of time.
   */
  public static class PathInfo {
    public final FileMode fileMode;
    public final String path;
    public final ObjectId objectId;

    protected PathInfo(TreeWalk tw) {
      fileMode = tw.getFileMode(0);
      path = tw.getPathString();
      objectId = tw.getObjectId(0);
    }
  }

  protected RevCommit revision;
  protected ObjectReader reader;
  protected ObjectInserter inserter;
  protected DirCache newTree;

  /** @return name of the reference storing this configuration. */
  protected abstract String getRefName();

  /** Set up the metadata, parsing any state from the loaded revision. */
  protected abstract void onLoad() throws IOException, ConfigInvalidException;

  /**
   * Save any changes to the metadata in a commit.
   *
   * @return true if the commit should proceed, false to abort.
   * @throws IOException
   * @throws ConfigInvalidException
   */
  protected abstract boolean onSave(CommitBuilder commit)
      throws IOException, ConfigInvalidException;

  /** @return revision of the metadata that was loaded. */
  public ObjectId getRevision() {
    return revision != null ? revision.copy() : null;
  }

  /**
   * Load the current version from the branch.
   *
   * <p>The repository is not held after the call completes, allowing the application to retain this
   * object for long periods of time.
   *
   * @param db repository to access.
   * @throws IOException
   * @throws ConfigInvalidException
   */
  public void load(Repository db) throws IOException, ConfigInvalidException {
    Ref ref = db.getRefDatabase().exactRef(getRefName());
    load(db, ref != null ? ref.getObjectId() : null);
  }

  /**
   * Load a specific version from the repository.
   *
   * <p>This method is primarily useful for applying updates to a specific revision that was shown
   * to an end-user in the user interface. If there are conflicts with another user's concurrent
   * changes, these will be automatically detected at commit time.
   *
   * <p>The repository is not held after the call completes, allowing the application to retain this
   * object for long periods of time.
   *
   * @param db repository to access.
   * @param id revision to load.
   * @throws IOException
   * @throws ConfigInvalidException
   */
  public void load(Repository db, ObjectId id) throws IOException, ConfigInvalidException {
    try (RevWalk walk = new RevWalk(db)) {
      load(walk, id);
    }
  }

  /**
   * Load a specific version from an open walk.
   *
   * <p>This method is primarily useful for applying updates to a specific revision that was shown
   * to an end-user in the user interface. If there are conflicts with another user's concurrent
   * changes, these will be automatically detected at commit time.
   *
   * <p>The caller retains ownership of the walk and is responsible for closing it. However, this
   * instance does not hold a reference to the walk or the repository after the call completes,
   * allowing the application to retain this object for long periods of time.
   *
   * @param walk open walk to access to access.
   * @param id revision to load.
   * @throws IOException
   * @throws ConfigInvalidException
   */
  public void load(RevWalk walk, ObjectId id) throws IOException, ConfigInvalidException {
    this.reader = walk.getObjectReader();
    try {
      revision = id != null ? new RevWalk(reader).parseCommit(id) : null;
      onLoad();
    } finally {
      reader = null;
    }
  }

  public void load(MetaDataUpdate update) throws IOException, ConfigInvalidException {
    load(update.getRepository());
  }

  public void load(MetaDataUpdate update, ObjectId id) throws IOException, ConfigInvalidException {
    load(update.getRepository(), id);
  }

  /**
   * Update this metadata branch, recording a new commit on its reference.
   *
   * @param update helper information to define the update that will occur.
   * @return the commit that was created
   * @throws IOException if there is a storage problem and the update cannot be executed as
   *     requested or if it failed because of a concurrent update to the same reference
   */
  public RevCommit commit(MetaDataUpdate update) throws IOException {
    BatchMetaDataUpdate batch = openUpdate(update);
    try {
      batch.write(update.getCommitBuilder());
      return batch.commit();
    } finally {
      batch.close();
    }
  }

  /**
   * Creates a new commit and a new ref based on this commit.
   *
   * @param update helper information to define the update that will occur.
   * @param refName name of the ref that should be created
   * @return the commit that was created
   * @throws IOException if there is a storage problem and the update cannot be executed as
   *     requested or if it failed because of a concurrent update to the same reference
   */
  public RevCommit commitToNewRef(MetaDataUpdate update, String refName) throws IOException {
    BatchMetaDataUpdate batch = openUpdate(update);
    try {
      batch.write(update.getCommitBuilder());
      return batch.createRef(refName);
    } finally {
      batch.close();
    }
  }

  public interface BatchMetaDataUpdate {
    void write(CommitBuilder commit) throws IOException;

    void write(VersionedMetaData config, CommitBuilder commit) throws IOException;

    RevCommit createRef(String refName) throws IOException;

    void removeRef(String refName) throws IOException;

    RevCommit commit() throws IOException;

    RevCommit commitAt(ObjectId revision) throws IOException;

    void close();
  }

  /**
   * Open a batch of updates to the same metadata ref.
   *
   * <p>This allows making multiple commits to a single metadata ref, at the end of which is a
   * single ref update. For batching together updates to multiple refs (each consisting of one or
   * more commits against their respective refs), create the {@link MetaDataUpdate} with a {@link
   * BatchRefUpdate}.
   *
   * <p>A ref update produced by this {@link BatchMetaDataUpdate} is only committed if there is no
   * associated {@link BatchRefUpdate}. As a result, the configured ref updated event is not fired
   * if there is an associated batch.
   *
   * @param update helper info about the update.
   * @throws IOException if the update failed.
   */
  public BatchMetaDataUpdate openUpdate(final MetaDataUpdate update) throws IOException {
    final Repository db = update.getRepository();

    reader = db.newObjectReader();
    inserter = db.newObjectInserter();
    final RevWalk rw = new RevWalk(reader);
    final RevTree tree = revision != null ? rw.parseTree(revision) : null;
    newTree = readTree(tree);
    return new BatchMetaDataUpdate() {
      AnyObjectId src = revision;
      AnyObjectId srcTree = tree;

      @Override
      public void write(CommitBuilder commit) throws IOException {
        write(VersionedMetaData.this, commit);
      }

      private boolean doSave(VersionedMetaData config, CommitBuilder commit) throws IOException {
        DirCache nt = config.newTree;
        ObjectReader r = config.reader;
        ObjectInserter i = config.inserter;
        try {
          config.newTree = newTree;
          config.reader = reader;
          config.inserter = inserter;
          return config.onSave(commit);
        } catch (ConfigInvalidException e) {
          throw new IOException(
              "Cannot update " + getRefName() + " in " + db.getDirectory() + ": " + e.getMessage(),
              e);
        } finally {
          config.newTree = nt;
          config.reader = r;
          config.inserter = i;
        }
      }

      @Override
      public void write(VersionedMetaData config, CommitBuilder commit) throws IOException {
        if (!doSave(config, commit)) {
          return;
        }

<<<<<<< HEAD
        // Reuse tree from parent commit unless there are contents in newTree or
        // there is no tree for a parent commit.
        ObjectId res =
            newTree.getEntryCount() != 0 || srcTree == null
                ? newTree.writeTree(inserter)
                : srcTree.copy();
=======
        ObjectId res = newTree.writeTree(inserter);
>>>>>>> a1be2c74
        if (res.equals(srcTree) && !update.allowEmpty() && (commit.getTreeId() == null)) {
          // If there are no changes to the content, don't create the commit.
          return;
        }

        // If changes are made to the DirCache and those changes are written as
        // a commit and then the tree ID is set for the CommitBuilder, then
        // those previous DirCache changes will be ignored and the commit's
        // tree will be replaced with the ID in the CommitBuilder. The same is
        // true if you explicitly set tree ID in a commit and then make changes
        // to the DirCache; that tree ID will be ignored and replaced by that of
        // the tree for the updated DirCache.
        if (commit.getTreeId() == null) {
          commit.setTreeId(res);
        } else {
          // In this case, the caller populated the tree without using DirCache.
          res = commit.getTreeId();
        }

        if (src != null) {
          commit.addParentId(src);
        }

        if (update.insertChangeId()) {
          ObjectId id =
              ChangeIdUtil.computeChangeId(
                  res,
                  getRevision(),
                  commit.getAuthor(),
                  commit.getCommitter(),
                  commit.getMessage());
          commit.setMessage(ChangeIdUtil.insertId(commit.getMessage(), id));
        }

        src = inserter.insert(commit);
        srcTree = res;
      }

      @Override
      public RevCommit createRef(String refName) throws IOException {
        if (Objects.equals(src, revision)) {
          return revision;
        }
        return updateRef(ObjectId.zeroId(), src, refName);
      }

      @Override
      public void removeRef(String refName) throws IOException {
        RefUpdate ru = db.updateRef(refName);
        ru.setForceUpdate(true);
        if (revision != null) {
          ru.setExpectedOldObjectId(revision);
        }
        RefUpdate.Result result = ru.delete();
        switch (result) {
          case FORCED:
            update.fireGitRefUpdatedEvent(ru);
            return;
          case LOCK_FAILURE:
            throw new LockFailureException(
                "Cannot delete "
                    + ru.getName()
                    + " in "
                    + db.getDirectory()
                    + ": "
                    + ru.getResult());
          case FAST_FORWARD:
          case IO_FAILURE:
          case NEW:
          case NOT_ATTEMPTED:
          case NO_CHANGE:
          case REJECTED:
          case REJECTED_CURRENT_BRANCH:
          case RENAMED:
          default:
            throw new IOException(
                "Cannot delete "
                    + ru.getName()
                    + " in "
                    + db.getDirectory()
                    + ": "
                    + ru.getResult());
        }
      }

      @Override
      public RevCommit commit() throws IOException {
        return commitAt(revision);
      }

      @Override
      public RevCommit commitAt(ObjectId expected) throws IOException {
        if (Objects.equals(src, expected)) {
          return revision;
        }
        return updateRef(MoreObjects.firstNonNull(expected, ObjectId.zeroId()), src, getRefName());
      }

      @Override
      public void close() {
        newTree = null;

        rw.close();
        if (inserter != null) {
          inserter.close();
          inserter = null;
        }

        if (reader != null) {
          reader.close();
          reader = null;
        }
      }

      private RevCommit updateRef(AnyObjectId oldId, AnyObjectId newId, String refName)
          throws IOException {
        BatchRefUpdate bru = update.getBatch();
        if (bru != null) {
          bru.addCommand(new ReceiveCommand(oldId.toObjectId(), newId.toObjectId(), refName));
          inserter.flush();
          revision = rw.parseCommit(newId);
          return revision;
        }

        RefUpdate ru = db.updateRef(refName);
        ru.setExpectedOldObjectId(oldId);
        ru.setNewObjectId(src);
        ru.setRefLogIdent(update.getCommitBuilder().getAuthor());
        String message = update.getCommitBuilder().getMessage();
        if (message == null) {
          message = "meta data update";
        }
        try (BufferedReader reader = new BufferedReader(new StringReader(message))) {
          // read the subject line and use it as reflog message
          ru.setRefLogMessage("commit: " + reader.readLine(), true);
        }
        inserter.flush();
        RefUpdate.Result result = ru.update();
        switch (result) {
          case NEW:
          case FAST_FORWARD:
            revision = rw.parseCommit(ru.getNewObjectId());
            update.fireGitRefUpdatedEvent(ru);
            return revision;
          case LOCK_FAILURE:
            throw new LockFailureException(
                "Cannot update "
                    + ru.getName()
                    + " in "
                    + db.getDirectory()
                    + ": "
                    + ru.getResult());
          case FORCED:
          case IO_FAILURE:
          case NOT_ATTEMPTED:
          case NO_CHANGE:
          case REJECTED:
          case REJECTED_CURRENT_BRANCH:
          case RENAMED:
          default:
            throw new IOException(
                "Cannot update "
                    + ru.getName()
                    + " in "
                    + db.getDirectory()
                    + ": "
                    + ru.getResult());
        }
      }
    };
  }

  protected DirCache readTree(RevTree tree)
      throws IOException, MissingObjectException, IncorrectObjectTypeException {
    DirCache dc = DirCache.newInCore();
    if (tree != null) {
      DirCacheBuilder b = dc.builder();
      b.addTree(new byte[0], DirCacheEntry.STAGE_0, reader, tree);
      b.finish();
    }
    return dc;
  }

  protected Config readConfig(String fileName) throws IOException, ConfigInvalidException {
    Config rc = new Config();
    String text = readUTF8(fileName);
    if (!text.isEmpty()) {
      try {
        rc.fromText(text);
      } catch (ConfigInvalidException err) {
        StringBuilder msg =
            new StringBuilder("Invalid config file ")
                .append(fileName)
                .append(" in commit ")
                .append(revision.name());
        if (err.getCause() != null) {
          msg.append(": ").append(err.getCause());
        }
        throw new ConfigInvalidException(msg.toString(), err);
      }
    }
    return rc;
  }

  protected String readUTF8(String fileName) throws IOException {
    byte[] raw = readFile(fileName);
    return raw.length != 0 ? RawParseUtils.decode(raw) : "";
  }

  protected byte[] readFile(String fileName) throws IOException {
    if (revision == null) {
      return new byte[] {};
    }

    TreeWalk tw = TreeWalk.forPath(reader, fileName, revision.getTree());
    if (tw != null) {
      ObjectLoader obj = reader.open(tw.getObjectId(0), Constants.OBJ_BLOB);
      return obj.getCachedBytes(Integer.MAX_VALUE);
    }
    return new byte[] {};
  }

  protected ObjectId getObjectId(String fileName) throws IOException {
    if (revision == null) {
      return null;
    }

    TreeWalk tw = TreeWalk.forPath(reader, fileName, revision.getTree());
    if (tw != null) {
      return tw.getObjectId(0);
    }

    return null;
  }

  public List<PathInfo> getPathInfos(boolean recursive) throws IOException {
    try (TreeWalk tw = new TreeWalk(reader)) {
      tw.addTree(revision.getTree());
      tw.setRecursive(recursive);
      List<PathInfo> paths = new ArrayList<>();
      while (tw.next()) {
        paths.add(new PathInfo(tw));
      }
      return paths;
    }
  }

  protected static void set(
      Config rc, String section, String subsection, String name, String value) {
    if (value != null) {
      rc.setString(section, subsection, name, value);
    } else {
      rc.unset(section, subsection, name);
    }
  }

  protected static void set(
      Config rc, String section, String subsection, String name, boolean value) {
    if (value) {
      rc.setBoolean(section, subsection, name, value);
    } else {
      rc.unset(section, subsection, name);
    }
  }

  protected static <E extends Enum<?>> void set(
      Config rc, String section, String subsection, String name, E value, E defaultValue) {
    if (value != defaultValue) {
      rc.setEnum(section, subsection, name, value);
    } else {
      rc.unset(section, subsection, name);
    }
  }

  protected void saveConfig(String fileName, Config cfg) throws IOException {
    saveUTF8(fileName, cfg.toText());
  }

  protected void saveUTF8(String fileName, String text) throws IOException {
    saveFile(fileName, text != null ? Constants.encode(text) : null);
  }

  protected void saveFile(String fileName, byte[] raw) throws IOException {
    DirCacheEditor editor = newTree.editor();
    if (raw != null && 0 < raw.length) {
      final ObjectId blobId = inserter.insert(Constants.OBJ_BLOB, raw);
      editor.add(
          new PathEdit(fileName) {
            @Override
            public void apply(DirCacheEntry ent) {
              ent.setFileMode(FileMode.REGULAR_FILE);
              ent.setObjectId(blobId);
            }
          });
    } else {
      editor.add(new DeletePath(fileName));
    }
    editor.finish();
  }
}<|MERGE_RESOLUTION|>--- conflicted
+++ resolved
@@ -281,16 +281,7 @@
           return;
         }
 
-<<<<<<< HEAD
-        // Reuse tree from parent commit unless there are contents in newTree or
-        // there is no tree for a parent commit.
-        ObjectId res =
-            newTree.getEntryCount() != 0 || srcTree == null
-                ? newTree.writeTree(inserter)
-                : srcTree.copy();
-=======
         ObjectId res = newTree.writeTree(inserter);
->>>>>>> a1be2c74
         if (res.equals(srcTree) && !update.allowEmpty() && (commit.getTreeId() == null)) {
           // If there are no changes to the content, don't create the commit.
           return;
