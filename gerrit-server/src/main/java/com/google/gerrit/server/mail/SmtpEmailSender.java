// Copyright (C) 2009 The Android Open Source Project
//
// Licensed under the Apache License, Version 2.0 (the "License");
// you may not use this file except in compliance with the License.
// You may obtain a copy of the License at
//
// http://www.apache.org/licenses/LICENSE-2.0
//
// Unless required by applicable law or agreed to in writing, software
// distributed under the License is distributed on an "AS IS" BASIS,
// WITHOUT WARRANTIES OR CONDITIONS OF ANY KIND, either express or implied.
// See the License for the specific language governing permissions and
// limitations under the License.

package com.google.gerrit.server.mail;

import static java.nio.charset.StandardCharsets.UTF_8;

import com.google.common.primitives.Ints;
import com.google.gerrit.common.TimeUtil;
import com.google.gerrit.common.Version;
import com.google.gerrit.common.errors.EmailException;
import com.google.gerrit.server.config.ConfigUtil;
import com.google.gerrit.server.config.GerritServerConfig;
import com.google.inject.AbstractModule;
import com.google.inject.Inject;
import com.google.inject.Singleton;

import org.apache.commons.net.smtp.AuthSMTPClient;
import org.apache.commons.net.smtp.SMTPClient;
import org.apache.commons.net.smtp.SMTPReply;
import org.eclipse.jgit.lib.Config;

import java.io.BufferedWriter;
import java.io.IOException;
import java.io.Writer;
import java.text.SimpleDateFormat;
import java.util.Collection;
import java.util.Collections;
import java.util.Date;
import java.util.HashSet;
import java.util.LinkedHashMap;
import java.util.Map;
import java.util.Set;
import java.util.concurrent.TimeUnit;

/** Sends email via a nearby SMTP server. */
@Singleton
public class SmtpEmailSender implements EmailSender {
  /** The socket's connect timeout (0 = infinite timeout) */
  private static final int DEFAULT_CONNECT_TIMEOUT = 0;

  public static class Module extends AbstractModule {
    @Override
    protected void configure() {
      bind(EmailSender.class).to(SmtpEmailSender.class);
    }
  }

  public static enum Encryption {
    NONE, SSL, TLS
  }

  private final boolean enabled;
  private final int connectTimeout;

  private String smtpHost;
  private int smtpPort;
  private String smtpUser;
  private String smtpPass;
  private Encryption smtpEncryption;
  private boolean sslVerify;
  private Set<String> allowrcpt;
  private String importance;
  private int expiryDays;

  @Inject
  SmtpEmailSender(@GerritServerConfig final Config cfg) {
    enabled = cfg.getBoolean("sendemail", null, "enable", true);
    connectTimeout =
        Ints.checkedCast(ConfigUtil.getTimeUnit(cfg, "sendemail", null,
            "connectTimeout", DEFAULT_CONNECT_TIMEOUT, TimeUnit.MILLISECONDS));


    smtpHost = cfg.getString("sendemail", null, "smtpserver");
    if (smtpHost == null) {
      smtpHost = "127.0.0.1";
    }

    smtpEncryption =
        cfg.getEnum("sendemail", null, "smtpencryption", Encryption.NONE);
    sslVerify = cfg.getBoolean("sendemail", null, "sslverify", true);

    final int defaultPort;
    switch (smtpEncryption) {
      case SSL:
        defaultPort = 465;
        break;

      case NONE:
      case TLS:
      default:
        defaultPort = 25;
        break;
    }
    smtpPort = cfg.getInt("sendemail", null, "smtpserverport", defaultPort);

    smtpUser = cfg.getString("sendemail", null, "smtpuser");
    smtpPass = cfg.getString("sendemail", null, "smtppass");

    Set<String> rcpt = new HashSet<>();
    for (String addr : cfg.getStringList("sendemail", null, "allowrcpt")) {
      rcpt.add(addr);
    }
    allowrcpt = Collections.unmodifiableSet(rcpt);
    importance = cfg.getString("sendemail", null, "importance");
    expiryDays = cfg.getInt("sendemail", null, "expiryDays", 0);
  }

  @Override
  public boolean isEnabled() {
    return enabled;
  }

  @Override
  public boolean canEmail(String address) {
    if (!isEnabled()) {
      return false;
    }

    if (allowrcpt.isEmpty()) {
      return true;
    }

    if (allowrcpt.contains(address)) {
      return true;
    }

    String domain = address.substring(address.lastIndexOf('@') + 1);
    if (allowrcpt.contains(domain) || allowrcpt.contains("@" + domain)) {
      return true;
    }

    return false;
  }

  @Override
  public void send(final Address from, Collection<Address> rcpt,
      final Map<String, EmailHeader> callerHeaders, final String body)
      throws EmailException {
    if (!isEnabled()) {
      throw new EmailException("Sending email is disabled");
    }

    final Map<String, EmailHeader> hdrs =
        new LinkedHashMap<>(callerHeaders);
    setMissingHeader(hdrs, "MIME-Version", "1.0");
    setMissingHeader(hdrs, "Content-Type", "text/plain; charset=UTF-8");
    setMissingHeader(hdrs, "Content-Transfer-Encoding", "8bit");
    setMissingHeader(hdrs, "Content-Disposition", "inline");
    setMissingHeader(hdrs, "User-Agent", "Gerrit/" + Version.getVersion());
    if(importance != null) {
      setMissingHeader(hdrs, "Importance", importance);
    }
    if(expiryDays > 0) {
      Date expiry = new Date(TimeUtil.nowMs() +
        expiryDays * 24 * 60 * 60 * 1000L );
      setMissingHeader(hdrs, "Expiry-Date",
        new SimpleDateFormat("EEE, dd MMM yyyy HH:mm:ss Z").format(expiry));
    }

    StringBuffer rejected = new StringBuffer();
    try {
      final SMTPClient client = open();
      try {
        if (!client.setSender(from.email)) {
          throw new EmailException("Server " + smtpHost
              + " rejected from address " + from.email);
        }

        /* Do not prevent the email from being sent to "good" users simply
         * because some users get rejected.  If not, a single rejected
         * project watcher could prevent email for most actions on a project
         * from being sent to any user!  Instead, queue up the errors, and
         * throw an exception after sending the email to get the rejected
         * error(s) logged.
         */
        for (Address addr : rcpt) {
          if (!client.addRecipient(addr.email)) {
            String error = client.getReplyString();
            rejected.append("Server ").append(smtpHost)
                    .append(" rejected recipient ").append(addr)
                    .append(": ").append(error);
          }
        }

        Writer messageDataWriter = client.sendMessageData();
        if (messageDataWriter == null) {
          /* Include rejected recipient error messages here to not lose that
           * information. That piece of the puzzle is vital if zero recipients
           * are accepted and the server consequently rejects the DATA command.
           */
          throw new EmailException(rejected + "Server " + smtpHost
              + " rejected DATA command: " + client.getReplyString());
        }
        try (Writer w = new BufferedWriter(messageDataWriter)) {
          for (Map.Entry<String, EmailHeader> h : hdrs.entrySet()) {
            if (!h.getValue().isEmpty()) {
              w.write(h.getKey());
              w.write(": ");
              h.getValue().write(w);
              w.write("\r\n");
            }
          }

          w.write("\r\n");
          w.write(body);
          w.flush();
        }

        if (!client.completePendingCommand()) {
          throw new EmailException("Server " + smtpHost
              + " rejected message body: " + client.getReplyString());
        }

        client.logout();
        if (rejected.length() > 0) {
          throw new EmailException(rejected.toString());
        }
      } finally {
        client.disconnect();
      }
    } catch (IOException e) {
      throw new EmailException("Cannot send outgoing email", e);
    }
  }

  private void setMissingHeader(final Map<String, EmailHeader> hdrs,
      final String name, final String value) {
    if (!hdrs.containsKey(name) || hdrs.get(name).isEmpty()) {
      hdrs.put(name, new EmailHeader.String(value));
    }
  }

  private SMTPClient open() throws EmailException {
    final AuthSMTPClient client = new AuthSMTPClient(UTF_8.name());

    if (smtpEncryption == Encryption.SSL) {
      client.enableSSL(sslVerify);
    }

    client.setConnectTimeout(connectTimeout);
    try {
      client.connect(smtpHost, smtpPort);
      int replyCode = client.getReplyCode();
      String replyString = client.getReplyString();
      if (!SMTPReply.isPositiveCompletion(replyCode)) {
        throw new EmailException(
            String.format("SMTP server rejected connection: %d: %s",
                replyCode, replyString));
      }
      if (!client.login()) {
        throw new EmailException(
            "SMTP server rejected HELO/EHLO greeting: " + replyString);
      }

      if (smtpEncryption == Encryption.TLS) {
        if (!client.startTLS(smtpHost, smtpPort, sslVerify)) {
          throw new EmailException("SMTP server does not support TLS");
        }
        if (!client.login()) {
          throw new EmailException("SMTP server rejected login: " + replyString);
        }
      }

      if (smtpUser != null && !client.auth(smtpUser, smtpPass)) {
        throw new EmailException("SMTP server rejected auth: " + replyString);
      }
      return client;
    } catch (IOException | EmailException e) {
      if (client.isConnected()) {
        try {
          client.disconnect();
        } catch (IOException e2) {
          //Ignored
        }
      }
<<<<<<< HEAD
      throw new EmailException(e.getMessage(), e);
    } catch (EmailException e) {
      if (client.isConnected()) {
        try {
          client.disconnect();
        } catch (IOException e2) {
          // Ignored
        }
=======
      if (e instanceof EmailException) {
        throw (EmailException) e;
>>>>>>> 6ab21459
      }
      throw new EmailException(e.getMessage(), e);
    }
  }
}<|MERGE_RESOLUTION|>--- conflicted
+++ resolved
@@ -285,19 +285,8 @@
           //Ignored
         }
       }
-<<<<<<< HEAD
-      throw new EmailException(e.getMessage(), e);
-    } catch (EmailException e) {
-      if (client.isConnected()) {
-        try {
-          client.disconnect();
-        } catch (IOException e2) {
-          // Ignored
-        }
-=======
       if (e instanceof EmailException) {
         throw (EmailException) e;
->>>>>>> 6ab21459
       }
       throw new EmailException(e.getMessage(), e);
     }
