// Copyright (C) 2013 The Android Open Source Project
//
// Licensed under the Apache License, Version 2.0 (the "License");
// you may not use this file except in compliance with the License.
// You may obtain a copy of the License at
//
// http://www.apache.org/licenses/LICENSE-2.0
//
// Unless required by applicable law or agreed to in writing, software
// distributed under the License is distributed on an "AS IS" BASIS,
// WITHOUT WARRANTIES OR CONDITIONS OF ANY KIND, either express or implied.
// See the License for the specific language governing permissions and
// limitations under the License.

package com.google.gerrit.server.project;

import com.google.common.base.MoreObjects;
import com.google.common.base.Strings;
import com.google.common.collect.Lists;
import com.google.gerrit.common.ProjectUtil;
import com.google.gerrit.common.data.AccessSection;
import com.google.gerrit.common.data.GlobalCapability;
import com.google.gerrit.common.data.GroupDescription;
import com.google.gerrit.common.data.GroupReference;
import com.google.gerrit.common.data.Permission;
import com.google.gerrit.common.data.PermissionRule;
import com.google.gerrit.extensions.annotations.RequiresCapability;
import com.google.gerrit.extensions.api.projects.ProjectInput;
import com.google.gerrit.extensions.client.InheritableBoolean;
import com.google.gerrit.extensions.client.SubmitType;
import com.google.gerrit.extensions.common.ProjectInfo;
import com.google.gerrit.extensions.events.NewProjectCreatedListener;
import com.google.gerrit.extensions.registration.DynamicSet;
import com.google.gerrit.extensions.restapi.BadRequestException;
import com.google.gerrit.extensions.restapi.ResourceConflictException;
import com.google.gerrit.extensions.restapi.ResourceNotFoundException;
import com.google.gerrit.extensions.restapi.Response;
import com.google.gerrit.extensions.restapi.RestModifyView;
import com.google.gerrit.extensions.restapi.TopLevelResource;
import com.google.gerrit.extensions.restapi.UnprocessableEntityException;
import com.google.gerrit.reviewdb.client.AccountGroup;
import com.google.gerrit.reviewdb.client.Project;
import com.google.gerrit.reviewdb.client.RefNames;
import com.google.gerrit.server.CurrentUser;
<<<<<<< HEAD
import com.google.gerrit.server.GerritPersonIdent;
import com.google.gerrit.server.account.GroupBackend;
import com.google.gerrit.server.config.ProjectOwnerGroupsProvider;
import com.google.gerrit.server.config.RepositoryConfig;
import com.google.gerrit.server.extensions.events.GitReferenceUpdated;
import com.google.gerrit.server.git.GitRepositoryManager;
import com.google.gerrit.server.git.MetaDataUpdate;
=======
import com.google.gerrit.server.config.AllProjectsName;
>>>>>>> c335b680
import com.google.gerrit.server.git.ProjectConfig;
import com.google.gerrit.server.git.RepositoryCaseMismatchException;
import com.google.gerrit.server.group.GroupsCollection;
import com.google.gerrit.server.validators.ProjectCreationValidationListener;
import com.google.gerrit.server.validators.ValidationException;
import com.google.inject.Inject;
import com.google.inject.Provider;
import com.google.inject.assistedinject.Assisted;

import org.eclipse.jgit.errors.ConfigInvalidException;
import org.eclipse.jgit.errors.RepositoryNotFoundException;
import org.eclipse.jgit.lib.CommitBuilder;
import org.eclipse.jgit.lib.Constants;
import org.eclipse.jgit.lib.ObjectId;
import org.eclipse.jgit.lib.ObjectInserter;
import org.eclipse.jgit.lib.PersonIdent;
import org.eclipse.jgit.lib.RefUpdate;
import org.eclipse.jgit.lib.RefUpdate.Result;
import org.eclipse.jgit.lib.Repository;
import org.eclipse.jgit.transport.ReceiveCommand;
import org.slf4j.Logger;
import org.slf4j.LoggerFactory;

import java.io.IOException;
import java.util.ArrayList;
import java.util.Collections;
import java.util.List;

@RequiresCapability(GlobalCapability.CREATE_PROJECT)
public class CreateProject implements RestModifyView<TopLevelResource, ProjectInput> {
  public static interface Factory {
    CreateProject create(String name);
  }

  private static final Logger log = LoggerFactory
      .getLogger(CreateProject.class);

  private final Provider<ProjectsCollection> projectsCollection;
  private final Provider<GroupsCollection> groupsCollection;
  private final DynamicSet<ProjectCreationValidationListener> projectCreationValidationListeners;
  private final ProjectJson json;
  private final ProjectControl.GenericFactory projectControlFactory;
  private final GitRepositoryManager repoManager;
  private final DynamicSet<NewProjectCreatedListener> createdListener;
  private final ProjectCache projectCache;
  private final GroupBackend groupBackend;
  private final ProjectOwnerGroupsProvider.Factory projectOwnerGroups;
  private final MetaDataUpdate.User metaDataUpdateFactory;
  private final GitReferenceUpdated referenceUpdated;
  private final RepositoryConfig repositoryCfg;
  private final PersonIdent serverIdent;
  private final Provider<CurrentUser> currentUser;
  private final Provider<PutConfig> putConfig;
  private final AllProjectsName allProjects;
  private final String name;

  @Inject
<<<<<<< HEAD
  CreateProject(Provider<ProjectsCollection> projectsCollection,
      Provider<GroupsCollection> groupsCollection, ProjectJson json,
      DynamicSet<ProjectCreationValidationListener> projectCreationValidationListeners,
      ProjectControl.GenericFactory projectControlFactory,
      GitRepositoryManager repoManager,
      DynamicSet<NewProjectCreatedListener> createdListener,
      ProjectCache projectCache,
      GroupBackend groupBackend,
      ProjectOwnerGroupsProvider.Factory projectOwnerGroups,
      MetaDataUpdate.User metaDataUpdateFactory,
      GitReferenceUpdated referenceUpdated,
      RepositoryConfig repositoryCfg,
      @GerritPersonIdent PersonIdent serverIdent,
      Provider<CurrentUser> currentUser,
      Provider<PutConfig> putConfig,
=======
  CreateProject(PerformCreateProject.Factory performCreateProjectFactory,
      Provider<ProjectsCollection> projectsCollection,
      Provider<GroupsCollection> groupsCollection,
      ProjectJson json,
      DynamicSet<ProjectCreationValidationListener> projectCreationValidationListeners,
      ProjectControl.GenericFactory projectControlFactory,
      Provider<CurrentUser> currentUser,
      Provider<PutConfig> putConfig,
      AllProjectsName allProjects,
>>>>>>> c335b680
      @Assisted String name) {
    this.projectsCollection = projectsCollection;
    this.groupsCollection = groupsCollection;
    this.projectCreationValidationListeners = projectCreationValidationListeners;
    this.json = json;
    this.projectControlFactory = projectControlFactory;
    this.repoManager = repoManager;
    this.createdListener = createdListener;
    this.projectCache = projectCache;
    this.groupBackend = groupBackend;
    this.projectOwnerGroups = projectOwnerGroups;
    this.metaDataUpdateFactory = metaDataUpdateFactory;
    this.referenceUpdated = referenceUpdated;
    this.repositoryCfg = repositoryCfg;
    this.serverIdent = serverIdent;
    this.currentUser = currentUser;
    this.putConfig = putConfig;
    this.allProjects = allProjects;
    this.name = name;
  }

  @Override
  public Response<ProjectInfo> apply(TopLevelResource resource,
      ProjectInput input) throws BadRequestException,
      UnprocessableEntityException, ResourceConflictException,
      ResourceNotFoundException, IOException, ConfigInvalidException {
    if (input == null) {
      input = new ProjectInput();
    }
    if (input.name != null && !name.equals(input.name)) {
      throw new BadRequestException("name must match URL");
    }

<<<<<<< HEAD
    CreateProjectArgs args = new CreateProjectArgs();
    args.setProjectName(ProjectUtil.stripGitSuffix(name));

    if (!Strings.isNullOrEmpty(input.parent)) {
      args.newParent = projectsCollection.get().parse(input.parent).getControl();
    }
=======
    final CreateProjectArgs args = new CreateProjectArgs();
    args.setProjectName(name);
    String parentName = MoreObjects.firstNonNull(
        Strings.emptyToNull(input.parent), allProjects.get());
    args.newParent = projectsCollection.get().parse(parentName).getControl();
>>>>>>> c335b680
    args.createEmptyCommit = input.createEmptyCommit;
    args.permissionsOnly = input.permissionsOnly;
    args.projectDescription = Strings.emptyToNull(input.description);
    args.submitType = input.submitType;
    args.branch = normalizeBranchNames(input.branches);
    if (input.owners == null || input.owners.isEmpty()) {
      args.ownerIds =
          new ArrayList<>(projectOwnerGroups.create(args.getProject()).get());
    } else {
      args.ownerIds =
        Lists.newArrayListWithCapacity(input.owners.size());
      for (String owner : input.owners) {
        args.ownerIds.add(groupsCollection.get().parse(owner).getGroupUUID());
      }
    }
    args.contributorAgreements =
        MoreObjects.firstNonNull(input.useContributorAgreements,
            InheritableBoolean.INHERIT);
    args.signedOffBy =
        MoreObjects.firstNonNull(input.useSignedOffBy,
            InheritableBoolean.INHERIT);
    args.contentMerge =
        input.submitType == SubmitType.FAST_FORWARD_ONLY
            ? InheritableBoolean.FALSE : MoreObjects.firstNonNull(
                input.useContentMerge,
                InheritableBoolean.INHERIT);
    args.newChangeForAllNotInTarget =
        MoreObjects.firstNonNull(input.createNewChangeForAllNotInTarget,
            InheritableBoolean.INHERIT);
    args.changeIdRequired =
        MoreObjects.firstNonNull(input.requireChangeId, InheritableBoolean.INHERIT);
    try {
      args.maxObjectSizeLimit =
          ProjectConfig.validMaxObjectSizeLimit(input.maxObjectSizeLimit);
    } catch (ConfigInvalidException e) {
      throw new BadRequestException(e.getMessage());
    }

    for (ProjectCreationValidationListener l : projectCreationValidationListeners) {
      try {
        l.validateNewProject(args);
      } catch (ValidationException e) {
        throw new ResourceConflictException(e.getMessage(), e);
      }
    }

    Project p = createProject(args);

    if (input.pluginConfigValues != null) {
      try {
        ProjectControl projectControl =
            projectControlFactory.controlFor(p.getNameKey(), currentUser.get());
        PutConfig.Input in = new PutConfig.Input();
        in.pluginConfigValues = input.pluginConfigValues;
        putConfig.get().apply(projectControl, in);
      } catch (NoSuchProjectException e) {
        throw new ResourceNotFoundException(p.getName());
      }
    }

    return Response.created(json.format(p));
  }

  public Project createProject(CreateProjectArgs args)
      throws BadRequestException, ResourceConflictException, IOException,
      ConfigInvalidException {
    final Project.NameKey nameKey = args.getProject();
    try {
      final String head =
          args.permissionsOnly ? RefNames.REFS_CONFIG
              : args.branch.get(0);
      try (Repository repo = repoManager.openRepository(nameKey)) {
        if (repo.getObjectDatabase().exists()) {
          throw new ResourceConflictException("project \"" + nameKey + "\" exists");
        }
      } catch (RepositoryNotFoundException e) {
        // It does not exist, safe to ignore.
      }
      try (Repository repo = repoManager.createRepository(nameKey)) {
        RefUpdate u = repo.updateRef(Constants.HEAD);
        u.disableRefLog();
        u.link(head);

        createProjectConfig(args);

        if (!args.permissionsOnly
            && args.createEmptyCommit) {
          createEmptyCommits(repo, nameKey, args.branch);
        }

        NewProjectCreatedListener.Event event = new NewProjectCreatedListener.Event() {
          @Override
          public String getProjectName() {
            return nameKey.get();
          }

          @Override
          public String getHeadName() {
            return head;
          }
        };
        for (NewProjectCreatedListener l : createdListener) {
          try {
            l.onNewProjectCreated(event);
          } catch (RuntimeException e) {
            log.warn("Failure in NewProjectCreatedListener", e);
          }
        }

        return projectCache.get(nameKey).getProject();
      }
    } catch (RepositoryCaseMismatchException e) {
      throw new ResourceConflictException("Cannot create " + nameKey.get()
          + " because the name is already occupied by another project."
          + " The other project has the same name, only spelled in a"
          + " different case.");
    } catch (RepositoryNotFoundException badName) {
      throw new BadRequestException("invalid project name: " + nameKey);
    } catch (ConfigInvalidException e) {
      String msg = "Cannot create " + nameKey;
      log.error(msg, e);
      throw e;
    }
  }

  private void createProjectConfig(CreateProjectArgs args) throws IOException, ConfigInvalidException {
    MetaDataUpdate md =
        metaDataUpdateFactory.create(args.getProject());
    try {
      ProjectConfig config = ProjectConfig.read(md);
      config.load(md);

      Project newProject = config.getProject();
      newProject.setDescription(args.projectDescription);
      newProject.setSubmitType(MoreObjects.firstNonNull(args.submitType,
          repositoryCfg.getDefaultSubmitType(args.getProject())));
      newProject
          .setUseContributorAgreements(args.contributorAgreements);
      newProject.setUseSignedOffBy(args.signedOffBy);
      newProject.setUseContentMerge(args.contentMerge);
      newProject.setCreateNewChangeForAllNotInTarget(args.newChangeForAllNotInTarget);
      newProject.setRequireChangeID(args.changeIdRequired);
      newProject.setMaxObjectSizeLimit(args.maxObjectSizeLimit);
      if (args.newParent != null) {
        newProject.setParentName(args.newParent.getProject()
            .getNameKey());
      }

      if (!args.ownerIds.isEmpty()) {
        AccessSection all =
            config.getAccessSection(AccessSection.ALL, true);
        for (AccountGroup.UUID ownerId : args.ownerIds) {
          GroupDescription.Basic g = groupBackend.get(ownerId);
          if (g != null) {
            GroupReference group = config.resolve(GroupReference.forGroup(g));
            all.getPermission(Permission.OWNER, true).add(
                new PermissionRule(group));
          }
        }
      }

      md.setMessage("Created project\n");
      config.commit(md);
    } finally {
      md.close();
    }
    projectCache.onCreateProject(args.getProject());
    repoManager.setProjectDescription(args.getProject(),
        args.projectDescription);
  }

  private List<String> normalizeBranchNames(List<String> branches)
      throws BadRequestException {
    if (branches == null || branches.isEmpty()) {
      return Collections.singletonList(Constants.R_HEADS + Constants.MASTER);
    }

    List<String> normalizedBranches = new ArrayList<>();
    for (String branch : branches) {
      while (branch.startsWith("/")) {
        branch = branch.substring(1);
      }
      branch = RefNames.fullName(branch);
      if (!Repository.isValidRefName(branch)) {
        throw new BadRequestException(String.format(
            "Branch \"%s\" is not a valid name.", branch));
      }
      if (!normalizedBranches.contains(branch)) {
        normalizedBranches.add(branch);
      }
    }
    return normalizedBranches;
  }

  private void createEmptyCommits(Repository repo, Project.NameKey project,
      List<String> refs) throws IOException {
    try (ObjectInserter oi = repo.newObjectInserter()) {
      CommitBuilder cb = new CommitBuilder();
      cb.setTreeId(oi.insert(Constants.OBJ_TREE, new byte[] {}));
      cb.setAuthor(metaDataUpdateFactory.getUserPersonIdent());
      cb.setCommitter(serverIdent);
      cb.setMessage("Initial empty repository\n");

      ObjectId id = oi.insert(cb);
      oi.flush();

      for (String ref : refs) {
        RefUpdate ru = repo.updateRef(ref);
        ru.setNewObjectId(id);
        Result result = ru.update();
        switch (result) {
          case NEW:
            referenceUpdated.fire(project, ru, ReceiveCommand.Type.CREATE);
            break;
          default: {
            throw new IOException(String.format(
              "Failed to create ref \"%s\": %s", ref, result.name()));
          }
        }
      }
    } catch (IOException e) {
      log.error(
          "Cannot create empty commit for "
              + project.get(), e);
      throw e;
    }
  }
}<|MERGE_RESOLUTION|>--- conflicted
+++ resolved
@@ -42,17 +42,14 @@
 import com.google.gerrit.reviewdb.client.Project;
 import com.google.gerrit.reviewdb.client.RefNames;
 import com.google.gerrit.server.CurrentUser;
-<<<<<<< HEAD
 import com.google.gerrit.server.GerritPersonIdent;
 import com.google.gerrit.server.account.GroupBackend;
+import com.google.gerrit.server.config.AllProjectsName;
 import com.google.gerrit.server.config.ProjectOwnerGroupsProvider;
 import com.google.gerrit.server.config.RepositoryConfig;
 import com.google.gerrit.server.extensions.events.GitReferenceUpdated;
 import com.google.gerrit.server.git.GitRepositoryManager;
 import com.google.gerrit.server.git.MetaDataUpdate;
-=======
-import com.google.gerrit.server.config.AllProjectsName;
->>>>>>> c335b680
 import com.google.gerrit.server.git.ProjectConfig;
 import com.google.gerrit.server.git.RepositoryCaseMismatchException;
 import com.google.gerrit.server.group.GroupsCollection;
@@ -110,7 +107,6 @@
   private final String name;
 
   @Inject
-<<<<<<< HEAD
   CreateProject(Provider<ProjectsCollection> projectsCollection,
       Provider<GroupsCollection> groupsCollection, ProjectJson json,
       DynamicSet<ProjectCreationValidationListener> projectCreationValidationListeners,
@@ -126,17 +122,7 @@
       @GerritPersonIdent PersonIdent serverIdent,
       Provider<CurrentUser> currentUser,
       Provider<PutConfig> putConfig,
-=======
-  CreateProject(PerformCreateProject.Factory performCreateProjectFactory,
-      Provider<ProjectsCollection> projectsCollection,
-      Provider<GroupsCollection> groupsCollection,
-      ProjectJson json,
-      DynamicSet<ProjectCreationValidationListener> projectCreationValidationListeners,
-      ProjectControl.GenericFactory projectControlFactory,
-      Provider<CurrentUser> currentUser,
-      Provider<PutConfig> putConfig,
       AllProjectsName allProjects,
->>>>>>> c335b680
       @Assisted String name) {
     this.projectsCollection = projectsCollection;
     this.groupsCollection = groupsCollection;
@@ -170,20 +156,12 @@
       throw new BadRequestException("name must match URL");
     }
 
-<<<<<<< HEAD
     CreateProjectArgs args = new CreateProjectArgs();
     args.setProjectName(ProjectUtil.stripGitSuffix(name));
 
-    if (!Strings.isNullOrEmpty(input.parent)) {
-      args.newParent = projectsCollection.get().parse(input.parent).getControl();
-    }
-=======
-    final CreateProjectArgs args = new CreateProjectArgs();
-    args.setProjectName(name);
     String parentName = MoreObjects.firstNonNull(
         Strings.emptyToNull(input.parent), allProjects.get());
     args.newParent = projectsCollection.get().parse(parentName).getControl();
->>>>>>> c335b680
     args.createEmptyCommit = input.createEmptyCommit;
     args.permissionsOnly = input.permissionsOnly;
     args.projectDescription = Strings.emptyToNull(input.description);
