// Copyright (C) 2009 The Android Open Source Project
//
// Licensed under the Apache License, Version 2.0 (the "License");
// you may not use this file except in compliance with the License.
// You may obtain a copy of the License at
//
// http://www.apache.org/licenses/LICENSE-2.0
//
// Unless required by applicable law or agreed to in writing, software
// distributed under the License is distributed on an "AS IS" BASIS,
// WITHOUT WARRANTIES OR CONDITIONS OF ANY KIND, either express or implied.
// See the License for the specific language governing permissions and
// limitations under the License.

package com.google.gerrit.server;

import static com.google.common.base.MoreObjects.firstNonNull;

import com.google.gerrit.server.config.GerritServerConfig;
import com.google.inject.Inject;
import com.google.inject.Provider;
import com.google.inject.Singleton;
import org.eclipse.jgit.lib.Config;
import org.eclipse.jgit.lib.PersonIdent;
import org.eclipse.jgit.lib.UserConfig;

/** Provides {@link PersonIdent} annotated with {@link GerritPersonIdent}. */
@Singleton
public class GerritPersonIdentProvider implements Provider<PersonIdent> {
  private final String name;
  private final String email;

  @Inject
<<<<<<< HEAD
  public GerritPersonIdentProvider(@GerritServerConfig Config cfg) {
    String name = cfg.getString("user", null, "name");
    if (name == null) {
      name = "Gerrit Code Review";
    }
    this.name = name;
    email = cfg.get(UserConfig.KEY).getCommitterEmail();
=======
  public GerritPersonIdentProvider(@GerritServerConfig final Config cfg) {
    StringBuilder name = new StringBuilder();
    PersonIdent.appendSanitized(
        name, firstNonNull(cfg.getString("user", null, "name"), "Gerrit Code Review"));
    this.name = name.toString();

    StringBuilder email = new StringBuilder();
    PersonIdent.appendSanitized(email, cfg.get(UserConfig.KEY).getCommitterEmail());
    this.email = email.toString();
>>>>>>> d6b455cb
  }

  @Override
  public PersonIdent get() {
    return new PersonIdent(name, email);
  }
}<|MERGE_RESOLUTION|>--- conflicted
+++ resolved
@@ -31,16 +31,7 @@
   private final String email;
 
   @Inject
-<<<<<<< HEAD
   public GerritPersonIdentProvider(@GerritServerConfig Config cfg) {
-    String name = cfg.getString("user", null, "name");
-    if (name == null) {
-      name = "Gerrit Code Review";
-    }
-    this.name = name;
-    email = cfg.get(UserConfig.KEY).getCommitterEmail();
-=======
-  public GerritPersonIdentProvider(@GerritServerConfig final Config cfg) {
     StringBuilder name = new StringBuilder();
     PersonIdent.appendSanitized(
         name, firstNonNull(cfg.getString("user", null, "name"), "Gerrit Code Review"));
@@ -49,7 +40,6 @@
     StringBuilder email = new StringBuilder();
     PersonIdent.appendSanitized(email, cfg.get(UserConfig.KEY).getCommitterEmail());
     this.email = email.toString();
->>>>>>> d6b455cb
   }
 
   @Override
