--- conflicted
+++ resolved
@@ -14,10 +14,6 @@
 
 package com.google.gerrit.server.git;
 
-<<<<<<< HEAD
-import com.google.gerrit.common.FileUtil;
-=======
->>>>>>> faa78bf7
 import com.google.gerrit.extensions.events.LifecycleListener;
 import com.google.gerrit.server.config.SitePaths;
 import com.google.gerrit.server.util.SystemLog;
@@ -33,11 +29,6 @@
 
   @Inject
   public GarbageCollectionLogFile(SitePaths sitePaths) {
-<<<<<<< HEAD
-    Path logdir = FileUtil.mkdirsOrDie(sitePaths.logs_dir,
-        "Cannot create log directory");
-=======
->>>>>>> faa78bf7
     if (SystemLog.shouldConfigure()) {
       initLogSystem(sitePaths.logs_dir);
     }
