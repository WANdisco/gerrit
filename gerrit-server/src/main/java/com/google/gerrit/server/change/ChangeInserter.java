--- conflicted
+++ resolved
@@ -459,14 +459,8 @@
   }
 
   private Set<Account.Id> filterOnChangeVisibility(
-<<<<<<< HEAD
       final ReviewDb db, ChangeNotes notes, Set<Account.Id> accounts) {
-    return accounts
-        .stream()
-=======
-      final ReviewDb db, final ChangeNotes notes, Set<Account.Id> accounts) {
     return accounts.stream()
->>>>>>> 3efa1058
         .filter(
             accountId -> {
               try {
