--- conflicted
+++ resolved
@@ -198,18 +198,13 @@
         .addChange(change)
         .reindex()
         .runAsync();
-<<<<<<< HEAD
 
     if(!messageIsForChange()) {
       commitMessageNotForChange();
-=======
-    if (!messageIsForChange()) {
-      insertMessage(db);
       if (changeMessage != null) {
         ChangeUtil.bumpRowVersionNotLastUpdatedOn(
             changeMessage.getKey().getParentKey(), db);
       }
->>>>>>> 22da0b0a
     }
     gitRefUpdated.fire(change.getProject(), patchSet.getRefName(),
         ObjectId.zeroId(), commit);
