// Copyright (C) 2016 The Android Open Source Project
//
// Licensed under the Apache License, Version 2.0 (the "License");
// you may not use this file except in compliance with the License.
// You may obtain a copy of the License at
//
// http://www.apache.org/licenses/LICENSE-2.0
//
// Unless required by applicable law or agreed to in writing, software
// distributed under the License is distributed on an "AS IS" BASIS,
// WITHOUT WARRANTIES OR CONDITIONS OF ANY KIND, either express or implied.
// See the License for the specific language governing permissions and
// limitations under the License.

package com.google.gerrit.server.index.account;

import com.google.common.collect.ImmutableSet;
import com.google.gerrit.common.Nullable;
import com.google.gerrit.extensions.events.AccountIndexedListener;
import com.google.gerrit.extensions.registration.DynamicSet;
import com.google.gerrit.reviewdb.client.Account;
import com.google.gerrit.server.account.AccountCache;
import com.google.gerrit.server.account.AccountState;
import com.google.gerrit.server.index.Index;
import com.google.inject.assistedinject.Assisted;
import com.google.inject.assistedinject.AssistedInject;
import java.io.IOException;
import java.util.Collection;
import java.util.Collections;

public class AccountIndexerImpl implements AccountIndexer {
  public interface Factory {
    AccountIndexerImpl create(AccountIndexCollection indexes);

    AccountIndexerImpl create(@Nullable AccountIndex index);
  }

  private final AccountCache byIdCache;
  private final DynamicSet<AccountIndexedListener> indexedListener;
  private final AccountIndexCollection indexes;
  private final AccountIndex index;

  @AssistedInject
<<<<<<< HEAD
  AccountIndexerImpl(AccountCache byIdCache, @Assisted AccountIndexCollection indexes) {
=======
  AccountIndexerImpl(AccountCache byIdCache,
      DynamicSet<AccountIndexedListener> indexedListener,
      @Assisted AccountIndexCollection indexes) {
>>>>>>> 682171fc
    this.byIdCache = byIdCache;
    this.indexedListener = indexedListener;
    this.indexes = indexes;
    this.index = null;
  }

  @AssistedInject
<<<<<<< HEAD
  AccountIndexerImpl(AccountCache byIdCache, @Assisted AccountIndex index) {
=======
  AccountIndexerImpl(AccountCache byIdCache,
      DynamicSet<AccountIndexedListener> indexedListener,
      @Assisted AccountIndex index) {
>>>>>>> 682171fc
    this.byIdCache = byIdCache;
    this.indexedListener = indexedListener;
    this.indexes = null;
    this.index = index;
  }

  @Override
  public void index(Account.Id id) throws IOException {
    for (Index<?, AccountState> i : getWriteIndexes()) {
      i.replace(byIdCache.get(id));
    }
    fireAccountIndexedEvent(id.get());
  }

  private void fireAccountIndexedEvent(int id) {
    for (AccountIndexedListener listener : indexedListener) {
      listener.onAccountIndexed(id);
    }
  }

  private Collection<AccountIndex> getWriteIndexes() {
    if (indexes != null) {
      return indexes.getWriteIndexes();
    }

    return index != null ? Collections.singleton(index) : ImmutableSet.<AccountIndex>of();
  }
}<|MERGE_RESOLUTION|>--- conflicted
+++ resolved
@@ -41,13 +41,10 @@
   private final AccountIndex index;
 
   @AssistedInject
-<<<<<<< HEAD
-  AccountIndexerImpl(AccountCache byIdCache, @Assisted AccountIndexCollection indexes) {
-=======
-  AccountIndexerImpl(AccountCache byIdCache,
+  AccountIndexerImpl(
+      AccountCache byIdCache,
       DynamicSet<AccountIndexedListener> indexedListener,
       @Assisted AccountIndexCollection indexes) {
->>>>>>> 682171fc
     this.byIdCache = byIdCache;
     this.indexedListener = indexedListener;
     this.indexes = indexes;
@@ -55,13 +52,10 @@
   }
 
   @AssistedInject
-<<<<<<< HEAD
-  AccountIndexerImpl(AccountCache byIdCache, @Assisted AccountIndex index) {
-=======
-  AccountIndexerImpl(AccountCache byIdCache,
+  AccountIndexerImpl(
+      AccountCache byIdCache,
       DynamicSet<AccountIndexedListener> indexedListener,
       @Assisted AccountIndex index) {
->>>>>>> 682171fc
     this.byIdCache = byIdCache;
     this.indexedListener = indexedListener;
     this.indexes = null;
