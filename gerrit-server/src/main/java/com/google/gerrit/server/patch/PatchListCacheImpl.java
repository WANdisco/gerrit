// Copyright (C) 2009 The Android Open Source Project
//
// Licensed under the Apache License, Version 2.0 (the "License");
// you may not use this file except in compliance with the License.
// You may obtain a copy of the License at
//
// http://www.apache.org/licenses/LICENSE-2.0
//
// Unless required by applicable law or agreed to in writing, software
// distributed under the License is distributed on an "AS IS" BASIS,
// WITHOUT WARRANTIES OR CONDITIONS OF ANY KIND, either express or implied.
// See the License for the specific language governing permissions and
// limitations under the License.
//

package com.google.gerrit.server.patch;

<<<<<<< HEAD
import static com.google.gerrit.server.patch.DiffSummaryLoader.toDiffSummary;

import com.google.common.annotations.VisibleForTesting;
=======
>>>>>>> 22ae8161
import com.google.common.cache.Cache;
import com.google.common.util.concurrent.UncheckedExecutionException;
import com.google.gerrit.extensions.client.DiffPreferencesInfo.Whitespace;
import com.google.gerrit.reviewdb.client.Change;
import com.google.gerrit.reviewdb.client.PatchSet;
import com.google.gerrit.reviewdb.client.Project;
import com.google.gerrit.server.cache.CacheModule;
import com.google.gerrit.server.config.GerritServerConfig;
import com.google.inject.Inject;
import com.google.inject.Module;
import com.google.inject.Singleton;
import com.google.inject.name.Named;
import java.util.concurrent.ExecutionException;
import org.eclipse.jgit.errors.LargeObjectException;
import org.eclipse.jgit.lib.Config;
import org.eclipse.jgit.lib.ObjectId;

/** Provides a cached list of {@link PatchListEntry}. */
@Singleton
public class PatchListCacheImpl implements PatchListCache {
  static final String FILE_NAME = "diff";
  static final String INTRA_NAME = "diff_intraline";
  static final String DIFF_SUMMARY = "diff_summary";

  public static Module module() {
    return new CacheModule() {
      @Override
      protected void configure() {
        factory(PatchListLoader.Factory.class);
        persist(FILE_NAME, PatchListKey.class, PatchList.class)
            .maximumWeight(10 << 20)
            .weigher(PatchListWeigher.class);

        factory(IntraLineLoader.Factory.class);
        persist(INTRA_NAME, IntraLineDiffKey.class, IntraLineDiff.class)
            .maximumWeight(10 << 20)
            .weigher(IntraLineWeigher.class);

        factory(DiffSummaryLoader.Factory.class);
        persist(DIFF_SUMMARY, DiffSummaryKey.class, DiffSummary.class)
            .maximumWeight(10 << 20)
            .weigher(DiffSummaryWeigher.class)
            .diskLimit(1 << 30);

        bind(PatchListCacheImpl.class);
        bind(PatchListCache.class).to(PatchListCacheImpl.class);
      }
    };
  }

  private final Cache<PatchListKey, PatchList> fileCache;
  private final Cache<IntraLineDiffKey, IntraLineDiff> intraCache;
  private final Cache<DiffSummaryKey, DiffSummary> diffSummaryCache;
  private final PatchListLoader.Factory fileLoaderFactory;
  private final IntraLineLoader.Factory intraLoaderFactory;
  private final DiffSummaryLoader.Factory diffSummaryLoaderFactory;
  private final boolean computeIntraline;

  @Inject
  PatchListCacheImpl(
      @Named(FILE_NAME) Cache<PatchListKey, PatchList> fileCache,
      @Named(INTRA_NAME) Cache<IntraLineDiffKey, IntraLineDiff> intraCache,
      @Named(DIFF_SUMMARY) Cache<DiffSummaryKey, DiffSummary> diffSummaryCache,
      PatchListLoader.Factory fileLoaderFactory,
      IntraLineLoader.Factory intraLoaderFactory,
      DiffSummaryLoader.Factory diffSummaryLoaderFactory,
      @GerritServerConfig Config cfg) {
    this.fileCache = fileCache;
    this.intraCache = intraCache;
    this.diffSummaryCache = diffSummaryCache;
    this.fileLoaderFactory = fileLoaderFactory;
    this.intraLoaderFactory = intraLoaderFactory;
    this.diffSummaryLoaderFactory = diffSummaryLoaderFactory;

    this.computeIntraline =
        cfg.getBoolean(
            "cache", INTRA_NAME, "enabled", cfg.getBoolean("cache", "diff", "intraline", true));
  }

  @Override
  public PatchList get(PatchListKey key, Project.NameKey project)
      throws PatchListNotAvailableException {
    try {
      PatchList pl = fileCache.get(key, fileLoaderFactory.create(key, project));
<<<<<<< HEAD
      if (pl instanceof LargeObjectTombstone) {
        throw new PatchListNotAvailableException(
            "Error computing " + key + ". Previous attempt failed with LargeObjectException");
      }
      if (key.getAlgorithm() == PatchListKey.Algorithm.OPTIMIZED_DIFF) {
        diffSummaryCache.put(DiffSummaryKey.fromPatchListKey(key), toDiffSummary(pl));
      }
=======
>>>>>>> 22ae8161
      return pl;
    } catch (ExecutionException e) {
      PatchListLoader.log.warn("Error computing " + key, e);
      throw new PatchListNotAvailableException(e);
    } catch (UncheckedExecutionException e) {
      if (e.getCause() instanceof LargeObjectException) {
        // Cache negative result so we don't need to redo expensive computations that would yield
        // the same result.
        fileCache.put(key, new LargeObjectTombstone());
        PatchListLoader.log.warn("Error computing " + key, e);
        throw new PatchListNotAvailableException(e);
      }
      throw e;
    }
  }

  @Override
  public PatchList get(Change change, PatchSet patchSet) throws PatchListNotAvailableException {
    return get(change, patchSet, null);
  }

  @Override
  public ObjectId getOldId(Change change, PatchSet patchSet, Integer parentNum)
      throws PatchListNotAvailableException {
    return get(change, patchSet, parentNum).getOldId();
  }

  private PatchList get(Change change, PatchSet patchSet, Integer parentNum)
      throws PatchListNotAvailableException {
    Project.NameKey project = change.getProject();
    if (patchSet.getRevision() == null) {
      throw new PatchListNotAvailableException("revision is null for " + patchSet.getId());
    }
    ObjectId b = ObjectId.fromString(patchSet.getRevision().get());
    Whitespace ws = Whitespace.IGNORE_NONE;
    if (parentNum != null) {
      return get(PatchListKey.againstParentNum(parentNum, b, ws), project);
    }
    return get(PatchListKey.againstDefaultBase(b, ws), project);
  }

  @Override
  public IntraLineDiff getIntraLineDiff(IntraLineDiffKey key, IntraLineDiffArgs args) {
    if (computeIntraline) {
      try {
        return intraCache.get(key, intraLoaderFactory.create(key, args));
      } catch (ExecutionException | LargeObjectException e) {
        IntraLineLoader.log.warn("Error computing " + key, e);
        return new IntraLineDiff(IntraLineDiff.Status.ERROR);
      }
    }
    return new IntraLineDiff(IntraLineDiff.Status.DISABLED);
  }

  @Override
  public DiffSummary getDiffSummary(DiffSummaryKey key, Project.NameKey project)
      throws PatchListNotAvailableException {
    try {
      return diffSummaryCache.get(key, diffSummaryLoaderFactory.create(key, project));
    } catch (ExecutionException e) {
      PatchListLoader.log.warn("Error computing " + key, e);
      throw new PatchListNotAvailableException(e);
    } catch (UncheckedExecutionException e) {
      if (e.getCause() instanceof LargeObjectException) {
        PatchListLoader.log.warn("Error computing " + key, e);
        throw new PatchListNotAvailableException(e);
      }
      throw e;
    }
  }

  /** Used to cache negative results in {@code fileCache}. */
  @VisibleForTesting
  public static class LargeObjectTombstone extends PatchList {
    private static final long serialVersionUID = 1L;

    @VisibleForTesting
    public LargeObjectTombstone() {
      // Initialize super class with valid values. We don't care about the inner state, but need to
      // pass valid values that don't break (de)serialization.
      super(
          null, ObjectId.zeroId(), false, ComparisonType.againstAutoMerge(), new PatchListEntry[0]);
    }
  }
}<|MERGE_RESOLUTION|>--- conflicted
+++ resolved
@@ -15,12 +15,7 @@
 
 package com.google.gerrit.server.patch;
 
-<<<<<<< HEAD
-import static com.google.gerrit.server.patch.DiffSummaryLoader.toDiffSummary;
-
 import com.google.common.annotations.VisibleForTesting;
-=======
->>>>>>> 22ae8161
 import com.google.common.cache.Cache;
 import com.google.common.util.concurrent.UncheckedExecutionException;
 import com.google.gerrit.extensions.client.DiffPreferencesInfo.Whitespace;
@@ -105,16 +100,10 @@
       throws PatchListNotAvailableException {
     try {
       PatchList pl = fileCache.get(key, fileLoaderFactory.create(key, project));
-<<<<<<< HEAD
       if (pl instanceof LargeObjectTombstone) {
         throw new PatchListNotAvailableException(
             "Error computing " + key + ". Previous attempt failed with LargeObjectException");
       }
-      if (key.getAlgorithm() == PatchListKey.Algorithm.OPTIMIZED_DIFF) {
-        diffSummaryCache.put(DiffSummaryKey.fromPatchListKey(key), toDiffSummary(pl));
-      }
-=======
->>>>>>> 22ae8161
       return pl;
     } catch (ExecutionException e) {
       PatchListLoader.log.warn("Error computing " + key, e);
