// Copyright (C) 2012 The Android Open Source Project
//
// Licensed under the Apache License, Version 2.0 (the "License");
// you may not use this file except in compliance with the License.
// You may obtain a copy of the License at
//
// http://www.apache.org/licenses/LICENSE-2.0
//
// Unless required by applicable law or agreed to in writing, software
// distributed under the License is distributed on an "AS IS" BASIS,
// WITHOUT WARRANTIES OR CONDITIONS OF ANY KIND, either express or implied.
// See the License for the specific language governing permissions and
// limitations under the License.

package com.google.gerrit.server.change;

import com.google.common.base.Strings;
import com.google.gerrit.common.TimeUtil;
import com.google.gerrit.common.data.Capable;
import com.google.gerrit.extensions.api.changes.RevertInput;
import com.google.gerrit.extensions.common.ChangeInfo;
import com.google.gerrit.extensions.restapi.AuthException;
import com.google.gerrit.extensions.restapi.ResourceConflictException;
import com.google.gerrit.extensions.restapi.ResourceNotFoundException;
import com.google.gerrit.extensions.restapi.RestApiException;
import com.google.gerrit.extensions.restapi.RestModifyView;
import com.google.gerrit.extensions.webui.UiAction;
import com.google.gerrit.reviewdb.client.Account;
import com.google.gerrit.reviewdb.client.Change;
import com.google.gerrit.reviewdb.client.Change.Status;
import com.google.gerrit.reviewdb.client.ChangeMessage;
import com.google.gerrit.reviewdb.client.PatchSet;
import com.google.gerrit.reviewdb.client.Project;
import com.google.gerrit.reviewdb.server.ReviewDb;
import com.google.gerrit.server.ApprovalsUtil;
import com.google.gerrit.server.ChangeMessagesUtil;
import com.google.gerrit.server.ChangeUtil;
import com.google.gerrit.server.CurrentUser;
import com.google.gerrit.server.GerritPersonIdent;
import com.google.gerrit.server.PatchSetUtil;
import com.google.gerrit.server.Sequences;
import com.google.gerrit.server.extensions.events.ChangeReverted;
import com.google.gerrit.server.git.GitRepositoryManager;
import com.google.gerrit.server.mail.send.RevertedSender;
import com.google.gerrit.server.project.ChangeControl;
import com.google.gerrit.server.project.NoSuchChangeException;
import com.google.gerrit.server.project.ProjectControl;
import com.google.gerrit.server.project.RefControl;
import com.google.gerrit.server.update.BatchUpdate;
import com.google.gerrit.server.update.BatchUpdateOp;
import com.google.gerrit.server.update.ChangeContext;
import com.google.gerrit.server.update.Context;
import com.google.gerrit.server.update.UpdateException;
import com.google.gwtorm.server.OrmException;
import com.google.inject.Inject;
import com.google.inject.Provider;
import com.google.inject.Singleton;
import java.io.IOException;
import java.sql.Timestamp;
import java.text.MessageFormat;
import java.util.HashSet;
import java.util.Set;
import org.eclipse.jgit.errors.RepositoryNotFoundException;
import org.eclipse.jgit.lib.CommitBuilder;
import org.eclipse.jgit.lib.ObjectId;
import org.eclipse.jgit.lib.ObjectInserter;
import org.eclipse.jgit.lib.ObjectReader;
import org.eclipse.jgit.lib.PersonIdent;
import org.eclipse.jgit.lib.Repository;
import org.eclipse.jgit.revwalk.RevCommit;
import org.eclipse.jgit.revwalk.RevWalk;
import org.eclipse.jgit.util.ChangeIdUtil;
import org.slf4j.Logger;
import org.slf4j.LoggerFactory;

@Singleton
public class Revert
    implements RestModifyView<ChangeResource, RevertInput>, UiAction<ChangeResource> {
  private static final Logger log = LoggerFactory.getLogger(Revert.class);

  private final Provider<ReviewDb> db;
  private final GitRepositoryManager repoManager;
  private final ChangeInserter.Factory changeInserterFactory;
  private final ChangeMessagesUtil cmUtil;
  private final BatchUpdate.Factory updateFactory;
  private final Sequences seq;
  private final PatchSetUtil psUtil;
  private final RevertedSender.Factory revertedSenderFactory;
  private final ChangeJson.Factory json;
  private final PersonIdent serverIdent;
  private final ApprovalsUtil approvalsUtil;
  private final ChangeReverted changeReverted;

  @Inject
  Revert(
      Provider<ReviewDb> db,
      GitRepositoryManager repoManager,
      ChangeInserter.Factory changeInserterFactory,
      ChangeMessagesUtil cmUtil,
      BatchUpdate.Factory updateFactory,
      Sequences seq,
      PatchSetUtil psUtil,
      RevertedSender.Factory revertedSenderFactory,
      ChangeJson.Factory json,
      @GerritPersonIdent PersonIdent serverIdent,
      ApprovalsUtil approvalsUtil,
      ChangeReverted changeReverted) {
    this.db = db;
    this.repoManager = repoManager;
    this.changeInserterFactory = changeInserterFactory;
    this.cmUtil = cmUtil;
    this.updateFactory = updateFactory;
    this.seq = seq;
    this.psUtil = psUtil;
    this.revertedSenderFactory = revertedSenderFactory;
    this.json = json;
    this.serverIdent = serverIdent;
    this.approvalsUtil = approvalsUtil;
    this.changeReverted = changeReverted;
  }

  @Override
  public ChangeInfo apply(ChangeResource req, RevertInput input)
      throws IOException, OrmException, RestApiException, UpdateException, NoSuchChangeException {
    RefControl refControl = req.getControl().getRefControl();
    ProjectControl projectControl = req.getControl().getProjectControl();

    Capable capable = projectControl.canPushToAtLeastOneRef();
    if (capable != Capable.OK) {
      throw new AuthException(capable.getMessage());
    }

    Change change = req.getChange();
    if (!refControl.canUpload()) {
      throw new AuthException("revert not permitted");
    } else if (change.getStatus() != Status.MERGED) {
      throw new ResourceConflictException("change is " + ChangeUtil.status(change));
    }

    Change.Id revertedChangeId = revert(req.getControl(), Strings.emptyToNull(input.message));
    return json.noOptions().format(req.getProject(), revertedChangeId);
  }

  private Change.Id revert(ChangeControl ctl, String message)
      throws OrmException, IOException, RestApiException, UpdateException {
    Change.Id changeIdToRevert = ctl.getChange().getId();
    PatchSet.Id patchSetId = ctl.getChange().currentPatchSetId();
    PatchSet patch = psUtil.get(db.get(), ctl.getNotes(), patchSetId);
    if (patch == null) {
      throw new ResourceNotFoundException(changeIdToRevert.toString());
    }

    Project.NameKey project = ctl.getProject().getNameKey();
    CurrentUser user = ctl.getUser();
    try (Repository git = repoManager.openRepository(project);
        ObjectInserter oi = git.newObjectInserter();
        ObjectReader reader = oi.newReader();
        RevWalk revWalk = new RevWalk(reader)) {
      RevCommit commitToRevert =
          revWalk.parseCommit(ObjectId.fromString(patch.getRevision().get()));
      if (commitToRevert.getParentCount() == 0) {
        throw new ResourceConflictException("Cannot revert initial commit");
      }

      Timestamp now = TimeUtil.nowTs();
      PersonIdent committerIdent = new PersonIdent(serverIdent, now);
      PersonIdent authorIdent =
          user.asIdentifiedUser().newCommitterIdent(now, committerIdent.getTimeZone());

      RevCommit parentToCommitToRevert = commitToRevert.getParent(0);
      revWalk.parseHeaders(parentToCommitToRevert);

      CommitBuilder revertCommitBuilder = new CommitBuilder();
      revertCommitBuilder.addParentId(commitToRevert);
      revertCommitBuilder.setTreeId(parentToCommitToRevert.getTree());
      revertCommitBuilder.setAuthor(authorIdent);
      revertCommitBuilder.setCommitter(authorIdent);

      Change changeToRevert = ctl.getChange();
      if (message == null) {
        message =
            MessageFormat.format(
                ChangeMessages.get().revertChangeDefaultMessage,
                changeToRevert.getSubject(),
                patch.getRevision().get());
      }

      ObjectId computedChangeId =
          ChangeIdUtil.computeChangeId(
              parentToCommitToRevert.getTree(),
              commitToRevert,
              authorIdent,
              committerIdent,
              message);
      revertCommitBuilder.setMessage(ChangeIdUtil.insertId(message, computedChangeId, true));

      Change.Id changeId = new Change.Id(seq.nextChangeId());
      ObjectId id = oi.insert(revertCommitBuilder);
<<<<<<< HEAD
      oi.flush();
=======
>>>>>>> cbd3339f
      RevCommit revertCommit = revWalk.parseCommit(id);

      ChangeInserter ins =
          changeInserterFactory
              .create(changeId, revertCommit, ctl.getChange().getDest().get())
<<<<<<< HEAD
=======
              .setValidatePolicy(CommitValidators.Policy.GERRIT)
>>>>>>> cbd3339f
              .setTopic(changeToRevert.getTopic());
      ins.setMessage("Uploaded patch set 1.");

      Set<Account.Id> reviewers = new HashSet<>();
      reviewers.add(changeToRevert.getOwner());
      reviewers.addAll(approvalsUtil.getReviewers(db.get(), ctl.getNotes()).all());
      reviewers.remove(user.getAccountId());
      ins.setReviewers(reviewers);

      try (BatchUpdate bu = updateFactory.create(db.get(), project, user, now)) {
        bu.setRepository(git, revWalk, oi);
        bu.insertChange(ins);
        bu.addOp(changeId, new NotifyOp(ctl.getChange(), ins));
        bu.addOp(changeToRevert.getId(), new PostRevertedMessageOp(computedChangeId));
        bu.execute();
      }
      return changeId;
    } catch (RepositoryNotFoundException e) {
      throw new ResourceNotFoundException(changeIdToRevert.toString(), e);
    }
  }

  @Override
  public UiAction.Description getDescription(ChangeResource resource) {
    return new UiAction.Description()
        .setLabel("Revert")
        .setTitle("Revert the change")
        .setVisible(
            resource.getChange().getStatus() == Status.MERGED
                && resource.getControl().getRefControl().canUpload());
  }

  private class NotifyOp implements BatchUpdateOp {
    private final Change change;
    private final ChangeInserter ins;

    NotifyOp(Change change, ChangeInserter ins) {
      this.change = change;
      this.ins = ins;
    }

    @Override
    public void postUpdate(Context ctx) throws Exception {
      changeReverted.fire(change, ins.getChange(), ctx.getWhen());
      Change.Id changeId = ins.getChange().getId();
      try {
        RevertedSender cm = revertedSenderFactory.create(ctx.getProject(), changeId);
        cm.setFrom(ctx.getAccountId());
        cm.setChangeMessage(ins.getChangeMessage().getMessage(), ctx.getWhen());
        cm.send();
      } catch (Exception err) {
        log.error("Cannot send email for revert change " + changeId, err);
      }
    }
  }

  private class PostRevertedMessageOp implements BatchUpdateOp {
    private final ObjectId computedChangeId;

    PostRevertedMessageOp(ObjectId computedChangeId) {
      this.computedChangeId = computedChangeId;
    }

    @Override
    public boolean updateChange(ChangeContext ctx) throws Exception {
      Change change = ctx.getChange();
      PatchSet.Id patchSetId = change.currentPatchSetId();
      ChangeMessage changeMessage =
          ChangeMessagesUtil.newMessage(
              ctx,
              "Created a revert of this change as I" + computedChangeId.name(),
              ChangeMessagesUtil.TAG_REVERT);
      cmUtil.addChangeMessage(ctx.getDb(), ctx.getUpdate(patchSetId), changeMessage);
      return true;
    }
  }
}<|MERGE_RESOLUTION|>--- conflicted
+++ resolved
@@ -196,19 +196,11 @@
 
       Change.Id changeId = new Change.Id(seq.nextChangeId());
       ObjectId id = oi.insert(revertCommitBuilder);
-<<<<<<< HEAD
-      oi.flush();
-=======
->>>>>>> cbd3339f
       RevCommit revertCommit = revWalk.parseCommit(id);
 
       ChangeInserter ins =
           changeInserterFactory
               .create(changeId, revertCommit, ctl.getChange().getDest().get())
-<<<<<<< HEAD
-=======
-              .setValidatePolicy(CommitValidators.Policy.GERRIT)
->>>>>>> cbd3339f
               .setTopic(changeToRevert.getTopic());
       ins.setMessage("Uploaded patch set 1.");
 
