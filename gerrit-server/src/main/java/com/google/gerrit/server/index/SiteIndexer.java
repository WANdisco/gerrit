// Copyright (C) 2013 The Android Open Source Project
//
// Licensed under the Apache License, Version 2.0 (the "License");
// you may not use this file except in compliance with the License.
// You may obtain a copy of the License at
//
// http://www.apache.org/licenses/LICENSE-2.0
//
// Unless required by applicable law or agreed to in writing, software
// distributed under the License is distributed on an "AS IS" BASIS,
// WITHOUT WARRANTIES OR CONDITIONS OF ANY KIND, either express or implied.
// See the License for the specific language governing permissions and
// limitations under the License.

package com.google.gerrit.server.index;

import static com.google.common.base.Preconditions.checkNotNull;
import static com.google.gerrit.server.git.QueueProvider.QueueType.BATCH;
import static org.eclipse.jgit.lib.RefDatabase.ALL;

import com.google.common.base.Stopwatch;
import com.google.common.collect.ArrayListMultimap;
import com.google.common.collect.ImmutableList;
import com.google.common.collect.Lists;
import com.google.common.collect.Multimap;
import com.google.common.collect.Sets;
import com.google.common.util.concurrent.AsyncFunction;
import com.google.common.util.concurrent.Futures;
import com.google.common.util.concurrent.ListenableFuture;
import com.google.common.util.concurrent.ListeningExecutorService;
import com.google.common.util.concurrent.MoreExecutors;
import com.google.gerrit.reviewdb.client.Change;
import com.google.gerrit.reviewdb.client.Project;
import com.google.gerrit.reviewdb.server.ReviewDb;
import com.google.gerrit.server.config.GerritServerConfig;
import com.google.gerrit.server.git.GitRepositoryManager;
import com.google.gerrit.server.git.MergeUtil;
import com.google.gerrit.server.git.MultiProgressMonitor;
import com.google.gerrit.server.git.MultiProgressMonitor.Task;
import com.google.gerrit.server.git.ScanningChangeCacheImpl;
import com.google.gerrit.server.patch.PatchListLoader;
import com.google.gerrit.server.query.change.ChangeData;
import com.google.gwtorm.server.SchemaFactory;
import com.google.inject.Inject;

import org.eclipse.jgit.diff.DiffEntry;
import org.eclipse.jgit.diff.DiffFormatter;
import org.eclipse.jgit.errors.RepositoryNotFoundException;
import org.eclipse.jgit.lib.Config;
import org.eclipse.jgit.lib.Constants;
import org.eclipse.jgit.lib.ObjectId;
import org.eclipse.jgit.lib.ObjectInserter;
import org.eclipse.jgit.lib.ProgressMonitor;
import org.eclipse.jgit.lib.Ref;
import org.eclipse.jgit.lib.Repository;
import org.eclipse.jgit.merge.ThreeWayMergeStrategy;
import org.eclipse.jgit.revwalk.RevCommit;
import org.eclipse.jgit.revwalk.RevObject;
import org.eclipse.jgit.revwalk.RevTree;
import org.eclipse.jgit.revwalk.RevWalk;
import org.eclipse.jgit.util.io.DisabledOutputStream;
import org.eclipse.jgit.util.io.NullOutputStream;
import org.slf4j.Logger;
import org.slf4j.LoggerFactory;

import java.io.IOException;
import java.io.OutputStream;
import java.io.PrintWriter;
import java.util.Collection;
import java.util.Collections;
import java.util.Iterator;
import java.util.List;
import java.util.Map;
import java.util.Set;
import java.util.concurrent.Callable;
import java.util.concurrent.ExecutionException;
import java.util.concurrent.TimeUnit;
import java.util.concurrent.atomic.AtomicBoolean;

public class SiteIndexer {
  private static final Logger log =
      LoggerFactory.getLogger(SiteIndexer.class);

  public static class Result {
    private final long elapsedNanos;
    private final boolean success;
    private final int done;
    private final int failed;

    private Result(Stopwatch sw, boolean success, int done, int failed) {
      this.elapsedNanos = sw.elapsed(TimeUnit.NANOSECONDS);
      this.success = success;
      this.done = done;
      this.failed = failed;
    }

    public boolean success() {
      return success;
    }

    public int doneCount() {
      return done;
    }

    public int failedCount() {
      return failed;
    }

    public long elapsed(TimeUnit timeUnit) {
      return timeUnit.convert(elapsedNanos, TimeUnit.NANOSECONDS);
    }
  }

  private final SchemaFactory<ReviewDb> schemaFactory;
  private final ChangeData.Factory changeDataFactory;
  private final GitRepositoryManager repoManager;
  private final ListeningExecutorService executor;
  private final ChangeIndexer.Factory indexerFactory;
  private final ThreeWayMergeStrategy mergeStrategy;

  private int numChanges = -1;
  private OutputStream progressOut = NullOutputStream.INSTANCE;
  private PrintWriter verboseWriter =
      new PrintWriter(NullOutputStream.INSTANCE);

  @Inject
  SiteIndexer(SchemaFactory<ReviewDb> schemaFactory,
      ChangeData.Factory changeDataFactory,
      GitRepositoryManager repoManager,
      @IndexExecutor(BATCH) ListeningExecutorService executor,
      ChangeIndexer.Factory indexerFactory,
      @GerritServerConfig Config config) {
    this.schemaFactory = schemaFactory;
    this.changeDataFactory = changeDataFactory;
    this.repoManager = repoManager;
    this.executor = executor;
    this.indexerFactory = indexerFactory;
    this.mergeStrategy = MergeUtil.getMergeStrategy(config);
  }

  public SiteIndexer setNumChanges(int num) {
    numChanges = num;
    return this;
  }

  public SiteIndexer setProgressOut(OutputStream out) {
    progressOut = checkNotNull(out);
    return this;
  }

  public SiteIndexer setVerboseOut(OutputStream out) {
    verboseWriter = new PrintWriter(checkNotNull(out));
    return this;
  }

  public Result indexAll(ChangeIndex index,
      Iterable<Project.NameKey> projects) {
    Stopwatch sw = Stopwatch.createStarted();
    final MultiProgressMonitor mpm =
        new MultiProgressMonitor(progressOut, "Reindexing changes");
    final Task projTask = mpm.beginSubTask("projects",
        (projects instanceof Collection)
          ? ((Collection<?>) projects).size()
          : MultiProgressMonitor.UNKNOWN);
    final Task doneTask = mpm.beginSubTask(null,
        numChanges >= 0 ? numChanges : MultiProgressMonitor.UNKNOWN);
    final Task failedTask = mpm.beginSubTask("failed", MultiProgressMonitor.UNKNOWN);

    final List<ListenableFuture<?>> futures = Lists.newArrayList();
    final AtomicBoolean ok = new AtomicBoolean(true);

    for (final Project.NameKey project : projects) {
      final ListenableFuture<?> future = executor.submit(reindexProject(
          indexerFactory.create(executor, index), project, doneTask, failedTask,
          verboseWriter));
      futures.add(future);
      future.addListener(new Runnable() {
        @Override
        public void run() {
          try {
            future.get();
          } catch (ExecutionException | InterruptedException e) {
            fail(project, e);
          } catch (RuntimeException e) {
            failAndThrow(project, e);
          } catch (Error e) {
            // Can't join with RuntimeException because "RuntimeException |
            // Error" becomes Throwable, which messes with signatures.
            failAndThrow(project, e);
          } finally {
            projTask.update(1);
          }
        }

        private void fail(Project.NameKey project, Throwable t) {
          log.error("Failed to index project " + project, t);
          ok.set(false);
        }

        private void failAndThrow(Project.NameKey project, RuntimeException e) {
          fail(project, e);
          throw e;
        }

        private void failAndThrow(Project.NameKey project, Error e) {
          fail(project, e);
          throw e;
        }
      }, MoreExecutors.directExecutor());
    }

    try {
      mpm.waitFor(Futures.transformAsync(Futures.successfulAsList(futures),
          new AsyncFunction<List<?>, Void>() {
            @Override
            public ListenableFuture<Void> apply(List<?> input) {
              mpm.end();
              return Futures.immediateFuture(null);
            }
      }));
    } catch (ExecutionException e) {
      log.error("Error in batch indexer", e);
      ok.set(false);
    }
    return new Result(sw, ok.get(), doneTask.getCount(), failedTask.getCount());
  }

  private Callable<Void> reindexProject(final ChangeIndexer indexer,
      final Project.NameKey project, final Task done, final Task failed,
      final PrintWriter verboseWriter) {
    return new Callable<Void>() {
      @Override
      public Void call() throws Exception {
        Multimap<ObjectId, ChangeData> byId = ArrayListMultimap.create();
        // TODO(dborowitz): Opening all repositories in a live server may be
        // wasteful; see if we can determine which ones it is safe to close
        // with RepositoryCache.close(repo).
        try (Repository repo = repoManager.openRepository(project);
            ReviewDb db = schemaFactory.open()) {
          Map<String, Ref> refs = repo.getRefDatabase().getRefs(ALL);
<<<<<<< HEAD
          for (Change c : changeCache.get(project)) {
=======
          db = schemaFactory.open();
          for (Change c : ScanningChangeCacheImpl.scan(repo, db)) {
>>>>>>> cac9dfee
            Ref r = refs.get(c.currentPatchSetId().toRefName());
            if (r != null) {
              byId.put(r.getObjectId(), changeDataFactory.create(db, c));
            }
          }
          new ProjectIndexer(indexer,
              mergeStrategy,
              byId,
              repo,
              done,
              failed,
              verboseWriter).call();
        } catch (RepositoryNotFoundException rnfe) {
          log.error(rnfe.getMessage());
        }
        return null;
      }

      @Override
      public String toString() {
        return "Index all changes of project " + project.get();
      }
    };
  }

  private static class ProjectIndexer implements Callable<Void> {
    private final ChangeIndexer indexer;
    private final ThreeWayMergeStrategy mergeStrategy;
    private final Multimap<ObjectId, ChangeData> byId;
    private final ProgressMonitor done;
    private final ProgressMonitor failed;
    private final PrintWriter verboseWriter;
    private final Repository repo;
    private RevWalk walk;

    private ProjectIndexer(ChangeIndexer indexer,
        ThreeWayMergeStrategy mergeStrategy,
        Multimap<ObjectId, ChangeData> changesByCommitId,
        Repository repo,
        ProgressMonitor done,
        ProgressMonitor failed,
        PrintWriter verboseWriter) {
      this.indexer = indexer;
      this.mergeStrategy = mergeStrategy;
      this.byId = changesByCommitId;
      this.repo = repo;
      this.done = done;
      this.failed = failed;
      this.verboseWriter = verboseWriter;
    }

    @Override
    public Void call() throws Exception {
      walk = new RevWalk(repo);
      try {
        // Walk only refs first to cover as many changes as we can without having
        // to mark every single change.
        for (Ref ref : repo.getRefDatabase().getRefs(Constants.R_HEADS).values()) {
          RevObject o = walk.parseAny(ref.getObjectId());
          if (o instanceof RevCommit) {
            walk.markStart((RevCommit) o);
          }
        }

        RevCommit bCommit;
        while ((bCommit = walk.next()) != null && !byId.isEmpty()) {
          if (byId.containsKey(bCommit)) {
            getPathsAndIndex(bCommit);
            byId.removeAll(bCommit);
          }
        }

        for (ObjectId id : byId.keySet()) {
          getPathsAndIndex(id);
        }
      } finally {
        walk.close();
      }
      return null;
    }

    private void getPathsAndIndex(ObjectId b) throws Exception {
      List<ChangeData> cds = Lists.newArrayList(byId.get(b));
      try (DiffFormatter df = new DiffFormatter(DisabledOutputStream.INSTANCE)) {
        RevCommit bCommit = walk.parseCommit(b);
        RevTree bTree = bCommit.getTree();
        RevTree aTree = aFor(bCommit, walk);
        df.setRepository(repo);
        if (!cds.isEmpty()) {
          List<String> paths = (aTree != null)
              ? getPaths(df.scan(aTree, bTree))
              : Collections.<String>emptyList();
          Iterator<ChangeData> cdit = cds.iterator();
          for (ChangeData cd ; cdit.hasNext(); cdit.remove()) {
            cd = cdit.next();
            try {
              cd.setCurrentFilePaths(paths);
              indexer.index(cd);
              done.update(1);
              if (verboseWriter != null) {
                verboseWriter.println("Reindexed change " + cd.getId());
              }
            } catch (Exception e) {
              fail("Failed to index change " + cd.getId(), true, e);
            }
          }
        }
      } catch (Exception e) {
        fail("Failed to index commit " + b.name(), false, e);
        for (ChangeData cd : cds) {
          fail("Failed to index change " + cd.getId(), true, null);
        }
      }
    }

    private List<String> getPaths(List<DiffEntry> filenames) {
      Set<String> paths = Sets.newTreeSet();
      for (DiffEntry e : filenames) {
        if (e.getOldPath() != null) {
          paths.add(e.getOldPath());
        }
        if (e.getNewPath() != null) {
          paths.add(e.getNewPath());
        }
      }
      return ImmutableList.copyOf(paths);
    }

    private RevTree aFor(RevCommit b, RevWalk walk) throws IOException {
      switch (b.getParentCount()) {
        case 0:
          return walk.parseTree(emptyTree());
        case 1:
          RevCommit a = b.getParent(0);
          walk.parseBody(a);
          return walk.parseTree(a.getTree());
        case 2:
          return PatchListLoader.automerge(repo, walk, b, mergeStrategy);
        default:
          return null;
      }
    }

    private ObjectId emptyTree() throws IOException {
      try (ObjectInserter oi = repo.newObjectInserter()) {
        ObjectId id = oi.insert(Constants.OBJ_TREE, new byte[] {});
        oi.flush();
        return id;
      }
    }

    private void fail(String error, boolean failed, Exception e) {
      if (failed) {
        this.failed.update(1);
      }

      if (e != null) {
        log.warn(error, e);
      } else {
        log.warn(error);
      }

      if (verboseWriter != null) {
        verboseWriter.println(error);
      }
    }
  }
}<|MERGE_RESOLUTION|>--- conflicted
+++ resolved
@@ -238,12 +238,7 @@
         try (Repository repo = repoManager.openRepository(project);
             ReviewDb db = schemaFactory.open()) {
           Map<String, Ref> refs = repo.getRefDatabase().getRefs(ALL);
-<<<<<<< HEAD
-          for (Change c : changeCache.get(project)) {
-=======
-          db = schemaFactory.open();
           for (Change c : ScanningChangeCacheImpl.scan(repo, db)) {
->>>>>>> cac9dfee
             Ref r = refs.get(c.currentPatchSetId().toRefName());
             if (r != null) {
               byId.put(r.getObjectId(), changeDataFactory.create(db, c));
