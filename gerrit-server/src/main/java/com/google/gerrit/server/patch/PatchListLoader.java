// Copyright (C) 2009 The Android Open Source Project
//
// Licensed under the Apache License, Version 2.0 (the "License");
// you may not use this file except in compliance with the License.
// You may obtain a copy of the License at
//
// http://www.apache.org/licenses/LICENSE-2.0
//
// Unless required by applicable law or agreed to in writing, software
// distributed under the License is distributed on an "AS IS" BASIS,
// WITHOUT WARRANTIES OR CONDITIONS OF ANY KIND, either express or implied.
// See the License for the specific language governing permissions and
// limitations under the License.
//

package com.google.gerrit.server.patch;

import com.google.common.base.Function;
import com.google.common.base.Throwables;
import com.google.common.cache.CacheLoader;
import com.google.common.collect.FluentIterable;
import com.google.gerrit.reviewdb.client.AccountDiffPreference.Whitespace;
import com.google.gerrit.reviewdb.client.Patch;
import com.google.gerrit.reviewdb.client.RefNames;
import com.google.gerrit.server.config.ConfigUtil;
import com.google.gerrit.server.config.GerritServerConfig;
import com.google.gerrit.server.git.GitRepositoryManager;
import com.google.gerrit.server.git.MergeUtil;
import com.google.inject.Inject;

import org.eclipse.jgit.diff.DiffEntry;
import org.eclipse.jgit.diff.DiffFormatter;
import org.eclipse.jgit.diff.Edit;
import org.eclipse.jgit.diff.EditList;
import org.eclipse.jgit.diff.HistogramDiff;
import org.eclipse.jgit.diff.RawText;
import org.eclipse.jgit.diff.RawTextComparator;
import org.eclipse.jgit.diff.Sequence;
import org.eclipse.jgit.dircache.DirCache;
import org.eclipse.jgit.dircache.DirCacheBuilder;
import org.eclipse.jgit.dircache.DirCacheEntry;
import org.eclipse.jgit.lib.Config;
import org.eclipse.jgit.lib.Constants;
import org.eclipse.jgit.lib.FileMode;
import org.eclipse.jgit.lib.ObjectId;
import org.eclipse.jgit.lib.ObjectInserter;
import org.eclipse.jgit.lib.ObjectReader;
import org.eclipse.jgit.lib.Ref;
import org.eclipse.jgit.lib.RefUpdate;
import org.eclipse.jgit.lib.Repository;
import org.eclipse.jgit.merge.MergeFormatter;
import org.eclipse.jgit.merge.MergeResult;
import org.eclipse.jgit.merge.ResolveMerger;
import org.eclipse.jgit.merge.ThreeWayMergeStrategy;
import org.eclipse.jgit.patch.FileHeader;
import org.eclipse.jgit.patch.FileHeader.PatchType;
import org.eclipse.jgit.revwalk.RevCommit;
import org.eclipse.jgit.revwalk.RevObject;
import org.eclipse.jgit.revwalk.RevTree;
import org.eclipse.jgit.revwalk.RevWalk;
import org.eclipse.jgit.util.TemporaryBuffer;
import org.eclipse.jgit.util.io.DisabledOutputStream;
import org.slf4j.Logger;
import org.slf4j.LoggerFactory;

import java.io.IOException;
import java.io.InputStream;
import java.util.ArrayList;
import java.util.Collections;
import java.util.HashMap;
import java.util.List;
import java.util.Map;
import java.util.Set;
import java.util.concurrent.Callable;
import java.util.concurrent.ExecutionException;
import java.util.concurrent.ExecutorService;
import java.util.concurrent.Future;
import java.util.concurrent.TimeUnit;
import java.util.concurrent.TimeoutException;

public class PatchListLoader extends CacheLoader<PatchListKey, PatchList> {
  static final Logger log = LoggerFactory.getLogger(PatchListLoader.class);

  private final GitRepositoryManager repoManager;
  private final PatchListCache patchListCache;
  private final ThreeWayMergeStrategy mergeStrategy;
  private final ExecutorService diffExecutor;
  private final long timeoutMillis;

  @Inject
  PatchListLoader(GitRepositoryManager mgr,
      PatchListCache plc,
      @GerritServerConfig Config cfg,
      @DiffExecutor ExecutorService de) {
    repoManager = mgr;
    patchListCache = plc;
    mergeStrategy = MergeUtil.getMergeStrategy(cfg);
    diffExecutor = de;
    timeoutMillis =
        ConfigUtil.getTimeUnit(cfg, "cache", PatchListCacheImpl.FILE_NAME,
            "timeout", TimeUnit.MILLISECONDS.convert(5, TimeUnit.SECONDS),
            TimeUnit.MILLISECONDS);
  }

  @Override
  public PatchList load(final PatchListKey key) throws IOException,
      PatchListNotAvailableException {
    final Repository repo = repoManager.openRepository(key.projectKey);
    try {
      return readPatchList(key, repo);
    } finally {
      repo.close();
    }
  }

  private static RawTextComparator comparatorFor(Whitespace ws) {
    switch (ws) {
      case IGNORE_ALL_SPACE:
        return RawTextComparator.WS_IGNORE_ALL;

      case IGNORE_SPACE_AT_EOL:
        return RawTextComparator.WS_IGNORE_TRAILING;

      case IGNORE_SPACE_CHANGE:
        return RawTextComparator.WS_IGNORE_CHANGE;

      case IGNORE_NONE:
      default:
        return RawTextComparator.DEFAULT;
    }
  }

  private PatchList readPatchList(final PatchListKey key, final Repository repo)
      throws IOException, PatchListNotAvailableException {
    final RawTextComparator cmp = comparatorFor(key.getWhitespace());
    try (ObjectReader reader = repo.newObjectReader();
        RevWalk rw = new RevWalk(reader);
        DiffFormatter df = new DiffFormatter(DisabledOutputStream.INSTANCE)) {
      final RevCommit b = rw.parseCommit(key.getNewId());
      final RevObject a = aFor(key, repo, rw, b);

      if (a == null) {
        // TODO(sop) Remove this case.
        // This is a merge commit, compared to its ancestor.
        //
        final PatchListEntry[] entries = new PatchListEntry[1];
        entries[0] = newCommitMessage(cmp, reader, null, b);
        return new PatchList(a, b, true, entries);
      }

      final boolean againstParent =
          b.getParentCount() > 0 && b.getParent(0) == a;

      RevCommit aCommit = a instanceof RevCommit ? (RevCommit) a : null;
      RevTree aTree = rw.parseTree(a);
      RevTree bTree = b.getTree();

      df.setRepository(repo);
      df.setDiffComparator(cmp);
      df.setDetectRenames(true);
      List<DiffEntry> diffEntries = df.scan(aTree, bTree);

      Set<String> paths = key.getOldId() != null
          ? FluentIterable.from(patchListCache.get(
                  new PatchListKey(key.projectKey, null, key.getNewId(),
                  key.getWhitespace())).getPatches())
              .transform(new Function<PatchListEntry, String>() {
                @Override
                public String apply(PatchListEntry entry) {
                  return entry.getNewName();
                }
              })
          .toSet()
          : null;
      int cnt = diffEntries.size();
      List<PatchListEntry> entries = new ArrayList<>();
      entries.add(newCommitMessage(cmp, reader,
          againstParent ? null : aCommit, b));
      for (int i = 0; i < cnt; i++) {
        DiffEntry diffEntry = diffEntries.get(i);
        if (paths == null || paths.contains(diffEntry.getNewPath())
            || paths.contains(diffEntry.getOldPath())) {
          FileHeader fh = toFileHeader(key, df, diffEntry);
          entries.add(newEntry(aTree, fh));
        }
      }
      return new PatchList(a, b, againstParent,
          entries.toArray(new PatchListEntry[entries.size()]));
<<<<<<< HEAD
=======
    } finally {
      reader.close();
>>>>>>> 6b870dec
    }
  }

  private FileHeader toFileHeader(PatchListKey key,
      final DiffFormatter diffFormatter, final DiffEntry diffEntry)
      throws IOException {

    Future<FileHeader> result = diffExecutor.submit(new Callable<FileHeader>() {
      @Override
      public FileHeader call() throws IOException {
        return diffFormatter.toFileHeader(diffEntry);
      }
    });

    try {
      return result.get(timeoutMillis, TimeUnit.MILLISECONDS);
    } catch (InterruptedException | TimeoutException e) {
      log.warn(timeoutMillis + " ms timeout reached for Diff loader"
                      + " in project " + key.projectKey.get()
                      + " on commit " + key.getNewId().name()
                      + " on path " + diffEntry.getNewPath()
                      + " comparing " + diffEntry.getOldId().name()
                      + ".." + diffEntry.getNewId().name());
      result.cancel(true);
      return toFileHeaderWithoutMyersDiff(diffFormatter, diffEntry);
    } catch (ExecutionException e) {
      // If there was an error computing the result, carry it
      // up to the caller so the cache knows this key is invalid.
      Throwables.propagateIfInstanceOf(e.getCause(), IOException.class);
      throw new IOException(e.getMessage(), e.getCause());
    }
  }

  private FileHeader toFileHeaderWithoutMyersDiff(DiffFormatter diffFormatter,
      DiffEntry diffEntry) throws IOException {
    HistogramDiff histogramDiff = new HistogramDiff();
    histogramDiff.setFallbackAlgorithm(null);
    diffFormatter.setDiffAlgorithm(histogramDiff);
    return diffFormatter.toFileHeader(diffEntry);
  }

  private PatchListEntry newCommitMessage(final RawTextComparator cmp,
      final ObjectReader reader,
      final RevCommit aCommit, final RevCommit bCommit) throws IOException {
    StringBuilder hdr = new StringBuilder();

    hdr.append("diff --git");
    if (aCommit != null) {
      hdr.append(" a/").append(Patch.COMMIT_MSG);
    } else {
      hdr.append(" ").append(FileHeader.DEV_NULL);
    }
    hdr.append(" b/").append(Patch.COMMIT_MSG);
    hdr.append("\n");

    if (aCommit != null) {
      hdr.append("--- a/").append(Patch.COMMIT_MSG).append("\n");
    } else {
      hdr.append("--- ").append(FileHeader.DEV_NULL).append("\n");
    }
    hdr.append("+++ b/").append(Patch.COMMIT_MSG).append("\n");

    Text aText =
        aCommit != null ? Text.forCommit(reader, aCommit) : Text.EMPTY;
    Text bText = Text.forCommit(reader, bCommit);

    byte[] rawHdr = hdr.toString().getBytes("UTF-8");
    RawText aRawText = new RawText(aText.getContent());
    RawText bRawText = new RawText(bText.getContent());
    EditList edits = new HistogramDiff().diff(cmp, aRawText, bRawText);
    FileHeader fh = new FileHeader(rawHdr, edits, PatchType.UNIFIED);
    return new PatchListEntry(fh, edits);
  }

  private PatchListEntry newEntry(RevTree aTree, FileHeader fileHeader) {
    final FileMode oldMode = fileHeader.getOldMode();
    final FileMode newMode = fileHeader.getNewMode();

    if (oldMode == FileMode.GITLINK || newMode == FileMode.GITLINK) {
      return new PatchListEntry(fileHeader, Collections.<Edit> emptyList());
    }

    if (aTree == null // want combined diff
        || fileHeader.getPatchType() != PatchType.UNIFIED
        || fileHeader.getHunks().isEmpty()) {
      return new PatchListEntry(fileHeader, Collections.<Edit> emptyList());
    }

    List<Edit> edits = fileHeader.toEditList();
    if (edits.isEmpty()) {
      return new PatchListEntry(fileHeader, Collections.<Edit> emptyList());
    } else {
      return new PatchListEntry(fileHeader, edits);
    }
  }

  private RevObject aFor(final PatchListKey key,
      final Repository repo, final RevWalk rw, final RevCommit b)
      throws IOException {
    if (key.getOldId() != null) {
      return rw.parseAny(key.getOldId());
    }

    switch (b.getParentCount()) {
      case 0:
        return rw.parseAny(emptyTree(repo));
      case 1: {
        RevCommit r = b.getParent(0);
        rw.parseBody(r);
        return r;
      }
      case 2:
        return automerge(repo, rw, b, mergeStrategy);
      default:
        // TODO(sop) handle an octopus merge.
        return null;
    }
  }

  public static RevTree automerge(Repository repo, RevWalk rw, RevCommit b,
      ThreeWayMergeStrategy mergeStrategy) throws IOException {
    return automerge(repo, rw, b, mergeStrategy, true);
  }

  public static RevTree automerge(Repository repo, RevWalk rw, RevCommit b,
      ThreeWayMergeStrategy mergeStrategy, boolean save) throws IOException {
    String hash = b.name();
    String refName = RefNames.REFS_CACHE_AUTOMERGE
        + hash.substring(0, 2)
        + "/"
        + hash.substring(2);
    Ref ref = repo.getRef(refName);
    if (ref != null && ref.getObjectId() != null) {
      return rw.parseTree(ref.getObjectId());
    }

    ResolveMerger m = (ResolveMerger) mergeStrategy.newMerger(repo, true);
    try (ObjectInserter ins = repo.newObjectInserter()) {
      DirCache dc = DirCache.newInCore();
      m.setDirCache(dc);
      m.setObjectInserter(new ObjectInserter.Filter() {
        @Override
        protected ObjectInserter delegate() {
          return ins;
        }

        @Override
        public void flush() {
        }

        @Override
        public void close() {
        }
      });

      boolean couldMerge;
      try {
        couldMerge = m.merge(b.getParents());
      } catch (IOException e) {
        // It is not safe to continue further down in this method as throwing
        // an exception most likely means that the merge tree was not created
        // and m.getMergeResults() is empty. This would mean that all paths are
        // unmerged and Gerrit UI would show all paths in the patch list.
        log.warn("Error attempting automerge " + refName, e);
        return null;
      }

      ObjectId treeId;
      if (couldMerge) {
        treeId = m.getResultTreeId();

      } else {
        RevCommit ours = b.getParent(0);
        RevCommit theirs = b.getParent(1);
        rw.parseBody(ours);
        rw.parseBody(theirs);
        String oursMsg = ours.getShortMessage();
        String theirsMsg = theirs.getShortMessage();

        String oursName = String.format("HEAD   (%s %s)",
            ours.abbreviate(6).name(),
            oursMsg.substring(0, Math.min(oursMsg.length(), 60)));
        String theirsName = String.format("BRANCH (%s %s)",
            theirs.abbreviate(6).name(),
            theirsMsg.substring(0, Math.min(theirsMsg.length(), 60)));

        MergeFormatter fmt = new MergeFormatter();
        Map<String, MergeResult<? extends Sequence>> r = m.getMergeResults();
        Map<String, ObjectId> resolved = new HashMap<>();
        for (Map.Entry<String, MergeResult<? extends Sequence>> entry : r.entrySet()) {
          MergeResult<? extends Sequence> p = entry.getValue();
          TemporaryBuffer buf =
              new TemporaryBuffer.LocalFile(null, 10 * 1024 * 1024);
          try {
            fmt.formatMerge(buf, p, "BASE", oursName, theirsName, "UTF-8");
            buf.close();

            InputStream in = buf.openInputStream();
            try {
              resolved.put(entry.getKey(), ins.insert(Constants.OBJ_BLOB, buf.length(), in));
            } finally {
              in.close();
            }
          } finally {
            buf.destroy();
          }
        }

        DirCacheBuilder builder = dc.builder();
        int cnt = dc.getEntryCount();
        for (int i = 0; i < cnt;) {
          DirCacheEntry entry = dc.getEntry(i);
          if (entry.getStage() == 0) {
            builder.add(entry);
            i++;
            continue;
          }

          int next = dc.nextEntry(i);
          String path = entry.getPathString();
          DirCacheEntry res = new DirCacheEntry(path);
          if (resolved.containsKey(path)) {
            // For a file with content merge conflict that we produced a result
            // above on, collapse the file down to a single stage 0 with just
            // the blob content, and a randomly selected mode (the lowest stage,
            // which should be the merge base, or ours).
            res.setFileMode(entry.getFileMode());
            res.setObjectId(resolved.get(path));

          } else if (next == i + 1) {
            // If there is exactly one stage present, shouldn't be a conflict...
            res.setFileMode(entry.getFileMode());
            res.setObjectId(entry.getObjectId());

          } else if (next == i + 2) {
            // Two stages suggests a delete/modify conflict. Pick the higher
            // stage as the automatic result.
            entry = dc.getEntry(i + 1);
            res.setFileMode(entry.getFileMode());
            res.setObjectId(entry.getObjectId());

          } else { // 3 stage conflict, no resolve above
            // Punt on the 3-stage conflict and show the base, for now.
            res.setFileMode(entry.getFileMode());
            res.setObjectId(entry.getObjectId());
          }
          builder.add(res);
          i = next;
        }
        builder.finish();
        treeId = dc.writeTree(ins);
      }
      ins.flush();

      if (save) {
        RefUpdate update = repo.updateRef(refName);
        update.setNewObjectId(treeId);
        update.disableRefLog();
        update.forceUpdate();
      }

      return rw.lookupTree(treeId);
<<<<<<< HEAD
=======
    } finally {
      ins.close();
>>>>>>> 6b870dec
    }
  }

  private static ObjectId emptyTree(final Repository repo) throws IOException {
    try (ObjectInserter oi = repo.newObjectInserter()) {
      ObjectId id = oi.insert(Constants.OBJ_TREE, new byte[] {});
      oi.flush();
      return id;
<<<<<<< HEAD
=======
    } finally {
      oi.close();
>>>>>>> 6b870dec
    }
  }
}<|MERGE_RESOLUTION|>--- conflicted
+++ resolved
@@ -186,11 +186,6 @@
       }
       return new PatchList(a, b, againstParent,
           entries.toArray(new PatchListEntry[entries.size()]));
-<<<<<<< HEAD
-=======
-    } finally {
-      reader.close();
->>>>>>> 6b870dec
     }
   }
 
@@ -453,11 +448,6 @@
       }
 
       return rw.lookupTree(treeId);
-<<<<<<< HEAD
-=======
-    } finally {
-      ins.close();
->>>>>>> 6b870dec
     }
   }
 
@@ -466,11 +456,6 @@
       ObjectId id = oi.insert(Constants.OBJ_TREE, new byte[] {});
       oi.flush();
       return id;
-<<<<<<< HEAD
-=======
-    } finally {
-      oi.close();
->>>>>>> 6b870dec
     }
   }
 }