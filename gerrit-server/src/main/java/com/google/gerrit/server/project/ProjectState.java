// Copyright (C) 2008 The Android Open Source Project
//
// Licensed under the Apache License, Version 2.0 (the "License");
// you may not use this file except in compliance with the License.
// You may obtain a copy of the License at
//
// http://www.apache.org/licenses/LICENSE-2.0
//
// Unless required by applicable law or agreed to in writing, software
// distributed under the License is distributed on an "AS IS" BASIS,
// WITHOUT WARRANTIES OR CONDITIONS OF ANY KIND, either express or implied.
// See the License for the specific language governing permissions and
// limitations under the License.

package com.google.gerrit.server.project;

import static com.google.gerrit.common.data.PermissionRule.Action.ALLOW;
import static java.nio.charset.StandardCharsets.UTF_8;

import com.google.common.collect.FluentIterable;
import com.google.common.collect.ImmutableList;
import com.google.common.collect.Iterables;
import com.google.common.collect.Lists;
import com.google.gerrit.common.data.AccessSection;
import com.google.gerrit.common.data.GroupReference;
import com.google.gerrit.common.data.LabelType;
import com.google.gerrit.common.data.LabelTypes;
import com.google.gerrit.common.data.Permission;
import com.google.gerrit.common.data.PermissionRule;
import com.google.gerrit.common.data.RefConfigSection;
import com.google.gerrit.common.data.SubscribeSection;
import com.google.gerrit.extensions.api.projects.CommentLinkInfo;
import com.google.gerrit.extensions.api.projects.ThemeInfo;
import com.google.gerrit.extensions.client.InheritableBoolean;
import com.google.gerrit.reviewdb.client.AccountGroup;
import com.google.gerrit.reviewdb.client.Branch;
import com.google.gerrit.reviewdb.client.Project;
import com.google.gerrit.reviewdb.client.RefNames;
import com.google.gerrit.rules.PrologEnvironment;
import com.google.gerrit.rules.RulesCache;
import com.google.gerrit.server.CurrentUser;
import com.google.gerrit.server.account.CapabilityCollection;
import com.google.gerrit.server.config.AllProjectsName;
import com.google.gerrit.server.config.AllUsersName;
import com.google.gerrit.server.config.SitePaths;
import com.google.gerrit.server.git.BranchOrderSection;
import com.google.gerrit.server.git.GitRepositoryManager;
import com.google.gerrit.server.git.ProjectConfig;
import com.google.gerrit.server.git.ProjectLevelConfig;
import com.google.gerrit.server.notedb.ChangeNotes;
import com.google.inject.Inject;
import com.google.inject.assistedinject.Assisted;
import com.googlecode.prolog_cafe.exceptions.CompileException;
import com.googlecode.prolog_cafe.lang.PrologMachineCopy;
import java.io.IOException;
import java.io.Reader;
import java.nio.file.Files;
import java.nio.file.Path;
import java.util.ArrayList;
import java.util.Collection;
import java.util.Collections;
import java.util.HashMap;
import java.util.HashSet;
import java.util.Iterator;
import java.util.LinkedHashMap;
import java.util.List;
import java.util.Map;
import java.util.Set;
import java.util.function.Function;
import org.eclipse.jgit.errors.ConfigInvalidException;
import org.eclipse.jgit.lib.Ref;
import org.eclipse.jgit.lib.Repository;
import org.slf4j.Logger;
import org.slf4j.LoggerFactory;

/** Cached information on a project. */
public class ProjectState {
  private static final Logger log = LoggerFactory.getLogger(ProjectState.class);

  public interface Factory {
    ProjectState create(ProjectConfig config);
  }

  private final boolean isAllProjects;
  private final boolean isAllUsers;
  private final SitePaths sitePaths;
  private final AllProjectsName allProjectsName;
  private final ProjectCache projectCache;
  private final ProjectControl.AssistedFactory projectControlFactory;
  private final PrologEnvironment.Factory envFactory;
  private final GitRepositoryManager gitMgr;
  private final RulesCache rulesCache;
  private final List<CommentLinkInfo> commentLinks;

  private final ProjectConfig config;
  private final Map<String, ProjectLevelConfig> configs;
  private final Set<AccountGroup.UUID> localOwners;

  /** Prolog rule state. */
  private volatile PrologMachineCopy rulesMachine;

  /** Last system time the configuration's revision was examined. */
  private volatile long lastCheckGeneration;

  /** Local access sections, wrapped in SectionMatchers for faster evaluation. */
  private volatile List<SectionMatcher> localAccessSections;

  /** Theme information loaded from site_path/themes. */
  private volatile ThemeInfo theme;

  /** If this is all projects, the capabilities used by the server. */
  private final CapabilityCollection capabilities;

  /** All label types applicable to changes in this project. */
  private LabelTypes labelTypes;

  @Inject
  public ProjectState(
<<<<<<< HEAD
      final SitePaths sitePaths,
      final ProjectCache projectCache,
      final AllProjectsName allProjectsName,
      final AllUsersName allUsersName,
      final ProjectControl.AssistedFactory projectControlFactory,
      final PrologEnvironment.Factory envFactory,
      final GitRepositoryManager gitMgr,
      final RulesCache rulesCache,
      final List<CommentLinkInfo> commentLinks,
      final CapabilityCollection.Factory limitsFactory,
      @Assisted final ProjectConfig config) {
=======
      SitePaths sitePaths,
      ProjectCache projectCache,
      AllProjectsName allProjectsName,
      AllUsersName allUsersName,
      ProjectControl.AssistedFactory projectControlFactory,
      PrologEnvironment.Factory envFactory,
      GitRepositoryManager gitMgr,
      RulesCache rulesCache,
      List<CommentLinkInfo> commentLinks,
      CapabilityCollection.Factory capabilityFactory,
      @Assisted ProjectConfig config) {
>>>>>>> f8875fa5
    this.sitePaths = sitePaths;
    this.projectCache = projectCache;
    this.isAllProjects = config.getProject().getNameKey().equals(allProjectsName);
    this.isAllUsers = config.getProject().getNameKey().equals(allUsersName);
    this.allProjectsName = allProjectsName;
    this.projectControlFactory = projectControlFactory;
    this.envFactory = envFactory;
    this.gitMgr = gitMgr;
    this.rulesCache = rulesCache;
    this.commentLinks = commentLinks;
    this.config = config;
    this.configs = new HashMap<>();
    this.capabilities =
        isAllProjects
            ? limitsFactory.create(config.getAccessSection(AccessSection.GLOBAL_CAPABILITIES))
            : null;

    if (isAllProjects && !Permission.canBeOnAllProjects(AccessSection.ALL, Permission.OWNER)) {
      localOwners = Collections.emptySet();
    } else {
      HashSet<AccountGroup.UUID> groups = new HashSet<>();
      AccessSection all = config.getAccessSection(AccessSection.ALL);
      if (all != null) {
        Permission owner = all.getPermission(Permission.OWNER);
        if (owner != null) {
          for (PermissionRule rule : owner.getRules()) {
            GroupReference ref = rule.getGroup();
            if (rule.getAction() == ALLOW && ref.getUUID() != null) {
              groups.add(ref.getUUID());
            }
          }
        }
      }
      localOwners = Collections.unmodifiableSet(groups);
    }
  }

  void initLastCheck(long generation) {
    lastCheckGeneration = generation;
  }

  boolean needsRefresh(long generation) {
    if (generation <= 0) {
      return isRevisionOutOfDate();
    }
    if (lastCheckGeneration != generation) {
      lastCheckGeneration = generation;
      return isRevisionOutOfDate();
    }
    return false;
  }

  private boolean isRevisionOutOfDate() {
    try (Repository git = gitMgr.openRepository(getNameKey())) {
      Ref ref = git.getRefDatabase().exactRef(RefNames.REFS_CONFIG);
      if (ref == null || ref.getObjectId() == null) {
        return true;
      }
      return !ref.getObjectId().equals(config.getRevision());
    } catch (IOException gone) {
      return true;
    }
  }

  /**
   * @return cached computation of all global capabilities. This should only be invoked on the state
   *     from {@link ProjectCache#getAllProjects()}. Null on any other project.
   */
  public CapabilityCollection getCapabilityCollection() {
    return capabilities;
  }

  /** @return Construct a new PrologEnvironment for the calling thread. */
  public PrologEnvironment newPrologEnvironment() throws CompileException {
    PrologMachineCopy pmc = rulesMachine;
    if (pmc == null) {
      pmc = rulesCache.loadMachine(getNameKey(), config.getRulesId());
      rulesMachine = pmc;
    }
    return envFactory.create(pmc);
  }

  /**
   * Like {@link #newPrologEnvironment()} but instead of reading the rules.pl read the provided
   * input stream.
   *
   * @param name a name of the input stream. Could be any name.
   * @param in stream to read prolog rules from
   * @throws CompileException
   */
  public PrologEnvironment newPrologEnvironment(String name, Reader in) throws CompileException {
    PrologMachineCopy pmc = rulesCache.loadMachine(name, in);
    return envFactory.create(pmc);
  }

  public Project getProject() {
    return config.getProject();
  }

  public Project.NameKey getNameKey() {
    return getProject().getNameKey();
  }

  public String getName() {
    return getNameKey().get();
  }

  public ProjectConfig getConfig() {
    return config;
  }

  public ProjectLevelConfig getConfig(String fileName) {
    if (configs.containsKey(fileName)) {
      return configs.get(fileName);
    }

    ProjectLevelConfig cfg = new ProjectLevelConfig(fileName, this);
    try (Repository git = gitMgr.openRepository(getNameKey())) {
      cfg.load(git);
    } catch (IOException | ConfigInvalidException e) {
      log.warn("Failed to load " + fileName + " for " + getName(), e);
    }

    configs.put(fileName, cfg);
    return cfg;
  }

  public long getMaxObjectSizeLimit() {
    return config.getMaxObjectSizeLimit();
  }

  /** Get the sections that pertain only to this project. */
  List<SectionMatcher> getLocalAccessSections() {
    List<SectionMatcher> sm = localAccessSections;
    if (sm == null) {
      Collection<AccessSection> fromConfig = config.getAccessSections();
      sm = new ArrayList<>(fromConfig.size());
      for (AccessSection section : fromConfig) {
        if (isAllProjects) {
          List<Permission> copy = Lists.newArrayListWithCapacity(section.getPermissions().size());
          for (Permission p : section.getPermissions()) {
            if (Permission.canBeOnAllProjects(section.getName(), p.getName())) {
              copy.add(p);
            }
          }
          section = new AccessSection(section.getName());
          section.setPermissions(copy);
        }

        SectionMatcher matcher = SectionMatcher.wrap(getNameKey(), section);
        if (matcher != null) {
          sm.add(matcher);
        }
      }
      localAccessSections = sm;
    }
    return sm;
  }

  /**
   * Obtain all local and inherited sections. This collection is looked up dynamically and is not
   * cached. Callers should try to cache this result per-request as much as possible.
   */
  List<SectionMatcher> getAllSections() {
    if (isAllProjects) {
      return getLocalAccessSections();
    }

    List<SectionMatcher> all = new ArrayList<>();
    for (ProjectState s : tree()) {
      all.addAll(s.getLocalAccessSections());
    }
    return all;
  }

  /**
   * @return all {@link AccountGroup}'s to which the owner privilege for 'refs/*' is assigned for
   *     this project (the local owners), if there are no local owners the local owners of the
   *     nearest parent project that has local owners are returned
   */
  public Set<AccountGroup.UUID> getOwners() {
    for (ProjectState p : tree()) {
      if (!p.localOwners.isEmpty()) {
        return p.localOwners;
      }
    }
    return Collections.emptySet();
  }

  /**
   * @return all {@link AccountGroup}'s that are allowed to administrate the complete project. This
   *     includes all groups to which the owner privilege for 'refs/*' is assigned for this project
   *     (the local owners) and all groups to which the owner privilege for 'refs/*' is assigned for
   *     one of the parent projects (the inherited owners).
   */
  public Set<AccountGroup.UUID> getAllOwners() {
    Set<AccountGroup.UUID> result = new HashSet<>();

    for (ProjectState p : tree()) {
      result.addAll(p.localOwners);
    }

    return result;
  }

  public ProjectControl controlFor(CurrentUser user) {
    return projectControlFactory.create(user, this);
  }

  /**
   * @return an iterable that walks through this project and then the parents of this project.
   *     Starts from this project and progresses up the hierarchy to All-Projects.
   */
  public Iterable<ProjectState> tree() {
    return new Iterable<ProjectState>() {
      @Override
      public Iterator<ProjectState> iterator() {
        return new ProjectHierarchyIterator(projectCache, allProjectsName, ProjectState.this);
      }
    };
  }

  /**
   * @return an iterable that walks in-order from All-Projects through the project hierarchy to this
   *     project.
   */
  public Iterable<ProjectState> treeInOrder() {
    List<ProjectState> projects = Lists.newArrayList(tree());
    Collections.reverse(projects);
    return projects;
  }

  /**
   * @return an iterable that walks through the parents of this project. Starts from the immediate
   *     parent of this project and progresses up the hierarchy to All-Projects.
   */
  public FluentIterable<ProjectState> parents() {
    return FluentIterable.from(tree()).skip(1);
  }

  public boolean isAllProjects() {
    return isAllProjects;
  }

  public boolean isAllUsers() {
    return isAllUsers;
  }

  public boolean isUseContributorAgreements() {
    return getInheritableBoolean(Project::getUseContributorAgreements);
  }

  public boolean isUseContentMerge() {
    return getInheritableBoolean(Project::getUseContentMerge);
  }

  public boolean isUseSignedOffBy() {
    return getInheritableBoolean(Project::getUseSignedOffBy);
  }

  public boolean isRequireChangeID() {
    return getInheritableBoolean(Project::getRequireChangeID);
  }

  public boolean isCreateNewChangeForAllNotInTarget() {
    return getInheritableBoolean(Project::getCreateNewChangeForAllNotInTarget);
  }

  public boolean isEnableSignedPush() {
    return getInheritableBoolean(Project::getEnableSignedPush);
  }

  public boolean isRequireSignedPush() {
    return getInheritableBoolean(Project::getRequireSignedPush);
  }

  public boolean isRejectImplicitMerges() {
    return getInheritableBoolean(Project::getRejectImplicitMerges);
  }

  public boolean isPrivateByDefault() {
    return getInheritableBoolean(Project::getPrivateByDefault);
  }

  public boolean isWorkInProgressByDefault() {
    return getInheritableBoolean(Project::getWorkInProgressByDefault);
  }

  public boolean isEnableReviewerByEmail() {
    return getInheritableBoolean(Project::getEnableReviewerByEmail);
  }

  public boolean isMatchAuthorToCommitterDate() {
    return getInheritableBoolean(Project::getMatchAuthorToCommitterDate);
  }

  /** All available label types. */
  public LabelTypes getLabelTypes() {
    if (labelTypes == null) {
      labelTypes = loadLabelTypes();
    }
    return labelTypes;
  }

  /** All available label types for this change and user. */
  public LabelTypes getLabelTypes(ChangeNotes notes, CurrentUser user) {
    return getLabelTypes(notes.getChange().getDest(), user);
  }

  /** All available label types for this branch and user. */
  public LabelTypes getLabelTypes(Branch.NameKey destination, CurrentUser user) {
    List<LabelType> all = getLabelTypes().getLabelTypes();

    List<LabelType> r = Lists.newArrayListWithCapacity(all.size());
    for (LabelType l : all) {
      List<String> refs = l.getRefPatterns();
      if (refs == null) {
        r.add(l);
      } else {
        for (String refPattern : refs) {
          if (RefConfigSection.isValid(refPattern) && match(destination, refPattern, user)) {
            r.add(l);
            break;
          }
        }
      }
    }

    return new LabelTypes(r);
  }

  public List<CommentLinkInfo> getCommentLinks() {
    Map<String, CommentLinkInfo> cls = new LinkedHashMap<>();
    for (CommentLinkInfo cl : commentLinks) {
      cls.put(cl.name.toLowerCase(), cl);
    }
    for (ProjectState s : treeInOrder()) {
      for (CommentLinkInfoImpl cl : s.getConfig().getCommentLinkSections()) {
        String name = cl.name.toLowerCase();
        if (cl.isOverrideOnly()) {
          CommentLinkInfo parent = cls.get(name);
          if (parent == null) {
            continue; // Ignore invalid overrides.
          }
          cls.put(name, cl.inherit(parent));
        } else {
          cls.put(name, cl);
        }
      }
    }
    return ImmutableList.copyOf(cls.values());
  }

  public BranchOrderSection getBranchOrderSection() {
    for (ProjectState s : tree()) {
      BranchOrderSection section = s.getConfig().getBranchOrderSection();
      if (section != null) {
        return section;
      }
    }
    return null;
  }

  public Collection<SubscribeSection> getSubscribeSections(Branch.NameKey branch) {
    Collection<SubscribeSection> ret = new ArrayList<>();
    for (ProjectState s : tree()) {
      ret.addAll(s.getConfig().getSubscribeSections(branch));
    }
    return ret;
  }

  public ThemeInfo getTheme() {
    ThemeInfo theme = this.theme;
    if (theme == null) {
      synchronized (this) {
        theme = this.theme;
        if (theme == null) {
          theme = loadTheme();
          this.theme = theme;
        }
      }
    }
    if (theme == ThemeInfo.INHERIT) {
      ProjectState parent = Iterables.getFirst(parents(), null);
      return parent != null ? parent.getTheme() : null;
    }
    return theme;
  }

  public Set<GroupReference> getAllGroups() {
    return getGroups(getAllSections());
  }

  public Set<GroupReference> getLocalGroups() {
    return getGroups(getLocalAccessSections());
  }

  private static Set<GroupReference> getGroups(List<SectionMatcher> sectionMatcherList) {
    final Set<GroupReference> all = new HashSet<>();
    for (SectionMatcher matcher : sectionMatcherList) {
      final AccessSection section = matcher.section;
      for (Permission permission : section.getPermissions()) {
        for (PermissionRule rule : permission.getRules()) {
          all.add(rule.getGroup());
        }
      }
    }
    return all;
  }

  private ThemeInfo loadTheme() {
    String name = getConfig().getProject().getName();
    Path dir = sitePaths.themes_dir.resolve(name);
    if (!Files.exists(dir)) {
      return ThemeInfo.INHERIT;
    } else if (!Files.isDirectory(dir)) {
      log.warn("Bad theme for {}: not a directory", name);
      return ThemeInfo.INHERIT;
    }
    try {
      return new ThemeInfo(
          readFile(dir.resolve(SitePaths.CSS_FILENAME)),
          readFile(dir.resolve(SitePaths.HEADER_FILENAME)),
          readFile(dir.resolve(SitePaths.FOOTER_FILENAME)));
    } catch (IOException e) {
      log.error("Error reading theme for " + name, e);
      return ThemeInfo.INHERIT;
    }
  }

  private String readFile(Path p) throws IOException {
    return Files.exists(p) ? new String(Files.readAllBytes(p), UTF_8) : null;
  }

  private boolean getInheritableBoolean(Function<Project, InheritableBoolean> func) {
    for (ProjectState s : tree()) {
      switch (func.apply(s.getProject())) {
        case TRUE:
          return true;
        case FALSE:
          return false;
        case INHERIT:
        default:
          continue;
      }
    }
    return false;
  }

  private LabelTypes loadLabelTypes() {
    Map<String, LabelType> types = new LinkedHashMap<>();
    for (ProjectState s : treeInOrder()) {
      for (LabelType type : s.getConfig().getLabelSections().values()) {
        String lower = type.getName().toLowerCase();
        LabelType old = types.get(lower);
        if (old == null || old.canOverride()) {
          types.put(lower, type);
        }
      }
    }
    List<LabelType> all = Lists.newArrayListWithCapacity(types.size());
    for (LabelType type : types.values()) {
      if (!type.getValues().isEmpty()) {
        all.add(type);
      }
    }
    return new LabelTypes(Collections.unmodifiableList(all));
  }

  private boolean match(Branch.NameKey destination, String refPattern, CurrentUser user) {
    return RefPatternMatcher.getMatcher(refPattern).match(destination.get(), user);
  }
}<|MERGE_RESOLUTION|>--- conflicted
+++ resolved
@@ -116,19 +116,6 @@
 
   @Inject
   public ProjectState(
-<<<<<<< HEAD
-      final SitePaths sitePaths,
-      final ProjectCache projectCache,
-      final AllProjectsName allProjectsName,
-      final AllUsersName allUsersName,
-      final ProjectControl.AssistedFactory projectControlFactory,
-      final PrologEnvironment.Factory envFactory,
-      final GitRepositoryManager gitMgr,
-      final RulesCache rulesCache,
-      final List<CommentLinkInfo> commentLinks,
-      final CapabilityCollection.Factory limitsFactory,
-      @Assisted final ProjectConfig config) {
-=======
       SitePaths sitePaths,
       ProjectCache projectCache,
       AllProjectsName allProjectsName,
@@ -138,9 +125,8 @@
       GitRepositoryManager gitMgr,
       RulesCache rulesCache,
       List<CommentLinkInfo> commentLinks,
-      CapabilityCollection.Factory capabilityFactory,
+      CapabilityCollection.Factory limitsFactory,
       @Assisted ProjectConfig config) {
->>>>>>> f8875fa5
     this.sitePaths = sitePaths;
     this.projectCache = projectCache;
     this.isAllProjects = config.getProject().getNameKey().equals(allProjectsName);
