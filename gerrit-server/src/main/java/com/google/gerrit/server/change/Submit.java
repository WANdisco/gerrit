// Copyright (C) 2012 The Android Open Source Project
//
// Licensed under the Apache License, Version 2.0 (the "License");
// you may not use this file except in compliance with the License.
// You may obtain a copy of the License at
//
// http://www.apache.org/licenses/LICENSE-2.0
//
// Unless required by applicable law or agreed to in writing, software
// distributed under the License is distributed on an "AS IS" BASIS,
// WITHOUT WARRANTIES OR CONDITIONS OF ANY KIND, either express or implied.
// See the License for the specific language governing permissions and
// limitations under the License.

package com.google.gerrit.server.change;

import com.google.common.annotations.VisibleForTesting;
import com.google.common.base.Function;
import com.google.common.base.Joiner;
import com.google.common.base.MoreObjects;
import com.google.common.base.Predicate;
import com.google.common.base.Strings;
import com.google.common.collect.FluentIterable;
import com.google.common.collect.ImmutableMap;
import com.google.common.collect.Iterables;
import com.google.common.collect.Multimap;
import com.google.common.collect.Sets;
import com.google.gerrit.common.data.ParameterizedString;
import com.google.gerrit.extensions.api.changes.SubmitInput;
import com.google.gerrit.extensions.common.ChangeInfo;
import com.google.gerrit.extensions.restapi.AuthException;
import com.google.gerrit.extensions.restapi.ResourceConflictException;
import com.google.gerrit.extensions.restapi.RestApiException;
import com.google.gerrit.extensions.restapi.RestModifyView;
import com.google.gerrit.extensions.restapi.UnprocessableEntityException;
import com.google.gerrit.extensions.webui.UiAction;
import com.google.gerrit.reviewdb.client.Branch;
import com.google.gerrit.reviewdb.client.Change;
import com.google.gerrit.reviewdb.client.ChangeMessage;
import com.google.gerrit.reviewdb.client.PatchSet;
import com.google.gerrit.reviewdb.client.Project;
import com.google.gerrit.reviewdb.client.RevId;
import com.google.gerrit.reviewdb.server.ReviewDb;
import com.google.gerrit.server.ChangeMessagesUtil;
import com.google.gerrit.server.CurrentUser;
import com.google.gerrit.server.IdentifiedUser;
import com.google.gerrit.server.PatchSetUtil;
import com.google.gerrit.server.ProjectUtil;
import com.google.gerrit.server.account.AccountsCollection;
import com.google.gerrit.server.config.GerritServerConfig;
import com.google.gerrit.server.git.ChangeSet;
import com.google.gerrit.server.git.GitRepositoryManager;
import com.google.gerrit.server.git.MergeOp;
import com.google.gerrit.server.git.MergeSuperSet;
import com.google.gerrit.server.notedb.ChangeNotes;
import com.google.gerrit.server.project.ChangeControl;
import com.google.gerrit.server.project.NoSuchChangeException;
import com.google.gerrit.server.query.change.ChangeData;
import com.google.gerrit.server.query.change.InternalChangeQuery;
import com.google.gwtorm.server.OrmException;
import com.google.gwtorm.server.OrmRuntimeException;
import com.google.inject.Inject;
import com.google.inject.Provider;
import com.google.inject.Singleton;

import org.eclipse.jgit.errors.RepositoryNotFoundException;
import org.eclipse.jgit.lib.Config;
import org.eclipse.jgit.lib.ObjectId;
import org.eclipse.jgit.lib.Repository;
import org.eclipse.jgit.revwalk.RevCommit;
import org.eclipse.jgit.revwalk.RevWalk;
import org.slf4j.Logger;
import org.slf4j.LoggerFactory;

import java.io.IOException;
import java.util.Collection;
import java.util.HashMap;
import java.util.HashSet;
import java.util.List;
import java.util.Map;
import java.util.Set;

@Singleton
public class Submit implements RestModifyView<RevisionResource, SubmitInput>,
    UiAction<RevisionResource> {
  private static final Logger log = LoggerFactory.getLogger(Submit.class);

  private static final String DEFAULT_TOOLTIP =
      "Submit patch set ${patchSet} into ${branch}";
  private static final String DEFAULT_TOOLTIP_ANCESTORS =
      "Submit patch set ${patchSet} and ancestors (${submitSize} changes " +
      "altogether) into ${branch}";
  private static final String DEFAULT_TOPIC_TOOLTIP =
      "Submit all ${topicSize} changes of the same topic " +
      "(${submitSize} changes including ancestors and other " +
      "changes related by topic)";
  private static final String BLOCKED_SUBMIT_TOOLTIP =
      "This change depends on other changes which are not ready";
  private static final String BLOCKED_HIDDEN_SUBMIT_TOOLTIP =
      "This change depends on other hidden changes which are not ready";
  private static final String CLICK_FAILURE_TOOLTIP =
      "Clicking the button would fail";
  private static final String CHANGE_UNMERGEABLE =
      "Problems with integrating this change";
  private static final String CHANGES_NOT_MERGEABLE =
      "Problems with change(s): ";

  public static class Output {
    transient Change change;

    private Output(Change c) {
      change = c;
    }
  }

  /**
   * Subclass of {@link SubmitInput} with special bits that may be flipped for
   * testing purposes only.
   */
  @VisibleForTesting
  public static class TestSubmitInput extends SubmitInput {
    public final boolean failAfterRefUpdates;

    public TestSubmitInput(SubmitInput base, boolean failAfterRefUpdates) {
      this.onBehalfOf = base.onBehalfOf;
      this.notify = base.notify;
      this.failAfterRefUpdates = failAfterRefUpdates;
    }
  }

  private final Provider<ReviewDb> dbProvider;
  private final GitRepositoryManager repoManager;
  private final ChangeData.Factory changeDataFactory;
  private final ChangeMessagesUtil cmUtil;
  private final ChangeNotes.Factory changeNotesFactory;
  private final Provider<MergeOp> mergeOpProvider;
  private final MergeSuperSet mergeSuperSet;
  private final AccountsCollection accounts;
  private final ChangesCollection changes;
  private final String label;
  private final String labelWithParents;
  private final ParameterizedString titlePattern;
  private final ParameterizedString titlePatternWithAncestors;
  private final String submitTopicLabel;
  private final ParameterizedString submitTopicTooltip;
  private final boolean submitWholeTopic;
  private final Provider<InternalChangeQuery> queryProvider;
  private final PatchSetUtil psUtil;

  @Inject
  Submit(Provider<ReviewDb> dbProvider,
      GitRepositoryManager repoManager,
      ChangeData.Factory changeDataFactory,
      ChangeMessagesUtil cmUtil,
      ChangeNotes.Factory changeNotesFactory,
      Provider<MergeOp> mergeOpProvider,
      MergeSuperSet mergeSuperSet,
      AccountsCollection accounts,
      ChangesCollection changes,
      @GerritServerConfig Config cfg,
      Provider<InternalChangeQuery> queryProvider,
      PatchSetUtil psUtil) {
    this.dbProvider = dbProvider;
    this.repoManager = repoManager;
    this.changeDataFactory = changeDataFactory;
    this.cmUtil = cmUtil;
    this.changeNotesFactory = changeNotesFactory;
    this.mergeOpProvider = mergeOpProvider;
    this.mergeSuperSet = mergeSuperSet;
    this.accounts = accounts;
    this.changes = changes;
    this.label = MoreObjects.firstNonNull(
        Strings.emptyToNull(cfg.getString("change", null, "submitLabel")),
        "Submit");
    this.labelWithParents = MoreObjects.firstNonNull(
        Strings.emptyToNull(
            cfg.getString("change", null, "submitLabelWithParents")),
        "Submit including parents");
    this.titlePattern = new ParameterizedString(MoreObjects.firstNonNull(
        cfg.getString("change", null, "submitTooltip"),
        DEFAULT_TOOLTIP));
    this.titlePatternWithAncestors = new ParameterizedString(
        MoreObjects.firstNonNull(
            cfg.getString("change", null, "submitTooltipAncestors"),
            DEFAULT_TOOLTIP_ANCESTORS));
    submitWholeTopic = wholeTopicEnabled(cfg);
    this.submitTopicLabel = MoreObjects.firstNonNull(
        Strings.emptyToNull(cfg.getString("change", null, "submitTopicLabel")),
        "Submit whole topic");
    this.submitTopicTooltip = new ParameterizedString(MoreObjects.firstNonNull(
        cfg.getString("change", null, "submitTopicTooltip"),
        DEFAULT_TOPIC_TOOLTIP));
    this.queryProvider = queryProvider;
    this.psUtil = psUtil;
  }

  @Override
  public Output apply(RevisionResource rsrc, SubmitInput input)
      throws RestApiException, RepositoryNotFoundException, IOException,
      OrmException {
    input.onBehalfOf = Strings.emptyToNull(input.onBehalfOf);
    if (input.onBehalfOf != null) {
      rsrc = onBehalfOf(rsrc, input);
    }
    ChangeControl control = rsrc.getControl();
    IdentifiedUser caller = control.getUser().asIdentifiedUser();
    Change change = rsrc.getChange();
    if (input.onBehalfOf == null && !control.canSubmit()) {
      throw new AuthException("submit not permitted");
    } else if (!change.getStatus().isOpen()) {
      throw new ResourceConflictException("change is " + status(change));
    } else if (!ProjectUtil.branchExists(repoManager, change.getDest())) {
      throw new ResourceConflictException(String.format(
          "destination branch \"%s\" not found.",
          change.getDest().get()));
    } else if (!rsrc.getPatchSet().getId().equals(change.currentPatchSetId())) {
      // TODO Allow submitting non-current revision by changing the current.
      throw new ResourceConflictException(String.format(
          "revision %s is not current revision",
          rsrc.getPatchSet().getRevision().get()));
    }

    try (MergeOp op = mergeOpProvider.get()) {
      ReviewDb db = dbProvider.get();
      op.merge(db, change, caller, true, input);
      try {
        change = changeNotesFactory
            .createChecked(db, change.getProject(), change.getId()).getChange();
      } catch (NoSuchChangeException e) {
        throw new ResourceConflictException("change is deleted");
      }
    }

    switch (change.getStatus()) {
      case MERGED:
        return new Output(change);
      case NEW:
        ChangeMessage msg = getConflictMessage(rsrc);
        if (msg != null) {
          throw new ResourceConflictException(msg.getMessage());
        }
        //$FALL-THROUGH$
      case ABANDONED:
      case DRAFT:
      default:
        throw new ResourceConflictException("change is " + status(change));
    }
  }

  /**
   * @param cd the change the user is currently looking at
   * @param cs set of changes to be submitted at once
   * @param user the user who is checking to submit
   * @return a reason why any of the changes is not submittable or null
   */
<<<<<<< HEAD
  private String problemsForSubmittingChangeset(ChangeSet cs,
      CurrentUser user) {
=======
  private String problemsForSubmittingChangeset(ChangeData cd, ChangeSet cs,
      IdentifiedUser identifiedUser) {
>>>>>>> 5d592e88
    try {
      @SuppressWarnings("resource")
      ReviewDb db = dbProvider.get();
      for (ChangeData c : cs.changes()) {
        ChangeControl changeControl = c.changeControl(user);

        if (!changeControl.isVisible(db)) {
          return BLOCKED_HIDDEN_SUBMIT_TOOLTIP;
        }
        if (!changeControl.canSubmit()) {
          return BLOCKED_SUBMIT_TOOLTIP;
        }
        MergeOp.checkSubmitRule(c);
      }

      Collection<ChangeData> unmergeable = unmergeableChanges(cs);
      if (unmergeable == null) {
        return CLICK_FAILURE_TOOLTIP;
      } else if (!unmergeable.isEmpty()) {
        for (ChangeData c : unmergeable) {
          if (c.change().getKey().equals(cd.change().getKey())) {
            return CHANGE_UNMERGEABLE;
          }
        }
        return CHANGES_NOT_MERGEABLE + Joiner.on(", ").join(
            Iterables.transform(unmergeable,
                new Function<ChangeData, String>() {
              @Override
              public String apply(ChangeData cd) {
                return String.valueOf(cd.getId().get());
              }
            }));
      }
    } catch (ResourceConflictException e) {
      return BLOCKED_SUBMIT_TOOLTIP;
    } catch (OrmException | IOException e) {
      log.error("Error checking if change is submittable", e);
      throw new OrmRuntimeException("Could not determine problems for the change", e);
    }
    return null;
  }

  /**
   * Check if there are any problems with the given change. It doesn't take
   * any problems of related changes into account.
   * <p>
   * @param cd the change to check for submittability
   * @return if the change has any problems for submission
   */
  public static boolean submittable(ChangeData cd) {
    try {
      MergeOp.checkSubmitRule(cd);
      return true;
    } catch (ResourceConflictException | OrmException e) {
      return false;
    }
  }

  @Override
  public UiAction.Description getDescription(RevisionResource resource) {
    PatchSet.Id current = resource.getChange().currentPatchSetId();
    String topic = resource.getChange().getTopic();
    boolean visible = !resource.getPatchSet().isDraft()
        && resource.getChange().getStatus().isOpen()
        && resource.getPatchSet().getId().equals(current)
        && resource.getControl().canSubmit();
    ReviewDb db = dbProvider.get();
    ChangeData cd = changeDataFactory.create(db, resource.getControl());

    try {
      MergeOp.checkSubmitRule(cd);
    } catch (ResourceConflictException e) {
      visible = false;
    } catch (OrmException e) {
      log.error("Error checking if change is submittable", e);
      throw new OrmRuntimeException("Could not determine problems for the change", e);
    }

    if (!visible) {
      return new UiAction.Description()
        .setLabel("")
        .setTitle("")
        .setVisible(false);
    }

    ChangeSet cs;
    try {
      cs = mergeSuperSet.completeChangeSet(
          db, cd.change(), resource.getControl().getUser());
    } catch (OrmException | IOException e) {
      throw new OrmRuntimeException("Could not determine complete set of " +
          "changes to be submitted", e);
    }

    int topicSize = 0;
    if (!Strings.isNullOrEmpty(topic)) {
      topicSize = getChangesByTopic(topic).size();
    }
    boolean treatWithTopic = submitWholeTopic
        && !Strings.isNullOrEmpty(topic)
        && topicSize > 1;

    String submitProblems =
<<<<<<< HEAD
        problemsForSubmittingChangeset(cs, resource.getUser());
=======
        problemsForSubmittingChangeset(cd, cs, resource.getUser());

    Boolean enabled;
    try {
      // Recheck mergeability rather than using value stored in the index,
      // which may be stale.
      // TODO(dborowitz): This is ugly; consider providing a way to not read
      // stored fields from the index in the first place.
      // cd.setMergeable(null);
      // That was done in unmergeableChanges which was called by
      // problemsForSubmittingChangeset, so now it is safe to read from
      // the cache, as it yields the same result.
      enabled = cd.isMergeable();
    } catch (OrmException e) {
      throw new OrmRuntimeException("Could not determine mergeability", e);
    }

>>>>>>> 5d592e88
    if (submitProblems != null) {
      return new UiAction.Description()
        .setLabel(treatWithTopic
            ? submitTopicLabel : (cs.size() > 1)
                ? labelWithParents : label)
        .setTitle(submitProblems)
        .setVisible(true)
        .setEnabled(false);
    }

    if (treatWithTopic) {
      Map<String, String> params = ImmutableMap.of(
          "topicSize", String.valueOf(topicSize),
          "submitSize", String.valueOf(cs.size()));
      return new UiAction.Description()
          .setLabel(submitTopicLabel)
          .setTitle(Strings.emptyToNull(
              submitTopicTooltip.replace(params)))
          .setVisible(true)
          .setEnabled(Boolean.TRUE.equals(enabled));
    }
    RevId revId = resource.getPatchSet().getRevision();
    Map<String, String> params = ImmutableMap.of(
        "patchSet", String.valueOf(resource.getPatchSet().getPatchSetId()),
        "branch", resource.getChange().getDest().getShortName(),
        "commit", ObjectId.fromString(revId.get()).abbreviate(7).name(),
        "submitSize", String.valueOf(cs.size()));
    ParameterizedString tp = cs.size() > 1 ? titlePatternWithAncestors :
        titlePattern;
    return new UiAction.Description()
      .setLabel(cs.size() > 1 ? labelWithParents : label)
      .setTitle(Strings.emptyToNull(tp.replace(params)))
      .setVisible(true)
      .setEnabled(Boolean.TRUE.equals(enabled));
  }

  /**
   * If the merge was attempted and it failed the system usually writes a
   * comment as a ChangeMessage and sets status to NEW. Find the relevant
   * message and return it.
   */
  public ChangeMessage getConflictMessage(RevisionResource rsrc)
      throws OrmException {
    return FluentIterable.from(cmUtil.byPatchSet(dbProvider.get(), rsrc.getNotes(),
        rsrc.getPatchSet().getId()))
        .filter(new Predicate<ChangeMessage>() {
          @Override
          public boolean apply(ChangeMessage input) {
            return input.getAuthor() == null;
          }
        })
        .last()
        .orNull();
  }

  static String status(Change change) {
    return change != null ? change.getStatus().name().toLowerCase() : "deleted";
  }

  public Collection<ChangeData> unmergeableChanges(ChangeSet cs)
      throws OrmException, IOException {
    Set<ChangeData> mergeabilityMap = new HashSet<>();
    for (ChangeData change : cs.changes()) {
      mergeabilityMap.add(change);
    }

    Multimap<Branch.NameKey, ChangeData> cbb = cs.changesByBranch();
    for (Branch.NameKey branch : cbb.keySet()) {
      Collection<ChangeData> targetBranch = cbb.get(branch);
      HashMap<Change.Id, RevCommit> commits =
          findCommits(targetBranch, branch.getParentKey());

      Set<ObjectId> allParents = Sets.newHashSetWithExpectedSize(cs.size());
      for (RevCommit commit : commits.values()) {
        for (RevCommit parent : commit.getParents()) {
          allParents.add(parent.getId());
        }
      }

      for (ChangeData change : targetBranch) {
        RevCommit commit = commits.get(change.getId());
        boolean isMergeCommit = commit.getParentCount() > 1;
        boolean isLastInChain = !allParents.contains(commit.getId());

        // Recheck mergeability rather than using value stored in the index,
        // which may be stale.
        // TODO(dborowitz): This is ugly; consider providing a way to not read
        // stored fields from the index in the first place.
        change.setMergeable(null);
        Boolean mergeable = change.isMergeable();
        if (mergeable == null) {
          // Skip whole check, cannot determine if mergeable
          return null;
        }
        if (mergeable) {
          mergeabilityMap.remove(change);
        }

        if (isLastInChain && isMergeCommit && mergeable) {
          for (ChangeData c : targetBranch) {
            mergeabilityMap.remove(c);
          }
          break;
        }
      }
    }
    return mergeabilityMap;
  }

  private HashMap<Change.Id, RevCommit> findCommits(
      Collection<ChangeData> changes, Project.NameKey project)
          throws IOException, OrmException {
    HashMap<Change.Id, RevCommit> commits = new HashMap<>();
    try (Repository repo = repoManager.openRepository(project);
        RevWalk walk = new RevWalk(repo)) {
      for (ChangeData change : changes) {
        RevCommit commit = walk.parseCommit(ObjectId.fromString(
            psUtil.current(dbProvider.get(), change.notes()).getRevision().get()));
        commits.put(change.getId(), commit);
      }
    }
    return commits;
  }

  private RevisionResource onBehalfOf(RevisionResource rsrc, SubmitInput in)
      throws AuthException, UnprocessableEntityException, OrmException {
    ChangeControl caller = rsrc.getControl();
    if (!caller.canSubmit()) {
      throw new AuthException("submit not permitted");
    }
    if (!caller.canSubmitAs()) {
      throw new AuthException("submit on behalf of not permitted");
    }
    IdentifiedUser targetUser = accounts.parseId(in.onBehalfOf);
    if (targetUser == null) {
      throw new UnprocessableEntityException(String.format(
          "Account Not Found: %s", in.onBehalfOf));
    }
    ChangeControl target = caller.forUser(targetUser);
    if (!target.getRefControl().isVisible()) {
      throw new UnprocessableEntityException(String.format(
          "on_behalf_of account %s cannot see destination ref",
          targetUser.getAccountId()));
    }
    return new RevisionResource(changes.parse(target), rsrc.getPatchSet());
  }

  public static boolean wholeTopicEnabled(Config config) {
    return config.getBoolean("change", null, "submitWholeTopic" , false);
  }

  private List<ChangeData> getChangesByTopic(String topic) {
    try {
      return queryProvider.get().byTopicOpen(topic);
    } catch (OrmException e) {
      throw new OrmRuntimeException(e);
    }
  }

  public static class CurrentRevision implements
      RestModifyView<ChangeResource, SubmitInput> {
    private final Provider<ReviewDb> dbProvider;
    private final Submit submit;
    private final ChangeJson.Factory json;
    private final PatchSetUtil psUtil;

    @Inject
    CurrentRevision(Provider<ReviewDb> dbProvider,
        Submit submit,
        ChangeJson.Factory json,
        PatchSetUtil psUtil) {
      this.dbProvider = dbProvider;
      this.submit = submit;
      this.json = json;
      this.psUtil = psUtil;
    }

    @Override
    public ChangeInfo apply(ChangeResource rsrc, SubmitInput input)
        throws RestApiException, RepositoryNotFoundException, IOException,
        OrmException {
      PatchSet ps = psUtil.current(dbProvider.get(), rsrc.getNotes());
      if (ps == null) {
        throw new ResourceConflictException("current revision is missing");
      } else if (!rsrc.getControl().isPatchVisible(ps, dbProvider.get())) {
        throw new AuthException("current revision not accessible");
      }

      Output out = submit.apply(new RevisionResource(rsrc, ps), input);
      return json.create(ChangeJson.NO_OPTIONS).format(out.change);
    }
  }
}<|MERGE_RESOLUTION|>--- conflicted
+++ resolved
@@ -253,13 +253,8 @@
    * @param user the user who is checking to submit
    * @return a reason why any of the changes is not submittable or null
    */
-<<<<<<< HEAD
-  private String problemsForSubmittingChangeset(ChangeSet cs,
+  private String problemsForSubmittingChangeset(ChangeData cd, ChangeSet cs,
       CurrentUser user) {
-=======
-  private String problemsForSubmittingChangeset(ChangeData cd, ChangeSet cs,
-      IdentifiedUser identifiedUser) {
->>>>>>> 5d592e88
     try {
       @SuppressWarnings("resource")
       ReviewDb db = dbProvider.get();
@@ -363,9 +358,6 @@
         && topicSize > 1;
 
     String submitProblems =
-<<<<<<< HEAD
-        problemsForSubmittingChangeset(cs, resource.getUser());
-=======
         problemsForSubmittingChangeset(cd, cs, resource.getUser());
 
     Boolean enabled;
@@ -383,7 +375,6 @@
       throw new OrmRuntimeException("Could not determine mergeability", e);
     }
 
->>>>>>> 5d592e88
     if (submitProblems != null) {
       return new UiAction.Description()
         .setLabel(treatWithTopic
