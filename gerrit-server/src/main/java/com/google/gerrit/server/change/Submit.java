// Copyright (C) 2012 The Android Open Source Project
//
// Licensed under the Apache License, Version 2.0 (the "License");
// you may not use this file except in compliance with the License.
// You may obtain a copy of the License at
//
// http://www.apache.org/licenses/LICENSE-2.0
//
// Unless required by applicable law or agreed to in writing, software
// distributed under the License is distributed on an "AS IS" BASIS,
// WITHOUT WARRANTIES OR CONDITIONS OF ANY KIND, either express or implied.
// See the License for the specific language governing permissions and
// limitations under the License.

package com.google.gerrit.server.change;

import static com.google.gerrit.common.data.SubmitRecord.Status.OK;

import com.google.common.base.Optional;
import com.google.common.base.Predicate;
import com.google.common.base.Strings;
import com.google.common.collect.HashBasedTable;
import com.google.common.collect.ImmutableList;
import com.google.common.collect.Iterables;
import com.google.common.collect.Lists;
import com.google.common.collect.Maps;
import com.google.common.collect.Table;
import com.google.gerrit.common.data.SubmitRecord;
import com.google.gerrit.extensions.api.changes.SubmitInput;
import com.google.gerrit.extensions.restapi.AuthException;
import com.google.gerrit.extensions.restapi.ResourceConflictException;
import com.google.gerrit.extensions.restapi.RestModifyView;
import com.google.gerrit.extensions.restapi.UnprocessableEntityException;
import com.google.gerrit.extensions.webui.UiAction;
import com.google.gerrit.reviewdb.client.Account;
import com.google.gerrit.reviewdb.client.Change;
import com.google.gerrit.reviewdb.client.ChangeMessage;
import com.google.gerrit.reviewdb.client.PatchSet;
import com.google.gerrit.reviewdb.client.PatchSetApproval;
import com.google.gerrit.reviewdb.client.PatchSetApproval.LabelId;
import com.google.gerrit.reviewdb.server.ReviewDb;
import com.google.gerrit.server.ApprovalsUtil;
import com.google.gerrit.server.ChangeUtil;
import com.google.gerrit.server.GerritPersonIdent;
import com.google.gerrit.server.IdentifiedUser;
import com.google.gerrit.server.ProjectUtil;
import com.google.gerrit.server.account.AccountsCollection;
import com.google.gerrit.server.change.ChangeJson.ChangeInfo;
import com.google.gerrit.server.git.GitRepositoryManager;
import com.google.gerrit.server.git.LabelNormalizer;
import com.google.gerrit.server.git.MergeQueue;
import com.google.gerrit.server.git.VersionedMetaData.BatchMetaDataUpdate;
import com.google.gerrit.server.index.ChangeIndexer;
import com.google.gerrit.server.notedb.ChangeUpdate;
import com.google.gerrit.server.project.ChangeControl;
import com.google.gerrit.server.util.TimeUtil;
import com.google.gwtorm.server.AtomicUpdate;
import com.google.gwtorm.server.OrmException;
import com.google.inject.Inject;
import com.google.inject.Provider;

import org.eclipse.jgit.errors.RepositoryNotFoundException;
import org.eclipse.jgit.lib.CommitBuilder;
import org.eclipse.jgit.lib.PersonIdent;

import java.io.IOException;
import java.sql.Timestamp;
import java.util.Collection;
import java.util.List;
import java.util.Map;

public class Submit implements RestModifyView<RevisionResource, SubmitInput>,
    UiAction<RevisionResource> {
  public enum Status {
    SUBMITTED, MERGED
  }

  public static class Output {
    public Status status;
    transient Change change;

    private Output(Status s, Change c) {
      status = s;
      change = c;
    }
  }

  private final PersonIdent serverIdent;
  private final Provider<ReviewDb> dbProvider;
  private final GitRepositoryManager repoManager;
  private final IdentifiedUser.GenericFactory userFactory;
  private final ChangeUpdate.Factory updateFactory;
  private final ApprovalsUtil approvalsUtil;
  private final MergeQueue mergeQueue;
  private final ChangeIndexer indexer;
  private final LabelNormalizer labelNormalizer;
  private final AccountsCollection accounts;
  private final ChangesCollection changes;

  @Inject
  Submit(@GerritPersonIdent PersonIdent serverIdent,
      Provider<ReviewDb> dbProvider,
      GitRepositoryManager repoManager,
      IdentifiedUser.GenericFactory userFactory,
      ChangeUpdate.Factory updateFactory,
      ApprovalsUtil approvalsUtil,
      MergeQueue mergeQueue,
      AccountsCollection accounts,
      ChangesCollection changes,
      ChangeIndexer indexer,
      LabelNormalizer labelNormalizer) {
    this.serverIdent = serverIdent;
    this.dbProvider = dbProvider;
    this.repoManager = repoManager;
    this.userFactory = userFactory;
    this.updateFactory = updateFactory;
    this.approvalsUtil = approvalsUtil;
    this.mergeQueue = mergeQueue;
    this.accounts = accounts;
    this.changes = changes;
    this.indexer = indexer;
    this.labelNormalizer = labelNormalizer;
  }

  @Override
  public Output apply(RevisionResource rsrc, SubmitInput input)
      throws AuthException, ResourceConflictException,
      RepositoryNotFoundException, IOException, OrmException,
      UnprocessableEntityException {
    input.onBehalfOf = Strings.emptyToNull(input.onBehalfOf);
    if (input.onBehalfOf != null) {
      rsrc = onBehalfOf(rsrc, input);
    }
    ChangeControl control = rsrc.getControl();
    IdentifiedUser caller = (IdentifiedUser) control.getCurrentUser();
    Change change = rsrc.getChange();
    if (input.onBehalfOf == null && !control.canSubmit()) {
      throw new AuthException("submit not permitted");
    } else if (!change.getStatus().isOpen()) {
      throw new ResourceConflictException("change is " + status(change));
    } else if (!ProjectUtil.branchExists(repoManager, change.getDest())) {
      throw new ResourceConflictException(String.format(
          "destination branch \"%s\" not found.",
          change.getDest().get()));
    } else if (!rsrc.getPatchSet().getId().equals(change.currentPatchSetId())) {
      // TODO Allow submitting non-current revision by changing the current.
      throw new ResourceConflictException(String.format(
          "revision %s is not current revision",
          rsrc.getPatchSet().getRevision().get()));
    }

    change = submit(rsrc, caller, false);
    if (change == null) {
      throw new ResourceConflictException("change is "
          + status(dbProvider.get().changes().get(rsrc.getChange().getId())));
    }

    if (input.waitForMerge) {
      mergeQueue.merge(change.getDest());
      change = dbProvider.get().changes().get(change.getId());
    } else {
      mergeQueue.schedule(change.getDest());
    }

    if (change == null) {
      throw new ResourceConflictException("change is deleted");
    }
    switch (change.getStatus()) {
      case SUBMITTED:
        return new Output(Status.SUBMITTED, change);
      case MERGED:
        return new Output(Status.MERGED, change);
      case NEW:
        ChangeMessage msg = getConflictMessage(rsrc);
        if (msg != null) {
          throw new ResourceConflictException(msg.getMessage());
        }
      default:
        throw new ResourceConflictException("change is " + status(change));
    }
  }

  @Override
  public UiAction.Description getDescription(RevisionResource resource) {
    PatchSet.Id current = resource.getChange().currentPatchSetId();
    return new UiAction.Description()
      .setTitle(String.format(
<<<<<<< HEAD
          "Merge patch set %d into %s",
          resource.getPatchSet().getPatchSetId(),
          resource.getChange().getDest().getShortName()))
      .setVisible(resource.getChange().getStatus().isOpen()
=======
          "Submit revision %d",
          resource.getPatchSet().getPatchSetId()))
      .setVisible(!resource.getPatchSet().isDraft()
          && resource.getChange().getStatus().isOpen()
>>>>>>> 77bb6207
          && resource.getPatchSet().getId().equals(current)
          && resource.getControl().canSubmit());
  }

  /**
   * If the merge was attempted and it failed the system usually writes a
   * comment as a ChangeMessage and sets status to NEW. Find the relevant
   * message and return it.
   */
  public ChangeMessage getConflictMessage(RevisionResource rsrc)
      throws OrmException {
    return Iterables.getFirst(Iterables.filter(
      Lists.reverse(dbProvider.get().changeMessages()
          .byChange(rsrc.getChange().getId())
          .toList()),
      new Predicate<ChangeMessage>() {
        @Override
        public boolean apply(ChangeMessage input) {
          return input.getAuthor() == null;
        }
      }), null);
  }

  public Change submit(RevisionResource rsrc, IdentifiedUser caller,
      boolean force) throws ResourceConflictException, OrmException,
      IOException {
    List<SubmitRecord> submitRecords = checkSubmitRule(rsrc, force);
    final Timestamp timestamp = TimeUtil.nowTs();
    Change change = rsrc.getChange();
    ChangeUpdate update = updateFactory.create(rsrc.getControl(), timestamp);
    update.submit(submitRecords);

    ReviewDb db = dbProvider.get();
    db.changes().beginTransaction(change.getId());
    try {
      BatchMetaDataUpdate batch = approve(rsrc, update, caller, timestamp);
      // Write update commit after all normalized label commits.
      batch.write(update, new CommitBuilder());

      change = db.changes().atomicUpdate(
        change.getId(),
        new AtomicUpdate<Change>() {
          @Override
          public Change update(Change change) {
            if (change.getStatus().isOpen()) {
              change.setStatus(Change.Status.SUBMITTED);
              change.setLastUpdatedOn(timestamp);
              ChangeUtil.computeSortKey(change);
              return change;
            }
            return null;
          }
        });
      if (change == null) {
        return null;
      }
      db.commit();
    } finally {
      db.rollback();
    }
    indexer.index(db, change);
    return change;
  }

  private BatchMetaDataUpdate approve(RevisionResource rsrc,
      ChangeUpdate update, IdentifiedUser caller, Timestamp timestamp)
      throws OrmException {
    PatchSet.Id psId = rsrc.getPatchSet().getId();
    List<PatchSetApproval> approvals =
        approvalsUtil.byPatchSet(dbProvider.get(), rsrc.getNotes(), psId);

    Map<PatchSetApproval.Key, PatchSetApproval> byKey =
        Maps.newHashMapWithExpectedSize(approvals.size());
    for (PatchSetApproval psa : approvals) {
      if (!byKey.containsKey(psa.getKey())) {
        byKey.put(psa.getKey(), psa);
      }
    }

    PatchSetApproval submit = ApprovalsUtil.getSubmitter(psId, byKey.values());
    if (submit == null || submit.getAccountId() != caller.getAccountId()) {
      submit = new PatchSetApproval(
          new PatchSetApproval.Key(
              rsrc.getPatchSet().getId(),
              caller.getAccountId(),
              LabelId.SUBMIT),
          (short) 1, TimeUtil.nowTs());
      byKey.put(submit.getKey(), submit);
    }
    submit.setValue((short) 1);
    submit.setGranted(timestamp);

    // Flatten out existing approvals for this patch set based upon the current
    // permissions. Once the change is closed the approvals are not updated at
    // presentation view time, except for zero votes used to indicate a reviewer
    // was added. So we need to make sure votes are accurate now. This way if
    // permissions get modified in the future, historical records stay accurate.
    LabelNormalizer.Result normalized =
        labelNormalizer.normalize(rsrc.getControl(), byKey.values());

    // TODO(dborowitz): Don't use a label in notedb; just check when status
    // change happened.
    update.putApproval(submit.getLabel(), submit.getValue());

    dbProvider.get().patchSetApprovals().upsert(normalized.getNormalized());
    dbProvider.get().patchSetApprovals().delete(normalized.getDeleted());

    try {
      return saveToBatch(rsrc, update, normalized, timestamp);
    } catch (IOException e) {
      throw new OrmException(e);
    }
  }

  private BatchMetaDataUpdate saveToBatch(RevisionResource rsrc,
      ChangeUpdate callerUpdate, LabelNormalizer.Result normalized,
      Timestamp timestamp) throws IOException {
    Table<Account.Id, String, Optional<Short>> byUser = HashBasedTable.create();
    for (PatchSetApproval psa : normalized.getUpdated()) {
      byUser.put(psa.getAccountId(), psa.getLabel(),
          Optional.of(psa.getValue()));
    }
    for (PatchSetApproval psa : normalized.getDeleted()) {
      byUser.put(psa.getAccountId(), psa.getLabel(), Optional.<Short> absent());
    }

    ChangeControl ctl = rsrc.getControl();
    BatchMetaDataUpdate batch = callerUpdate.openUpdate();
    for (Account.Id accountId : byUser.rowKeySet()) {
      if (!accountId.equals(callerUpdate.getUser().getAccountId())) {
        ChangeUpdate update = updateFactory.create(
            ctl.forUser(userFactory.create(dbProvider, accountId)), timestamp);
        update.setSubject("Finalize approvals at submit");
        putApprovals(update, byUser.row(accountId));

        CommitBuilder commit = new CommitBuilder();
        commit.setCommitter(new PersonIdent(serverIdent, timestamp));
        batch.write(update, commit);
      }
    }

    putApprovals(callerUpdate,
        byUser.row(callerUpdate.getUser().getAccountId()));
    return batch;
  }

  private static void putApprovals(ChangeUpdate update,
      Map<String, Optional<Short>> approvals) {
    for (Map.Entry<String, Optional<Short>> e : approvals.entrySet()) {
      if (e.getValue().isPresent()) {
        update.putApproval(e.getKey(), e.getValue().get());
      } else {
        update.removeApproval(e.getKey());
      }
    }
  }

  private List<SubmitRecord> checkSubmitRule(RevisionResource rsrc,
      boolean force) throws ResourceConflictException {
    List<SubmitRecord> results = rsrc.getControl().canSubmit(
        dbProvider.get(),
        rsrc.getPatchSet());
    Optional<SubmitRecord> ok = findOkRecord(results);
    if (ok.isPresent()) {
      // Rules supplied a valid solution.
      return ImmutableList.of(ok.get());
    } else if (force) {
      return results;
    } else if (results.isEmpty()) {
      throw new IllegalStateException(String.format(
          "ChangeControl.canSubmit returned empty list for %s in %s",
          rsrc.getPatchSet().getId(),
          rsrc.getChange().getProject().get()));
    }

    for (SubmitRecord record : results) {
      switch (record.status) {
        case CLOSED:
          throw new ResourceConflictException("change is closed");

        case RULE_ERROR:
          throw new ResourceConflictException(String.format(
              "rule error: %s",
              record.errorMessage));

        case NOT_READY:
          StringBuilder msg = new StringBuilder();
          for (SubmitRecord.Label lbl : record.labels) {
            switch (lbl.status) {
              case OK:
              case MAY:
                continue;

              case REJECT:
                if (msg.length() > 0) msg.append("; ");
                msg.append("blocked by ").append(lbl.label);
                continue;

              case NEED:
                if (msg.length() > 0) msg.append("; ");
                msg.append("needs ").append(lbl.label);
                continue;

              case IMPOSSIBLE:
                if (msg.length() > 0) msg.append("; ");
                msg.append("needs ").append(lbl.label)
                   .append(" (check project access)");
                continue;

              default:
                throw new IllegalStateException(String.format(
                    "Unsupported SubmitRecord.Label %s for %s in %s",
                    lbl.toString(),
                    rsrc.getPatchSet().getId(),
                    rsrc.getChange().getProject().get()));
            }
          }
          throw new ResourceConflictException(msg.toString());

        default:
          throw new IllegalStateException(String.format(
              "Unsupported SubmitRecord %s for %s in %s",
              record,
              rsrc.getPatchSet().getId(),
              rsrc.getChange().getProject().get()));
      }
    }
    throw new IllegalStateException();
  }

  private static Optional<SubmitRecord> findOkRecord(Collection<SubmitRecord> in) {
    return Iterables.tryFind(in, new Predicate<SubmitRecord>() {
      @Override
      public boolean apply(SubmitRecord input) {
        return input.status == OK;
      }
    });
  }

  static String status(Change change) {
    return change != null ? change.getStatus().name().toLowerCase() : "deleted";
  }

  private RevisionResource onBehalfOf(RevisionResource rsrc, SubmitInput in)
      throws AuthException, UnprocessableEntityException, OrmException {
    ChangeControl caller = rsrc.getControl();
    if (!caller.canSubmit()) {
      throw new AuthException("submit not permitted");
    }
    if (!caller.canSubmitAs()) {
      throw new AuthException("submit on behalf of not permitted");
    }
    IdentifiedUser targetUser = accounts.parseId(in.onBehalfOf);
    if (targetUser == null) {
      throw new UnprocessableEntityException(String.format(
          "Account Not Found: %s", in.onBehalfOf));
    }
    ChangeControl target = caller.forUser(targetUser);
    if (!target.getRefControl().isVisible()) {
      throw new UnprocessableEntityException(String.format(
          "on_behalf_of account %s cannot see destination ref",
          targetUser.getAccountId()));
    }
    return new RevisionResource(changes.parse(target), rsrc.getPatchSet());
  }

  public static class CurrentRevision implements
      RestModifyView<ChangeResource, SubmitInput> {
    private final Provider<ReviewDb> dbProvider;
    private final Submit submit;
    private final ChangeJson json;

    @Inject
    CurrentRevision(Provider<ReviewDb> dbProvider,
        Submit submit,
        ChangeJson json) {
      this.dbProvider = dbProvider;
      this.submit = submit;
      this.json = json;
    }

    @Override
    public ChangeInfo apply(ChangeResource rsrc, SubmitInput input)
        throws AuthException, ResourceConflictException,
        RepositoryNotFoundException, IOException, OrmException,
        UnprocessableEntityException {
      PatchSet ps = dbProvider.get().patchSets()
        .get(rsrc.getChange().currentPatchSetId());
      if (ps == null) {
        throw new ResourceConflictException("current revision is missing");
      } else if (!rsrc.getControl().isPatchVisible(ps, dbProvider.get())) {
        throw new AuthException("current revision not accessible");
      }
      Output out = submit.apply(new RevisionResource(rsrc, ps), input);
      return json.format(out.change);
    }
  }
}<|MERGE_RESOLUTION|>--- conflicted
+++ resolved
@@ -185,17 +185,11 @@
     PatchSet.Id current = resource.getChange().currentPatchSetId();
     return new UiAction.Description()
       .setTitle(String.format(
-<<<<<<< HEAD
           "Merge patch set %d into %s",
           resource.getPatchSet().getPatchSetId(),
           resource.getChange().getDest().getShortName()))
-      .setVisible(resource.getChange().getStatus().isOpen()
-=======
-          "Submit revision %d",
-          resource.getPatchSet().getPatchSetId()))
       .setVisible(!resource.getPatchSet().isDraft()
           && resource.getChange().getStatus().isOpen()
->>>>>>> 77bb6207
           && resource.getPatchSet().getId().equals(current)
           && resource.getControl().canSubmit());
   }
