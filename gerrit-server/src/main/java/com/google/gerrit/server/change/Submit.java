// Copyright (C) 2012 The Android Open Source Project
//
// Licensed under the Apache License, Version 2.0 (the "License");
// you may not use this file except in compliance with the License.
// You may obtain a copy of the License at
//
// http://www.apache.org/licenses/LICENSE-2.0
//
// Unless required by applicable law or agreed to in writing, software
// distributed under the License is distributed on an "AS IS" BASIS,
// WITHOUT WARRANTIES OR CONDITIONS OF ANY KIND, either express or implied.
// See the License for the specific language governing permissions and
// limitations under the License.

package com.google.gerrit.server.change;

import com.google.common.annotations.VisibleForTesting;
import com.google.common.base.MoreObjects;
import com.google.common.base.Predicate;
import com.google.common.base.Strings;
import com.google.common.collect.FluentIterable;
import com.google.common.collect.ImmutableMap;
import com.google.common.collect.Multimap;
import com.google.common.collect.Sets;
import com.google.gerrit.common.data.ParameterizedString;
import com.google.gerrit.extensions.api.changes.SubmitInput;
import com.google.gerrit.extensions.common.ChangeInfo;
import com.google.gerrit.extensions.restapi.AuthException;
import com.google.gerrit.extensions.restapi.ResourceConflictException;
import com.google.gerrit.extensions.restapi.RestApiException;
import com.google.gerrit.extensions.restapi.RestModifyView;
import com.google.gerrit.extensions.restapi.UnprocessableEntityException;
import com.google.gerrit.extensions.webui.UiAction;
import com.google.gerrit.reviewdb.client.Branch;
import com.google.gerrit.reviewdb.client.Change;
import com.google.gerrit.reviewdb.client.ChangeMessage;
import com.google.gerrit.reviewdb.client.PatchSet;
import com.google.gerrit.reviewdb.client.Project;
import com.google.gerrit.reviewdb.client.RevId;
import com.google.gerrit.reviewdb.server.ReviewDb;
import com.google.gerrit.server.ChangeMessagesUtil;
import com.google.gerrit.server.IdentifiedUser;
import com.google.gerrit.server.PatchSetUtil;
import com.google.gerrit.server.ProjectUtil;
import com.google.gerrit.server.account.AccountsCollection;
import com.google.gerrit.server.config.GerritServerConfig;
import com.google.gerrit.server.git.ChangeSet;
import com.google.gerrit.server.git.GitRepositoryManager;
import com.google.gerrit.server.git.MergeOp;
import com.google.gerrit.server.git.MergeSuperSet;
import com.google.gerrit.server.notedb.ChangeNotes;
import com.google.gerrit.server.project.ChangeControl;
import com.google.gerrit.server.project.NoSuchChangeException;
import com.google.gerrit.server.query.change.ChangeData;
import com.google.gerrit.server.query.change.InternalChangeQuery;
import com.google.gwtorm.server.OrmException;
import com.google.gwtorm.server.OrmRuntimeException;
import com.google.inject.Inject;
import com.google.inject.Provider;
import com.google.inject.Singleton;

import org.eclipse.jgit.errors.RepositoryNotFoundException;
import org.eclipse.jgit.lib.Config;
import org.eclipse.jgit.lib.ObjectId;
import org.eclipse.jgit.lib.Repository;
import org.eclipse.jgit.revwalk.RevCommit;
import org.eclipse.jgit.revwalk.RevWalk;
import org.slf4j.Logger;
import org.slf4j.LoggerFactory;

import java.io.IOException;
import java.util.Collection;
import java.util.HashMap;
import java.util.List;
import java.util.Map;
import java.util.Set;

@Singleton
public class Submit implements RestModifyView<RevisionResource, SubmitInput>,
    UiAction<RevisionResource> {
  private static final Logger log = LoggerFactory.getLogger(Submit.class);

  private static final String DEFAULT_TOOLTIP =
      "Submit patch set ${patchSet} into ${branch}";
  private static final String DEFAULT_TOOLTIP_ANCESTORS =
      "Submit patch set ${patchSet} and ancestors (${submitSize} changes " +
      "altogether) into ${branch}";
  private static final String DEFAULT_TOPIC_TOOLTIP =
      "Submit all ${topicSize} changes of the same topic " +
      "(${submitSize} changes including ancestors and other " +
      "changes related by topic)";
  private static final String BLOCKED_SUBMIT_TOOLTIP =
      "This change depends on other changes which are not ready";
  private static final String BLOCKED_HIDDEN_SUBMIT_TOOLTIP =
      "This change depends on other hidden changes which are not ready";
  private static final String CLICK_FAILURE_TOOLTIP =
      "Clicking the button would fail";
  private static final String CHANGES_NOT_MERGEABLE =
      "See the \"Submitted Together\" tab for problems";

  public static class Output {
    transient Change change;

    private Output(Change c) {
      change = c;
    }
  }

  /**
   * Subclass of {@link SubmitInput} with special bits that may be flipped for
   * testing purposes only.
   */
  @VisibleForTesting
  public static class TestSubmitInput extends SubmitInput {
    public final boolean failAfterRefUpdates;

    @SuppressWarnings("deprecation")
    public TestSubmitInput(SubmitInput base, boolean failAfterRefUpdates) {
      this.onBehalfOf = base.onBehalfOf;
      this.waitForMerge = base.waitForMerge;
      this.failAfterRefUpdates = failAfterRefUpdates;
    }
  }

  private final Provider<ReviewDb> dbProvider;
  private final GitRepositoryManager repoManager;
  private final ChangeData.Factory changeDataFactory;
  private final ChangeMessagesUtil cmUtil;
  private final ChangeNotes.Factory changeNotesFactory;
  private final Provider<MergeOp> mergeOpProvider;
  private final MergeSuperSet mergeSuperSet;
  private final AccountsCollection accounts;
  private final ChangesCollection changes;
  private final String label;
  private final String labelWithParents;
  private final ParameterizedString titlePattern;
  private final ParameterizedString titlePatternWithAncestors;
  private final String submitTopicLabel;
  private final ParameterizedString submitTopicTooltip;
  private final boolean submitWholeTopic;
  private final Provider<InternalChangeQuery> queryProvider;

  @Inject
  Submit(Provider<ReviewDb> dbProvider,
      GitRepositoryManager repoManager,
      ChangeData.Factory changeDataFactory,
      ChangeMessagesUtil cmUtil,
      ChangeNotes.Factory changeNotesFactory,
      Provider<MergeOp> mergeOpProvider,
      MergeSuperSet mergeSuperSet,
      AccountsCollection accounts,
      ChangesCollection changes,
      @GerritServerConfig Config cfg,
      Provider<InternalChangeQuery> queryProvider) {
    this.dbProvider = dbProvider;
    this.repoManager = repoManager;
    this.changeDataFactory = changeDataFactory;
    this.cmUtil = cmUtil;
    this.changeNotesFactory = changeNotesFactory;
    this.mergeOpProvider = mergeOpProvider;
    this.mergeSuperSet = mergeSuperSet;
    this.accounts = accounts;
    this.changes = changes;
    this.label = MoreObjects.firstNonNull(
        Strings.emptyToNull(cfg.getString("change", null, "submitLabel")),
        "Submit");
    this.labelWithParents = MoreObjects.firstNonNull(
        Strings.emptyToNull(
            cfg.getString("change", null, "submitLabelWithParents")),
        "Submit including parents");
    this.titlePattern = new ParameterizedString(MoreObjects.firstNonNull(
        cfg.getString("change", null, "submitTooltip"),
        DEFAULT_TOOLTIP));
    this.titlePatternWithAncestors = new ParameterizedString(
        MoreObjects.firstNonNull(
            cfg.getString("change", null, "submitTooltipAncestors"),
            DEFAULT_TOOLTIP_ANCESTORS));
    submitWholeTopic = wholeTopicEnabled(cfg);
    this.submitTopicLabel = MoreObjects.firstNonNull(
        Strings.emptyToNull(cfg.getString("change", null, "submitTopicLabel")),
        "Submit whole topic");
    this.submitTopicTooltip = new ParameterizedString(MoreObjects.firstNonNull(
        cfg.getString("change", null, "submitTopicTooltip"),
        DEFAULT_TOPIC_TOOLTIP));
    this.queryProvider = queryProvider;
  }

  @Override
  public Output apply(RevisionResource rsrc, SubmitInput input)
      throws RestApiException, RepositoryNotFoundException, IOException,
      OrmException {
    input.onBehalfOf = Strings.emptyToNull(input.onBehalfOf);
    if (input.onBehalfOf != null) {
      rsrc = onBehalfOf(rsrc, input);
    }
    ChangeControl control = rsrc.getControl();
    IdentifiedUser caller = control.getUser().asIdentifiedUser();
    Change change = rsrc.getChange();
    if (input.onBehalfOf == null && !control.canSubmit()) {
      throw new AuthException("submit not permitted");
    } else if (!change.getStatus().isOpen()) {
      throw new ResourceConflictException("change is " + status(change));
    } else if (!ProjectUtil.branchExists(repoManager, change.getDest())) {
      throw new ResourceConflictException(String.format(
          "destination branch \"%s\" not found.",
          change.getDest().get()));
    } else if (!rsrc.getPatchSet().getId().equals(change.currentPatchSetId())) {
      // TODO Allow submitting non-current revision by changing the current.
      throw new ResourceConflictException(String.format(
          "revision %s is not current revision",
          rsrc.getPatchSet().getRevision().get()));
    }

    try (MergeOp op = mergeOpProvider.get()) {
      ReviewDb db = dbProvider.get();
      op.merge(db, change, caller, true, input);
      try {
        change = changeNotesFactory
            .createChecked(db, change.getProject(), change.getId()).getChange();
      } catch (NoSuchChangeException e) {
        throw new ResourceConflictException("change is deleted");
      }
    }

    switch (change.getStatus()) {
      case MERGED:
        return new Output(change);
      case NEW:
        ChangeMessage msg = getConflictMessage(rsrc);
        if (msg != null) {
          throw new ResourceConflictException(msg.getMessage());
        }
        //$FALL-THROUGH$
      case ABANDONED:
      case DRAFT:
      default:
        throw new ResourceConflictException("change is " + status(change));
    }
  }

  /**
   * @param cs set of changes to be submitted at once
   * @param identifiedUser the user who is checking to submit
   * @return a reason why any of the changes is not submittable or null
   */
  private String problemsForSubmittingChangeset(ChangeSet cs,
      IdentifiedUser identifiedUser) {
    try {
      @SuppressWarnings("resource")
      ReviewDb db = dbProvider.get();
      for (ChangeData c : cs.changes()) {
        ChangeControl changeControl = c.changeControl(identifiedUser);

        if (!changeControl.isVisible(db)) {
          return BLOCKED_HIDDEN_SUBMIT_TOOLTIP;
        }
        if (!changeControl.canSubmit()) {
          return BLOCKED_SUBMIT_TOOLTIP;
        }
        MergeOp.checkSubmitRule(c);
      }

      Boolean csIsMergeable = isPatchSetMergeable(cs);
      if (csIsMergeable == null) {
        return CLICK_FAILURE_TOOLTIP;
      } else if (!csIsMergeable) {
        return CHANGES_NOT_MERGEABLE;
      }
    } catch (ResourceConflictException e) {
      return BLOCKED_SUBMIT_TOOLTIP;
<<<<<<< HEAD
    } catch (OrmException e) {
=======
    } catch (NoSuchChangeException | OrmException | IOException e) {
>>>>>>> 6b6bdbdc
      log.error("Error checking if change is submittable", e);
      throw new OrmRuntimeException("Could not determine problems for the change", e);
    }
    return null;
  }

  /**
   * Check if there are any problems with the given change. It doesn't take
   * any problems of related changes into account.
   * <p>
   * @param cd the change to check for submittability
   * @return if the change has any problems for submission
   */
  public static boolean submittable(ChangeData cd) {
    try {
      MergeOp.checkSubmitRule(cd);
      return true;
    } catch (ResourceConflictException | OrmException e) {
      return false;
    }
  }

  @Override
  public UiAction.Description getDescription(RevisionResource resource) {
    PatchSet.Id current = resource.getChange().currentPatchSetId();
    String topic = resource.getChange().getTopic();
    boolean visible = !resource.getPatchSet().isDraft()
        && resource.getChange().getStatus().isOpen()
        && resource.getPatchSet().getId().equals(current)
        && resource.getControl().canSubmit();
    ReviewDb db = dbProvider.get();
    ChangeData cd = changeDataFactory.create(db, resource.getControl());

    try {
      MergeOp.checkSubmitRule(cd);
    } catch (ResourceConflictException e) {
      visible = false;
    } catch (OrmException e) {
      log.error("Error checking if change is submittable", e);
      throw new OrmRuntimeException("Could not determine problems for the change", e);
    }

    if (!visible) {
      return new UiAction.Description()
        .setLabel("")
        .setTitle("")
        .setVisible(false);
    }

    Boolean enabled;
    try {
      enabled = cd.isMergeable();
    } catch (OrmException e) {
      throw new OrmRuntimeException("Could not determine mergeability", e);
    }

    ChangeSet cs;
    try {
      cs = mergeSuperSet.completeChangeSet(
          db, cd.change(), resource.getControl().getUser());
    } catch (OrmException | IOException e) {
      throw new OrmRuntimeException("Could not determine complete set of " +
          "changes to be submitted", e);
    }

    int topicSize = 0;
    if (!Strings.isNullOrEmpty(topic)) {
      topicSize = getChangesByTopic(topic).size();
    }
    boolean treatWithTopic = submitWholeTopic
        && !Strings.isNullOrEmpty(topic)
        && topicSize > 1;

    String submitProblems =
        problemsForSubmittingChangeset(cs, resource.getUser());
    if (submitProblems != null) {
      return new UiAction.Description()
        .setLabel(treatWithTopic
            ? submitTopicLabel : (cs.size() > 1)
                ? labelWithParents : label)
        .setTitle(submitProblems)
        .setVisible(true)
        .setEnabled(false);
    }

    if (treatWithTopic) {
      Map<String, String> params = ImmutableMap.of(
          "topicSize", String.valueOf(topicSize),
          "submitSize", String.valueOf(cs.size()));
      return new UiAction.Description()
          .setLabel(submitTopicLabel)
          .setTitle(Strings.emptyToNull(
              submitTopicTooltip.replace(params)))
          .setVisible(true)
          .setEnabled(Boolean.TRUE.equals(enabled));
    } else {
      RevId revId = resource.getPatchSet().getRevision();
      Map<String, String> params = ImmutableMap.of(
          "patchSet", String.valueOf(resource.getPatchSet().getPatchSetId()),
          "branch", resource.getChange().getDest().getShortName(),
          "commit", ObjectId.fromString(revId.get()).abbreviate(7).name(),
          "submitSize", String.valueOf(cs.size()));
      ParameterizedString tp = cs.size() > 1 ? titlePatternWithAncestors :
          titlePattern;
      return new UiAction.Description()
        .setLabel(cs.size() > 1 ? labelWithParents : label)
        .setTitle(Strings.emptyToNull(tp.replace(params)))
        .setVisible(true)
        .setEnabled(Boolean.TRUE.equals(enabled));
    }
  }

  /**
   * If the merge was attempted and it failed the system usually writes a
   * comment as a ChangeMessage and sets status to NEW. Find the relevant
   * message and return it.
   */
  public ChangeMessage getConflictMessage(RevisionResource rsrc)
      throws OrmException {
    return FluentIterable.from(cmUtil.byPatchSet(dbProvider.get(), rsrc.getNotes(),
        rsrc.getPatchSet().getId()))
        .filter(new Predicate<ChangeMessage>() {
          @Override
          public boolean apply(ChangeMessage input) {
            return input.getAuthor() == null;
          }
        })
        .last()
        .orNull();
  }

  static String status(Change change) {
    return change != null ? change.getStatus().name().toLowerCase() : "deleted";
  }

  public Boolean isPatchSetMergeable(ChangeSet cs) throws OrmException, IOException {
    Map<ChangeData, Boolean> mergeabilityMap = new HashMap<>();
    for (ChangeData change : cs.changes()) {
      mergeabilityMap.put(change, false);
    }

    Multimap<Branch.NameKey, ChangeData> cbb = cs.changesByBranch();
    for (Branch.NameKey branch : cbb.keySet()) {
      Collection<ChangeData> targetBranch = cbb.get(branch);
      HashMap<Change.Id, RevCommit> commits =
          findCommits(targetBranch, branch.getParentKey());

      Set<ObjectId> allParents = Sets.newHashSetWithExpectedSize(cs.size());
      for (RevCommit commit : commits.values()) {
        for (RevCommit parent : commit.getParents()) {
          allParents.add(parent.getId());
        }
      }

      for (ChangeData change : targetBranch) {
        RevCommit commit = commits.get(change.getId());
        boolean isMergeCommit = commit.getParentCount() > 1;
        boolean isLastInChain = !allParents.contains(commit.getId());

        // Recheck mergeability rather than using value stored in the index,
        // which may be stale.
        // TODO(dborowitz): This is ugly; consider providing a way to not read
        // stored fields from the index in the first place.
        change.setMergeable(null);
        Boolean mergeable = change.isMergeable();
        if (mergeable == null) {
          // Skip whole check, cannot determine if mergeable
          return null;
        }
        mergeabilityMap.put(change, mergeable);

        if (isLastInChain && isMergeCommit && mergeable) {
          for (ChangeData c : targetBranch) {
            mergeabilityMap.put(c, true);
          }
          break;
        }
      }
    }
    return !mergeabilityMap.values().contains(Boolean.FALSE);
  }

  private HashMap<Change.Id, RevCommit> findCommits(
      Collection<ChangeData> changes, Project.NameKey project)
          throws IOException, OrmException {
    HashMap<Change.Id, RevCommit> commits = new HashMap<>();
    if (!changes.isEmpty()) {
      try (Repository repo = repoManager.openRepository(project);
          RevWalk walk = new RevWalk(repo)) {
        for (ChangeData change : changes) {
          PatchSet patchSet = dbProvider.get().patchSets()
              .get(change.change().currentPatchSetId());
          String commitId = patchSet.getRevision().get();
          RevCommit commit = walk.parseCommit(ObjectId.fromString(commitId));
          commits.put(change.getId(), commit);
        }
      }
    }
    return commits;
  }

  private RevisionResource onBehalfOf(RevisionResource rsrc, SubmitInput in)
      throws AuthException, UnprocessableEntityException, OrmException {
    ChangeControl caller = rsrc.getControl();
    if (!caller.canSubmit()) {
      throw new AuthException("submit not permitted");
    }
    if (!caller.canSubmitAs()) {
      throw new AuthException("submit on behalf of not permitted");
    }
    IdentifiedUser targetUser = accounts.parseId(in.onBehalfOf);
    if (targetUser == null) {
      throw new UnprocessableEntityException(String.format(
          "Account Not Found: %s", in.onBehalfOf));
    }
    ChangeControl target = caller.forUser(targetUser);
    if (!target.getRefControl().isVisible()) {
      throw new UnprocessableEntityException(String.format(
          "on_behalf_of account %s cannot see destination ref",
          targetUser.getAccountId()));
    }
    return new RevisionResource(changes.parse(target), rsrc.getPatchSet());
  }

  public static boolean wholeTopicEnabled(Config config) {
    return config.getBoolean("change", null, "submitWholeTopic" , false);
  }

  private List<ChangeData> getChangesByTopic(String topic) {
    try {
      return queryProvider.get().byTopicOpen(topic);
    } catch (OrmException e) {
      throw new OrmRuntimeException(e);
    }
  }

  public static class CurrentRevision implements
      RestModifyView<ChangeResource, SubmitInput> {
    private final Provider<ReviewDb> dbProvider;
    private final Submit submit;
    private final ChangeJson.Factory json;
    private final PatchSetUtil psUtil;

    @Inject
    CurrentRevision(Provider<ReviewDb> dbProvider,
        Submit submit,
        ChangeJson.Factory json,
        PatchSetUtil psUtil) {
      this.dbProvider = dbProvider;
      this.submit = submit;
      this.json = json;
      this.psUtil = psUtil;
    }

    @Override
    public ChangeInfo apply(ChangeResource rsrc, SubmitInput input)
        throws RestApiException, RepositoryNotFoundException, IOException,
        OrmException {
      PatchSet ps = psUtil.current(dbProvider.get(), rsrc.getNotes());
      if (ps == null) {
        throw new ResourceConflictException("current revision is missing");
      } else if (!rsrc.getControl().isPatchVisible(ps, dbProvider.get())) {
        throw new AuthException("current revision not accessible");
      }

      Output out = submit.apply(new RevisionResource(rsrc, ps), input);
      return json.create(ChangeJson.NO_OPTIONS).format(out.change);
    }
  }
}<|MERGE_RESOLUTION|>--- conflicted
+++ resolved
@@ -20,8 +20,6 @@
 import com.google.common.base.Strings;
 import com.google.common.collect.FluentIterable;
 import com.google.common.collect.ImmutableMap;
-import com.google.common.collect.Multimap;
-import com.google.common.collect.Sets;
 import com.google.gerrit.common.data.ParameterizedString;
 import com.google.gerrit.extensions.api.changes.SubmitInput;
 import com.google.gerrit.extensions.common.ChangeInfo;
@@ -31,11 +29,9 @@
 import com.google.gerrit.extensions.restapi.RestModifyView;
 import com.google.gerrit.extensions.restapi.UnprocessableEntityException;
 import com.google.gerrit.extensions.webui.UiAction;
-import com.google.gerrit.reviewdb.client.Branch;
 import com.google.gerrit.reviewdb.client.Change;
 import com.google.gerrit.reviewdb.client.ChangeMessage;
 import com.google.gerrit.reviewdb.client.PatchSet;
-import com.google.gerrit.reviewdb.client.Project;
 import com.google.gerrit.reviewdb.client.RevId;
 import com.google.gerrit.reviewdb.server.ReviewDb;
 import com.google.gerrit.server.ChangeMessagesUtil;
@@ -62,18 +58,12 @@
 import org.eclipse.jgit.errors.RepositoryNotFoundException;
 import org.eclipse.jgit.lib.Config;
 import org.eclipse.jgit.lib.ObjectId;
-import org.eclipse.jgit.lib.Repository;
-import org.eclipse.jgit.revwalk.RevCommit;
-import org.eclipse.jgit.revwalk.RevWalk;
 import org.slf4j.Logger;
 import org.slf4j.LoggerFactory;
 
 import java.io.IOException;
-import java.util.Collection;
-import java.util.HashMap;
 import java.util.List;
 import java.util.Map;
-import java.util.Set;
 
 @Singleton
 public class Submit implements RestModifyView<RevisionResource, SubmitInput>,
@@ -257,22 +247,24 @@
         if (!changeControl.canSubmit()) {
           return BLOCKED_SUBMIT_TOOLTIP;
         }
+        // Recheck mergeability rather than using value stored in the index,
+        // which may be stale.
+        // TODO(dborowitz): This is ugly; consider providing a way to not read
+        // stored fields from the index in the first place.
+        c.setMergeable(null);
+        Boolean mergeable = c.isMergeable();
+        if (mergeable == null) {
+          log.error("Ephemeral error checking if change is submittable");
+          return CLICK_FAILURE_TOOLTIP;
+        }
+        if (!mergeable) {
+          return CHANGES_NOT_MERGEABLE;
+        }
         MergeOp.checkSubmitRule(c);
-      }
-
-      Boolean csIsMergeable = isPatchSetMergeable(cs);
-      if (csIsMergeable == null) {
-        return CLICK_FAILURE_TOOLTIP;
-      } else if (!csIsMergeable) {
-        return CHANGES_NOT_MERGEABLE;
       }
     } catch (ResourceConflictException e) {
       return BLOCKED_SUBMIT_TOOLTIP;
-<<<<<<< HEAD
     } catch (OrmException e) {
-=======
-    } catch (NoSuchChangeException | OrmException | IOException e) {
->>>>>>> 6b6bdbdc
       log.error("Error checking if change is submittable", e);
       throw new OrmRuntimeException("Could not determine problems for the change", e);
     }
@@ -408,72 +400,6 @@
     return change != null ? change.getStatus().name().toLowerCase() : "deleted";
   }
 
-  public Boolean isPatchSetMergeable(ChangeSet cs) throws OrmException, IOException {
-    Map<ChangeData, Boolean> mergeabilityMap = new HashMap<>();
-    for (ChangeData change : cs.changes()) {
-      mergeabilityMap.put(change, false);
-    }
-
-    Multimap<Branch.NameKey, ChangeData> cbb = cs.changesByBranch();
-    for (Branch.NameKey branch : cbb.keySet()) {
-      Collection<ChangeData> targetBranch = cbb.get(branch);
-      HashMap<Change.Id, RevCommit> commits =
-          findCommits(targetBranch, branch.getParentKey());
-
-      Set<ObjectId> allParents = Sets.newHashSetWithExpectedSize(cs.size());
-      for (RevCommit commit : commits.values()) {
-        for (RevCommit parent : commit.getParents()) {
-          allParents.add(parent.getId());
-        }
-      }
-
-      for (ChangeData change : targetBranch) {
-        RevCommit commit = commits.get(change.getId());
-        boolean isMergeCommit = commit.getParentCount() > 1;
-        boolean isLastInChain = !allParents.contains(commit.getId());
-
-        // Recheck mergeability rather than using value stored in the index,
-        // which may be stale.
-        // TODO(dborowitz): This is ugly; consider providing a way to not read
-        // stored fields from the index in the first place.
-        change.setMergeable(null);
-        Boolean mergeable = change.isMergeable();
-        if (mergeable == null) {
-          // Skip whole check, cannot determine if mergeable
-          return null;
-        }
-        mergeabilityMap.put(change, mergeable);
-
-        if (isLastInChain && isMergeCommit && mergeable) {
-          for (ChangeData c : targetBranch) {
-            mergeabilityMap.put(c, true);
-          }
-          break;
-        }
-      }
-    }
-    return !mergeabilityMap.values().contains(Boolean.FALSE);
-  }
-
-  private HashMap<Change.Id, RevCommit> findCommits(
-      Collection<ChangeData> changes, Project.NameKey project)
-          throws IOException, OrmException {
-    HashMap<Change.Id, RevCommit> commits = new HashMap<>();
-    if (!changes.isEmpty()) {
-      try (Repository repo = repoManager.openRepository(project);
-          RevWalk walk = new RevWalk(repo)) {
-        for (ChangeData change : changes) {
-          PatchSet patchSet = dbProvider.get().patchSets()
-              .get(change.change().currentPatchSetId());
-          String commitId = patchSet.getRevision().get();
-          RevCommit commit = walk.parseCommit(ObjectId.fromString(commitId));
-          commits.put(change.getId(), commit);
-        }
-      }
-    }
-    return commits;
-  }
-
   private RevisionResource onBehalfOf(RevisionResource rsrc, SubmitInput in)
       throws AuthException, UnprocessableEntityException, OrmException {
     ChangeControl caller = rsrc.getControl();
