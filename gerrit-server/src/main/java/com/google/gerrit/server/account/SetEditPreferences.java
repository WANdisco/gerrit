--- conflicted
+++ resolved
@@ -64,16 +64,9 @@
   @Override
   public EditPreferencesInfo apply(AccountResource rsrc, EditPreferencesInfo in)
       throws AuthException, BadRequestException, RepositoryNotFoundException, IOException,
-<<<<<<< HEAD
           ConfigInvalidException, PermissionBackendException {
-    if (self.get() != rsrc.getUser()) {
+    if (!self.get().hasSameAccountId(rsrc.getUser())) {
       permissionBackend.user(self).check(GlobalPermission.MODIFY_ACCOUNT);
-=======
-          ConfigInvalidException {
-    if (!self.get().hasSameAccountId(rsrc.getUser())
-        && !self.get().getCapabilities().canModifyAccount()) {
-      throw new AuthException("requires Modify Account capability");
->>>>>>> adfefda0
     }
 
     if (in == null) {
