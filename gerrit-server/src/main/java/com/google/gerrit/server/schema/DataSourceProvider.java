--- conflicted
+++ resolved
@@ -137,13 +137,9 @@
       ds.setMaxWait(ConfigUtil.getTimeUnit(cfg, "database", null,
           "poolmaxwait", MILLISECONDS.convert(30, SECONDS), MILLISECONDS));
       ds.setInitialSize(ds.getMinIdle());
-<<<<<<< HEAD
-      exportPoolMetrics(ds);
-=======
       ds.setValidationQuery(dst.getValidationQuery());
       ds.setValidationQueryTimeout(5);
-
->>>>>>> 96bbab3b
+      exportPoolMetrics(ds);
       return intercept(interceptor, ds);
 
     }
