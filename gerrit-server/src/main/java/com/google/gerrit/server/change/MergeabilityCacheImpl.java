// Copyright (C) 2014 The Android Open Source Project
//
// Licensed under the Apache License, Version 2.0 (the "License");
// you may not use this file except in compliance with the License.
// You may obtain a copy of the License at
//
// http://www.apache.org/licenses/LICENSE-2.0
//
// Unless required by applicable law or agreed to in writing, software
// distributed under the License is distributed on an "AS IS" BASIS,
// WITHOUT WARRANTIES OR CONDITIONS OF ANY KIND, either express or implied.
// See the License for the specific language governing permissions and
// limitations under the License.

package com.google.gerrit.server.change;

import static com.google.common.base.Preconditions.checkNotNull;
import static com.google.common.base.Preconditions.checkState;
import static com.google.gerrit.server.ioutil.BasicSerialization.readString;
import static com.google.gerrit.server.ioutil.BasicSerialization.writeString;
import static org.eclipse.jgit.lib.ObjectIdSerialization.readNotNull;
import static org.eclipse.jgit.lib.ObjectIdSerialization.writeNotNull;

import com.google.common.base.MoreObjects;
import com.google.common.cache.Cache;
import com.google.common.cache.Weigher;
import com.google.common.collect.BiMap;
import com.google.common.collect.ImmutableBiMap;
<<<<<<< HEAD
=======
import com.google.common.collect.Iterables;
import com.google.common.collect.Sets;
import com.google.common.util.concurrent.UncheckedExecutionException;
>>>>>>> 7872b543
import com.google.gerrit.extensions.client.SubmitType;
import com.google.gerrit.reviewdb.client.Branch;
import com.google.gerrit.server.cache.CacheModule;
import com.google.gerrit.server.git.CodeReviewCommit;
import com.google.gerrit.server.git.CodeReviewCommit.CodeReviewRevWalk;
import com.google.gerrit.server.git.IntegrationException;
import com.google.gerrit.server.git.strategy.SubmitDryRun;
import com.google.gerrit.server.project.NoSuchProjectException;
import com.google.inject.Inject;
import com.google.inject.Module;
import com.google.inject.Singleton;
import com.google.inject.name.Named;

import org.eclipse.jgit.lib.ObjectId;
import org.eclipse.jgit.lib.Ref;
import org.eclipse.jgit.lib.Repository;
import org.eclipse.jgit.revwalk.RevCommit;
import org.slf4j.Logger;
import org.slf4j.LoggerFactory;

import java.io.IOException;
import java.io.ObjectInputStream;
import java.io.ObjectOutputStream;
import java.io.Serializable;
import java.util.Arrays;
import java.util.Objects;
import java.util.Set;
import java.util.concurrent.Callable;
import java.util.concurrent.ExecutionException;

@Singleton
public class MergeabilityCacheImpl implements MergeabilityCache {
  private static final Logger log =
      LoggerFactory.getLogger(MergeabilityCacheImpl.class);

  private static final String CACHE_NAME = "mergeability";

  public static final BiMap<SubmitType, Character> SUBMIT_TYPES = ImmutableBiMap.of(
        SubmitType.FAST_FORWARD_ONLY, 'F',
        SubmitType.MERGE_IF_NECESSARY, 'M',
        SubmitType.REBASE_IF_NECESSARY, 'R',
        SubmitType.MERGE_ALWAYS, 'A',
        SubmitType.CHERRY_PICK, 'C');

  static {
    checkState(SUBMIT_TYPES.size() == SubmitType.values().length,
        "SubmitType <-> char BiMap needs updating");
  }

  public static Module module() {
    return new CacheModule() {
      @Override
      protected void configure() {
        persist(CACHE_NAME, EntryKey.class, Boolean.class)
            .maximumWeight(1 << 20)
            .weigher(MergeabilityWeigher.class);
        bind(MergeabilityCache.class).to(MergeabilityCacheImpl.class);
      }
    };
  }

  public static ObjectId toId(Ref ref) {
    return ref != null && ref.getObjectId() != null
        ? ref.getObjectId()
        : ObjectId.zeroId();
  }

  public static class EntryKey implements Serializable {
    private static final long serialVersionUID = 1L;

    private ObjectId commit;
    private ObjectId into;
    private SubmitType submitType;
    private String mergeStrategy;

    public EntryKey(ObjectId commit, ObjectId into, SubmitType submitType,
        String mergeStrategy) {
      this.commit = checkNotNull(commit, "commit");
      this.into = checkNotNull(into, "into");
      this.submitType = checkNotNull(submitType, "submitType");
      this.mergeStrategy = checkNotNull(mergeStrategy, "mergeStrategy");
    }

    public ObjectId getCommit() {
      return commit;
    }

    public ObjectId getInto() {
      return into;
    }

    public SubmitType getSubmitType() {
      return submitType;
    }

    public String getMergeStrategy() {
      return mergeStrategy;
    }

    @Override
    public boolean equals(Object o) {
      if (o instanceof EntryKey) {
        EntryKey k = (EntryKey) o;
        return commit.equals(k.commit)
            && into.equals(k.into)
            && submitType == k.submitType
            && mergeStrategy.equals(k.mergeStrategy);
      }
      return false;
    }

    @Override
    public int hashCode() {
      return Objects.hash(commit, into, submitType, mergeStrategy);
    }

    @Override
    public String toString() {
      return MoreObjects.toStringHelper(this)
          .add("commit", commit.name())
          .add("into", into.name())
          .addValue(submitType)
          .addValue(mergeStrategy)
          .toString();
    }

    private void writeObject(ObjectOutputStream out) throws IOException {
      writeNotNull(out, commit);
      writeNotNull(out, into);
      Character c = SUBMIT_TYPES.get(submitType);
      if (c == null) {
        throw new IOException("Invalid submit type: " + submitType);
      }
      out.writeChar(c);
      writeString(out, mergeStrategy);
    }

    private void readObject(ObjectInputStream in) throws IOException {
      commit = readNotNull(in);
      into = readNotNull(in);
      char t = in.readChar();
      submitType = SUBMIT_TYPES.inverse().get(t);
      if (submitType == null) {
        throw new IOException("Invalid submit type code: " + t);
      }
      mergeStrategy = readString(in);
    }
  }

  private class Loader implements Callable<Boolean> {
    private final EntryKey key;
    private final Branch.NameKey dest;
    private final Repository repo;

    Loader(EntryKey key, Branch.NameKey dest, Repository repo) {
      this.key = key;
      this.dest = dest;
      this.repo = repo;
    }

    @Override
    public Boolean call()
        throws NoSuchProjectException, IntegrationException, IOException {
      if (key.into.equals(ObjectId.zeroId())) {
        return true; // Assume yes on new branch.
      }
      try (CodeReviewRevWalk rw = CodeReviewCommit.newRevWalk(repo)) {
        Set<RevCommit> accepted = SubmitDryRun.getAlreadyAccepted(repo, rw);
        accepted.add(rw.parseCommit(key.into));
        accepted.addAll(Arrays.asList(rw.parseCommit(key.commit).getParents()));
        return submitDryRun.run(
            key.submitType, repo, rw, dest, key.into, key.commit, accepted);
      }
    }
  }

  public static class MergeabilityWeigher
      implements Weigher<EntryKey, Boolean> {
    @Override
    public int weigh(EntryKey k, Boolean v) {
      return 16 + 2 * (16 + 20) + 3 * 8 // Size of EntryKey, 64-bit JVM.
          + 8; // Size of Boolean.
    }
  }

  private final SubmitDryRun submitDryRun;
  private final Cache<EntryKey, Boolean> cache;

  @Inject
  MergeabilityCacheImpl(
      SubmitDryRun submitDryRun,
      @Named(CACHE_NAME) Cache<EntryKey, Boolean> cache) {
    this.submitDryRun = submitDryRun;
    this.cache = cache;
  }

  @Override
  public boolean get(ObjectId commit, Ref intoRef, SubmitType submitType,
      String mergeStrategy, Branch.NameKey dest, Repository repo) {
    ObjectId into = intoRef != null ? intoRef.getObjectId() : ObjectId.zeroId();
    EntryKey key = new EntryKey(commit, into, submitType, mergeStrategy);
    try {
<<<<<<< HEAD
      return cache.get(key, new Loader(key, dest, repo));
    } catch (ExecutionException e) {
=======
      return cache.get(key, new Loader(key, dest, repo, db));
    } catch (ExecutionException | UncheckedExecutionException e) {
>>>>>>> 7872b543
      log.error(String.format("Error checking mergeability of %s into %s (%s)",
            key.commit.name(), key.into.name(), key.submitType.name()),
          e.getCause());
      return false;
    }
  }

  @Override
  public Boolean getIfPresent(ObjectId commit, Ref intoRef,
      SubmitType submitType, String mergeStrategy) {
    return cache.getIfPresent(
        new EntryKey(commit, toId(intoRef), submitType, mergeStrategy));
  }
}<|MERGE_RESOLUTION|>--- conflicted
+++ resolved
@@ -26,12 +26,7 @@
 import com.google.common.cache.Weigher;
 import com.google.common.collect.BiMap;
 import com.google.common.collect.ImmutableBiMap;
-<<<<<<< HEAD
-=======
-import com.google.common.collect.Iterables;
-import com.google.common.collect.Sets;
 import com.google.common.util.concurrent.UncheckedExecutionException;
->>>>>>> 7872b543
 import com.google.gerrit.extensions.client.SubmitType;
 import com.google.gerrit.reviewdb.client.Branch;
 import com.google.gerrit.server.cache.CacheModule;
@@ -234,13 +229,8 @@
     ObjectId into = intoRef != null ? intoRef.getObjectId() : ObjectId.zeroId();
     EntryKey key = new EntryKey(commit, into, submitType, mergeStrategy);
     try {
-<<<<<<< HEAD
       return cache.get(key, new Loader(key, dest, repo));
-    } catch (ExecutionException e) {
-=======
-      return cache.get(key, new Loader(key, dest, repo, db));
     } catch (ExecutionException | UncheckedExecutionException e) {
->>>>>>> 7872b543
       log.error(String.format("Error checking mergeability of %s into %s (%s)",
             key.commit.name(), key.into.name(), key.submitType.name()),
           e.getCause());
