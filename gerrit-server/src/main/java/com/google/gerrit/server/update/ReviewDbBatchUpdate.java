--- conflicted
+++ resolved
@@ -411,20 +411,14 @@
     // May not be opened if the caller added ref updates but no new objects.
     // TODO(dborowitz): Really?
     initRepository();
-<<<<<<< HEAD
     batchRefUpdate = repoView.getRepository().getRefDatabase().newBatchUpdate();
     batchRefUpdate.setPushCertificate(pushCert);
     batchRefUpdate.setRefLogMessage(refLogMessage, true);
     batchRefUpdate.setAllowNonFastForwards(true);
     repoView.getCommands().addTo(batchRefUpdate);
-=======
-    batchRefUpdate = repo.getRefDatabase().newBatchUpdate();
-    batchRefUpdate.setRefLogMessage(refLogMessage, true);
     if (user.isIdentifiedUser()) {
       batchRefUpdate.setRefLogIdent(user.asIdentifiedUser().newRefLogIdent(when, tz));
     }
-    commands.addTo(batchRefUpdate);
->>>>>>> 64d7c005
     logDebug("Executing batch of {} ref updates", batchRefUpdate.getCommands().size());
     if (dryrun) {
       return;
