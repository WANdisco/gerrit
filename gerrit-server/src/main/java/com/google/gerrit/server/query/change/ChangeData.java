--- conflicted
+++ resolved
@@ -20,12 +20,9 @@
 
 import com.google.auto.value.AutoValue;
 import com.google.common.base.MoreObjects;
-<<<<<<< HEAD
 import com.google.common.base.Optional;
-=======
 import com.google.common.base.Predicate;
 import com.google.common.collect.FluentIterable;
->>>>>>> d5765539
 import com.google.common.collect.ImmutableList;
 import com.google.common.collect.Iterables;
 import com.google.common.collect.ListMultimap;
@@ -838,9 +835,6 @@
     return patchSets;
   }
 
-<<<<<<< HEAD
-  public void setPatchSets(List<PatchSet> patchSets) {
-=======
   /**
    * @return patches for the change visible to the current user.
    * @throws OrmException an error occurred reading the database.
@@ -857,8 +851,7 @@
       }}).toList();
   }
 
-  public void setPatchSets(Collection<PatchSet> patchSets) {
->>>>>>> d5765539
+public void setPatchSets(Collection<PatchSet> patchSets) {
     this.currentPatchSet = null;
     this.patchSets = patchSets;
   }
