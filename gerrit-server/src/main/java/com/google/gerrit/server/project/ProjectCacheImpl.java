--- conflicted
+++ resolved
@@ -171,16 +171,12 @@
   }
 
   @Override
-<<<<<<< HEAD
   public void remove(Project p) {
-=======
-  public void remove(final Project p) {
     remove(p.getNameKey());
   }
 
   @Override
   public void remove(Project.NameKey name) {
->>>>>>> bbdaf411
     listLock.lock();
     try {
       SortedSet<Project.NameKey> n = Sets.newTreeSet(list.get(ListKey.ALL));
