--- conflicted
+++ resolved
@@ -193,16 +193,11 @@
 
   private Change.Id insertPatchSet(Repository git, RevWalk revWalk, Change change,
       PatchSet.Id patchSetId, RevCommit cherryPickCommit,
-<<<<<<< HEAD
-      RefControl refControl) throws InvalidChangeOperationException,
-      IOException, OrmException, NoSuchChangeException {
-    final ChangeControl changeControl =
-        refControl.getProjectControl().controlFor(change);
-=======
       RefControl refControl, IdentifiedUser uploader)
       throws InvalidChangeOperationException, IOException, OrmException,
       NoSuchChangeException {
->>>>>>> 429c79d6
+    final ChangeControl changeControl =
+        refControl.getProjectControl().controlFor(change);
     final PatchSetInserter inserter = patchSetInserterFactory
         .create(git, revWalk, changeControl, cherryPickCommit);
     final PatchSet.Id newPatchSetId = inserter.getPatchSetId();
