--- conflicted
+++ resolved
@@ -47,29 +47,17 @@
 
   private final Provider<CurrentUser> self;
   private final ProjectCache projectCache;
-<<<<<<< HEAD
-  private final IdentifiedUser.GenericFactory identifiedUserFactory;
   private final AgreementJson agreementJson;
-=======
->>>>>>> 379e8886
   private final boolean agreementsEnabled;
 
   @Inject
   GetAgreements(Provider<CurrentUser> self,
       ProjectCache projectCache,
-<<<<<<< HEAD
-      IdentifiedUser.GenericFactory identifiedUserFactory,
       AgreementJson agreementJson,
       @GerritServerConfig Config config) {
     this.self = self;
     this.projectCache = projectCache;
-    this.identifiedUserFactory = identifiedUserFactory;
     this.agreementJson = agreementJson;
-=======
-      @GerritServerConfig Config config) {
-    this.self = self;
-    this.projectCache = projectCache;
->>>>>>> 379e8886
     this.agreementsEnabled =
         config.getBoolean("auth", "contributorAgreements", false);
   }
