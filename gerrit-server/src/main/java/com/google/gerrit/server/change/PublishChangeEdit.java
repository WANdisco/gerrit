--- conflicted
+++ resolved
@@ -84,17 +84,13 @@
     @Override
     public Response<?> apply(ChangeResource rsrc, Publish.Input in)
         throws AuthException, ResourceConflictException, NoSuchChangeException,
-<<<<<<< HEAD
         IOException, OrmException {
-=======
-        IOException, InvalidChangeOperationException, OrmException {
       Capable r =
           rsrc.getControl().getProjectControl().canPushToAtLeastOneRef();
       if (r != Capable.OK) {
         throw new AuthException(r.getMessage());
       }
 
->>>>>>> 89caa421
       Optional<ChangeEdit> edit = editUtil.byChange(rsrc.getChange());
       if (!edit.isPresent()) {
         throw new ResourceConflictException(String.format(
