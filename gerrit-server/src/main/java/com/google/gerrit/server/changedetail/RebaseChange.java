--- conflicted
+++ resolved
@@ -82,14 +82,9 @@
       final GitRepositoryManager gitManager,
       final GitReferenceUpdated gitRefUpdated,
       final RebasedPatchSetSender.Factory rebasedPatchSetSenderFactory,
-<<<<<<< HEAD
       final ChangeHookRunner hooks,
-      final MergeUtil.Factory mergeUtilFactory) {
-=======
-      final ChangeHookRunner hooks, final ApprovalsUtil approvalsUtil,
       final MergeUtil.Factory mergeUtilFactory,
       final ProjectCache projectCache) {
->>>>>>> 383041f9
     this.changeControlFactory = changeControlFactory;
     this.patchSetInfoFactory = patchSetInfoFactory;
     this.db = db;
@@ -383,16 +378,8 @@
             "Change %s was modified", change.getId()));
       }
 
-<<<<<<< HEAD
-      ApprovalsUtil.copyLabels(db,
-          changeControlFactory.controlFor(change).getLabelTypes(),
-          patchSetId,
-=======
-      final LabelTypes labelTypes =
-          projectCache.get(change.getProject()).getLabelTypes();
-      approvalsUtil.copyVetosToPatchSet(db, labelTypes,
->>>>>>> 383041f9
-          change.currentPatchSetId());
+      ApprovalsUtil.copyLabels(db, projectCache.get(change.getProject())
+          .getLabelTypes(), patchSetId, change.currentPatchSetId());
 
       final ChangeMessage cmsg =
           new ChangeMessage(new ChangeMessage.Key(change.getId(),
