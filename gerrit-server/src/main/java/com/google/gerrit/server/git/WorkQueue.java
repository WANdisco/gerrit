--- conflicted
+++ resolved
@@ -105,13 +105,13 @@
   }
 
   /** Create a new executor queue. */
-<<<<<<< HEAD
-  public ScheduledExecutorService createQueue(int poolsize, String prefix) {
-    return createQueue(poolsize, prefix, Thread.NORM_PRIORITY);
-  }
-
-  public ScheduledThreadPoolExecutor createQueue(int poolsize, String prefix, int threadPriority) {
-    Executor executor = new Executor(poolsize, prefix);
+  public ScheduledExecutorService createQueue(int poolsize, String queueName) {
+    return createQueue(poolsize, queueName, Thread.NORM_PRIORITY);
+  }
+
+  public ScheduledThreadPoolExecutor createQueue(
+      int poolsize, String queueName, int threadPriority) {
+    Executor executor = new Executor(poolsize, queueName);
     executor.setContinueExistingPeriodicTasksAfterShutdownPolicy(false);
     executor.setExecuteExistingDelayedTasksAfterShutdownPolicy(true);
     queues.add(executor);
@@ -126,14 +126,6 @@
     }
 
     return executor;
-=======
-  public Executor createQueue(int poolsize, String queueName) {
-    final Executor r = new Executor(poolsize, queueName);
-    r.setContinueExistingPeriodicTasksAfterShutdownPolicy(false);
-    r.setExecuteExistingDelayedTasksAfterShutdownPolicy(true);
-    queues.add(r);
-    return r;
->>>>>>> d294e916
   }
 
   /** Get all of the tasks currently scheduled in any work queue. */
@@ -200,11 +192,7 @@
     private final ConcurrentHashMap<Integer, Task<?>> all;
     private final String queueName;
 
-<<<<<<< HEAD
-    Executor(int corePoolSize, String prefix) {
-=======
     Executor(int corePoolSize, final String queueName) {
->>>>>>> d294e916
       super(
           corePoolSize,
           new ThreadFactory() {
