// Copyright (C) 2013 The Android Open Source Project
//
// Licensed under the Apache License, Version 2.0 (the "License");
// you may not use this file except in compliance with the License.
// You may obtain a copy of the License at
//
// http://www.apache.org/licenses/LICENSE-2.0
//
// Unless required by applicable law or agreed to in writing, software
// distributed under the License is distributed on an "AS IS" BASIS,
// WITHOUT WARRANTIES OR CONDITIONS OF ANY KIND, either express or implied.
// See the License for the specific language governing permissions and
// limitations under the License.

package com.google.gerrit.server.account;

import static com.google.gerrit.server.account.externalids.ExternalId.SCHEME_USERNAME;

import com.google.common.base.Strings;
import com.google.gerrit.extensions.restapi.AuthException;
import com.google.gerrit.extensions.restapi.ResourceConflictException;
import com.google.gerrit.extensions.restapi.ResourceNotFoundException;
import com.google.gerrit.extensions.restapi.Response;
import com.google.gerrit.extensions.restapi.RestModifyView;
import com.google.gerrit.server.CurrentUser;
import com.google.gerrit.server.IdentifiedUser;
import com.google.gerrit.server.account.PutHttpPassword.Input;
import com.google.gerrit.server.account.externalids.ExternalId;
import com.google.gerrit.server.account.externalids.ExternalIds;
import com.google.gerrit.server.account.externalids.ExternalIdsUpdate;
import com.google.gerrit.server.permissions.GlobalPermission;
import com.google.gerrit.server.permissions.PermissionBackend;
import com.google.gerrit.server.permissions.PermissionBackendException;
import com.google.gwtorm.server.OrmException;
import com.google.inject.Inject;
import com.google.inject.Provider;
import java.io.IOException;
import java.security.NoSuchAlgorithmException;
import java.security.SecureRandom;
import org.apache.commons.codec.binary.Base64;
import org.eclipse.jgit.errors.ConfigInvalidException;

public class PutHttpPassword implements RestModifyView<AccountResource, Input> {
  public static class Input {
    public String httpPassword;
    public boolean generate;
  }

  private static final int LEN = 31;
  private static final SecureRandom rng;

  static {
    try {
      rng = SecureRandom.getInstance("SHA1PRNG");
    } catch (NoSuchAlgorithmException e) {
      throw new RuntimeException("Cannot create RNG for password generator", e);
    }
  }

  private final Provider<CurrentUser> self;
  private final PermissionBackend permissionBackend;
  private final ExternalIds externalIds;
  private final ExternalIdsUpdate.User externalIdsUpdate;

  @Inject
  PutHttpPassword(
      Provider<CurrentUser> self,
      PermissionBackend permissionBackend,
      ExternalIds externalIds,
      ExternalIdsUpdate.User externalIdsUpdate) {
    this.self = self;
    this.permissionBackend = permissionBackend;
    this.externalIds = externalIds;
    this.externalIdsUpdate = externalIdsUpdate;
  }

  @Override
  public Response<String> apply(AccountResource rsrc, Input input)
      throws AuthException, ResourceNotFoundException, ResourceConflictException, OrmException,
          IOException, ConfigInvalidException, PermissionBackendException {
    if (self.get() != rsrc.getUser()) {
      permissionBackend.user(self).check(GlobalPermission.ADMINISTRATE_SERVER);
    }

    if (input == null) {
      input = new Input();
    }
    input.httpPassword = Strings.emptyToNull(input.httpPassword);

    String newPassword;
    if (input.generate) {
<<<<<<< HEAD
=======
      if (!self.get().hasSameAccountId(rsrc.getUser())
          && !self.get().getCapabilities().canAdministrateServer()) {
        throw new AuthException("not allowed to generate HTTP password");
      }
>>>>>>> adfefda0
      newPassword = generate();
    } else if (input.httpPassword == null) {
<<<<<<< HEAD
=======
      if (!self.get().hasSameAccountId(rsrc.getUser())
          && !self.get().getCapabilities().canAdministrateServer()) {
        throw new AuthException("not allowed to clear HTTP password");
      }
>>>>>>> adfefda0
      newPassword = null;
    } else {
      // Only administrators can explicitly set the password.
      permissionBackend.user(self).check(GlobalPermission.ADMINISTRATE_SERVER);
      newPassword = input.httpPassword;
    }
    return apply(rsrc.getUser(), newPassword);
  }

  public Response<String> apply(IdentifiedUser user, String newPassword)
      throws ResourceNotFoundException, ResourceConflictException, OrmException, IOException,
          ConfigInvalidException {
    if (user.getUserName() == null) {
      throw new ResourceConflictException("username must be set");
    }

    ExternalId extId = externalIds.get(ExternalId.Key.create(SCHEME_USERNAME, user.getUserName()));
    if (extId == null) {
      throw new ResourceNotFoundException();
    }
    ExternalId newExtId =
        ExternalId.createWithPassword(extId.key(), extId.accountId(), extId.email(), newPassword);
    externalIdsUpdate.create().upsert(newExtId);

    return Strings.isNullOrEmpty(newPassword) ? Response.<String>none() : Response.ok(newPassword);
  }

  public static String generate() {
    byte[] rand = new byte[LEN];
    rng.nextBytes(rand);

    byte[] enc = Base64.encodeBase64(rand, false);
    StringBuilder r = new StringBuilder(enc.length);
    for (int i = 0; i < enc.length; i++) {
      if (enc[i] == '=') {
        break;
      }
      r.append((char) enc[i]);
    }
    return r.toString();
  }
}<|MERGE_RESOLUTION|>--- conflicted
+++ resolved
@@ -78,7 +78,7 @@
   public Response<String> apply(AccountResource rsrc, Input input)
       throws AuthException, ResourceNotFoundException, ResourceConflictException, OrmException,
           IOException, ConfigInvalidException, PermissionBackendException {
-    if (self.get() != rsrc.getUser()) {
+    if (!self.get().hasSameAccountId(rsrc.getUser())) {
       permissionBackend.user(self).check(GlobalPermission.ADMINISTRATE_SERVER);
     }
 
@@ -89,22 +89,8 @@
 
     String newPassword;
     if (input.generate) {
-<<<<<<< HEAD
-=======
-      if (!self.get().hasSameAccountId(rsrc.getUser())
-          && !self.get().getCapabilities().canAdministrateServer()) {
-        throw new AuthException("not allowed to generate HTTP password");
-      }
->>>>>>> adfefda0
       newPassword = generate();
     } else if (input.httpPassword == null) {
-<<<<<<< HEAD
-=======
-      if (!self.get().hasSameAccountId(rsrc.getUser())
-          && !self.get().getCapabilities().canAdministrateServer()) {
-        throw new AuthException("not allowed to clear HTTP password");
-      }
->>>>>>> adfefda0
       newPassword = null;
     } else {
       // Only administrators can explicitly set the password.
