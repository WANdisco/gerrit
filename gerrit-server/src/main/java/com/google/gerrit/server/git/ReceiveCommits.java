--- conflicted
+++ resolved
@@ -1189,26 +1189,7 @@
     try {
       Set<ObjectId> existing = Sets.newHashSet();
       walk.markStart(walk.parseCommit(newChange.getNewId()));
-<<<<<<< HEAD
-      for (Ref ref : allRefs.values()) {
-        if (ref.getObjectId() == null) {
-          continue;
-        } else if (ref.getName().startsWith("refs/changes/")) {
-          existing.add(ref.getObjectId());
-        } else if (ref.getName().startsWith(R_HEADS)
-            || ref.getName().equals(destBranchCtl.getRefName())) {
-          try {
-            walk.markUninteresting(walk.parseCommit(ref.getObjectId()));
-          } catch (IOException e) {
-            log.warn(String.format("Invalid ref %s in %s",
-                ref.getName(), project.getName()), e);
-            continue;
-          }
-        }
-      }
-=======
       markHeadsAsUninteresting(walk, existing);
->>>>>>> d4fad365
 
       List<ChangeLookup> pending = Lists.newArrayList();
       final Set<Change.Key> newChangeIds = new HashSet<Change.Key>();
@@ -1306,9 +1287,8 @@
     return newChanges;
   }
 
-
   private void markHeadsAsUninteresting(final RevWalk walk, Set<ObjectId> existing) {
-    for (Ref ref : repo.getAllRefs().values()) {
+    for (Ref ref : allRefs.values()) {
       if (ref.getObjectId() == null) {
         continue;
       } else if (ref.getName().startsWith("refs/changes/")) {
@@ -1968,19 +1948,6 @@
     }
   }
 
-<<<<<<< HEAD
-  private Collection<ObjectId> existingObjects() {
-    if (existingObjects == null) {
-      existingObjects = new ArrayList<ObjectId>(allRefs.size());
-      for (Ref r : allRefs.values()) {
-        existingObjects.add(r.getObjectId());
-      }
-    }
-    return existingObjects;
-  }
-
-=======
->>>>>>> d4fad365
   private boolean validCommit(final RefControl ctl, final ReceiveCommand cmd,
       final RevCommit c) throws MissingObjectException, IOException {
     rp.getRevWalk().parseBody(c);
