--- conflicted
+++ resolved
@@ -613,39 +613,26 @@
                 break;
 
               case DELETE:
+                ResultSet<SubmoduleSubscription> submoduleSubscriptions = null;
+                Branch.NameKey projRef = new Branch.NameKey(project.getNameKey(),
+                    c.getRefName());
+                try {
+                  submoduleSubscriptions =
+                      db.submoduleSubscriptions().bySuperProject(projRef);
+                  db.submoduleSubscriptions().delete(submoduleSubscriptions);
+                } catch (OrmException e) {
+                  log.error("Cannot delete submodule subscription(s) of branch "
+                      + projRef + ": " + submoduleSubscriptions, e);
+                }
                 break;
             }
 
-<<<<<<< HEAD
             if (isConfig(c)) {
               projectCache.evict(project);
               ProjectState ps = projectCache.get(project.getNameKey());
               repoManager.setProjectDescription(project.getNameKey(), //
                   ps.getProject().getDescription());
             }
-=======
-          case DELETE:
-            ResultSet<SubmoduleSubscription> submoduleSubscriptions = null;
-            Branch.NameKey projRef = new Branch.NameKey(project.getNameKey(),
-                c.getRefName());
-            try {
-              submoduleSubscriptions =
-                  db.submoduleSubscriptions().bySuperProject(projRef);
-              db.submoduleSubscriptions().delete(submoduleSubscriptions);
-            } catch (OrmException e) {
-              log.error("Cannot delete submodule subscription(s) of branch "
-                  + projRef + ": " + submoduleSubscriptions, e);
-            }
-            break;
-        }
-
-        if (isConfig(c)) {
-          projectCache.evict(project);
-          ProjectState ps = projectCache.get(project.getNameKey());
-          repoManager.setProjectDescription(project.getNameKey(), //
-              ps.getProject().getDescription());
-        }
->>>>>>> 26e5a864
 
             if (!MagicBranch.isMagicBranch(c.getRefName())) {
               // We only fire gitRefUpdated for direct refs updates.
