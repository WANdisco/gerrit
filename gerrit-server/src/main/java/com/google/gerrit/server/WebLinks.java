// Copyright (C) 2014 The Android Open Source Project
//
// Licensed under the Apache License, Version 2.0 (the "License");
// you may not use this file except in compliance with the License.
// You may obtain a copy of the License at
//
// http://www.apache.org/licenses/LICENSE-2.0
//
// Unless required by applicable law or agreed to in writing, software
// distributed under the License is distributed on an "AS IS" BASIS,
// WITHOUT WARRANTIES OR CONDITIONS OF ANY KIND, either express or implied.
// See the License for the specific language governing permissions and
// limitations under the License.

package com.google.gerrit.server;

import com.google.common.base.Function;
import com.google.common.base.Predicate;
import com.google.common.base.Strings;
import com.google.common.collect.FluentIterable;
import com.google.gerrit.common.data.WebLinkInfoCommon;
import com.google.gerrit.extensions.common.DiffWebLinkInfo;
import com.google.gerrit.extensions.common.WebLinkInfo;
import com.google.gerrit.extensions.registration.DynamicSet;
import com.google.gerrit.extensions.webui.BranchWebLink;
import com.google.gerrit.extensions.webui.DiffWebLink;
import com.google.gerrit.extensions.webui.FileHistoryWebLink;
import com.google.gerrit.extensions.webui.FileWebLink;
import com.google.gerrit.extensions.webui.ParentWebLink;
import com.google.gerrit.extensions.webui.PatchSetWebLink;
import com.google.gerrit.extensions.webui.ProjectWebLink;
import com.google.gerrit.extensions.webui.TagWebLink;
import com.google.gerrit.extensions.webui.WebLink;
import com.google.gerrit.reviewdb.client.Project;
import com.google.inject.Inject;
import com.google.inject.Singleton;
import java.util.List;
import org.slf4j.Logger;
import org.slf4j.LoggerFactory;

@Singleton
public class WebLinks {
  private static final Logger log = LoggerFactory.getLogger(WebLinks.class);

  private static final Predicate<WebLinkInfo> INVALID_WEBLINK =
      link -> {
        if (link == null) {
          return false;
        } else if (Strings.isNullOrEmpty(link.name) || Strings.isNullOrEmpty(link.url)) {
          log.warn(String.format("%s is missing name and/or url", link.getClass().getName()));
          return false;
        }
        return true;
      };

  private static final Predicate<WebLinkInfoCommon> INVALID_WEBLINK_COMMON =
      link -> {
        if (link == null) {
          return false;
        } else if (Strings.isNullOrEmpty(link.name) || Strings.isNullOrEmpty(link.url)) {
          log.warn(String.format("%s is missing name and/or url", link.getClass().getName()));
          return false;
        }
        return true;
      };

  private final DynamicSet<PatchSetWebLink> patchSetLinks;
  private final DynamicSet<ParentWebLink> parentLinks;
  private final DynamicSet<FileWebLink> fileLinks;
  private final DynamicSet<FileHistoryWebLink> fileHistoryLinks;
  private final DynamicSet<DiffWebLink> diffLinks;
  private final DynamicSet<ProjectWebLink> projectLinks;
  private final DynamicSet<BranchWebLink> branchLinks;
  private final DynamicSet<TagWebLink> tagLinks;

  @Inject
  public WebLinks(
      DynamicSet<PatchSetWebLink> patchSetLinks,
      DynamicSet<ParentWebLink> parentLinks,
      DynamicSet<FileWebLink> fileLinks,
      DynamicSet<FileHistoryWebLink> fileLogLinks,
      DynamicSet<DiffWebLink> diffLinks,
      DynamicSet<ProjectWebLink> projectLinks,
      DynamicSet<BranchWebLink> branchLinks,
      DynamicSet<TagWebLink> tagLinks) {
    this.patchSetLinks = patchSetLinks;
    this.parentLinks = parentLinks;
    this.fileLinks = fileLinks;
    this.fileHistoryLinks = fileLogLinks;
    this.diffLinks = diffLinks;
    this.projectLinks = projectLinks;
    this.branchLinks = branchLinks;
    this.tagLinks = tagLinks;
  }

  /**
   * @param project Project name.
   * @param commit SHA1 of commit.
   * @return Links for patch sets.
   */
  public List<WebLinkInfo> getPatchSetLinks(Project.NameKey project, String commit) {
    return filterLinks(patchSetLinks, webLink -> webLink.getPatchSetWebLink(project.get(), commit));
  }

  /**
   * @param project Project name.
   * @param revision SHA1 of the parent revision.
   * @return Links for patch sets.
   */
  public List<WebLinkInfo> getParentLinks(Project.NameKey project, String revision) {
    return filterLinks(parentLinks, webLink -> webLink.getParentWebLink(project.get(), revision));
  }

  /**
   * @param project Project name.
   * @param revision SHA1 of revision.
   * @param file File name.
   * @return Links for files.
   */
  public List<WebLinkInfo> getFileLinks(String project, String revision, String file) {
    return filterLinks(fileLinks, webLink -> webLink.getFileWebLink(project, revision, file));
  }

  /**
   * @param project Project name.
   * @param revision SHA1 of revision.
   * @param file File name.
   * @return Links for file history
   */
  public List<WebLinkInfoCommon> getFileHistoryLinks(String project, String revision, String file) {
    return FluentIterable.from(fileHistoryLinks)
        .transform(
            webLink -> {
              WebLinkInfo info = webLink.getFileHistoryWebLink(project, revision, file);
              if (info == null) {
                return null;
              }
              WebLinkInfoCommon commonInfo = new WebLinkInfoCommon();
              commonInfo.name = info.name;
              commonInfo.imageUrl = info.imageUrl;
              commonInfo.url = info.url;
              commonInfo.target = info.target;
              return commonInfo;
            })
        .filter(INVALID_WEBLINK_COMMON)
        .toList();
  }

  /**
   * @param project Project name.
   * @param patchSetIdA Patch set ID of side A, <code>null</code> if no base patch set was selected.
   * @param revisionA SHA1 of revision of side A.
   * @param fileA File name of side A.
   * @param patchSetIdB Patch set ID of side B.
   * @param revisionB SHA1 of revision of side B.
   * @param fileB File name of side B.
   * @return Links for file diffs.
   */
  public List<DiffWebLinkInfo> getDiffLinks(
      final String project,
      final int changeId,
      final Integer patchSetIdA,
      final String revisionA,
      final String fileA,
      final int patchSetIdB,
      final String revisionB,
      final String fileB) {
    return FluentIterable.from(diffLinks)
        .transform(
            webLink ->
                webLink.getDiffLink(
                    project,
                    changeId,
                    patchSetIdA,
                    revisionA,
                    fileA,
                    patchSetIdB,
                    revisionB,
                    fileB))
        .filter(INVALID_WEBLINK)
        .toList();
  }

  /**
   * @param project Project name.
   * @return Links for projects.
   */
  public List<WebLinkInfo> getProjectLinks(String project) {
    return filterLinks(projectLinks, webLink -> webLink.getProjectWeblink(project));
  }

  /**
   * @param project Project name
   * @param branch Branch name
   * @return Links for branches.
   */
  public List<WebLinkInfo> getBranchLinks(String project, String branch) {
    return filterLinks(branchLinks, webLink -> webLink.getBranchWebLink(project, branch));
  }

  /**
   * @param project Project name
<<<<<<< HEAD
   * @param branch Tag name
=======
   * @param tag Tag name
>>>>>>> 433e1a91
   * @return Links for tags.
   */
  public List<WebLinkInfo> getTagLinks(String project, String tag) {
    return filterLinks(tagLinks, webLink -> webLink.getTagWebLink(project, tag));
  }

  private <T extends WebLink> List<WebLinkInfo> filterLinks(
      DynamicSet<T> links, Function<T, WebLinkInfo> transformer) {
    return FluentIterable.from(links).transform(transformer).filter(INVALID_WEBLINK).toList();
  }
}<|MERGE_RESOLUTION|>--- conflicted
+++ resolved
@@ -200,11 +200,7 @@
 
   /**
    * @param project Project name
-<<<<<<< HEAD
-   * @param branch Tag name
-=======
    * @param tag Tag name
->>>>>>> 433e1a91
    * @return Links for tags.
    */
   public List<WebLinkInfo> getTagLinks(String project, String tag) {
