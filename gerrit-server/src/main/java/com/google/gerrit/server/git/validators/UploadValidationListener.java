// Copyright (C) 2014 The Android Open Source Project
//
// Licensed under the Apache License, Version 2.0 (the "License");
// you may not use this file except in compliance with the License.
// You may obtain a copy of the License at
//
// http://www.apache.org/licenses/LICENSE-2.0
//
// Unless required by applicable law or agreed to in writing, software
// distributed under the License is distributed on an "AS IS" BASIS,
// WITHOUT WARRANTIES OR CONDITIONS OF ANY KIND, either express or implied.
// See the License for the specific language governing permissions and
// limitations under the License.

package com.google.gerrit.server.git.validators;

import com.google.gerrit.extensions.annotations.ExtensionPoint;
import com.google.gerrit.reviewdb.client.Project;
import com.google.gerrit.server.validators.ValidationException;
import java.util.Collection;
import org.eclipse.jgit.lib.ObjectId;
import org.eclipse.jgit.lib.Repository;
import org.eclipse.jgit.transport.UploadPack;

/**
 * Listener to provide validation for upload operations.
 *
 * <p>Invoked by Gerrit before it begins to send a pack to the client.
 *
 * <p>Implementors can block the upload operation by throwing a ValidationException. The exception's
 * message text will be reported to the end-user over the client's protocol connection.
 */
@ExtensionPoint
public interface UploadValidationListener {

  /**
   * Validate an upload before it begins.
   *
   * @param repository The repository
   * @param project The project
   * @param remoteHost Remote address/hostname of the user
<<<<<<< HEAD
   * @param wants The list of wanted objects. These may be RevObject or RevCommit if the processor
   *     parsed them. Implementors should not rely on the values being parsed.
   * @param haves The list of common objects. Empty on an initial clone request. These may be
   *     RevObject or RevCommit if the processor parsed them. Implementors should not rely on the
   *     values being parsed.
   * @throws ValidationException to block the upload and send a message back to the end-user over
   *     the client's protocol connection.
=======
   * @param up the UploadPack instance being processed
   * @param wants The list of wanted objects. These may be RevObject or
   *        RevCommit if the processor parsed them. Implementors should not rely
   *        on the values being parsed.
   * @param haves The list of common objects. Empty on an initial clone request.
   *        These may be RevObject or RevCommit if the processor parsed them.
   *        Implementors should not rely on the values being parsed.
   * @throws ValidationException to block the upload and send a message
   *         back to the end-user over the client's protocol connection.
>>>>>>> 273b005c
   */
  void onPreUpload(
      Repository repository,
      Project project,
      String remoteHost,
      UploadPack up,
      Collection<? extends ObjectId> wants,
      Collection<? extends ObjectId> haves)
      throws ValidationException;

  /**
   * Invoked before negotiation round is started.
   *
   * @param repository The repository
   * @param project The project
   * @param remoteHost Remote address/hostname of the user
   * @param up the UploadPack instance being processed
   * @param wants The list of wanted objects. These may be RevObject or
   *        RevCommit if the processor parsed them. Implementors should not rely
   *        on the values being parsed.
   * @param cntOffered number of objects the client has offered.
   * @throws ValidationException to block the upload and send a message back to
   *         the end-user over the client's protocol connection.
   */
  void onBeginNegotiate(Repository repository, Project project,
      String remoteHost, UploadPack up, Collection<? extends ObjectId> wants,
      int cntOffered) throws ValidationException;
}<|MERGE_RESOLUTION|>--- conflicted
+++ resolved
@@ -39,7 +39,7 @@
    * @param repository The repository
    * @param project The project
    * @param remoteHost Remote address/hostname of the user
-<<<<<<< HEAD
+   * @param up the UploadPack instance being processed.
    * @param wants The list of wanted objects. These may be RevObject or RevCommit if the processor
    *     parsed them. Implementors should not rely on the values being parsed.
    * @param haves The list of common objects. Empty on an initial clone request. These may be
@@ -47,17 +47,6 @@
    *     values being parsed.
    * @throws ValidationException to block the upload and send a message back to the end-user over
    *     the client's protocol connection.
-=======
-   * @param up the UploadPack instance being processed
-   * @param wants The list of wanted objects. These may be RevObject or
-   *        RevCommit if the processor parsed them. Implementors should not rely
-   *        on the values being parsed.
-   * @param haves The list of common objects. Empty on an initial clone request.
-   *        These may be RevObject or RevCommit if the processor parsed them.
-   *        Implementors should not rely on the values being parsed.
-   * @throws ValidationException to block the upload and send a message
-   *         back to the end-user over the client's protocol connection.
->>>>>>> 273b005c
    */
   void onPreUpload(
       Repository repository,
@@ -75,14 +64,18 @@
    * @param project The project
    * @param remoteHost Remote address/hostname of the user
    * @param up the UploadPack instance being processed
-   * @param wants The list of wanted objects. These may be RevObject or
-   *        RevCommit if the processor parsed them. Implementors should not rely
-   *        on the values being parsed.
+   * @param wants The list of wanted objects. These may be RevObject or RevCommit if the processor
+   *     parsed them. Implementors should not rely on the values being parsed.
    * @param cntOffered number of objects the client has offered.
-   * @throws ValidationException to block the upload and send a message back to
-   *         the end-user over the client's protocol connection.
+   * @throws ValidationException to block the upload and send a message back to the end-user over
+   *     the client's protocol connection.
    */
-  void onBeginNegotiate(Repository repository, Project project,
-      String remoteHost, UploadPack up, Collection<? extends ObjectId> wants,
-      int cntOffered) throws ValidationException;
+  void onBeginNegotiate(
+      Repository repository,
+      Project project,
+      String remoteHost,
+      UploadPack up,
+      Collection<? extends ObjectId> wants,
+      int cntOffered)
+      throws ValidationException;
 }