// Copyright (C) 2009 The Android Open Source Project
//
// Licensed under the Apache License, Version 2.0 (the "License");
// you may not use this file except in compliance with the License.
// You may obtain a copy of the License at
//
// http://www.apache.org/licenses/LICENSE-2.0
//
// Unless required by applicable law or agreed to in writing, software
// distributed under the License is distributed on an "AS IS" BASIS,
// WITHOUT WARRANTIES OR CONDITIONS OF ANY KIND, either express or implied.
// See the License for the specific language governing permissions and
// limitations under the License.

package com.google.gerrit.server.account;

import static com.google.gerrit.server.account.externalids.ExternalId.SCHEME_USERNAME;

import com.google.gerrit.common.Nullable;
import com.google.gerrit.common.errors.NameAlreadyUsedException;
import com.google.gerrit.reviewdb.client.Account;
import com.google.gerrit.server.IdentifiedUser;
import com.google.gerrit.server.account.externalids.ExternalId;
import com.google.gerrit.server.account.externalids.ExternalIds;
import com.google.gerrit.server.account.externalids.ExternalIdsUpdate;
import com.google.gerrit.server.ssh.SshKeyCache;
import com.google.gwtjsonrpc.common.VoidResult;
import com.google.gwtorm.server.OrmDuplicateKeyException;
import com.google.gwtorm.server.OrmException;
import com.google.inject.Inject;
import com.google.inject.assistedinject.Assisted;
import java.io.IOException;
import java.util.Collection;
import java.util.concurrent.Callable;
import java.util.regex.Pattern;
import org.eclipse.jgit.errors.ConfigInvalidException;
import org.slf4j.Logger;
import org.slf4j.LoggerFactory;

/** Operation to change the username of an account. */
public class ChangeUserName implements Callable<VoidResult> {
  private static final Logger log = LoggerFactory.getLogger(ChangeUserName.class);
  private static final Pattern USER_NAME_PATTERN = Pattern.compile(Account.USER_NAME_PATTERN);

  public static final String USERNAME_CANNOT_BE_CHANGED = "Username cannot be changed.";

  /** Generic factory to change any user's username. */
  public interface Factory {
    ChangeUserName create(IdentifiedUser user, String newUsername);
  }

  private final SshKeyCache sshKeyCache;
  private final ExternalIds externalIds;
  private final ExternalIdsUpdate.Server externalIdsUpdateFactory;

  private final IdentifiedUser user;
  private final String newUsername;

  @Inject
  ChangeUserName(
      SshKeyCache sshKeyCache,
      ExternalIds externalIds,
      ExternalIdsUpdate.Server externalIdsUpdateFactory,
      @Assisted IdentifiedUser user,
      @Nullable @Assisted String newUsername) {
    this.sshKeyCache = sshKeyCache;
    this.externalIds = externalIds;
    this.externalIdsUpdateFactory = externalIdsUpdateFactory;
    this.user = user;
    this.newUsername = newUsername;
  }

  @Override
  public VoidResult call()
      throws OrmException, NameAlreadyUsedException, InvalidUserNameException, IOException,
          ConfigInvalidException {
    Collection<ExternalId> old = externalIds.byAccount(user.getAccountId(), SCHEME_USERNAME);
    if (!old.isEmpty()) {
      log.error(
          "External id with scheme \"username:\" already exists for the user {}",
          user.getAccountId());
      throw new IllegalStateException(USERNAME_CANNOT_BE_CHANGED);
    }

    ExternalIdsUpdate externalIdsUpdate = externalIdsUpdateFactory.create();
    if (newUsername != null && !newUsername.isEmpty()) {
      if (!USER_NAME_PATTERN.matcher(newUsername).matches()) {
        throw new InvalidUserNameException();
      }

      ExternalId.Key key = ExternalId.Key.create(SCHEME_USERNAME, newUsername);
      try {
        String password = null;
        for (ExternalId i : old) {
          if (i.password() != null) {
            password = i.password();
          }
        }
<<<<<<< HEAD
        externalIdsUpdate.insert(ExternalId.create(key, user.getAccountId(), null, password));
=======
        externalIdsUpdate.insert(db, ExternalId.create(key, user.getAccountId(), null, password));
        log.info("Created the new external Id with key: {}", key);
>>>>>>> 679c04ef
      } catch (OrmDuplicateKeyException dupeErr) {
        // If we are using this identity, don't report the exception.
        //
        ExternalId other = externalIds.get(key);
        if (other != null && other.accountId().equals(user.getAccountId())) {
          return VoidResult.INSTANCE;
        }

        // Otherwise, someone else has this identity.
        //
        throw new NameAlreadyUsedException(newUsername);
      }
    }

    // If we have any older user names, remove them.
    //
    externalIdsUpdate.delete(old);
    for (ExternalId extId : old) {
      sshKeyCache.evict(extId.key().id());
    }

    sshKeyCache.evict(newUsername);
    return VoidResult.INSTANCE;
  }
}<|MERGE_RESOLUTION|>--- conflicted
+++ resolved
@@ -96,12 +96,8 @@
             password = i.password();
           }
         }
-<<<<<<< HEAD
         externalIdsUpdate.insert(ExternalId.create(key, user.getAccountId(), null, password));
-=======
-        externalIdsUpdate.insert(db, ExternalId.create(key, user.getAccountId(), null, password));
         log.info("Created the new external Id with key: {}", key);
->>>>>>> 679c04ef
       } catch (OrmDuplicateKeyException dupeErr) {
         // If we are using this identity, don't report the exception.
         //
