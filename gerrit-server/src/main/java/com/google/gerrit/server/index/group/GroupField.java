// Copyright (C) 2017 The Android Open Source Project
//
// Licensed under the Apache License, Version 2.0 (the "License");
// you may not use this file except in compliance with the License.
// You may obtain a copy of the License at
//
// http://www.apache.org/licenses/LICENSE-2.0
//
// Unless required by applicable law or agreed to in writing, software
// distributed under the License is distributed on an "AS IS" BASIS,
// WITHOUT WARRANTIES OR CONDITIONS OF ANY KIND, either express or implied.
// See the License for the specific language governing permissions and
// limitations under the License.

package com.google.gerrit.server.index.group;

<<<<<<< HEAD
import static com.google.common.collect.ImmutableList.toImmutableList;
import static com.google.gerrit.index.FieldDef.exact;
import static com.google.gerrit.index.FieldDef.fullText;
import static com.google.gerrit.index.FieldDef.integer;
import static com.google.gerrit.index.FieldDef.prefix;
import static com.google.gerrit.index.FieldDef.timestamp;
=======
import static com.google.gerrit.server.index.FieldDef.exact;
import static com.google.gerrit.server.index.FieldDef.fullText;
import static com.google.gerrit.server.index.FieldDef.integer;
import static com.google.gerrit.server.index.FieldDef.keyword;
import static com.google.gerrit.server.index.FieldDef.prefix;
>>>>>>> 09fdc3ea

import com.google.gerrit.index.FieldDef;
import com.google.gerrit.index.SchemaUtil;
import com.google.gerrit.reviewdb.client.Account;
import com.google.gerrit.reviewdb.client.AccountGroup;
import com.google.gerrit.server.group.InternalGroup;
import java.sql.Timestamp;

/** Secondary index schemas for groups. */
public class GroupField {
  /** Legacy group ID. */
  public static final FieldDef<InternalGroup, Integer> ID =
      integer("id").build(g -> g.getId().get());

  /** Group UUID. */
<<<<<<< HEAD
  public static final FieldDef<InternalGroup, String> UUID =
      exact("uuid").stored().build(g -> g.getGroupUUID().get());

  /** Group owner UUID. */
  public static final FieldDef<InternalGroup, String> OWNER_UUID =
      exact("owner_uuid").build(g -> g.getOwnerGroupUUID().get());
=======
  public static final FieldDef<AccountGroup, String> UUID =
      keyword("uuid").stored().build(g -> g.getGroupUUID().get());

  /** Group owner UUID. */
  public static final FieldDef<AccountGroup, String> OWNER_UUID =
      keyword("owner_uuid").build(g -> g.getOwnerGroupUUID().get());
>>>>>>> 09fdc3ea

  /** Timestamp indicating when this group was created. */
  public static final FieldDef<InternalGroup, Timestamp> CREATED_ON =
      timestamp("created_on").build(InternalGroup::getCreatedOn);

  /** Group name. */
  public static final FieldDef<InternalGroup, String> NAME =
      exact("name").build(InternalGroup::getName);

  /** Prefix match on group name parts. */
  public static final FieldDef<InternalGroup, Iterable<String>> NAME_PART =
      prefix("name_part").buildRepeatable(g -> SchemaUtil.getNameParts(g.getName()));

  /** Group description. */
  public static final FieldDef<InternalGroup, String> DESCRIPTION =
      fullText("description").build(InternalGroup::getDescription);

  /** Whether the group is visible to all users. */
  public static final FieldDef<InternalGroup, String> IS_VISIBLE_TO_ALL =
      exact("is_visible_to_all").build(g -> g.isVisibleToAll() ? "1" : "0");

  public static final FieldDef<InternalGroup, Iterable<Integer>> MEMBER =
      integer("member")
          .buildRepeatable(
              g -> g.getMembers().stream().map(Account.Id::get).collect(toImmutableList()));

  public static final FieldDef<InternalGroup, Iterable<String>> SUBGROUP =
      exact("subgroup")
          .buildRepeatable(
              g ->
                  g.getSubgroups().stream().map(AccountGroup.UUID::get).collect(toImmutableList()));
}<|MERGE_RESOLUTION|>--- conflicted
+++ resolved
@@ -14,20 +14,13 @@
 
 package com.google.gerrit.server.index.group;
 
-<<<<<<< HEAD
 import static com.google.common.collect.ImmutableList.toImmutableList;
 import static com.google.gerrit.index.FieldDef.exact;
 import static com.google.gerrit.index.FieldDef.fullText;
 import static com.google.gerrit.index.FieldDef.integer;
+import static com.google.gerrit.index.FieldDef.keyword;
 import static com.google.gerrit.index.FieldDef.prefix;
 import static com.google.gerrit.index.FieldDef.timestamp;
-=======
-import static com.google.gerrit.server.index.FieldDef.exact;
-import static com.google.gerrit.server.index.FieldDef.fullText;
-import static com.google.gerrit.server.index.FieldDef.integer;
-import static com.google.gerrit.server.index.FieldDef.keyword;
-import static com.google.gerrit.server.index.FieldDef.prefix;
->>>>>>> 09fdc3ea
 
 import com.google.gerrit.index.FieldDef;
 import com.google.gerrit.index.SchemaUtil;
@@ -43,21 +36,12 @@
       integer("id").build(g -> g.getId().get());
 
   /** Group UUID. */
-<<<<<<< HEAD
   public static final FieldDef<InternalGroup, String> UUID =
-      exact("uuid").stored().build(g -> g.getGroupUUID().get());
+      keyword("uuid").stored().build(g -> g.getGroupUUID().get());
 
   /** Group owner UUID. */
   public static final FieldDef<InternalGroup, String> OWNER_UUID =
-      exact("owner_uuid").build(g -> g.getOwnerGroupUUID().get());
-=======
-  public static final FieldDef<AccountGroup, String> UUID =
-      keyword("uuid").stored().build(g -> g.getGroupUUID().get());
-
-  /** Group owner UUID. */
-  public static final FieldDef<AccountGroup, String> OWNER_UUID =
       keyword("owner_uuid").build(g -> g.getOwnerGroupUUID().get());
->>>>>>> 09fdc3ea
 
   /** Timestamp indicating when this group was created. */
   public static final FieldDef<InternalGroup, Timestamp> CREATED_ON =
