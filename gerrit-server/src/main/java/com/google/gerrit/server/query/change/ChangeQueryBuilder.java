// Copyright (C) 2009 The Android Open Source Project
//
// Licensed under the Apache License, Version 2.0 (the "License");
// you may not use this file except in compliance with the License.
// You may obtain a copy of the License at
//
// http://www.apache.org/licenses/LICENSE-2.0
//
// Unless required by applicable law or agreed to in writing, software
// distributed under the License is distributed on an "AS IS" BASIS,
// WITHOUT WARRANTIES OR CONDITIONS OF ANY KIND, either express or implied.
// See the License for the specific language governing permissions and
// limitations under the License.

package com.google.gerrit.server.query.change;

import static com.google.gerrit.server.query.change.ChangeData.asChanges;

import com.google.common.annotations.VisibleForTesting;
import com.google.common.base.Function;
import com.google.common.base.Optional;
import com.google.common.collect.ImmutableSet;
import com.google.common.collect.Iterables;
import com.google.common.collect.Lists;
<<<<<<< HEAD
import com.google.gerrit.common.data.GroupDetail;
=======
import com.google.gerrit.common.Nullable;
>>>>>>> 9bf41e4e
import com.google.gerrit.common.data.GroupReference;
import com.google.gerrit.common.errors.NotSignedInException;
import com.google.gerrit.extensions.common.AccountInfo;
import com.google.gerrit.reviewdb.client.Account;
import com.google.gerrit.reviewdb.client.AccountGroup;
import com.google.gerrit.reviewdb.client.Branch;
import com.google.gerrit.reviewdb.client.Change;
import com.google.gerrit.reviewdb.client.RefNames;
import com.google.gerrit.reviewdb.server.ReviewDb;
import com.google.gerrit.server.CurrentUser;
import com.google.gerrit.server.IdentifiedUser;
import com.google.gerrit.server.PatchLineCommentsUtil;
import com.google.gerrit.server.account.AccountResolver;
import com.google.gerrit.server.account.CapabilityControl;
import com.google.gerrit.server.account.GroupBackend;
import com.google.gerrit.server.account.GroupBackends;
<<<<<<< HEAD
import com.google.gerrit.server.account.VersionedAccountDestinations;
import com.google.gerrit.server.account.VersionedAccountQueries;
import com.google.gerrit.server.account.GroupCache;
import com.google.gerrit.server.account.GroupDetailFactory;
=======
>>>>>>> 9bf41e4e
import com.google.gerrit.server.change.ChangeTriplet;
import com.google.gerrit.server.config.AllProjectsName;
import com.google.gerrit.server.config.AllUsersName;
import com.google.gerrit.server.config.AllUsersNameProvider;
import com.google.gerrit.server.config.GerritServerConfig;
import com.google.gerrit.server.config.TrackingFooters;
import com.google.gerrit.server.git.GitRepositoryManager;
import com.google.gerrit.server.git.strategy.SubmitStrategyFactory;
import com.google.gerrit.server.group.ListMembers;
import com.google.gerrit.server.index.ChangeIndex;
import com.google.gerrit.server.index.FieldDef;
import com.google.gerrit.server.index.IndexCollection;
import com.google.gerrit.server.index.IndexConfig;
import com.google.gerrit.server.index.IndexRewriter;
import com.google.gerrit.server.index.Schema;
import com.google.gerrit.server.patch.PatchListCache;
import com.google.gerrit.server.project.ChangeControl;
import com.google.gerrit.server.project.ListChildProjects;
import com.google.gerrit.server.project.ProjectCache;
import com.google.gerrit.server.query.Predicate;
import com.google.gerrit.server.query.QueryBuilder;
import com.google.gerrit.server.query.QueryParseException;
import com.google.gwtorm.server.OrmException;
import com.google.inject.Inject;
import com.google.inject.Provider;
import com.google.inject.ProvisionException;
import com.google.inject.util.Providers;

import org.eclipse.jgit.errors.ConfigInvalidException;
import org.eclipse.jgit.errors.RepositoryNotFoundException;
import org.eclipse.jgit.lib.Config;
import org.eclipse.jgit.lib.Repository;

import java.io.IOException;
import java.util.Collection;
import java.util.Collections;
import java.util.HashSet;
import java.util.List;
import java.util.Map;
import java.util.Set;
import java.util.regex.Pattern;

/**
 * Parses a query string meant to be applied to change objects.
 */
public class ChangeQueryBuilder extends QueryBuilder<ChangeData> {
  private static final Pattern PAT_LEGACY_ID = Pattern.compile("^[1-9][0-9]*$");
  private static final Pattern PAT_CHANGE_ID =
      Pattern.compile("^[iI][0-9a-f]{4,}.*$");
  private static final Pattern DEF_CHANGE = Pattern.compile(
      "^(?:[1-9][0-9]*|(?:[^~]+~[^~]+~)?[iI][0-9a-f]{4,}.*)$");

  // NOTE: As new search operations are added, please keep the
  // SearchSuggestOracle up to date.

  public static final String FIELD_ADDED = "added";
  public static final String FIELD_AFTER = "after";
  public static final String FIELD_AGE = "age";
  public static final String FIELD_AUTHOR = "author";
  public static final String FIELD_BEFORE = "before";
  public static final String FIELD_BRANCH = "branch";
  public static final String FIELD_CHANGE = "change";
  public static final String FIELD_COMMENT = "comment";
  public static final String FIELD_COMMENTBY = "commentby";
  public static final String FIELD_COMMIT = "commit";
  public static final String FIELD_COMMITTER = "committer";
  public static final String FIELD_CONFLICTS = "conflicts";
  public static final String FIELD_DELETED = "deleted";
  public static final String FIELD_DELTA = "delta";
  public static final String FIELD_DESTINATION = "destination";
  public static final String FIELD_DRAFTBY = "draftby";
  public static final String FIELD_EDITBY = "editby";
  public static final String FIELD_FILE = "file";
  public static final String FIELD_IS = "is";
  public static final String FIELD_HAS = "has";
  public static final String FIELD_HASHTAG = "hashtag";
  public static final String FIELD_LABEL = "label";
  public static final String FIELD_LIMIT = "limit";
  public static final String FIELD_MERGE = "merge";
  public static final String FIELD_MERGEABLE = "mergeable";
  public static final String FIELD_MESSAGE = "message";
  public static final String FIELD_OWNER = "owner";
  public static final String FIELD_OWNERIN = "ownerin";
  public static final String FIELD_PARENTPROJECT = "parentproject";
  public static final String FIELD_PATH = "path";
  public static final String FIELD_PROJECT = "project";
  public static final String FIELD_PROJECTS = "projects";
  public static final String FIELD_QUERY = "query";
  public static final String FIELD_REF = "ref";
  public static final String FIELD_REVIEWEDBY = "reviewedby";
  public static final String FIELD_REVIEWER = "reviewer";
  public static final String FIELD_REVIEWERIN = "reviewerin";
  public static final String FIELD_STARREDBY = "starredby";
  public static final String FIELD_STATUS = "status";
  public static final String FIELD_TOPIC = "topic";
  public static final String FIELD_TR = "tr";
  public static final String FIELD_VISIBLETO = "visibleto";
  public static final String FIELD_WATCHEDBY = "watchedby";

  public static final String ARG_ID_USER = "user";
  public static final String ARG_ID_GROUP = "group";


  private static final QueryBuilder.Definition<ChangeData, ChangeQueryBuilder> mydef =
      new QueryBuilder.Definition<>(ChangeQueryBuilder.class);

  @VisibleForTesting
  public static class Arguments {
    final Provider<ReviewDb> db;
    final Provider<InternalChangeQuery> queryProvider;
    final IndexRewriter rewriter;
    final IdentifiedUser.GenericFactory userFactory;
    final CapabilityControl.Factory capabilityControlFactory;
    final ChangeControl.GenericFactory changeControlGenericFactory;
    final ChangeData.Factory changeDataFactory;
    final FieldDef.FillArgs fillArgs;
    final PatchLineCommentsUtil plcUtil;
    final AccountResolver accountResolver;
    final GroupBackend groupBackend;
    final AllProjectsName allProjectsName;
    final AllUsersNameProvider allUsersName;
    final PatchListCache patchListCache;
    final GitRepositoryManager repoManager;
    final ProjectCache projectCache;
    final Provider<ListChildProjects> listChildProjects;
    final SubmitStrategyFactory submitStrategyFactory;
    final ConflictsCache conflictsCache;
    final TrackingFooters trackingFooters;
<<<<<<< HEAD
    final boolean allowsDrafts;
    final ChangeIndex index;
=======
>>>>>>> 9bf41e4e
    final IndexConfig indexConfig;
    final Provider<ListMembers> listMembers;
    final boolean allowsDrafts;

    private final Provider<CurrentUser> self;

    @Inject
    @VisibleForTesting
    public Arguments(Provider<ReviewDb> db,
        Provider<InternalChangeQuery> queryProvider,
        IndexRewriter rewriter,
        IdentifiedUser.GenericFactory userFactory,
        Provider<CurrentUser> self,
        CapabilityControl.Factory capabilityControlFactory,
        ChangeControl.GenericFactory changeControlGenericFactory,
        ChangeData.Factory changeDataFactory,
        FieldDef.FillArgs fillArgs,
        PatchLineCommentsUtil plcUtil,
        AccountResolver accountResolver,
        GroupBackend groupBackend,
        AllProjectsName allProjectsName,
        AllUsersNameProvider allUsersName,
        PatchListCache patchListCache,
        GitRepositoryManager repoManager,
        ProjectCache projectCache,
        Provider<ListChildProjects> listChildProjects,
        IndexCollection indexes,
        SubmitStrategyFactory submitStrategyFactory,
        ConflictsCache conflictsCache,
        TrackingFooters trackingFooters,
        IndexConfig indexConfig,
        Provider<ListMembers> listMembers,
        @GerritServerConfig Config cfg) {
      this(db, queryProvider, rewriter, userFactory, self,
          capabilityControlFactory, changeControlGenericFactory,
          changeDataFactory, fillArgs, plcUtil, accountResolver, groupBackend,
<<<<<<< HEAD
          allProjectsName, allUsersName, patchListCache, repoManager,
          projectCache, groupCache, listChildProjects, submitStrategyFactory,
          conflictsCache, trackingFooters,
          indexes != null ? indexes.getSearchIndex() : null,
          indexConfig,
=======
          allProjectsName, patchListCache, repoManager, projectCache,
          listChildProjects, indexes, submitStrategyFactory,
          conflictsCache, trackingFooters, indexConfig, listMembers,
>>>>>>> 9bf41e4e
          cfg == null ? true : cfg.getBoolean("change", "allowDrafts", true));
    }

    private Arguments(
        Provider<ReviewDb> db,
        Provider<InternalChangeQuery> queryProvider,
        IndexRewriter rewriter,
        IdentifiedUser.GenericFactory userFactory,
        Provider<CurrentUser> self,
        CapabilityControl.Factory capabilityControlFactory,
        ChangeControl.GenericFactory changeControlGenericFactory,
        ChangeData.Factory changeDataFactory,
        FieldDef.FillArgs fillArgs,
        PatchLineCommentsUtil plcUtil,
        AccountResolver accountResolver,
        GroupBackend groupBackend,
        AllProjectsName allProjectsName,
        AllUsersNameProvider allUsersName,
        PatchListCache patchListCache,
        GitRepositoryManager repoManager,
        ProjectCache projectCache,
        Provider<ListChildProjects> listChildProjects,
        SubmitStrategyFactory submitStrategyFactory,
        ConflictsCache conflictsCache,
        TrackingFooters trackingFooters,
        ChangeIndex index,
        IndexConfig indexConfig,
        Provider<ListMembers> listMembers,
        boolean allowsDrafts) {
     this.db = db;
     this.queryProvider = queryProvider;
     this.rewriter = rewriter;
     this.userFactory = userFactory;
     this.self = self;
     this.capabilityControlFactory = capabilityControlFactory;
     this.changeControlGenericFactory = changeControlGenericFactory;
     this.changeDataFactory = changeDataFactory;
     this.fillArgs = fillArgs;
     this.plcUtil = plcUtil;
     this.accountResolver = accountResolver;
     this.groupBackend = groupBackend;
     this.allProjectsName = allProjectsName;
     this.allUsersName = allUsersName;
     this.patchListCache = patchListCache;
     this.repoManager = repoManager;
     this.projectCache = projectCache;
     this.listChildProjects = listChildProjects;
     this.submitStrategyFactory = submitStrategyFactory;
     this.conflictsCache = conflictsCache;
     this.trackingFooters = trackingFooters;
<<<<<<< HEAD
     this.allowsDrafts = allowsDrafts;
     this.index = index;
=======
>>>>>>> 9bf41e4e
     this.indexConfig = indexConfig;
     this.listMembers = listMembers;
     this.allowsDrafts = allowsDrafts;
    }

    Arguments asUser(CurrentUser otherUser) {
      return new Arguments(db, queryProvider, rewriter, userFactory,
          Providers.of(otherUser),
          capabilityControlFactory, changeControlGenericFactory,
          changeDataFactory, fillArgs, plcUtil, accountResolver, groupBackend,
<<<<<<< HEAD
          allProjectsName, allUsersName, patchListCache, repoManager,
          projectCache, groupCache, listChildProjects, submitStrategyFactory,
          conflictsCache, trackingFooters, index, indexConfig, allowsDrafts);
=======
          allProjectsName, patchListCache, repoManager, projectCache,
          listChildProjects, indexes, submitStrategyFactory, conflictsCache,
          trackingFooters, indexConfig, listMembers, allowsDrafts);
>>>>>>> 9bf41e4e
    }

    Arguments asUser(Account.Id otherId) {
      try {
        CurrentUser u = self.get();
        if (u.isIdentifiedUser() && otherId.equals(u.getAccountId())) {
          return this;
        }
      } catch (ProvisionException e) {
        // Doesn't match current user, continue.
      }
      return asUser(userFactory.create(db, otherId));
    }

    IdentifiedUser getIdentifiedUser() throws QueryParseException {
      try {
        CurrentUser u = getUser();
        if (u.isIdentifiedUser()) {
          return u.asIdentifiedUser();
        }
        throw new QueryParseException(NotSignedInException.MESSAGE);
      } catch (ProvisionException e) {
        throw new QueryParseException(NotSignedInException.MESSAGE, e);
      }
    }

    CurrentUser getUser() throws QueryParseException {
      try {
        return self.get();
      } catch (ProvisionException e) {
        throw new QueryParseException(NotSignedInException.MESSAGE, e);
      }
    }

    Schema<ChangeData> getSchema() {
      return index != null ? index.getSchema() : null;
    }
  }

  private final Arguments args;

  @Inject
  ChangeQueryBuilder(Arguments args) {
    super(mydef);
    this.args = args;
  }

  @VisibleForTesting
  protected ChangeQueryBuilder(
      Definition<ChangeData, ? extends QueryBuilder<ChangeData>> def,
      Arguments args) {
    super(def);
    this.args = args;
  }

  public ChangeQueryBuilder asUser(CurrentUser user) {
    return new ChangeQueryBuilder(builderDef, args.asUser(user));
  }

  @Operator
  public Predicate<ChangeData> age(String value) {
    return new AgePredicate(value);
  }

  @Operator
  public Predicate<ChangeData> before(String value) throws QueryParseException {
    return new BeforePredicate(value);
  }

  @Operator
  public Predicate<ChangeData> until(String value) throws QueryParseException {
    return before(value);
  }

  @Operator
  public Predicate<ChangeData> after(String value) throws QueryParseException {
    return new AfterPredicate(value);
  }

  @Operator
  public Predicate<ChangeData> since(String value) throws QueryParseException {
    return after(value);
  }

  @Operator
  public Predicate<ChangeData> change(String query) throws QueryParseException {
    if (PAT_LEGACY_ID.matcher(query).matches()) {
      return new LegacyChangeIdPredicate(
          args.getSchema(), Change.Id.parse(query));
    } else if (PAT_CHANGE_ID.matcher(query).matches()) {
      return new ChangeIdPredicate(parseChangeId(query));
    }
    Optional<ChangeTriplet> triplet = ChangeTriplet.parse(query);
    if (triplet.isPresent()) {
      return Predicate.and(
          project(triplet.get().project().get()),
          branch(triplet.get().branch().get()),
          new ChangeIdPredicate(parseChangeId(triplet.get().id().get())));
    }

    throw new QueryParseException("Invalid change format");
  }

  @Operator
  public Predicate<ChangeData> comment(String value) {
    return new CommentPredicate(args.index, value);
  }

  @Operator
  public Predicate<ChangeData> status(String statusName) {
    if ("reviewed".equalsIgnoreCase(statusName)) {
      return IsReviewedPredicate.create(args.getSchema());
    } else {
      return ChangeStatusPredicate.parse(statusName);
    }
  }

  public Predicate<ChangeData> status_open() {
    return ChangeStatusPredicate.open();
  }

  @Operator
  public Predicate<ChangeData> has(String value) throws QueryParseException {
    if ("star".equalsIgnoreCase(value)) {
      return new IsStarredByPredicate(args);
    }

    if ("draft".equalsIgnoreCase(value)) {
      return new HasDraftByPredicate(args, self());
    }

    if ("edit".equalsIgnoreCase(value)) {
      return new EditByPredicate(self());
    }
    throw new IllegalArgumentException();
  }

  @Operator
  public Predicate<ChangeData> is(String value) throws QueryParseException {
    if ("starred".equalsIgnoreCase(value)) {
      return new IsStarredByPredicate(args);
    }

    if ("watched".equalsIgnoreCase(value)) {
      return new IsWatchedByPredicate(args, false);
    }

    if ("visible".equalsIgnoreCase(value)) {
      return is_visible();
    }

    if ("reviewed".equalsIgnoreCase(value)) {
      return IsReviewedPredicate.create(args.getSchema());
    }

    if ("owner".equalsIgnoreCase(value)) {
      return new OwnerPredicate(self());
    }

    if ("reviewer".equalsIgnoreCase(value)) {
      return new ReviewerPredicate(self(), args.allowsDrafts);
    }

    if ("mergeable".equalsIgnoreCase(value)) {
      return new IsMergeablePredicate(args.fillArgs);
    }

    try {
      return status(value);
    } catch (IllegalArgumentException e) {
      // not status: alias?
    }

    throw new IllegalArgumentException();
  }

  @Operator
  public Predicate<ChangeData> commit(String id) {
    return new CommitPredicate(args.getSchema(), id);
  }

  @Operator
  public Predicate<ChangeData> conflicts(String value) throws OrmException,
      QueryParseException {
    return new ConflictsPredicate(args, value, parseChange(value));
  }

  @Operator
  public Predicate<ChangeData> p(String name) {
    return project(name);
  }

  @Operator
  public Predicate<ChangeData> project(String name) {
    if (name.startsWith("^")) {
      return new RegexProjectPredicate(name);
    }
    return new ProjectPredicate(name);
  }

  @Operator
  public Predicate<ChangeData> projects(String name) {
    return new ProjectPrefixPredicate(name);
  }

  @Operator
  public Predicate<ChangeData> parentproject(String name) {
    return new ParentProjectPredicate(args.projectCache, args.listChildProjects,
        args.self, name);
  }

  @Operator
  public Predicate<ChangeData> branch(String name) {
    if (name.startsWith("^")) {
      return ref("^" + RefNames.fullName(name.substring(1)));
    }
    return ref(RefNames.fullName(name));
  }

  @Operator
  public Predicate<ChangeData> hashtag(String hashtag) {
    return new HashtagPredicate(hashtag);
  }

  @Operator
  public Predicate<ChangeData> topic(String name) {
    return new ExactTopicPredicate(args.getSchema(), name);
  }

  @Operator
  public Predicate<ChangeData> intopic(String name) {
    if (name.startsWith("^")) {
      return new RegexTopicPredicate(args.getSchema(), name);
    }
    if (name.isEmpty()) {
      return new ExactTopicPredicate(args.getSchema(), name);
    }
    return new FuzzyTopicPredicate(args.getSchema(), name, args.index);
  }

  @Operator
  public Predicate<ChangeData> ref(String ref) {
    if (ref.startsWith("^")) {
      return new RegexRefPredicate(ref);
    }
    return new RefPredicate(ref);
  }

  @Operator
  public Predicate<ChangeData> f(String file) {
    return file(file);
  }

  @Operator
  public Predicate<ChangeData> file(String file) {
    if (file.startsWith("^")) {
      return new RegexPathPredicate(file);
    } else {
      return EqualsFilePredicate.create(args, file);
    }
  }

  @Operator
  public Predicate<ChangeData> path(String path) {
    if (path.startsWith("^")) {
      return new RegexPathPredicate(path);
    } else {
      return new EqualsPathPredicate(FIELD_PATH, path);
    }
  }

  @Operator
  public Predicate<ChangeData> label(String name) throws QueryParseException,
      OrmException {
    Set<Account.Id> accounts = null;
    AccountGroup.UUID group = null;

    // Parse for:
    // label:CodeReview=1,user=jsmith or
    // label:CodeReview=1,jsmith or
    // label:CodeReview=1,group=android_approvers or
    // label:CodeReview=1,android_approvers
    //  user/groups without a label will first attempt to match user
    String[] splitReviewer = name.split(",", 2);
    name = splitReviewer[0];        // remove all but the vote piece, e.g.'CodeReview=1'

    if (splitReviewer.length == 2) {
      // process the user/group piece
      PredicateArgs lblArgs = new PredicateArgs(splitReviewer[1]);

      for (Map.Entry<String, String> pair : lblArgs.keyValue.entrySet()) {
        if (pair.getKey().equalsIgnoreCase(ARG_ID_USER)) {
          accounts = parseAccount(pair.getValue());
        } else if (pair.getKey().equalsIgnoreCase(ARG_ID_GROUP)) {
          group = parseGroup(pair.getValue()).getUUID();
        } else {
          throw new QueryParseException(
              "Invalid argument identifier '"   + pair.getKey() + "'");
        }
      }

      for (String value : lblArgs.positional) {
       if (accounts != null || group != null) {
          throw new QueryParseException("more than one user/group specified (" +
              value + ")");
        }
        try {
          accounts = parseAccount(value);
        } catch (QueryParseException qpex) {
          // If it doesn't match an account, see if it matches a group
          // (accounts get precedence)
          try {
            group = parseGroup(value).getUUID();
          } catch (QueryParseException e) {
            throw error("Neither user nor group " + value + " found");
          }
        }
      }
    }

    // expand a group predicate into multiple user predicates
    if (group != null) {
      Set<Account.Id> allMembers =
          new HashSet<>(Lists.transform(
              args.listMembers.get().setRecursive(true).apply(group),
              new Function<AccountInfo, Account.Id>() {
                @Override
                public Account.Id apply(AccountInfo accountInfo) {
                  return new Account.Id(accountInfo._accountId);
                }
              }));
      int maxTerms = args.indexConfig.maxLimit();
      if (allMembers.size() > maxTerms) {
        // limit the number of query terms otherwise Gerrit will barf
        accounts = ImmutableSet.copyOf(Iterables.limit(allMembers, maxTerms));
      } else {
        accounts = allMembers;
      }
    }

    return new LabelPredicate(args.projectCache,
        args.changeControlGenericFactory, args.userFactory, args.db,
        name, accounts, group);
  }

  @Operator
  public Predicate<ChangeData> message(String text) {
    return new MessagePredicate(args.index, text);
  }

  @Operator
  public Predicate<ChangeData> starredby(String who)
      throws QueryParseException, OrmException {
    if ("self".equals(who)) {
      return new IsStarredByPredicate(args);
    }
    Set<Account.Id> m = parseAccount(who);
    List<IsStarredByPredicate> p = Lists.newArrayListWithCapacity(m.size());
    for (Account.Id id : m) {
      p.add(new IsStarredByPredicate(args.asUser(id)));
    }
    return Predicate.or(p);
  }

  @Operator
  public Predicate<ChangeData> watchedby(String who)
      throws QueryParseException, OrmException {
    Set<Account.Id> m = parseAccount(who);
    List<IsWatchedByPredicate> p = Lists.newArrayListWithCapacity(m.size());

    Account.Id callerId;
    try {
      CurrentUser caller = args.self.get();
      callerId = caller.isIdentifiedUser() ? caller.getAccountId() : null;
    } catch (ProvisionException e) {
      callerId = null;
    }

    for (Account.Id id : m) {
      // Each child IsWatchedByPredicate includes a visibility filter for the
      // corresponding user, to ensure that predicate subtree only returns
      // changes visible to that user. The exception is if one of the users is
      // the caller of this method, in which case visibility is already being
      // checked at the top level.
      p.add(new IsWatchedByPredicate(args.asUser(id), !id.equals(callerId)));
    }
    return Predicate.or(p);
  }

  @Operator
  public Predicate<ChangeData> draftby(String who) throws QueryParseException,
      OrmException {
    Set<Account.Id> m = parseAccount(who);
    List<HasDraftByPredicate> p = Lists.newArrayListWithCapacity(m.size());
    for (Account.Id id : m) {
      p.add(new HasDraftByPredicate(args, id));
    }
    return Predicate.or(p);
  }

  @Operator
  public Predicate<ChangeData> visibleto(String who)
      throws QueryParseException, OrmException {
    if ("self".equals(who)) {
      return is_visible();
    }
    Set<Account.Id> m = args.accountResolver.findAll(who);
    if (!m.isEmpty()) {
      List<Predicate<ChangeData>> p = Lists.newArrayListWithCapacity(m.size());
      for (Account.Id id : m) {
        return visibleto(args.userFactory.create(args.db, id));
      }
      return Predicate.or(p);
    }

    // If its not an account, maybe its a group?
    //
    Collection<GroupReference> suggestions = args.groupBackend.suggest(who, null);
    if (!suggestions.isEmpty()) {
      HashSet<AccountGroup.UUID> ids = new HashSet<>();
      for (GroupReference ref : suggestions) {
        ids.add(ref.getUUID());
      }
      return visibleto(new SingleGroupUser(args.capabilityControlFactory, ids));
    }

    throw error("No user or group matches \"" + who + "\".");
  }

  public Predicate<ChangeData> visibleto(CurrentUser user) {
    return new IsVisibleToPredicate(args.db, //
        args.changeControlGenericFactory, //
        user);
  }

  public Predicate<ChangeData> is_visible() throws QueryParseException {
    return visibleto(args.getUser());
  }

  @Operator
  public Predicate<ChangeData> o(String who)
      throws QueryParseException, OrmException {
    return owner(who);
  }

  @Operator
  public Predicate<ChangeData> owner(String who) throws QueryParseException,
      OrmException {
    return owner(parseAccount(who));
  }

  private Predicate<ChangeData> owner(Set<Account.Id> who) {
    List<OwnerPredicate> p = Lists.newArrayListWithCapacity(who.size());
    for (Account.Id id : who) {
      p.add(new OwnerPredicate(id));
    }
    return Predicate.or(p);
  }

  @Operator
  public Predicate<ChangeData> ownerin(String group)
      throws QueryParseException {
    GroupReference g = GroupBackends.findBestSuggestion(args.groupBackend, group);
    if (g == null) {
      throw error("Group " + group + " not found");
    }
    return new OwnerinPredicate(args.db, args.userFactory, g.getUUID());
  }

  @Operator
  public Predicate<ChangeData> r(String who)
      throws QueryParseException, OrmException {
    return reviewer(who);
  }

  @Operator
  public Predicate<ChangeData> reviewer(String who)
      throws QueryParseException, OrmException {
    Set<Account.Id> m = parseAccount(who);
    List<ReviewerPredicate> p = Lists.newArrayListWithCapacity(m.size());
    for (Account.Id id : m) {
      p.add(new ReviewerPredicate(id, args.allowsDrafts));
    }
    return Predicate.or(p);
  }

  @Operator
  public Predicate<ChangeData> reviewerin(String group)
      throws QueryParseException {
    GroupReference g = GroupBackends.findBestSuggestion(args.groupBackend, group);
    if (g == null) {
      throw error("Group " + group + " not found");
    }
    return new ReviewerinPredicate(args.db, args.userFactory, g.getUUID());
  }

  @Operator
  public Predicate<ChangeData> tr(String trackingId) {
    return new TrackingIdPredicate(args.trackingFooters, trackingId);
  }

  @Operator
  public Predicate<ChangeData> bug(String trackingId) {
    return tr(trackingId);
  }

  @Operator
  public Predicate<ChangeData> limit(String limit) throws QueryParseException {
    return new LimitPredicate(Integer.parseInt(limit));
  }

  @Operator
  public Predicate<ChangeData> added(String value)
      throws QueryParseException {
    return new AddedPredicate(value);
  }

  @Operator
  public Predicate<ChangeData> deleted(String value)
      throws QueryParseException {
    return new DeletedPredicate(value);
  }

  @Operator
  public Predicate<ChangeData> size(String value)
      throws QueryParseException {
    return delta(value);
  }

  @Operator
  public Predicate<ChangeData> delta(String value)
      throws QueryParseException {
    return new DeltaPredicate(value);
  }

  @Operator
  public Predicate<ChangeData> commentby(String who)
      throws QueryParseException, OrmException {
    return commentby(parseAccount(who));
  }

  private Predicate<ChangeData> commentby(Set<Account.Id> who) {
    List<CommentByPredicate> p = Lists.newArrayListWithCapacity(who.size());
    for (Account.Id id : who) {
      p.add(new CommentByPredicate(id));
    }
    return Predicate.or(p);
  }

  @Operator
  public Predicate<ChangeData> from(String who)
      throws QueryParseException, OrmException {
    Set<Account.Id> ownerIds = parseAccount(who);
    return Predicate.or(owner(ownerIds), commentby(ownerIds));
  }

  @Operator
  public Predicate<ChangeData> query(String name) throws QueryParseException {
    AllUsersName allUsers = args.allUsersName.get();
    try (Repository git = args.repoManager.openRepository(allUsers)) {
      VersionedAccountQueries q = VersionedAccountQueries.forUser(self());
      q.load(git);
      String query = q.getQueryList().getQuery(name);
      if (query != null) {
        return parse(query);
      }
    } catch (RepositoryNotFoundException e) {
      throw new QueryParseException("Unknown named query (no " +
          allUsers.get() +" repo): " + name, e);
    } catch (IOException | ConfigInvalidException e) {
      throw new QueryParseException("Error parsing named query: " + name, e);
    }
    throw new QueryParseException("Unknown named query: " + name);
  }

  @Operator
  public Predicate<ChangeData> reviewedby(String who)
      throws QueryParseException, OrmException {
    return IsReviewedPredicate.create(args.getSchema(), parseAccount(who));
  }

  @Operator
  public Predicate<ChangeData> destination(String name)
      throws QueryParseException {
    AllUsersName allUsers = args.allUsersName.get();
    try (Repository git = args.repoManager.openRepository(allUsers)) {
      VersionedAccountDestinations d =
          VersionedAccountDestinations.forUser(self());
      d.load(git);
      Set<Branch.NameKey> destinations =
          d.getDestinationList().getDestinations(name);
      if (destinations != null) {
        return new DestinationPredicate(destinations, name);
      }
    } catch (RepositoryNotFoundException e) {
      throw new QueryParseException("Unknown named destination (no " +
          allUsers.get() +" repo): " + name, e);
    } catch (IOException | ConfigInvalidException e) {
      throw new QueryParseException("Error parsing named destination: " + name, e);
    }
    throw new QueryParseException("Unknown named destination: " + name);
  }

  @Operator
  public Predicate<ChangeData> author(String who) {
    return new AuthorPredicate(who);
  }

  @Operator
  public Predicate<ChangeData> committer(String who) {
    return new CommitterPredicate(who);
  }

  @Override
  protected Predicate<ChangeData> defaultField(String query) throws QueryParseException {
    if (query.startsWith("refs/")) {
      return ref(query);
    } else if (DEF_CHANGE.matcher(query).matches()) {
      try {
        return change(query);
      } catch (QueryParseException e) {
        // Skip.
      }
    }

    List<Predicate<ChangeData>> predicates = Lists.newArrayListWithCapacity(9);
    try {
      predicates.add(commit(query));
    } catch (IllegalArgumentException e) {
      // Skip.
    }
    try {
      predicates.add(owner(query));
    } catch (OrmException | QueryParseException e) {
      // Skip.
    }
    try {
      predicates.add(reviewer(query));
    } catch (OrmException | QueryParseException e) {
      // Skip.
    }
    predicates.add(file(query));
    try {
      predicates.add(label(query));
    } catch (OrmException | QueryParseException e) {
      // Skip.
    }
    predicates.add(message(query));
    predicates.add(comment(query));
    predicates.add(projects(query));
    predicates.add(ref(query));
    predicates.add(branch(query));
    predicates.add(topic(query));
    return Predicate.or(predicates);
  }

  private Set<Account.Id> parseAccount(String who)
      throws QueryParseException, OrmException {
    if ("self".equals(who)) {
      return Collections.singleton(self());
    }
    Set<Account.Id> matches = args.accountResolver.findAll(who);
    if (matches.isEmpty()) {
      throw error("User " + who + " not found");
    }
    return matches;
  }

  private GroupReference parseGroup(String group) throws QueryParseException {
    GroupReference g = GroupBackends.findBestSuggestion(args.groupBackend,
        group);
    if (g == null) {
      throw error("Group " + group + " not found");
    }
    return g;
  }

  private List<Change> parseChange(String value) throws OrmException,
      QueryParseException {
    if (PAT_LEGACY_ID.matcher(value).matches()) {
      return Collections.singletonList(args.db.get().changes()
          .get(Change.Id.parse(value)));
    } else if (PAT_CHANGE_ID.matcher(value).matches()) {
      List<Change> changes =
          asChanges(args.queryProvider.get().byKeyPrefix(parseChangeId(value)));
      if (changes.isEmpty()) {
        throw error("Change " + value + " not found");
      }
      return changes;
    }

    throw error("Change " + value + " not found");
  }

  private static String parseChangeId(String value) {
    if (value.charAt(0) == 'i') {
      value = "I" + value.substring(1);
    }
    return value;
  }

  private Account.Id self() throws QueryParseException {
    return args.getIdentifiedUser().getAccountId();
  }
}<|MERGE_RESOLUTION|>--- conflicted
+++ resolved
@@ -22,11 +22,6 @@
 import com.google.common.collect.ImmutableSet;
 import com.google.common.collect.Iterables;
 import com.google.common.collect.Lists;
-<<<<<<< HEAD
-import com.google.gerrit.common.data.GroupDetail;
-=======
-import com.google.gerrit.common.Nullable;
->>>>>>> 9bf41e4e
 import com.google.gerrit.common.data.GroupReference;
 import com.google.gerrit.common.errors.NotSignedInException;
 import com.google.gerrit.extensions.common.AccountInfo;
@@ -43,13 +38,8 @@
 import com.google.gerrit.server.account.CapabilityControl;
 import com.google.gerrit.server.account.GroupBackend;
 import com.google.gerrit.server.account.GroupBackends;
-<<<<<<< HEAD
 import com.google.gerrit.server.account.VersionedAccountDestinations;
 import com.google.gerrit.server.account.VersionedAccountQueries;
-import com.google.gerrit.server.account.GroupCache;
-import com.google.gerrit.server.account.GroupDetailFactory;
-=======
->>>>>>> 9bf41e4e
 import com.google.gerrit.server.change.ChangeTriplet;
 import com.google.gerrit.server.config.AllProjectsName;
 import com.google.gerrit.server.config.AllUsersName;
@@ -178,11 +168,7 @@
     final SubmitStrategyFactory submitStrategyFactory;
     final ConflictsCache conflictsCache;
     final TrackingFooters trackingFooters;
-<<<<<<< HEAD
-    final boolean allowsDrafts;
     final ChangeIndex index;
-=======
->>>>>>> 9bf41e4e
     final IndexConfig indexConfig;
     final Provider<ListMembers> listMembers;
     final boolean allowsDrafts;
@@ -219,17 +205,11 @@
       this(db, queryProvider, rewriter, userFactory, self,
           capabilityControlFactory, changeControlGenericFactory,
           changeDataFactory, fillArgs, plcUtil, accountResolver, groupBackend,
-<<<<<<< HEAD
           allProjectsName, allUsersName, patchListCache, repoManager,
-          projectCache, groupCache, listChildProjects, submitStrategyFactory,
+          projectCache, listChildProjects, submitStrategyFactory,
           conflictsCache, trackingFooters,
           indexes != null ? indexes.getSearchIndex() : null,
-          indexConfig,
-=======
-          allProjectsName, patchListCache, repoManager, projectCache,
-          listChildProjects, indexes, submitStrategyFactory,
-          conflictsCache, trackingFooters, indexConfig, listMembers,
->>>>>>> 9bf41e4e
+          indexConfig, listMembers,
           cfg == null ? true : cfg.getBoolean("change", "allowDrafts", true));
     }
 
@@ -280,11 +260,7 @@
      this.submitStrategyFactory = submitStrategyFactory;
      this.conflictsCache = conflictsCache;
      this.trackingFooters = trackingFooters;
-<<<<<<< HEAD
-     this.allowsDrafts = allowsDrafts;
      this.index = index;
-=======
->>>>>>> 9bf41e4e
      this.indexConfig = indexConfig;
      this.listMembers = listMembers;
      this.allowsDrafts = allowsDrafts;
@@ -295,15 +271,10 @@
           Providers.of(otherUser),
           capabilityControlFactory, changeControlGenericFactory,
           changeDataFactory, fillArgs, plcUtil, accountResolver, groupBackend,
-<<<<<<< HEAD
           allProjectsName, allUsersName, patchListCache, repoManager,
-          projectCache, groupCache, listChildProjects, submitStrategyFactory,
-          conflictsCache, trackingFooters, index, indexConfig, allowsDrafts);
-=======
-          allProjectsName, patchListCache, repoManager, projectCache,
-          listChildProjects, indexes, submitStrategyFactory, conflictsCache,
-          trackingFooters, indexConfig, listMembers, allowsDrafts);
->>>>>>> 9bf41e4e
+          projectCache, listChildProjects, submitStrategyFactory,
+          conflictsCache, trackingFooters, index, indexConfig, listMembers,
+          allowsDrafts);
     }
 
     Arguments asUser(Account.Id otherId) {
