--- conflicted
+++ resolved
@@ -88,13 +88,8 @@
     try {
       return byId.get(groupId);
     } catch (ExecutionException e) {
-<<<<<<< HEAD
-      log.warn("Cannot load group " + groupId, e);
-      return Optional.empty();
-=======
       log.warn("Cannot load group {}", groupId, e);
-      return missing(groupId);
->>>>>>> a29b921d
+      return Optional.empty();
     }
   }
 
@@ -129,13 +124,8 @@
     try {
       return byName.get(name.get());
     } catch (ExecutionException e) {
-<<<<<<< HEAD
-      log.warn(String.format("Cannot look up group %s by name", name.get()), e);
-      return Optional.empty();
-=======
-      log.warn("Cannot lookup group {} by name", name.get(), e);
-      return null;
->>>>>>> a29b921d
+      log.warn("Cannot look up group {} by name", name.get(), e);
+      return Optional.empty();
     }
   }
 
@@ -148,13 +138,8 @@
     try {
       return byUUID.get(groupUuid.get());
     } catch (ExecutionException e) {
-<<<<<<< HEAD
-      log.warn(String.format("Cannot look up group %s by uuid", groupUuid.get()), e);
-      return Optional.empty();
-=======
-      log.warn("Cannot lookup group {} by uuid", uuid.get(), e);
-      return null;
->>>>>>> a29b921d
+      log.warn("Cannot look up group {} by uuid", groupUuid.get(), e);
+      return Optional.empty();
     }
   }
 
