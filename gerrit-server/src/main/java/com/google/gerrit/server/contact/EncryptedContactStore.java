--- conflicted
+++ resolved
@@ -49,6 +49,7 @@
 import java.io.OutputStream;
 import java.net.URL;
 import java.security.NoSuchAlgorithmException;
+import java.security.NoSuchProviderException;
 import java.security.SecureRandom;
 import java.sql.Timestamp;
 import java.text.SimpleDateFormat;
@@ -93,7 +94,7 @@
     //
     try {
       encrypt("test", new Date(0), "test".getBytes("UTF-8"));
-    } catch (PGPException | IOException e) {
+    } catch (NoSuchProviderException | PGPException | IOException e) {
       throw new ProvisionException("PGP encryption not available", e);
     }
   }
@@ -107,9 +108,7 @@
     try (InputStream fin = new FileInputStream(pub);
         InputStream in = PGPUtil.getDecoderStream(fin)) {
         return new PGPPublicKeyRingCollection(in);
-    } catch (IOException e) {
-      throw new ProvisionException("Cannot read " + pub, e);
-    } catch (PGPException e) {
+    } catch (IOException | PGPException e) {
       throw new ProvisionException("Cannot read " + pub, e);
     }
   }
@@ -151,22 +150,15 @@
       u.put("account_id", String.valueOf(account.getId().get()));
       u.put("data", encStr);
       connFactory.open(storeUrl).store(u.toString().getBytes("UTF-8"));
-    } catch (IOException | PGPException e) {
+    } catch (IOException | PGPException | NoSuchProviderException e) {
       log.error("Cannot store encrypted contact information", e);
       throw new ContactInformationStoreException(e);
     }
   }
 
-<<<<<<< HEAD
-  private final PGPEncryptedDataGenerator cpk() {
-    final BcPGPDataEncryptorBuilder builder =
-        new BcPGPDataEncryptorBuilder(PGPEncryptedData.CAST5)
-            .setSecureRandom(prng);
-=======
   @SuppressWarnings("deprecation")
   private final PGPEncryptedDataGenerator cpk()
       throws NoSuchProviderException, PGPException {
->>>>>>> f2082056
     PGPEncryptedDataGenerator cpk =
         new PGPEncryptedDataGenerator(PGPEncryptedData.CAST5, true, prng, "BC");
     cpk.addMethod(dest);
@@ -174,7 +166,7 @@
   }
 
   private byte[] encrypt(final String name, final Date date,
-      final byte[] rawText) throws PGPException,
+      final byte[] rawText) throws NoSuchProviderException, PGPException,
       IOException {
     final byte[] zText = compress(name, date, rawText);
 
