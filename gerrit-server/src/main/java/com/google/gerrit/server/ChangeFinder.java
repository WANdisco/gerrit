--- conflicted
+++ resolved
@@ -110,8 +110,7 @@
     // to force rereading in case the index is stale.
     InternalChangeQuery query = queryProvider.get().noFields();
 
-<<<<<<< HEAD
-    //Try commit hash
+    // Try commit hash
     if (id.matches("^([0-9a-fA-F]{" + RevId.ABBREV_LEN + "," + RevId.LEN + "})$")) {
       return asChangeNotes(query.byCommit(id));
     }
@@ -128,25 +127,6 @@
     // Try isolated Ihash... format ("Change-Id: Ihash").
     return asChangeNotes(query.byKeyPrefix(id));
   }
-=======
-    // Try legacy id
-    if (!id.isEmpty() && id.charAt(0) != '0') {
-      Integer n = Ints.tryParse(id);
-      if (n != null) {
-        return asChangeControls(query.byLegacyChangeId(new Change.Id(n)), user);
-      }
-    }
-
-    // Try commit hash
-    if (id.matches("^([0-9a-fA-F]{" + RevId.ABBREV_LEN + "," + RevId.LEN + "})$")) {
-      return asChangeControls(query.byCommit(id), user);
-    }
-
-    // Try isolated changeId
-    if (!id.contains("~")) {
-      return asChangeControls(query.byKeyPrefix(id), user);
-    }
->>>>>>> 6219e30f
 
   private List<ChangeNotes> fromProjectNumber(String project, int changeNumber)
       throws OrmException {
