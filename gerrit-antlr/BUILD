load("//tools/bzl:genrule2.bzl", "genrule2")

java_library(
    name = "query_exception",
<<<<<<< HEAD
    srcs = [
        "src/main/java/com/google/gerrit/server/query/QueryParseException.java",
        "src/main/java/com/google/gerrit/server/query/QueryRequiresAuthException.java",
    ],
=======
    srcs = ["src/main/java/com/google/gerrit/server/query/QueryParseException.java"],
>>>>>>> e4867180
    visibility = ["//visibility:public"],
)

genrule2(
    name = "query_antlr",
    srcs = ["src/main/antlr3/com/google/gerrit/server/query/Query.g"],
<<<<<<< HEAD
    outs = ["query_antlr.srcjar"],
    cmd = " && ".join([
        "$(location //lib/antlr:antlr-tool) -o $$TMP $<",
        "cd $$TMP",
        "$$ROOT/$(location @bazel_tools//tools/zip:zipper) cC $$ROOT/$@ $$(find *)",
=======
    out = "query_antlr.srcjar",
    cmd = " && ".join([
        "$(location //lib/antlr:antlr-tool) -o $$TMP $<",
        "cd $$TMP",
        "zip $$ROOT/$@ $$(find . -type f )",
>>>>>>> e4867180
    ]),
    tools = [
        "//lib/antlr:antlr-tool",
        "@bazel_tools//tools/zip:zipper",
    ],
)

java_library(
    name = "query_parser",
    srcs = [":query_antlr"],
    visibility = ["//visibility:public"],
    deps = [
        ":query_exception",
        "//lib/antlr:java_runtime",
    ],
)<|MERGE_RESOLUTION|>--- conflicted
+++ resolved
@@ -2,33 +2,21 @@
 
 java_library(
     name = "query_exception",
-<<<<<<< HEAD
     srcs = [
         "src/main/java/com/google/gerrit/server/query/QueryParseException.java",
         "src/main/java/com/google/gerrit/server/query/QueryRequiresAuthException.java",
     ],
-=======
-    srcs = ["src/main/java/com/google/gerrit/server/query/QueryParseException.java"],
->>>>>>> e4867180
     visibility = ["//visibility:public"],
 )
 
 genrule2(
     name = "query_antlr",
     srcs = ["src/main/antlr3/com/google/gerrit/server/query/Query.g"],
-<<<<<<< HEAD
     outs = ["query_antlr.srcjar"],
     cmd = " && ".join([
         "$(location //lib/antlr:antlr-tool) -o $$TMP $<",
         "cd $$TMP",
-        "$$ROOT/$(location @bazel_tools//tools/zip:zipper) cC $$ROOT/$@ $$(find *)",
-=======
-    out = "query_antlr.srcjar",
-    cmd = " && ".join([
-        "$(location //lib/antlr:antlr-tool) -o $$TMP $<",
-        "cd $$TMP",
         "zip $$ROOT/$@ $$(find . -type f )",
->>>>>>> e4867180
     ]),
     tools = [
         "//lib/antlr:antlr-tool",
