// Copyright (C) 2008 The Android Open Source Project
//
// Licensed under the Apache License, Version 2.0 (the "License");
// you may not use this file except in compliance with the License.
// You may obtain a copy of the License at
//
// http://www.apache.org/licenses/LICENSE-2.0
//
// Unless required by applicable law or agreed to in writing, software
// distributed under the License is distributed on an "AS IS" BASIS,
// WITHOUT WARRANTIES OR CONDITIONS OF ANY KIND, either express or implied.
// See the License for the specific language governing permissions and
// limitations under the License.

package com.google.gerrit.reviewdb.client;

import com.google.gwtorm.client.Column;
import com.google.gwtorm.client.CompoundKey;

import java.sql.Timestamp;
import java.util.Date;
import java.util.Objects;

/** An approval (or negative approval) on a patch set. */
public final class PatchSetApproval {
  public static class Key extends CompoundKey<PatchSet.Id> {
    private static final long serialVersionUID = 1L;

    @Column(id = 1, name = Column.NONE)
    protected PatchSet.Id patchSetId;

    @Column(id = 2)
    protected Account.Id accountId;

    @Column(id = 3)
    protected LabelId categoryId;

    protected Key() {
      patchSetId = new PatchSet.Id();
      accountId = new Account.Id();
      categoryId = new LabelId();
    }

    public Key(final PatchSet.Id ps, final Account.Id a,
        final LabelId c) {
      this.patchSetId = ps;
      this.accountId = a;
      this.categoryId = c;
    }

    @Override
    public PatchSet.Id getParentKey() {
      return patchSetId;
    }

    public Account.Id getAccountId() {
      return accountId;
    }

    public LabelId getLabelId() {
      return categoryId;
    }

    @Override
    public com.google.gwtorm.client.Key<?>[] members() {
      return new com.google.gwtorm.client.Key<?>[] {accountId, categoryId};
    }
  }

  @Column(id = 1, name = Column.NONE)
  protected Key key;

  /**
   * Value assigned by the user.
   * <p>
   * The precise meaning of "value" is up to each category.
   * <p>
   * In general:
   * <ul>
   * <li><b>&lt; 0:</b> The approval is rejected/revoked.</li>
   * <li><b>= 0:</b> No indication either way is provided.</li>
   * <li><b>&gt; 0:</b> The approval is approved/positive.</li>
   * </ul>
   * and in the negative and positive direction a magnitude can be assumed.The
   * further from 0 the more assertive the approval.
   */
  @Column(id = 2)
  protected short value;

  @Column(id = 3)
  protected Timestamp granted;

  @Column(id = 6, notNull = false)
  protected String tag;

  /**
   * Real user that made this approval on behalf of the user recorded in {@link
   * Key#accountId}.
   */
  @Column(id = 7, notNull = false)
  protected Account.Id realAccountId;

  // DELETED: id = 4 (changeOpen)
  // DELETED: id = 5 (changeSortKey)

  protected PatchSetApproval() {
  }

  public PatchSetApproval(PatchSetApproval.Key k, short v, Date ts) {
    key = k;
    setValue(v);
    setGranted(ts);
  }

  public PatchSetApproval(final PatchSet.Id psId, final PatchSetApproval src) {
    key =
        new PatchSetApproval.Key(psId, src.getAccountId(), src.getLabelId());
    value = src.getValue();
    granted = src.granted;
<<<<<<< HEAD
    realAccountId = src.realAccountId;
=======
    tag = src.tag;
>>>>>>> e6e3391e
  }

  public PatchSetApproval.Key getKey() {
    return key;
  }

  public PatchSet.Id getPatchSetId() {
    return key.patchSetId;
  }

  public Account.Id getAccountId() {
    return key.accountId;
  }

  public Account.Id getRealAccountId() {
    return realAccountId != null ? realAccountId : getAccountId();
  }

  public void setRealAccountId(Account.Id id) {
    // Use null for same real author, as before the column was added.
    realAccountId = Objects.equals(getAccountId(), id) ? null : id;
  }

  public LabelId getLabelId() {
    return key.categoryId;
  }

  public short getValue() {
    return value;
  }

  public void setValue(final short v) {
    value = v;
  }

  public Timestamp getGranted() {
    return granted;
  }

  public void setGranted(Date when) {
    if (when instanceof Timestamp) {
      granted = (Timestamp) when;
    } else {
      granted = new Timestamp(when.getTime());
    }
  }

  public void setTag(String t) {
    tag = t;
  }

  public String getLabel() {
    return getLabelId().get();
  }

  public boolean isLegacySubmit() {
    return LabelId.LEGACY_SUBMIT_NAME.equals(getLabel());
  }

  public String getTag() {
    return tag;
  }

  @Override
  public String toString() {
    return "["
        + key + ": "
        + value
        + ",tag:" + tag
        + ",realAccountId:" + realAccountId
        + ']';
  }

  @Override
  public boolean equals(Object o) {
    if (o instanceof PatchSetApproval) {
      PatchSetApproval p = (PatchSetApproval) o;
      return Objects.equals(key, p.key)
          && Objects.equals(value, p.value)
          && Objects.equals(granted, p.granted)
          && Objects.equals(tag, p.tag)
          && Objects.equals(realAccountId, p.realAccountId);
    }
    return false;
  }

  @Override
  public int hashCode() {
    return Objects.hash(key, value, granted, tag);
  }
}<|MERGE_RESOLUTION|>--- conflicted
+++ resolved
@@ -117,11 +117,8 @@
         new PatchSetApproval.Key(psId, src.getAccountId(), src.getLabelId());
     value = src.getValue();
     granted = src.granted;
-<<<<<<< HEAD
     realAccountId = src.realAccountId;
-=======
     tag = src.tag;
->>>>>>> e6e3391e
   }
 
   public PatchSetApproval.Key getKey() {
