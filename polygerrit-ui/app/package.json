--- conflicted
+++ resolved
@@ -32,11 +32,8 @@
     "page": "^1.11.5",
     "polymer-bridges": "file:../../polymer-bridges/",
     "polymer-resin": "^2.0.1",
-<<<<<<< HEAD
-    "rxjs": "^6.6.2"
-=======
+    "rxjs": "^6.6.2",
     "shadow-selection-polyfill": "^1.1.0"
->>>>>>> 57fbb601
   },
   "license": "Apache-2.0",
   "private": true
