--- conflicted
+++ resolved
@@ -30,14 +30,8 @@
     "ba-linkify": "file:../../lib/ba-linkify/src/",
     "page": "^1.11.5",
     "polymer-bridges": "file:../../polymer-bridges/",
-<<<<<<< HEAD
-    "polymer-resin": "^2.0.1"
-=======
-    "ba-linkify": "file:../../lib/ba-linkify/src/",
     "polymer-resin": "^2.0.1",
-    "whatwg-fetch": "^3.0.0",
     "shadow-selection-polyfill": "^1.1.0"
->>>>>>> 658abe23
   },
   "license": "Apache-2.0",
   "private": true
