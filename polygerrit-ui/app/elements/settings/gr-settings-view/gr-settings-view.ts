/**
 * @license
 * Copyright 2016 Google LLC
 * SPDX-License-Identifier: Apache-2.0
 */
import '@polymer/iron-input/iron-input';
import '@polymer/paper-toggle-button/paper-toggle-button';
import '../../plugins/gr-endpoint-decorator/gr-endpoint-decorator';
import '../gr-change-table-editor/gr-change-table-editor';
import '../../shared/gr-button/gr-button';
import '../../shared/gr-diff-preferences/gr-diff-preferences';
import '../../shared/gr-page-nav/gr-page-nav';
import '../../shared/gr-select/gr-select';
import '../gr-account-info/gr-account-info';
import '../gr-agreements-list/gr-agreements-list';
import '../gr-edit-preferences/gr-edit-preferences';
import '../gr-email-editor/gr-email-editor';
import '../gr-gpg-editor/gr-gpg-editor';
import '../gr-group-list/gr-group-list';
import '../gr-http-password/gr-http-password';
import '../gr-identities/gr-identities';
import '../gr-menu-editor/gr-menu-editor';
import '../gr-ssh-editor/gr-ssh-editor';
import '../gr-watched-projects-editor/gr-watched-projects-editor';
import {getDocsBaseUrl} from '../../../utils/url-util';
import {AppElementParams} from '../../gr-app-types';
import {GrAccountInfo} from '../gr-account-info/gr-account-info';
import {GrWatchedProjectsEditor} from '../gr-watched-projects-editor/gr-watched-projects-editor';
import {GrGroupList} from '../gr-group-list/gr-group-list';
import {GrIdentities} from '../gr-identities/gr-identities';
import {GrDiffPreferences} from '../../shared/gr-diff-preferences/gr-diff-preferences';
import {PreferencesInput, ServerInfo} from '../../../types/common';
import {GrSshEditor} from '../gr-ssh-editor/gr-ssh-editor';
import {GrGpgEditor} from '../gr-gpg-editor/gr-gpg-editor';
import {GrEmailEditor} from '../gr-email-editor/gr-email-editor';
import {fireAlert, fireTitleChange} from '../../../utils/event-util';
import {getAppContext} from '../../../services/app-context';
import {GerritView} from '../../../services/router/router-model';
import {
  ColumnNames,
  DateFormat,
  DefaultBase,
  DiffViewMode,
  EmailFormat,
  EmailStrategy,
  TimeFormat,
} from '../../../constants/constants';
import {windowLocationReload} from '../../../utils/dom-util';
import {BindValueChangeEvent, ValueChangedEvent} from '../../../types/events';
<<<<<<< HEAD
import {LitElement, css, html, nothing} from 'lit';
import {customElement, property, query, state} from 'lit/decorators';
=======
import {LitElement, css, html} from 'lit';
import {
  customElement,
  property,
  query,
  queryAsync,
  state,
} from 'lit/decorators';
>>>>>>> 94891ef6
import {sharedStyles} from '../../../styles/shared-styles';
import {paperStyles} from '../../../styles/gr-paper-styles';
import {fontStyles} from '../../../styles/gr-font-styles';
import {when} from 'lit/directives/when';
import {pageNavStyles} from '../../../styles/gr-page-nav-styles';
import {menuPageStyles} from '../../../styles/gr-menu-page-styles';
import {formStyles} from '../../../styles/gr-form-styles';

const GERRIT_DOCS_BASE_URL =
  'https://gerrit-review.googlesource.com/' + 'Documentation';
const GERRIT_DOCS_FILTER_PATH = '/user-notify.html';
const ABSOLUTE_URL_PATTERN = /^https?:/;
const TRAILING_SLASH_PATTERN = /\/$/;

const HTTP_AUTH = ['HTTP', 'HTTP_LDAP'];

enum CopyPrefsDirection {
  PrefsToLocalPrefs,
  LocalPrefsToPrefs,
}

@customElement('gr-settings-view')
export class GrSettingsView extends LitElement {
  /**
   * Fired when the title of the page should change.
   *
   * @event title-change
   */

  /**
   * Fired with email confirmation text, or when the page reloads.
   *
   * @event show-alert
   */

  @query('#accountInfo', true) accountInfo!: GrAccountInfo;

  @query('#watchedProjectsEditor', true)
  watchedProjectsEditor!: GrWatchedProjectsEditor;

  @query('#groupList', true) groupList!: GrGroupList;

  @query('#identities', true) identities!: GrIdentities;

  @query('#diffPrefs') diffPrefs!: GrDiffPreferences;

  @queryAsync('#sshEditor') sshEditorPromise!: Promise<GrSshEditor>;

  @queryAsync('#gpgEditor') gpgEditorPromise!: Promise<GrGpgEditor>;

  @query('#emailEditor', true) emailEditor!: GrEmailEditor;

  @query('#insertSignedOff') insertSignedOff!: HTMLInputElement;

  @query('#workInProgressByDefault') workInProgressByDefault!: HTMLInputElement;

  @query('#showSizeBarsInFileList') showSizeBarsInFileList!: HTMLInputElement;

  @query('#publishCommentsOnPush') publishCommentsOnPush!: HTMLInputElement;

  @query('#disableKeyboardShortcuts')
  disableKeyboardShortcuts!: HTMLInputElement;

  @query('#disableTokenHighlighting')
  disableTokenHighlighting!: HTMLInputElement;

  @query('#relativeDateInChangeTable')
  relativeDateInChangeTable!: HTMLInputElement;

  @query('#changesPerPageSelect') changesPerPageSelect!: HTMLInputElement;

  @query('#dateTimeFormatSelect') dateTimeFormatSelect!: HTMLInputElement;

  @query('#timeFormatSelect') timeFormatSelect!: HTMLInputElement;

  @query('#emailNotificationsSelect')
  emailNotificationsSelect!: HTMLInputElement;

  @query('#emailFormatSelect') emailFormatSelect!: HTMLInputElement;

  @query('#defaultBaseForMergesSelect')
  defaultBaseForMergesSelect!: HTMLInputElement;

  @query('#diffViewSelect') diffViewSelect!: HTMLInputElement;

  @state() prefs: PreferencesInput = {};

  @property({type: Object}) params?: AppElementParams;

  @state() private accountInfoChanged = false;

  @state() private localPrefs: PreferencesInput = {};

  // private but used in test
  @state() localChangeTableColumns: string[] = [];

  @state() private loading = true;

  @state() private changeTableChanged = false;

  // private but used in test
  @state() prefsChanged = false;

  @state() private diffPrefsChanged = false;

  @state() private watchedProjectsChanged = false;

  @state() private keysChanged = false;

  @state() private gpgKeysChanged = false;

  // private but used in test
  @state() newEmail?: string;

  // private but used in test
  @state() addingEmail = false;

  // private but used in test
  @state() lastSentVerificationEmail?: string | null = null;

  // private but used in test
  @state() serverConfig?: ServerInfo;

  // private but used in test
  @state() docsBaseUrl?: string | null;

  @state() private emailsChanged = false;

  // private but used in test
  @state() showNumber?: boolean;

  // private but used in test
  @state() isDark = false;

  // private but used in test
  public _testOnly_loadingPromise?: Promise<void>;

  private readonly restApiService = getAppContext().restApiService;

  override connectedCallback() {
    super.connectedCallback();
    // Polymer 2: anchor tag won't work on shadow DOM
    // we need to manually calling scrollIntoView when hash changed
    window.addEventListener('location-change', this.handleLocationChange);
    fireTitleChange(this, 'Settings');
  }

  override firstUpdated() {
    this.isDark = !!window.localStorage.getItem('dark-theme');

    const promises: Array<Promise<unknown>> = [
      this.accountInfo.loadData(),
      this.watchedProjectsEditor.loadData(),
      this.groupList.loadData(),
      this.identities.loadData(),
    ];

    // TODO(dhruvsri): move this to the service
    promises.push(
      this.restApiService.getPreferences().then(prefs => {
        if (!prefs) {
          throw new Error('getPreferences returned undefined');
        }
        this.prefs = prefs;
        this.showNumber = !!prefs.legacycid_in_change_table;
        this.copyPrefs(CopyPrefsDirection.PrefsToLocalPrefs);
        this.localChangeTableColumns =
          prefs.change_table.length === 0
            ? Object.values(ColumnNames)
            : prefs.change_table.map(column =>
                column === 'Project' ? 'Repo' : column
              );
      })
    );

    promises.push(
      this.restApiService.getConfig().then(config => {
        this.serverConfig = config;
        const configPromises: Array<Promise<void>> = [];

        if (this.serverConfig?.sshd) {
          configPromises.push(
            this.sshEditorPromise.then(sshEditor => sshEditor.loadData())
          );
        }

        if (this.serverConfig?.receive?.enable_signed_push) {
          configPromises.push(
            this.gpgEditorPromise.then(gpgEditor => gpgEditor.loadData())
          );
        }

        configPromises.push(
          getDocsBaseUrl(config, this.restApiService).then(baseUrl => {
            this.docsBaseUrl = baseUrl;
          })
        );

        return Promise.all(configPromises);
      })
    );

    if (
      this.params &&
      this.params.view === GerritView.SETTINGS &&
      this.params.emailToken
    ) {
      promises.push(
        this.restApiService
          .confirmEmail(this.params.emailToken)
          .then(message => {
            if (message) {
              fireAlert(this, message);
            }
            this.emailEditor.loadData();
          })
      );
    } else {
      promises.push(this.emailEditor.loadData());
    }

    this._testOnly_loadingPromise = Promise.all(promises).then(() => {
      this.loading = false;

      // Handle anchor tag for initial load
      this.handleLocationChange();
    });
  }

  static override styles = [
    sharedStyles,
    paperStyles,
    fontStyles,
    formStyles,
    menuPageStyles,
    pageNavStyles,
    css`
      :host {
        color: var(--primary-text-color);
      }
      h2 {
        font-family: var(--header-font-family);
        font-size: var(--font-size-h2);
        font-weight: var(--font-weight-h2);
        line-height: var(--line-height-h2);
      }
      .newEmailInput {
        width: 20em;
      }
      #email {
        margin-bottom: var(--spacing-l);
      }
      .main section.darkToggle {
        display: block;
      }
      .filters p,
      .darkToggle p {
        margin-bottom: var(--spacing-l);
      }
      .queryExample em {
        color: violet;
      }
      .toggle {
        align-items: center;
        display: flex;
        margin-bottom: var(--spacing-l);
        margin-right: var(--spacing-l);
      }
    `,
  ];

  override render() {
    const isLoading = this.loading || this.loading === undefined;
    return html`<div class="loading" ?hidden=${!isLoading}>Loading...</div>
      <div ?hidden=${isLoading}>
        <gr-page-nav class="navStyles">
          <ul>
            <li><a href="#Profile">Profile</a></li>
            <li><a href="#Preferences">Preferences</a></li>
            <li><a href="#DiffPreferences">Diff Preferences</a></li>
            <li><a href="#EditPreferences">Edit Preferences</a></li>
            <li><a href="#Menu">Menu</a></li>
            <li><a href="#ChangeTableColumns">Change Table Columns</a></li>
            <li><a href="#Notifications">Notifications</a></li>
            <li><a href="#EmailAddresses">Email Addresses</a></li>
            ${when(
              this.showHttpAuth(),
              () =>
                html`<li><a href="#HTTPCredentials">HTTP Credentials</a></li>`
            )}
            ${when(
              this.serverConfig?.sshd,
              () => html`<li><a href="#SSHKeys"> SSH Keys </a></li>`
            )}
            ${when(
              this.serverConfig?.receive?.enable_signed_push,
              () => html`<li><a href="#GPGKeys"> GPG Keys </a></li>`
            )}
            <li><a href="#Groups">Groups</a></li>
            <li><a href="#Identities">Identities</a></li>
            ${when(
              this.serverConfig?.auth.use_contributor_agreements,
              () => html`<li><a href="#Agreements">Agreements</a></li>`
            )}
            <li><a href="#MailFilters">Mail Filters</a></li>
            <gr-endpoint-decorator name="settings-menu-item">
            </gr-endpoint-decorator>
          </ul>
        </gr-page-nav>
        <div class="main gr-form-styles">
          <h1 class="heading-1">User Settings</h1>
          <h2 id="Theme">Theme</h2>
          <section class="darkToggle">
            <div class="toggle">
              <paper-toggle-button
                aria-labelledby="darkThemeToggleLabel"
                ?checked=${this.isDark}
                @change=${this.handleToggleDark}
                @click=${this.onTapDarkToggle}
              ></paper-toggle-button>
              <div id="darkThemeToggleLabel">Dark theme</div>
            </div>
          </section>
          <h2
            id="Profile"
            class=${this.computeHeaderClass(this.accountInfoChanged)}
          >
            Profile
          </h2>
          <fieldset id="profile">
            <gr-account-info
              id="accountInfo"
              ?hasUnsavedChanges=${this.accountInfoChanged}
              @unsaved-changes-changed=${(e: ValueChangedEvent<boolean>) => {
                this.accountInfoChanged = e.detail.value;
              }}
            ></gr-account-info>
            <gr-button
              @click=${() => {
                this.accountInfo.save();
              }}
              ?disabled=${!this.accountInfoChanged}
              >Save changes</gr-button
            >
          </fieldset>
          <h2
            id="Preferences"
            class=${this.computeHeaderClass(this.prefsChanged)}
          >
            Preferences
          </h2>
          <fieldset id="preferences">
            ${this.renderChangesPerPages()} ${this.renderDateTimeFormat()}
            ${this.renderEmailNotification()} ${this.renderEmailFormat()}
            ${this.renderDefaultBaseForMerges()}
            ${this.renderRelativeDateInChangeTable()} ${this.renderDiffView()}
            ${this.renderShowSizeBarsInFileList()}
            ${this.renderPublishCommentsOnPush()}
            ${this.renderWorkInProgressByDefault()}
            ${this.renderDisableKeyboardShortcuts()}
            ${this.renderDisableTokenHighlighting()}
            ${this.renderInsertSignedOff()}
            <gr-button
              id="savePrefs"
              @click=${this.handleSavePreferences}
              ?disabled=${!this.prefsChanged}
              >Save changes</gr-button
            >
          </fieldset>
          <h2
            id="DiffPreferences"
            class=${this.computeHeaderClass(this.diffPrefsChanged)}
          >
            Diff Preferences
          </h2>
          <fieldset id="diffPreferences">
            <gr-diff-preferences
              id="diffPrefs"
              @has-unsaved-changes-changed=${(
                e: ValueChangedEvent<boolean>
              ) => {
                this.diffPrefsChanged = e.detail.value;
              }}
            ></gr-diff-preferences>
            <gr-button
              id="saveDiffPrefs"
              @click=${() => {
                this.diffPrefs.save();
              }}
              ?disabled=${!this.diffPrefsChanged}
              >Save changes</gr-button
            >
          </fieldset>
          <gr-edit-preferences id="EditPreferences"></gr-edit-preferences>
          <gr-menu-editor id="Menu"></gr-menu-editor>
          <h2
            id="ChangeTableColumns"
            class=${this.computeHeaderClass(this.changeTableChanged)}
          >
            Change Table Columns
          </h2>
          <fieldset id="changeTableColumns">
            <gr-change-table-editor
              .showNumber=${this.showNumber}
              @show-number-changed=${(e: ValueChangedEvent<boolean>) => {
                this.showNumber = e.detail.value;
                this.changeTableChanged = true;
              }}
              .serverConfig=${this.serverConfig}
              .displayedColumns=${this.localChangeTableColumns}
              @displayed-columns-changed=${(e: ValueChangedEvent<string[]>) => {
                this.localChangeTableColumns = e.detail.value;
                this.changeTableChanged = true;
              }}
            >
            </gr-change-table-editor>
            <gr-button
              id="saveChangeTable"
              @click=${this.handleSaveChangeTable}
              ?disabled=${!this.changeTableChanged}
              >Save changes</gr-button
            >
          </fieldset>
          <h2
            id="Notifications"
            class=${this.computeHeaderClass(this.watchedProjectsChanged)}
          >
            Notifications
          </h2>
          <fieldset id="watchedProjects">
            <gr-watched-projects-editor
              ?hasUnsavedChanges=${this.watchedProjectsChanged}
              @has-unsaved-changes-changed=${(
                e: ValueChangedEvent<boolean>
              ) => {
                this.watchedProjectsChanged = e.detail.value;
              }}
              id="watchedProjectsEditor"
            ></gr-watched-projects-editor>
            <gr-button
              @click=${() => {
                this.watchedProjectsEditor.save();
              }}
              ?disabled=${!this.watchedProjectsChanged}
              id="_handleSaveWatchedProjects"
              >Save changes</gr-button
            >
          </fieldset>
          <h2
            id="EmailAddresses"
            class=${this.computeHeaderClass(this.emailsChanged)}
          >
            Email Addresses
          </h2>
          <fieldset id="email">
            <gr-email-editor
              id="emailEditor"
              ?hasUnsavedChanges=${this.emailsChanged}
              @has-unsaved-changes-changed=${(
                e: ValueChangedEvent<boolean>
              ) => {
                this.emailsChanged = e.detail.value;
              }}
            ></gr-email-editor>
            <gr-button
              @click=${() => {
                this.emailEditor.save();
              }}
              ?disabled=${!this.emailsChanged}
              >Save changes</gr-button
            >
          </fieldset>
          <fieldset id="newEmail">
            <section>
              <span class="title">New email address</span>
              <span class="value">
                <iron-input
                  class="newEmailInput"
                  .bindValue=${this.newEmail}
                  @bind-value-changed=${(e: BindValueChangeEvent) => {
                    this.newEmail = e.detail.value;
                  }}
                  @keydown=${this.handleNewEmailKeydown}
                >
                  <input
                    class="newEmailInput"
                    type="text"
                    ?disabled=${this.addingEmail}
                    @keydown=${this.handleNewEmailKeydown}
                    placeholder="email@example.com"
                  />
                </iron-input>
              </span>
            </section>
            <section
              id="verificationSentMessage"
              ?hidden=${!this.lastSentVerificationEmail}
            >
              <p>
                A verification email was sent to
                <em>${this.lastSentVerificationEmail}</em>. Please check your
                inbox.
              </p>
            </section>
            <gr-button
              ?disabled=${!this.computeAddEmailButtonEnabled()}
              @click=${this.handleAddEmailButton}
              >Send verification</gr-button
            >
          </fieldset>
          ${when(
            this.showHttpAuth(),
            () => html` <div>
              <h2 id="HTTPCredentials">HTTP Credentials</h2>
              <fieldset>
                <gr-http-password id="httpPass"></gr-http-password>
              </fieldset>
            </div>`
          )}
          ${when(
            this.serverConfig?.sshd,
            () => html`<h2
                id="SSHKeys"
                class=${this.computeHeaderClass(this.keysChanged)}
              >
                SSH keys
              </h2>
              <gr-ssh-editor
                id="sshEditor"
                ?hasUnsavedChanges=${this.keysChanged}
                @has-unsaved-changes-changed=${(
                  e: ValueChangedEvent<boolean>
                ) => {
                  this.keysChanged = e.detail.value;
                }}
              ></gr-ssh-editor>`
          )}
          ${when(
            this.serverConfig?.receive?.enable_signed_push,
            () => html`<div>
              <h2
                id="GPGKeys"
                class=${this.computeHeaderClass(this.gpgKeysChanged)}
              >
                GPG keys
              </h2>
              <gr-gpg-editor
                id="gpgEditor"
                ?hasUnsavedChanges=${this.gpgKeysChanged}
                @has-unsaved-changes-changed=${(
                  e: ValueChangedEvent<boolean>
                ) => {
                  this.gpgKeysChanged = e.detail.value;
                }}
              ></gr-gpg-editor>
            </div>`
          )}
          <h2 id="Groups">Groups</h2>
          <fieldset>
            <gr-group-list id="groupList"></gr-group-list>
          </fieldset>
          <h2 id="Identities">Identities</h2>
          <fieldset>
            <gr-identities
              id="identities"
              .serverConfig=${this.serverConfig}
            ></gr-identities>
          </fieldset>
          ${when(
            this.serverConfig?.auth.use_contributor_agreements,
            () => html`<h2 id="Agreements">Agreements</h2>
              <fieldset>
                <gr-agreements-list id="agreementsList"></gr-agreements-list>
              </fieldset>`
          )}
          <h2 id="MailFilters">Mail Filters</h2>
          <fieldset class="filters">
            <p>
              Gerrit emails include metadata about the change to support writing
              mail filters.
            </p>
            <p>
              Here are some example Gmail queries that can be used for filters
              or for searching through archived messages. View the
              <a
                href=${this.getFilterDocsLink(this.docsBaseUrl)}
                target="_blank"
                rel="nofollow"
                >Gerrit documentation</a
              >
              for the complete set of footers.
            </p>
            <table>
              <tbody>
                <tr>
                  <th>Name</th>
                  <th>Query</th>
                </tr>
                <tr>
                  <td>Changes requesting my review</td>
                  <td>
                    <code class="queryExample">
                      "Gerrit-Reviewer: <em>Your Name</em>
                      &lt;<em>your.email@example.com</em>&gt;"
                    </code>
                  </td>
                </tr>
                <tr>
                  <td>Changes requesting my attention</td>
                  <td>
                    <code class="queryExample">
                      "Gerrit-Attention: <em>Your Name</em>
                      &lt;<em>your.email@example.com</em>&gt;"
                    </code>
                  </td>
                </tr>
                <tr>
                  <td>Changes from a specific owner</td>
                  <td>
                    <code class="queryExample">
                      "Gerrit-Owner: <em>Owner name</em>
                      &lt;<em>owner.email@example.com</em>&gt;"
                    </code>
                  </td>
                </tr>
                <tr>
                  <td>Changes targeting a specific branch</td>
                  <td>
                    <code class="queryExample">
                      "Gerrit-Branch: <em>branch-name</em>"
                    </code>
                  </td>
                </tr>
                <tr>
                  <td>Changes in a specific project</td>
                  <td>
                    <code class="queryExample">
                      "Gerrit-Project: <em>project-name</em>"
                    </code>
                  </td>
                </tr>
                <tr>
                  <td>Messages related to a specific Change ID</td>
                  <td>
                    <code class="queryExample">
                      "Gerrit-Change-Id: <em>Change ID</em>"
                    </code>
                  </td>
                </tr>
                <tr>
                  <td>Messages related to a specific change number</td>
                  <td>
                    <code class="queryExample">
                      "Gerrit-Change-Number: <em>change number</em>"
                    </code>
                  </td>
                </tr>
              </tbody>
            </table>
          </fieldset>
          <gr-endpoint-decorator name="settings-screen">
          </gr-endpoint-decorator>
        </div>
      </div>`;
  }

  override disconnectedCallback() {
    window.removeEventListener('location-change', this.handleLocationChange);
    super.disconnectedCallback();
  }

  private renderChangesPerPages() {
    return html`
      <section>
        <label class="title" for="changesPerPageSelect">Changes per page</label>
        <span class="value">
          <gr-select
            .bindValue=${this.convertToString(this.localPrefs.changes_per_page)}
            @change=${() => {
              this.localPrefs.changes_per_page = Number(
                this.changesPerPageSelect.value
              ) as 10 | 25 | 50 | 100;
              this.prefsChanged = true;
            }}
          >
            <select id="changesPerPageSelect">
              <option value="10">10 rows per page</option>
              <option value="25">25 rows per page</option>
              <option value="50">50 rows per page</option>
              <option value="100">100 rows per page</option>
            </select>
          </gr-select>
        </span>
      </section>
    `;
  }

  private renderDateTimeFormat() {
    return html`
      <section>
        <label class="title" for="dateTimeFormatSelect">Date/time format</label>
        <span class="value">
          <gr-select
            .bindValue=${this.convertToString(this.localPrefs.date_format)}
            @change=${() => {
              this.localPrefs.date_format = this.dateTimeFormatSelect
                .value as DateFormat;
              this.prefsChanged = true;
            }}
          >
            <select id="dateTimeFormatSelect">
              <option value="STD">Jun 3 ; Jun 3, 2016</option>
              <option value="US">06/03 ; 06/03/16</option>
              <option value="ISO">06-03 ; 2016-06-03</option>
              <option value="EURO">3. Jun ; 03.06.2016</option>
              <option value="UK">03/06 ; 03/06/2016</option>
            </select>
          </gr-select>
          <gr-select
            .bindValue=${this.convertToString(this.localPrefs.time_format)}
            aria-label="Time Format"
            @change=${() => {
              this.localPrefs.time_format = this.timeFormatSelect
                .value as TimeFormat;
              this.prefsChanged = true;
            }}
          >
            <select id="timeFormatSelect">
              <option value="HHMM_12">4:10 PM</option>
              <option value="HHMM_24">16:10</option>
            </select>
          </gr-select>
        </span>
      </section>
    `;
  }

  private renderEmailNotification() {
    return html`
      <section>
        <label class="title" for="emailNotificationsSelect"
          >Email notifications</label
        >
        <span class="value">
          <gr-select
            .bindValue=${this.convertToString(this.localPrefs.email_strategy)}
            @change=${() => {
              this.localPrefs.email_strategy = this.emailNotificationsSelect
                .value as EmailStrategy;
              this.prefsChanged = true;
            }}
          >
            <select id="emailNotificationsSelect">
              <option value="CC_ON_OWN_COMMENTS">Every comment</option>
              <option value="ENABLED">Only comments left by others</option>
              <option value="ATTENTION_SET_ONLY">
                Only when I am in the attention set
              </option>
              <option value="DISABLED">None</option>
            </select>
          </gr-select>
        </span>
      </section>
    `;
  }

  private renderEmailFormat() {
    if (!this.localPrefs.email_format) return nothing;
    return html`
      <section>
        <label class="title" for="emailFormatSelect">Email format</label>
        <span class="value">
          <gr-select
            .bindValue=${this.convertToString(this.localPrefs.email_format)}
            @change=${() => {
              this.localPrefs.email_format = this.emailFormatSelect
                .value as EmailFormat;
              this.prefsChanged = true;
            }}
          >
            <select id="emailFormatSelect">
              <option value="HTML_PLAINTEXT">HTML and plaintext</option>
              <option value="PLAINTEXT">Plaintext only</option>
            </select>
          </gr-select>
        </span>
      </section>
    `;
  }

  private renderDefaultBaseForMerges() {
    if (!this.localPrefs.default_base_for_merges) return nothing;
    return html`
      <section>
        <span class="title">Default Base For Merges</span>
        <span class="value">
          <gr-select
            .bindValue=${this.convertToString(
              this.localPrefs.default_base_for_merges
            )}
            @change=${() => {
              this.localPrefs.default_base_for_merges = this
                .defaultBaseForMergesSelect.value as DefaultBase;
              this.prefsChanged = true;
            }}
          >
            <select id="defaultBaseForMergesSelect">
              <option value="AUTO_MERGE">Auto Merge</option>
              <option value="FIRST_PARENT">First Parent</option>
            </select>
          </gr-select>
        </span>
      </section>
    `;
  }

  private renderRelativeDateInChangeTable() {
    return html`
      <section>
        <label class="title" for="relativeDateInChangeTable"
          >Show Relative Dates In Changes Table</label
        >
        <span class="value">
          <input
            id="relativeDateInChangeTable"
            type="checkbox"
            ?checked=${this.localPrefs.relative_date_in_change_table}
            @change=${() => {
              this.localPrefs.relative_date_in_change_table =
                this.relativeDateInChangeTable.checked;
              this.prefsChanged = true;
            }}
          />
        </span>
      </section>
    `;
  }

  private renderDiffView() {
    return html`
      <section>
        <span class="title">Diff view</span>
        <span class="value">
          <gr-select
            .bindValue=${this.convertToString(this.localPrefs.diff_view)}
            @change=${() => {
              this.localPrefs.diff_view = this.diffViewSelect
                .value as DiffViewMode;
              this.prefsChanged = true;
            }}
          >
            <select id="diffViewSelect">
              <option value="SIDE_BY_SIDE">Side by side</option>
              <option value="UNIFIED_DIFF">Unified diff</option>
            </select>
          </gr-select>
        </span>
      </section>
    `;
  }

  private renderShowSizeBarsInFileList() {
    return html`
      <section>
        <label for="showSizeBarsInFileList" class="title"
          >Show size bars in file list</label
        >
        <span class="value">
          <input
            id="showSizeBarsInFileList"
            type="checkbox"
            ?checked=${this.localPrefs.size_bar_in_change_table}
            @change=${() => {
              this.localPrefs.size_bar_in_change_table =
                this.showSizeBarsInFileList.checked;
              this.prefsChanged = true;
            }}
          />
        </span>
      </section>
    `;
  }

  private renderPublishCommentsOnPush() {
    return html`
      <section>
        <label for="publishCommentsOnPush" class="title"
          >Publish comments on push</label
        >
        <span class="value">
          <input
            id="publishCommentsOnPush"
            type="checkbox"
            ?checked=${this.localPrefs.publish_comments_on_push}
            @change=${() => {
              this.localPrefs.publish_comments_on_push =
                this.publishCommentsOnPush.checked;
              this.prefsChanged = true;
            }}
          />
        </span>
      </section>
    `;
  }

  private renderWorkInProgressByDefault() {
    return html`
      <section>
        <label for="workInProgressByDefault" class="title"
          >Set new changes to "work in progress" by default</label
        >
        <span class="value">
          <input
            id="workInProgressByDefault"
            type="checkbox"
            ?checked=${this.localPrefs.work_in_progress_by_default}
            @change=${() => {
              this.localPrefs.work_in_progress_by_default =
                this.workInProgressByDefault.checked;
              this.prefsChanged = true;
            }}
          />
        </span>
      </section>
    `;
  }

  private renderDisableKeyboardShortcuts() {
    return html`
      <section>
        <label for="disableKeyboardShortcuts" class="title"
          >Disable all keyboard shortcuts</label
        >
        <span class="value">
          <input
            id="disableKeyboardShortcuts"
            type="checkbox"
            ?checked=${this.localPrefs.disable_keyboard_shortcuts}
            @change=${() => {
              this.localPrefs.disable_keyboard_shortcuts =
                this.disableKeyboardShortcuts.checked;
              this.prefsChanged = true;
            }}
          />
        </span>
      </section>
    `;
  }

  private renderDisableTokenHighlighting() {
    return html`
      <section>
        <label for="disableTokenHighlighting" class="title"
          >Disable token highlighting on hover</label
        >
        <span class="value">
          <input
            id="disableTokenHighlighting"
            type="checkbox"
            ?checked=${this.localPrefs.disable_token_highlighting}
            @change=${() => {
              this.localPrefs.disable_token_highlighting =
                this.disableTokenHighlighting.checked;
              this.prefsChanged = true;
            }}
          />
        </span>
      </section>
    `;
  }

  private renderInsertSignedOff() {
    return html`
      <section>
        <label for="insertSignedOff" class="title">
          Insert Signed-off-by Footer For Inline Edit Changes
        </label>
        <span class="value">
          <input
            id="insertSignedOff"
            type="checkbox"
            ?checked=${this.localPrefs.signed_off_by}
            @change=${() => {
              this.localPrefs.signed_off_by = this.insertSignedOff.checked;
              this.prefsChanged = true;
            }}
          />
        </span>
      </section>
    `;
  }

  private readonly handleLocationChange = () => {
    // Handle anchor tag after dom attached
    const urlHash = window.location.hash;
    if (urlHash) {
      // Use shadowRoot for Polymer 2
      const elem = (this.shadowRoot || document).querySelector(urlHash);
      if (elem) {
        elem.scrollIntoView();
      }
    }
  };

  reloadAccountDetail() {
    Promise.all([this.accountInfo.loadData(), this.emailEditor.loadData()]);
  }

  private copyPrefs(direction: CopyPrefsDirection) {
    if (direction === CopyPrefsDirection.LocalPrefsToPrefs) {
      this.prefs = {
        ...this.localPrefs,
      };
    } else {
      this.localPrefs = {
        ...this.prefs,
      };
    }
  }

  // private but used in test
  handleSavePreferences() {
    this.copyPrefs(CopyPrefsDirection.LocalPrefsToPrefs);

    return this.restApiService.savePreferences(this.prefs).then(() => {
      this.prefsChanged = false;
    });
  }

  // private but used in test
  handleSaveChangeTable() {
    this.prefs.change_table = this.localChangeTableColumns;
    this.prefs.legacycid_in_change_table = this.showNumber;
    return this.restApiService.savePreferences(this.prefs).then(() => {
      this.changeTableChanged = false;
    });
  }

  private computeHeaderClass(changed?: boolean) {
    return changed ? 'edited' : '';
  }

  // private but used in test
  handleNewEmailKeydown(e: KeyboardEvent) {
    if (e.keyCode === 13) {
      // Enter
      e.stopPropagation();
      this.handleAddEmailButton();
    }
  }

  // private but used in test
  isNewEmailValid(newEmail?: string): newEmail is string {
    return !!newEmail && newEmail.includes('@');
  }

  // private but used in test
  computeAddEmailButtonEnabled() {
    return this.isNewEmailValid(this.newEmail) && !this.addingEmail;
  }

  // private but used in test
  handleAddEmailButton() {
    if (!this.isNewEmailValid(this.newEmail)) return;

    this.addingEmail = true;
    this.restApiService.addAccountEmail(this.newEmail).then(response => {
      this.addingEmail = false;

      // If it was unsuccessful.
      if (response.status < 200 || response.status >= 300) {
        return;
      }

      this.lastSentVerificationEmail = this.newEmail;
      this.newEmail = '';
    });
  }

  // private but used in test
  getFilterDocsLink(docsBaseUrl?: string | null) {
    let base = docsBaseUrl;
    if (!base || !ABSOLUTE_URL_PATTERN.test(base)) {
      base = GERRIT_DOCS_BASE_URL;
    }

    // Remove any trailing slash, since it is in the GERRIT_DOCS_FILTER_PATH.
    base = base.replace(TRAILING_SLASH_PATTERN, '');

    return base + GERRIT_DOCS_FILTER_PATH;
  }

  private handleToggleDark() {
    if (this.isDark) {
      window.localStorage.removeItem('dark-theme');
    } else {
      window.localStorage.setItem('dark-theme', 'true');
    }
    this.reloadPage();
  }

  // private but used in test
  reloadPage() {
    fireAlert(this, 'Reloading...');
    windowLocationReload();
  }

  // private but used in test
  showHttpAuth() {
    if (this.serverConfig?.auth?.git_basic_auth_policy) {
      return HTTP_AUTH.includes(
        this.serverConfig.auth.git_basic_auth_policy.toUpperCase()
      );
    }

    return false;
  }

  /**
   * Work around a issue on iOS when clicking turns into double tap
   */
  private onTapDarkToggle(e: Event) {
    e.preventDefault();
  }

  /**
   * bind-value has type string so we have to convert anything inputed
   * to string.
   *
   * This is so typescript template checker doesn't fail.
   */
  private convertToString(
    key?:
      | DateFormat
      | DefaultBase
      | DiffViewMode
      | EmailFormat
      | EmailStrategy
      | TimeFormat
      | number
  ) {
    return key !== undefined ? String(key) : '';
  }
}

declare global {
  interface HTMLElementTagNameMap {
    'gr-settings-view': GrSettingsView;
  }
}<|MERGE_RESOLUTION|>--- conflicted
+++ resolved
@@ -47,11 +47,7 @@
 } from '../../../constants/constants';
 import {windowLocationReload} from '../../../utils/dom-util';
 import {BindValueChangeEvent, ValueChangedEvent} from '../../../types/events';
-<<<<<<< HEAD
 import {LitElement, css, html, nothing} from 'lit';
-import {customElement, property, query, state} from 'lit/decorators';
-=======
-import {LitElement, css, html} from 'lit';
 import {
   customElement,
   property,
@@ -59,7 +55,6 @@
   queryAsync,
   state,
 } from 'lit/decorators';
->>>>>>> 94891ef6
 import {sharedStyles} from '../../../styles/shared-styles';
 import {paperStyles} from '../../../styles/gr-paper-styles';
 import {fontStyles} from '../../../styles/gr-font-styles';
