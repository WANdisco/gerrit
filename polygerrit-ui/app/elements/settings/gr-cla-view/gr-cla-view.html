<!--
@license
Copyright (C) 2018 The Android Open Source Project

Licensed under the Apache License, Version 2.0 (the "License");
you may not use this file except in compliance with the License.
You may obtain a copy of the License at

http://www.apache.org/licenses/LICENSE-2.0

Unless required by applicable law or agreed to in writing, software
distributed under the License is distributed on an "AS IS" BASIS,
WITHOUT WARRANTIES OR CONDITIONS OF ANY KIND, either express or implied.
See the License for the specific language governing permissions and
limitations under the License.
-->

<link rel="import" href="../../../behaviors/base-url-behavior/base-url-behavior.html">
<link rel="import" href="/bower_components/iron-input/iron-input.html">
<link rel="import" href="/bower_components/polymer/polymer.html">
<link rel="import" href="../../../behaviors/fire-behavior/fire-behavior.html">
<link rel="import" href="../../../styles/gr-form-styles.html">
<link rel="import" href="../../../styles/shared-styles.html">
<link rel="import" href="../../shared/gr-button/gr-button.html">
<link rel="import" href="../../shared/gr-rest-api-interface/gr-rest-api-interface.html">

<dom-module id="gr-cla-view">
  <template>
    <style include="shared-styles">
      h1 {
        margin-bottom: var(--spacing-m);
      }
      h3 {
        margin-bottom: var(--spacing-m);
      }
      .agreementsUrl {
        border: 1px solid #b0bdcc;
        margin-bottom: var(--spacing-xl);
        margin-left: var(--spacing-xl);
        margin-right: var(--spacing-xl);
        padding: var(--spacing-s);
      }
      #claNewAgreementsLabel {
        font-weight: var(--font-weight-bold);
      }
      #claNewAgreement {
        display: none;
      }
      #claNewAgreement.show {
        display: block;
      }
      .contributorAgreementButton {
        font-weight: var(--font-weight-bold);
      }
      .alreadySubmittedText {
        color: var(--error-text-color);
        margin: 0 var(--spacing-xxl);
        padding: var(--spacing-m);
      }
      .alreadySubmittedText.hide,
      .hideAgreementsTextBox {
        display: none;
      }
      main {
        margin: var(--spacing-xxl) auto;
        max-width: 50em;
      }
    </style>
    <style include="gr-form-styles"></style>
    <main>
      <h1>New Contributor Agreement</h1>
      <h3>Select an agreement type:</h3>
      <template is="dom-repeat" items="[[_serverConfig.auth.contributor_agreements]]">
        <span class="contributorAgreementButton">
          <input id$="claNewAgreementsInput[[item.name]]"
              name="claNewAgreementsRadio"
              type="radio"
              data-name$="[[item.name]]"
              data-url$="[[item.url]]"
<<<<<<< HEAD
              on-click="_handleShowAgreement"
              disabled$="[[_disableAggreements(item, _groups, _signedAgreements)]]">
=======
              on-tap="_handleShowAgreement"
              disabled$="[[_disableAgreements(item, _groups, _signedAgreements)]]">
>>>>>>> 1a6bfca2
          <label id="claNewAgreementsLabel">[[item.name]]</label>
        </span>
        <div class$="alreadySubmittedText [[_hideAgreements(item, _groups, _signedAgreements)]]">
          Agreement already submitted.
        </div>
        <div class="agreementsUrl">
          [[item.description]]
        </div>
      </template>
      <div id="claNewAgreement" class$="[[_computeShowAgreementsClass(_showAgreements)]]">
        <h3 class="smallHeading">Review the agreement:</h3>
        <div id="agreementsUrl" class="agreementsUrl">
          <a href$="[[_agreementsUrl]]" target="blank" rel="noopener">
            Please review the agreement.</a>
        </div>
        <div class$="agreementsTextBox [[_computeHideAgreementClass(_agreementName, _serverConfig.auth.contributor_agreements)]]">
          <h3 class="smallHeading">Complete the agreement:</h3>
          <iron-input bind-value="{{_agreementsText}}"
                      placeholder="Enter 'I agree' here">
            <input id="input-agreements"
                   is="iron-input"
                   bind-value="{{_agreementsText}}"
                   placeholder="Enter 'I agree' here">
          </iron-input>
          <gr-button on-click="_handleSaveAgreements" disabled="[[_disableAgreementsText(_agreementsText)]]">
            Submit
          </gr-button>
        </div>
      </div>
    </main>
    <gr-rest-api-interface id="restAPI"></gr-rest-api-interface>
  </template>
  <script src="gr-cla-view.js"></script>
</dom-module><|MERGE_RESOLUTION|>--- conflicted
+++ resolved
@@ -77,13 +77,8 @@
               type="radio"
               data-name$="[[item.name]]"
               data-url$="[[item.url]]"
-<<<<<<< HEAD
               on-click="_handleShowAgreement"
-              disabled$="[[_disableAggreements(item, _groups, _signedAgreements)]]">
-=======
-              on-tap="_handleShowAgreement"
               disabled$="[[_disableAgreements(item, _groups, _signedAgreements)]]">
->>>>>>> 1a6bfca2
           <label id="claNewAgreementsLabel">[[item.name]]</label>
         </span>
         <div class$="alreadySubmittedText [[_hideAgreements(item, _groups, _signedAgreements)]]">
