/**
 * @license
 * Copyright (C) 2018 The Android Open Source Project
 *
 * Licensed under the Apache License, Version 2.0 (the "License");
 * you may not use this file except in compliance with the License.
 * You may obtain a copy of the License at
 *
 * http://www.apache.org/licenses/LICENSE-2.0
 *
 * Unless required by applicable law or agreed to in writing, software
 * distributed under the License is distributed on an "AS IS" BASIS,
 * WITHOUT WARRANTIES OR CONDITIONS OF ANY KIND, either express or implied.
 * See the License for the specific language governing permissions and
 * limitations under the License.
 */
(function() {
  'use strict';

  /**
    * @appliesMixin Gerrit.BaseUrlMixin
    * @appliesMixin Gerrit.FireMixin
    */
  class GrClaView extends Polymer.mixinBehaviors( [
    Gerrit.BaseUrlBehavior,
    Gerrit.FireBehavior,
  ], Polymer.GestureEventListeners(
      Polymer.LegacyElementMixin(
          Polymer.Element))) {
    static get is() { return 'gr-cla-view'; }

    static get properties() {
      return {
        _groups: Object,
        /** @type {?} */
        _serverConfig: Object,
        _agreementsText: String,
        _agreementName: String,
        _signedAgreements: Array,
        _showAgreements: {
          type: Boolean,
          value: false,
        },
        _agreementsUrl: String,
      };
    }

    attached() {
      super.attached();
      this.loadData();

      this.fire('title-change', {title: 'New Contributor Agreement'});
    }

    loadData() {
      const promises = [];
      promises.push(this.$.restAPI.getConfig(true).then(config => {
        this._serverConfig = config;
      }));

      promises.push(this.$.restAPI.getAccountGroups().then(groups => {
        this._groups = groups.sort((a, b) => {
          return a.name.localeCompare(b.name);
        });
      }));

      promises.push(this.$.restAPI.getAccountAgreements().then(agreements => {
        this._signedAgreements = agreements || [];
      }));

      return Promise.all(promises);
    }

    _getAgreementsUrl(configUrl) {
      let url;
      if (!configUrl) {
        return '';
      }
      if (configUrl.startsWith('http:') || configUrl.startsWith('https:')) {
        url = configUrl;
      } else {
        url = this.getBaseUrl() + '/' + configUrl;
      }

      return url;
    }

    _handleShowAgreement(e) {
      this._agreementName = e.target.getAttribute('data-name');
      this._agreementsUrl =
          this._getAgreementsUrl(e.target.getAttribute('data-url'));
      this._showAgreements = true;
    }

    _handleSaveAgreements(e) {
      this._createToast('Agreement saving...');

      const name = this._agreementName;
      return this.$.restAPI.saveAccountAgreement({name}).then(res => {
        let message = 'Agreement failed to be submitted, please try again';
        if (res.status === 200) {
          message = 'Agreement has been successfully submited.';
        }
        this._createToast(message);
        this.loadData();
        this._agreementsText = '';
        this._showAgreements = false;
      });
    }

    _createToast(message) {
      this.dispatchEvent(new CustomEvent(
          'show-alert', {detail: {message}, bubbles: true, composed: true}));
    }

    _computeShowAgreementsClass(agreements) {
      return agreements ? 'show' : '';
    }

    _disableAgreements(item, groups, signedAgreements) {
      if (!groups) return false;
      for (const group of groups) {
        if ((item && item.auto_verify_group &&
            item.auto_verify_group.id === group.id) ||
            signedAgreements.find(i => i.name === item.name)) {
          return true;
        }
      }
      return false;
    }

<<<<<<< HEAD
    _hideAggreements(item, groups, signedAgreements) {
      return this._disableAggreements(item, groups, signedAgreements) ?
        '' : 'hide';
    }
=======
    _hideAgreements(item, groups, signedAgreements) {
      return this._disableAgreements(item, groups, signedAgreements) ?
          '' : 'hide';
    },
>>>>>>> 6a43027c

    _disableAgreementsText(text) {
      return text.toLowerCase() === 'i agree' ? false : true;
    }

    // This checks for auto_verify_group,
    // if specified it returns 'hideAgreementsTextBox' which
    // then hides the text box and submit button.
    _computeHideAgreementClass(name, config) {
      if (!config) return '';
      for (const key in config) {
        if (!config.hasOwnProperty(key)) {
          continue;
        }
        for (const prop in config[key]) {
          if (!config[key].hasOwnProperty(prop)) {
            continue;
          }
          if (name === config[key].name &&
              !config[key].auto_verify_group) {
            return 'hideAgreementsTextBox';
          }
        }
      }
    }
  }

  customElements.define(GrClaView.is, GrClaView);
})();<|MERGE_RESOLUTION|>--- conflicted
+++ resolved
@@ -129,17 +129,10 @@
       return false;
     }
 
-<<<<<<< HEAD
-    _hideAggreements(item, groups, signedAgreements) {
-      return this._disableAggreements(item, groups, signedAgreements) ?
+    _hideAgreements(item, groups, signedAgreements) {
+      return this._disableAgreements(item, groups, signedAgreements) ?
         '' : 'hide';
     }
-=======
-    _hideAgreements(item, groups, signedAgreements) {
-      return this._disableAgreements(item, groups, signedAgreements) ?
-          '' : 'hide';
-    },
->>>>>>> 6a43027c
 
     _disableAgreementsText(text) {
       return text.toLowerCase() === 'i agree' ? false : true;
