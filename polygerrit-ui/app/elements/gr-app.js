/**
 * @license
 * Copyright (C) 2016 The Android Open Source Project
 *
 * Licensed under the Apache License, Version 2.0 (the "License");
 * you may not use this file except in compliance with the License.
 * You may obtain a copy of the License at
 *
 * http://www.apache.org/licenses/LICENSE-2.0
 *
 * Unless required by applicable law or agreed to in writing, software
 * distributed under the License is distributed on an "AS IS" BASIS,
 * WITHOUT WARRANTIES OR CONDITIONS OF ANY KIND, either express or implied.
 * See the License for the specific language governing permissions and
 * limitations under the License.
 */
(function() {
  'use strict';

  // Eagerly render Polymer components when backgrounded. (Skips
  // requestAnimationFrame.)
  // @see https://github.com/Polymer/polymer/issues/3851
  // @see Issue 4699
  if (!window.POLYMER2) {
    Polymer.RenderStatus._makeReady();
  }

  Polymer({
    is: 'gr-app',
    _legacyUndefinedCheck: true,

    /**
     * Fired when the URL location changes.
     *
     * @event location-change
     */

    properties: {
      /**
       * @type {{ query: string, view: string, screen: string }}
       */
      params: Object,
      keyEventTarget: {
        type: Object,
        value() { return document.body; },
      },

      _account: {
        type: Object,
        observer: '_accountChanged',
      },

      /**
       * The last time the g key was pressed in milliseconds (or a keydown event
       * was handled if the key is held down).
       * @type {number|null}
       */
      _lastGKeyPressTimestamp: {
        type: Number,
        value: null,
      },

      /**
       * @type {{ plugin: Object }}
       */
      _serverConfig: Object,
      _version: String,
      _showChangeListView: Boolean,
      _showDashboardView: Boolean,
      _showChangeView: Boolean,
      _showDiffView: Boolean,
      _showSettingsView: Boolean,
      _showAdminView: Boolean,
      _showCLAView: Boolean,
      _showEditorView: Boolean,
      _showPluginScreen: Boolean,
      _showDocumentationSearch: Boolean,
      /** @type {?} */
      _viewState: Object,
      /** @type {?} */
      _lastError: Object,
      _lastSearchPage: String,
      _path: String,
      _isShadowDom: Boolean,
      _pluginScreenName: {
        type: String,
        computed: '_computePluginScreenName(params)',
      },
      _settingsUrl: String,
<<<<<<< HEAD
      _feedbackUrl: {
        type: String,
        value: 'https://bugs.chromium.org/p/gerrit/issues/entry' +
          '?template=PolyGerrit%20Issue',
      },
      // Used to allow searching on mobile
      mobileSearch: {
        type: Boolean,
        value: false,
      },
=======
      _feedbackUrl: String,
>>>>>>> 6a9e8650
    },

    listeners: {
      'page-error': '_handlePageError',
      'title-change': '_handleTitleChange',
      'location-change': '_handleLocationChange',
      'rpc-log': '_handleRpcLog',
    },

    observers: [
      '_viewChanged(params.view)',
      '_paramsChanged(params.*)',
    ],

    behaviors: [
      Gerrit.BaseUrlBehavior,
      Gerrit.KeyboardShortcutBehavior,
    ],

    keyboardShortcuts() {
      return {
        [this.Shortcut.OPEN_SHORTCUT_HELP_DIALOG]: '_showKeyboardShortcuts',
        [this.Shortcut.GO_TO_USER_DASHBOARD]: '_goToUserDashboard',
        [this.Shortcut.GO_TO_OPENED_CHANGES]: '_goToOpenedChanges',
        [this.Shortcut.GO_TO_MERGED_CHANGES]: '_goToMergedChanges',
        [this.Shortcut.GO_TO_ABANDONED_CHANGES]: '_goToAbandonedChanges',
        [this.Shortcut.GO_TO_WATCHED_CHANGES]: '_goToWatchedChanges',
      };
    },

    created() {
      this._bindKeyboardShortcuts();
    },

    ready() {
      this._isShadowDom = Polymer.Settings.useShadow;
      this.$.router.start();

      this.$.restAPI.getAccount().then(account => {
        this._account = account;
      });
      this.$.restAPI.getConfig().then(config => {
        this._serverConfig = config;

        if (config && config.gerrit && config.gerrit.report_bug_url) {
          this._feedbackUrl = config.gerrit.report_bug_url;
        }
      });
      this.$.restAPI.getVersion().then(version => {
        this._version = version;
        this._logWelcome();
      });

      if (window.localStorage.getItem('dark-theme')) {
        this.$.libLoader.getDarkTheme().then(module => {
          Polymer.dom(this.root).appendChild(module);
        });
      }

      // Note: this is evaluated here to ensure that it only happens after the
      // router has been initialized. @see Issue 7837
      this._settingsUrl = Gerrit.Nav.getUrlForSettings();

      this.$.reporting.appStarted(document.visibilityState === 'hidden');

      this._viewState = {
        changeView: {
          changeNum: null,
          patchRange: null,
          selectedFileIndex: 0,
          showReplyDialog: false,
          diffMode: null,
          numFilesShown: null,
          scrollTop: 0,
        },
        changeListView: {
          query: null,
          offset: 0,
          selectedChangeIndex: 0,
        },
        dashboardView: {
          selectedChangeIndex: 0,
        },
      };
    },

    _bindKeyboardShortcuts() {
      this.bindShortcut(this.Shortcut.SEND_REPLY,
          this.DOC_ONLY, 'ctrl+enter', 'meta+enter');

      this.bindShortcut(
          this.Shortcut.OPEN_SHORTCUT_HELP_DIALOG, '?');
      this.bindShortcut(
          this.Shortcut.GO_TO_USER_DASHBOARD, this.GO_KEY, 'i');
      this.bindShortcut(
          this.Shortcut.GO_TO_OPENED_CHANGES, this.GO_KEY, 'o');
      this.bindShortcut(
          this.Shortcut.GO_TO_MERGED_CHANGES, this.GO_KEY, 'm');
      this.bindShortcut(
          this.Shortcut.GO_TO_ABANDONED_CHANGES, this.GO_KEY, 'a');
      this.bindShortcut(
          this.Shortcut.GO_TO_WATCHED_CHANGES, this.GO_KEY, 'w');

      this.bindShortcut(
          this.Shortcut.CURSOR_NEXT_CHANGE, 'j');
      this.bindShortcut(
          this.Shortcut.CURSOR_PREV_CHANGE, 'k');
      this.bindShortcut(
          this.Shortcut.OPEN_CHANGE, 'o');
      this.bindShortcut(
          this.Shortcut.NEXT_PAGE, 'n', ']');
      this.bindShortcut(
          this.Shortcut.PREV_PAGE, 'p', '[');
      this.bindShortcut(
          this.Shortcut.TOGGLE_CHANGE_REVIEWED, 'r');
      this.bindShortcut(
          this.Shortcut.TOGGLE_CHANGE_STAR, 's');
      this.bindShortcut(
          this.Shortcut.REFRESH_CHANGE_LIST, 'shift+r');
      this.bindShortcut(
          this.Shortcut.EDIT_TOPIC, 't');

      this.bindShortcut(
          this.Shortcut.OPEN_REPLY_DIALOG, 'a');
      this.bindShortcut(
          this.Shortcut.OPEN_DOWNLOAD_DIALOG, 'd');
      this.bindShortcut(
          this.Shortcut.EXPAND_ALL_MESSAGES, 'x');
      this.bindShortcut(
          this.Shortcut.COLLAPSE_ALL_MESSAGES, 'z');
      this.bindShortcut(
          this.Shortcut.REFRESH_CHANGE, 'shift+r');
      this.bindShortcut(
          this.Shortcut.UP_TO_DASHBOARD, 'u');
      this.bindShortcut(
          this.Shortcut.UP_TO_CHANGE, 'u');
      this.bindShortcut(
          this.Shortcut.TOGGLE_DIFF_MODE, 'm');

      this.bindShortcut(
          this.Shortcut.NEXT_LINE, 'j', 'down');
      this.bindShortcut(
          this.Shortcut.PREV_LINE, 'k', 'up');
      this.bindShortcut(
          this.Shortcut.NEXT_CHUNK, 'n');
      this.bindShortcut(
          this.Shortcut.PREV_CHUNK, 'p');
      this.bindShortcut(
          this.Shortcut.EXPAND_ALL_DIFF_CONTEXT, 'shift+x');
      this.bindShortcut(
          this.Shortcut.NEXT_COMMENT_THREAD, 'shift+n');
      this.bindShortcut(
          this.Shortcut.PREV_COMMENT_THREAD, 'shift+p');
      this.bindShortcut(
          this.Shortcut.EXPAND_ALL_COMMENT_THREADS, this.DOC_ONLY, 'e');
      this.bindShortcut(
          this.Shortcut.COLLAPSE_ALL_COMMENT_THREADS,
          this.DOC_ONLY, 'shift+e');
      this.bindShortcut(
          this.Shortcut.LEFT_PANE, 'shift+left');
      this.bindShortcut(
          this.Shortcut.RIGHT_PANE, 'shift+right');
      this.bindShortcut(
          this.Shortcut.TOGGLE_LEFT_PANE, 'shift+a');
      this.bindShortcut(
          this.Shortcut.NEW_COMMENT, 'c');
      this.bindShortcut(
          this.Shortcut.SAVE_COMMENT,
          'ctrl+enter', 'meta+enter', 'ctrl+s', 'meta+s');
      this.bindShortcut(
          this.Shortcut.OPEN_DIFF_PREFS, ',');
      this.bindShortcut(
          this.Shortcut.TOGGLE_DIFF_REVIEWED, 'r');

      this.bindShortcut(
          this.Shortcut.NEXT_FILE, ']');
      this.bindShortcut(
          this.Shortcut.PREV_FILE, '[');
      this.bindShortcut(
          this.Shortcut.NEXT_FILE_WITH_COMMENTS, 'shift+j');
      this.bindShortcut(
          this.Shortcut.PREV_FILE_WITH_COMMENTS, 'shift+k');
      this.bindShortcut(
          this.Shortcut.CURSOR_NEXT_FILE, 'j', 'down');
      this.bindShortcut(
          this.Shortcut.CURSOR_PREV_FILE, 'k', 'up');
      this.bindShortcut(
          this.Shortcut.OPEN_FILE, 'o', 'enter');
      this.bindShortcut(
          this.Shortcut.TOGGLE_FILE_REVIEWED, 'r');
      this.bindShortcut(
          this.Shortcut.NEXT_UNREVIEWED_FILE, 'shift+m');
      this.bindShortcut(
          this.Shortcut.TOGGLE_ALL_INLINE_DIFFS, 'shift+i:keyup');
      this.bindShortcut(
          this.Shortcut.TOGGLE_INLINE_DIFF, 'i:keyup');

      this.bindShortcut(
          this.Shortcut.OPEN_FIRST_FILE, ']');
      this.bindShortcut(
          this.Shortcut.OPEN_LAST_FILE, '[');

      this.bindShortcut(
          this.Shortcut.SEARCH, '/');
    },

    _accountChanged(account) {
      if (!account) { return; }

      // Preferences are cached when a user is logged in; warm them.
      this.$.restAPI.getPreferences();
      this.$.restAPI.getDiffPreferences();
      this.$.restAPI.getEditPreferences();
      this.$.errorManager.knownAccountId =
          this._account && this._account._account_id || null;
    },

    _viewChanged(view) {
      this.$.errorView.classList.remove('show');
      this.set('_showChangeListView', view === Gerrit.Nav.View.SEARCH);
      this.set('_showDashboardView', view === Gerrit.Nav.View.DASHBOARD);
      this.set('_showChangeView', view === Gerrit.Nav.View.CHANGE);
      this.set('_showDiffView', view === Gerrit.Nav.View.DIFF);
      this.set('_showSettingsView', view === Gerrit.Nav.View.SETTINGS);
      this.set('_showAdminView', view === Gerrit.Nav.View.ADMIN ||
          view === Gerrit.Nav.View.GROUP || view === Gerrit.Nav.View.REPO);
      this.set('_showCLAView', view === Gerrit.Nav.View.AGREEMENTS);
      this.set('_showEditorView', view === Gerrit.Nav.View.EDIT);
      const isPluginScreen = view === Gerrit.Nav.View.PLUGIN_SCREEN;
      this.set('_showPluginScreen', false);
      // Navigation within plugin screens does not restamp gr-endpoint-decorator
      // because _showPluginScreen value does not change. To force restamp,
      // change _showPluginScreen value between true and false.
      if (isPluginScreen) {
        this.async(() => this.set('_showPluginScreen', true), 1);
      }
      this.set('_showDocumentationSearch',
          view === Gerrit.Nav.View.DOCUMENTATION_SEARCH);
      if (this.params.justRegistered) {
        this.$.registrationOverlay.open();
        this.$.registrationDialog.loadData().then(() => {
          this.$.registrationOverlay.refit();
        });
      }
      this.$.header.unfloat();
    },

    _handlePageError(e) {
      const props = [
        '_showChangeListView',
        '_showDashboardView',
        '_showChangeView',
        '_showDiffView',
        '_showSettingsView',
        '_showAdminView',
      ];
      for (const showProp of props) {
        this.set(showProp, false);
      }

      this.$.errorView.classList.add('show');
      const response = e.detail.response;
      const err = {text: [response.status, response.statusText].join(' ')};
      if (response.status === 404) {
        err.emoji = '¯\\_(ツ)_/¯';
        this._lastError = err;
      } else {
        err.emoji = 'o_O';
        response.text().then(text => {
          err.moreInfo = text;
          this._lastError = err;
        });
      }
    },

    _handleLocationChange(e) {
      const hash = e.detail.hash.substring(1);
      let pathname = e.detail.pathname;
      if (pathname.startsWith('/c/') && parseInt(hash, 10) > 0) {
        pathname += '@' + hash;
      }
      this.set('_path', pathname);
    },

    _paramsChanged(paramsRecord) {
      const params = paramsRecord.base;
      const viewsToCheck = [Gerrit.Nav.View.SEARCH, Gerrit.Nav.View.DASHBOARD];
      if (viewsToCheck.includes(params.view)) {
        this.set('_lastSearchPage', location.pathname);
      }
    },

    _handleTitleChange(e) {
      if (e.detail.title) {
        document.title = e.detail.title + ' · Gerrit Code Review';
      } else {
        document.title = '';
      }
    },

    _showKeyboardShortcuts(e) {
      if (this.shouldSuppressKeyboardShortcut(e)) { return; }
      this.$.keyboardShortcuts.open();
    },

    _handleKeyboardShortcutDialogClose() {
      this.$.keyboardShortcuts.close();
    },

    _handleAccountDetailUpdate(e) {
      this.$.mainHeader.reload();
      if (this.params.view === Gerrit.Nav.View.SETTINGS) {
        this.$$('gr-settings-view').reloadAccountDetail();
      }
    },

    _handleRegistrationDialogClose(e) {
      this.params.justRegistered = false;
      this.$.registrationOverlay.close();
    },

    _computeShadowClass(isShadowDom) {
      return isShadowDom ? 'shadow' : '';
    },

    _goToUserDashboard() {
      Gerrit.Nav.navigateToUserDashboard();
    },

    _goToOpenedChanges() {
      Gerrit.Nav.navigateToStatusSearch('open');
    },

    _goToMergedChanges() {
      Gerrit.Nav.navigateToStatusSearch('merged');
    },

    _goToAbandonedChanges() {
      Gerrit.Nav.navigateToStatusSearch('abandoned');
    },

    _goToWatchedChanges() {
      // The query is hardcoded, and doesn't respect custom menu entries
      Gerrit.Nav.navigateToSearchQuery('is:watched is:open');
    },

    _computePluginScreenName({plugin, screen}) {
      return Gerrit._getPluginScreenName(plugin, screen);
    },

    _logWelcome() {
      console.group('Runtime Info');
      console.log('Gerrit UI (PolyGerrit)');
      console.log(`Gerrit Server Version: ${this._version}`);
      if (window.VERSION_INFO) {
        console.log(`UI Version Info: ${window.VERSION_INFO}`);
      }
      const renderTime = new Date(window.performance.timing.loadEventStart);
      console.log(`Document loaded at: ${renderTime}`);
      console.log(`Please file bugs and feedback at: ${this._feedbackUrl}`);
      console.groupEnd();
    },

    /**
     * Intercept RPC log events emitted by REST API interfaces.
     * Note: the REST API interface cannot use gr-reporting directly because
     * that would create a cyclic dependency.
     */
    _handleRpcLog(e) {
      this.$.reporting.reportRpcTiming(e.detail.anonymizedUrl,
          e.detail.elapsed);
    },

<<<<<<< HEAD
    _mobileSearchToggle(e) {
      this.mobileSearch = !this.mobileSearch;
=======
    _showFeedbackUrl(feedbackUrl) {
      if (feedbackUrl) {
        return feedbackUrl;
      }

      return false;
>>>>>>> 6a9e8650
    },
  });
})();<|MERGE_RESOLUTION|>--- conflicted
+++ resolved
@@ -87,20 +87,12 @@
         computed: '_computePluginScreenName(params)',
       },
       _settingsUrl: String,
-<<<<<<< HEAD
-      _feedbackUrl: {
-        type: String,
-        value: 'https://bugs.chromium.org/p/gerrit/issues/entry' +
-          '?template=PolyGerrit%20Issue',
-      },
+      _feedbackUrl: String,
       // Used to allow searching on mobile
       mobileSearch: {
         type: Boolean,
         value: false,
       },
-=======
-      _feedbackUrl: String,
->>>>>>> 6a9e8650
     },
 
     listeners: {
@@ -123,11 +115,9 @@
     keyboardShortcuts() {
       return {
         [this.Shortcut.OPEN_SHORTCUT_HELP_DIALOG]: '_showKeyboardShortcuts',
-        [this.Shortcut.GO_TO_USER_DASHBOARD]: '_goToUserDashboard',
         [this.Shortcut.GO_TO_OPENED_CHANGES]: '_goToOpenedChanges',
         [this.Shortcut.GO_TO_MERGED_CHANGES]: '_goToMergedChanges',
         [this.Shortcut.GO_TO_ABANDONED_CHANGES]: '_goToAbandonedChanges',
-        [this.Shortcut.GO_TO_WATCHED_CHANGES]: '_goToWatchedChanges',
       };
     },
 
@@ -194,15 +184,11 @@
       this.bindShortcut(
           this.Shortcut.OPEN_SHORTCUT_HELP_DIALOG, '?');
       this.bindShortcut(
-          this.Shortcut.GO_TO_USER_DASHBOARD, this.GO_KEY, 'i');
-      this.bindShortcut(
           this.Shortcut.GO_TO_OPENED_CHANGES, this.GO_KEY, 'o');
       this.bindShortcut(
           this.Shortcut.GO_TO_MERGED_CHANGES, this.GO_KEY, 'm');
       this.bindShortcut(
           this.Shortcut.GO_TO_ABANDONED_CHANGES, this.GO_KEY, 'a');
-      this.bindShortcut(
-          this.Shortcut.GO_TO_WATCHED_CHANGES, this.GO_KEY, 'w');
 
       this.bindShortcut(
           this.Shortcut.CURSOR_NEXT_CHANGE, 'j');
@@ -426,10 +412,6 @@
       return isShadowDom ? 'shadow' : '';
     },
 
-    _goToUserDashboard() {
-      Gerrit.Nav.navigateToUserDashboard();
-    },
-
     _goToOpenedChanges() {
       Gerrit.Nav.navigateToStatusSearch('open');
     },
@@ -440,11 +422,6 @@
 
     _goToAbandonedChanges() {
       Gerrit.Nav.navigateToStatusSearch('abandoned');
-    },
-
-    _goToWatchedChanges() {
-      // The query is hardcoded, and doesn't respect custom menu entries
-      Gerrit.Nav.navigateToSearchQuery('is:watched is:open');
     },
 
     _computePluginScreenName({plugin, screen}) {
@@ -474,17 +451,16 @@
           e.detail.elapsed);
     },
 
-<<<<<<< HEAD
     _mobileSearchToggle(e) {
       this.mobileSearch = !this.mobileSearch;
-=======
+    },
+
     _showFeedbackUrl(feedbackUrl) {
       if (feedbackUrl) {
         return feedbackUrl;
       }
 
       return false;
->>>>>>> 6a9e8650
     },
   });
 })();