--- conflicted
+++ resolved
@@ -467,20 +467,10 @@
       this.$.reporting.reportRpcTiming(e.detail.anonymizedUrl,
           e.detail.elapsed);
     },
-<<<<<<< HEAD
 
     _mobileSearchToggle(e) {
       this.mobileSearch = !this.mobileSearch;
     },
 
-    _showFeedbackUrl(feedbackUrl) {
-      if (feedbackUrl) {
-        return feedbackUrl;
-      }
-
-      return false;
-    },
-=======
->>>>>>> 44729c29
   });
 })();