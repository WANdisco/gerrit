--- conflicted
+++ resolved
@@ -344,28 +344,20 @@
     this.startRouter();
   }
 
-<<<<<<< HEAD
   setState(state: AppElementParams) {
+    if (
+      'project' in state &&
+      state.project !== undefined &&
+      'changeNum' in state
+    )
+      this.restApiService.setInProjectLookup(state.changeNum, state.project);
+
     this.routerModel.setState({
       view: state.view,
       changeNum: 'changeNum' in state ? state.changeNum : undefined,
       patchNum: 'patchNum' in state ? state.patchNum ?? undefined : undefined,
       basePatchNum:
         'basePatchNum' in state ? state.basePatchNum ?? undefined : undefined,
-=======
-  setParams(params: AppElementParams | GenerateUrlParameters) {
-    if (
-      'project' in params &&
-      params.project !== undefined &&
-      'changeNum' in params
-    )
-      this.restApiService.setInProjectLookup(params.changeNum, params.project);
-
-    this.routerModel.updateState({
-      view: params.view,
-      changeNum: 'changeNum' in params ? params.changeNum : undefined,
-      patchNum: 'patchNum' in params ? params.patchNum ?? undefined : undefined,
->>>>>>> 79da1cdd
     });
     this.appElement().params = state;
   }
