/**
 * @license
 * Copyright (C) 2017 The Android Open Source Project
 *
 * Licensed under the Apache License, Version 2.0 (the "License");
 * you may not use this file except in compliance with the License.
 * You may obtain a copy of the License at
 *
 * http://www.apache.org/licenses/LICENSE-2.0
 *
 * Unless required by applicable law or agreed to in writing, software
 * distributed under the License is distributed on an "AS IS" BASIS,
 * WITHOUT WARRANTIES OR CONDITIONS OF ANY KIND, either express or implied.
 * See the License for the specific language governing permissions and
 * limitations under the License.
 */
import '../../../scripts/bundled-polymer.js';

import '../../../styles/gr-table-styles.js';
import '../../../styles/shared-styles.js';
import '../../shared/gr-dialog/gr-dialog.js';
import '../../shared/gr-list-view/gr-list-view.js';
import '../../shared/gr-overlay/gr-overlay.js';
import '../../shared/gr-rest-api-interface/gr-rest-api-interface.js';
import '../gr-create-repo-dialog/gr-create-repo-dialog.js';
import {mixinBehaviors} from '@polymer/polymer/lib/legacy/class.js';
import {GestureEventListeners} from '@polymer/polymer/lib/mixins/gesture-event-listeners.js';
import {LegacyElementMixin} from '@polymer/polymer/lib/legacy/legacy-element-mixin.js';
import {PolymerElement} from '@polymer/polymer/polymer-element.js';
import {htmlTemplate} from './gr-repo-list_html.js';
import {ListViewBehavior} from '../../../behaviors/gr-list-view-behavior/gr-list-view-behavior.js';
import {GerritNav} from '../../core/gr-navigation/gr-navigation.js';

/**
 * @appliesMixin ListViewMixin
 * @extends Polymer.Element
 */
class GrRepoList extends mixinBehaviors( [
  ListViewBehavior,
], GestureEventListeners(
    LegacyElementMixin(
        PolymerElement))) {
  static get template() { return htmlTemplate; }

  static get is() { return 'gr-repo-list'; }

  static get properties() {
    return {
    /**
     * URL params passed from the router.
     */
      params: {
        type: Object,
        observer: '_paramsChanged',
      },

      /**
       * Offset of currently visible query results.
       */
      _offset: Number,
      _path: {
        type: String,
        readOnly: true,
        value: '/admin/repos',
      },
      _hasNewRepoName: Boolean,
      _createNewCapability: {
        type: Boolean,
        value: false,
      },
      _repos: Array,

      /**
       * Because  we request one more than the projectsPerPage, _shownProjects
       * maybe one less than _projects.
       * */
      _shownRepos: {
        type: Array,
        computed: 'computeShownItems(_repos)',
      },

      _reposPerPage: {
        type: Number,
        value: 25,
      },

      _loading: {
        type: Boolean,
        value: true,
      },
      _filter: {
        type: String,
        value: '',
      },
<<<<<<< HEAD
    };
  }

  /** @override */
  attached() {
    super.attached();
    this._getCreateRepoCapability();
    this.dispatchEvent(new CustomEvent('title-change', {
      detail: {title: 'Repos'},
      composed: true, bubbles: true,
    }));
    this._maybeOpenCreateOverlay(this.params);
  }

  _paramsChanged(params) {
    this._loading = true;
    this._filter = this.getFilterValue(params);
    this._offset = this.getOffsetValue(params);

    return this._getRepos(this._filter, this._reposPerPage,
        this._offset);
  }

  /**
   * Opens the create overlay if the route has a hash 'create'
   *
   * @param {!Object} params
   */
  _maybeOpenCreateOverlay(params) {
    if (params && params.openCreateModal) {
=======
    },

    behaviors: [
      Gerrit.ListViewBehavior,
    ],

    attached() {
      this._getCreateRepoCapability();
      this.fire('title-change', {title: 'Repos'});
      this._maybeOpenCreateOverlay(this.params);
    },

    _paramsChanged(params) {
      this._loading = true;
      this._filter = this.getFilterValue(params);
      this._offset = this.getOffsetValue(params);

      return this._getRepos(this._filter, this._reposPerPage,
          this._offset);
    },

    /**
     * Opens the create overlay if the route has a hash 'create'
     *
     * @param {!Object} params
     */
    _maybeOpenCreateOverlay(params) {
      if (params && params.openCreateModal) {
        this.$.createOverlay.open();
      }
    },

    _computeRepoUrl(name) {
      return this.getUrl(this._path + '/', name);
    },

    _computeChangesLink(name) {
      return Gerrit.Nav.getUrlForProjectChanges(name);
    },

    _getCreateRepoCapability() {
      return this.$.restAPI.getAccount().then(account => {
        if (!account) { return; }
        return this.$.restAPI.getAccountCapabilities(['createProject'])
            .then(capabilities => {
              if (capabilities.createProject) {
                this._createNewCapability = true;
              }
            });
      });
    },

    _getRepos(filter, reposPerPage, offset) {
      this._repos = [];
      return this.$.restAPI.getRepos(filter, reposPerPage, offset)
          .then(repos => {
            // Late response.
            if (filter !== this._filter || !repos) { return; }
            this._repos = repos.filter(repo => repo.name.includes(filter));
            this._loading = false;
          });
    },

    _refreshReposList() {
      this.$.restAPI.invalidateReposCache();
      return this._getRepos(this._filter, this._reposPerPage,
          this._offset);
    },

    _handleCreateRepo() {
      this.$.createNewModal.handleCreateRepo().then(() => {
        this._refreshReposList();
      });
    },

    _handleCloseCreate() {
      this.$.createOverlay.close();
    },

    _handleCreateClicked() {
>>>>>>> 19d1f3d4
      this.$.createOverlay.open();
    }
  }

  _computeRepoUrl(name) {
    return this.getUrl(this._path + '/', name);
  }

  _computeChangesLink(name) {
    return GerritNav.getUrlForProjectChanges(name);
  }

  _getCreateRepoCapability() {
    return this.$.restAPI.getAccount().then(account => {
      if (!account) { return; }
      return this.$.restAPI.getAccountCapabilities(['createProject'])
          .then(capabilities => {
            if (capabilities.createProject) {
              this._createNewCapability = true;
            }
          });
    });
  }

  _getRepos(filter, reposPerPage, offset) {
    this._repos = [];
    return this.$.restAPI.getRepos(filter, reposPerPage, offset)
        .then(repos => {
          // Late response.
          if (filter !== this._filter || !repos) { return; }
          this._repos = repos;
          this._loading = false;
        });
  }

  _refreshReposList() {
    this.$.restAPI.invalidateReposCache();
    return this._getRepos(this._filter, this._reposPerPage,
        this._offset);
  }

  _handleCreateRepo() {
    this.$.createNewModal.handleCreateRepo().then(() => {
      this._refreshReposList();
    });
  }

  _handleCloseCreate() {
    this.$.createOverlay.close();
  }

  _handleCreateClicked() {
    this.$.createOverlay.open();
  }

  _readOnly(item) {
    return item.state === 'READ_ONLY' ? 'Y' : '';
  }

  _computeWeblink(repo) {
    if (!repo.web_links) { return ''; }
    const webLinks = repo.web_links;
    return webLinks.length ? webLinks : null;
  }
}

customElements.define(GrRepoList.is, GrRepoList);<|MERGE_RESOLUTION|>--- conflicted
+++ resolved
@@ -92,7 +92,6 @@
         type: String,
         value: '',
       },
-<<<<<<< HEAD
     };
   }
 
@@ -123,88 +122,6 @@
    */
   _maybeOpenCreateOverlay(params) {
     if (params && params.openCreateModal) {
-=======
-    },
-
-    behaviors: [
-      Gerrit.ListViewBehavior,
-    ],
-
-    attached() {
-      this._getCreateRepoCapability();
-      this.fire('title-change', {title: 'Repos'});
-      this._maybeOpenCreateOverlay(this.params);
-    },
-
-    _paramsChanged(params) {
-      this._loading = true;
-      this._filter = this.getFilterValue(params);
-      this._offset = this.getOffsetValue(params);
-
-      return this._getRepos(this._filter, this._reposPerPage,
-          this._offset);
-    },
-
-    /**
-     * Opens the create overlay if the route has a hash 'create'
-     *
-     * @param {!Object} params
-     */
-    _maybeOpenCreateOverlay(params) {
-      if (params && params.openCreateModal) {
-        this.$.createOverlay.open();
-      }
-    },
-
-    _computeRepoUrl(name) {
-      return this.getUrl(this._path + '/', name);
-    },
-
-    _computeChangesLink(name) {
-      return Gerrit.Nav.getUrlForProjectChanges(name);
-    },
-
-    _getCreateRepoCapability() {
-      return this.$.restAPI.getAccount().then(account => {
-        if (!account) { return; }
-        return this.$.restAPI.getAccountCapabilities(['createProject'])
-            .then(capabilities => {
-              if (capabilities.createProject) {
-                this._createNewCapability = true;
-              }
-            });
-      });
-    },
-
-    _getRepos(filter, reposPerPage, offset) {
-      this._repos = [];
-      return this.$.restAPI.getRepos(filter, reposPerPage, offset)
-          .then(repos => {
-            // Late response.
-            if (filter !== this._filter || !repos) { return; }
-            this._repos = repos.filter(repo => repo.name.includes(filter));
-            this._loading = false;
-          });
-    },
-
-    _refreshReposList() {
-      this.$.restAPI.invalidateReposCache();
-      return this._getRepos(this._filter, this._reposPerPage,
-          this._offset);
-    },
-
-    _handleCreateRepo() {
-      this.$.createNewModal.handleCreateRepo().then(() => {
-        this._refreshReposList();
-      });
-    },
-
-    _handleCloseCreate() {
-      this.$.createOverlay.close();
-    },
-
-    _handleCreateClicked() {
->>>>>>> 19d1f3d4
       this.$.createOverlay.open();
     }
   }
@@ -235,7 +152,7 @@
         .then(repos => {
           // Late response.
           if (filter !== this._filter || !repos) { return; }
-          this._repos = repos;
+          this._repos = repos.filter(repo => repo.name.includes(filter));
           this._loading = false;
         });
   }
