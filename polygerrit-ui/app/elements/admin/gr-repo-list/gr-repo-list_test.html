<!DOCTYPE html>
<!--
@license
Copyright (C) 2017 The Android Open Source Project

Licensed under the Apache License, Version 2.0 (the "License");
you may not use this file except in compliance with the License.
You may obtain a copy of the License at

http://www.apache.org/licenses/LICENSE-2.0

Unless required by applicable law or agreed to in writing, software
distributed under the License is distributed on an "AS IS" BASIS,
WITHOUT WARRANTIES OR CONDITIONS OF ANY KIND, either express or implied.
See the License for the specific language governing permissions and
limitations under the License.
-->

<meta name="viewport" content="width=device-width, minimum-scale=1.0, initial-scale=1.0, user-scalable=yes">
<meta charset="utf-8">
<title>gr-repo-list</title>

<script src="/node_modules/@webcomponents/webcomponentsjs/custom-elements-es5-adapter.js"></script>

<script src="/node_modules/page/page.js"></script>
<script src="/node_modules/@webcomponents/webcomponentsjs/webcomponents-lite.js"></script>
<script src="/components/wct-browser-legacy/browser.js"></script>

<test-fixture id="basic">
  <template>
    <gr-repo-list></gr-repo-list>
  </template>
</test-fixture>

<<<<<<< HEAD
<script type="module">
import '../../../test/common-test-setup.js';
import './gr-repo-list.js';
import page from 'page/page.mjs';

let counter;
const repoGenerator = () => {
  return {
    id: `test${++counter}`,
    name: `test`,
    state: 'ACTIVE',
    web_links: [
      {
        name: 'diffusion',
        url: `https://phabricator.example.org/r/project/test${counter}`,
      },
    ],
  };
};

suite('gr-repo-list tests', () => {
  let element;
  let repos;
  let sandbox;
  let value;

  setup(() => {
    sandbox = sinon.sandbox.create();
    sandbox.stub(page, 'show');
    element = fixture('basic');
    counter = 0;
  });
=======
<script>
  function createRepo(name, counter) {
    return {
      id: `${name}${counter}`,
      name: `${name}`,
      state: 'ACTIVE',
      web_links: [
        {
          name: 'diffusion',
          url: `https://phabricator.example.org/r/project/${name}${counter}`,
        },
      ],
    };
  }

  let counter;
  const repoGenerator = () => createRepo('test', ++counter);
>>>>>>> 18dd78a5

  teardown(() => {
    sandbox.restore();
  });

  suite('list with repos', () => {
    setup(done => {
      repos = _.times(26, repoGenerator);
      stub('gr-rest-api-interface', {
        getRepos(num, offset) {
          return Promise.resolve(repos);
        },
      });
      element._paramsChanged(value).then(() => { flush(done); });
    });

    test('test for test repo in the list', done => {
      flush(() => {
        assert.equal(element._repos[1].id, 'test2');
        done();
      });
    });

    test('_shownRepos', () => {
      assert.equal(element._shownRepos.length, 25);
    });

    test('_maybeOpenCreateOverlay', () => {
      const overlayOpen = sandbox.stub(element.$.createOverlay, 'open');
      element._maybeOpenCreateOverlay();
      assert.isFalse(overlayOpen.called);
      const params = {};
      element._maybeOpenCreateOverlay(params);
      assert.isFalse(overlayOpen.called);
      params.openCreateModal = true;
      element._maybeOpenCreateOverlay(params);
      assert.isTrue(overlayOpen.called);
    });
  });

  suite('list with less then 25 repos', () => {
    setup(done => {
      repos = _.times(25, repoGenerator);

      stub('gr-rest-api-interface', {
        getRepos(num, offset) {
          return Promise.resolve(repos);
        },
      });

      element._paramsChanged(value).then(() => { flush(done); });
    });

    test('_shownRepos', () => {
      assert.equal(element._shownRepos.length, 25);
    });
  });

  suite('filter', () => {
    let reposFiltered;
    setup(() => {
      repos = _.times(25, repoGenerator);
      reposFiltered = _.times(1, repoGenerator);
    });

    test('_paramsChanged', done => {
      sandbox.stub(element.$.restAPI, 'getRepos', () => Promise.resolve(repos));
      const value = {
        filter: 'test',
        offset: 25,
      };
      element._paramsChanged(value).then(() => {
        assert.isTrue(element.$.restAPI.getRepos.lastCall
            .calledWithExactly('test', 25, 25));
        done();
      });
    });

    test('latest repos requested are always set', done => {
      const repoStub = sandbox.stub(element.$.restAPI, 'getRepos');
      repoStub.withArgs('test').returns(Promise.resolve(repos));
      repoStub.withArgs('filter').returns(Promise.resolve(reposFiltered));
      element._filter = 'test';

      // Repos are not set because the element._filter differs.
      element._getRepos('filter', 25, 0).then(() => {
        assert.deepEqual(element._repos, []);
        done();
      });

      test('filter is case insensitive', async () => {
        const repoStub = sandbox.stub(element.$.restAPI, 'getRepos');
        const repos = [createRepo('aSDf', 0)];
        repoStub.withArgs('asdf').returns(Promise.resolve(repos));
        element._filter = 'asdf';
        await element._getRepos('asdf', 25, 0);
        assert.equal(element._repos.length, 1);
      });
    });
  });

  suite('loading', () => {
    test('correct contents are displayed', () => {
      assert.isTrue(element._loading);
      assert.equal(element.computeLoadingClass(element._loading), 'loading');
      assert.equal(getComputedStyle(element.$.loading).display, 'block');

      element._loading = false;
      element._repos = _.times(25, repoGenerator);

      flushAsynchronousOperations();
      assert.equal(element.computeLoadingClass(element._loading), '');
      assert.equal(getComputedStyle(element.$.loading).display, 'none');
    });
  });

  suite('create new', () => {
    test('_handleCreateClicked called when create-click fired', () => {
      sandbox.stub(element, '_handleCreateClicked');
      element.shadowRoot
          .querySelector('gr-list-view').dispatchEvent(
              new CustomEvent('create-clicked', {
                composed: true, bubbles: true,
              }));
      assert.isTrue(element._handleCreateClicked.called);
    });

    test('_handleCreateClicked opens modal', () => {
      const openStub = sandbox.stub(element.$.createOverlay, 'open');
      element._handleCreateClicked();
      assert.isTrue(openStub.called);
    });

    test('_handleCreateRepo called when confirm fired', () => {
      sandbox.stub(element, '_handleCreateRepo');
      element.$.createDialog.dispatchEvent(
          new CustomEvent('confirm', {
            composed: true, bubbles: true,
          }));
      assert.isTrue(element._handleCreateRepo.called);
    });

    test('_handleCloseCreate called when cancel fired', () => {
      sandbox.stub(element, '_handleCloseCreate');
      element.$.createDialog.dispatchEvent(
          new CustomEvent('cancel', {
            composed: true, bubbles: true,
          }));
      assert.isTrue(element._handleCloseCreate.called);
    });
  });
});
</script><|MERGE_RESOLUTION|>--- conflicted
+++ resolved
@@ -32,26 +32,27 @@
   </template>
 </test-fixture>
 
-<<<<<<< HEAD
 <script type="module">
 import '../../../test/common-test-setup.js';
 import './gr-repo-list.js';
 import page from 'page/page.mjs';
 
-let counter;
-const repoGenerator = () => {
+function createRepo(name, counter) {
   return {
-    id: `test${++counter}`,
-    name: `test`,
+    id: `${name}${counter}`,
+    name: `${name}`,
     state: 'ACTIVE',
     web_links: [
       {
         name: 'diffusion',
-        url: `https://phabricator.example.org/r/project/test${counter}`,
+        url: `https://phabricator.example.org/r/project/${name}${counter}`,
       },
     ],
   };
-};
+}
+
+let counter;
+const repoGenerator = () => createRepo('test', ++counter);
 
 suite('gr-repo-list tests', () => {
   let element;
@@ -65,25 +66,6 @@
     element = fixture('basic');
     counter = 0;
   });
-=======
-<script>
-  function createRepo(name, counter) {
-    return {
-      id: `${name}${counter}`,
-      name: `${name}`,
-      state: 'ACTIVE',
-      web_links: [
-        {
-          name: 'diffusion',
-          url: `https://phabricator.example.org/r/project/${name}${counter}`,
-        },
-      ],
-    };
-  }
-
-  let counter;
-  const repoGenerator = () => createRepo('test', ++counter);
->>>>>>> 18dd78a5
 
   teardown(() => {
     sandbox.restore();
@@ -173,15 +155,15 @@
         assert.deepEqual(element._repos, []);
         done();
       });
-
-      test('filter is case insensitive', async () => {
-        const repoStub = sandbox.stub(element.$.restAPI, 'getRepos');
-        const repos = [createRepo('aSDf', 0)];
-        repoStub.withArgs('asdf').returns(Promise.resolve(repos));
-        element._filter = 'asdf';
-        await element._getRepos('asdf', 25, 0);
-        assert.equal(element._repos.length, 1);
-      });
+    });
+
+    test('filter is case insensitive', async () => {
+      const repoStub = sandbox.stub(element.$.restAPI, 'getRepos');
+      const repos = [createRepo('aSDf', 0)];
+      repoStub.withArgs('asdf').returns(Promise.resolve(repos));
+      element._filter = 'asdf';
+      await element._getRepos('asdf', 25, 0);
+      assert.equal(element._repos.length, 1);
     });
   });
 
