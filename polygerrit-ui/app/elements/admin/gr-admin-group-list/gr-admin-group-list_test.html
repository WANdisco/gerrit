--- conflicted
+++ resolved
@@ -35,6 +35,7 @@
 <script type="module">
 import '../../../test/common-test-setup.js';
 import './gr-admin-group-list.js';
+import {GerritNav} from '../../core/gr-navigation/gr-navigation.js';
 let counter = 0;
 const groupGenerator = () => {
   return {
@@ -62,39 +63,33 @@
     element = fixture('basic');
   });
 
-<<<<<<< HEAD
   teardown(() => {
     sandbox.restore();
   });
-=======
-    test('_computeGroupUrl', () => {
-      let urlStub = sandbox.stub(Gerrit.Nav, 'getUrlForGroup',
-          () => '/admin/groups/e2cd66f88a2db4d391ac068a92d987effbe872f5');
-
-      let group = {
-        id: 'e2cd66f88a2db4d391ac068a92d987effbe872f5',
-      };
-      assert.equal(element._computeGroupUrl(group),
-          '/admin/groups/e2cd66f88a2db4d391ac068a92d987effbe872f5');
-
-      urlStub.restore();
-
-      urlStub = sandbox.stub(Gerrit.Nav, 'getUrlForGroup',
-          () => '/admin/groups/user/test');
-
-      group = {
-        id: 'user%2Ftest',
-      };
-      assert.equal(element._computeGroupUrl(group),
-          '/admin/groups/user/test');
-
-      urlStub.restore();
-    });
-
-    suite('list with groups', () => {
-      setup(done => {
-        groups = _.times(26, groupGenerator);
->>>>>>> 7b6db6b5
+
+  test('_computeGroupUrl', () => {
+    let urlStub = sandbox.stub(GerritNav, 'getUrlForGroup',
+        () => '/admin/groups/e2cd66f88a2db4d391ac068a92d987effbe872f5');
+
+    let group = {
+      id: 'e2cd66f88a2db4d391ac068a92d987effbe872f5',
+    };
+    assert.equal(element._computeGroupUrl(group),
+        '/admin/groups/e2cd66f88a2db4d391ac068a92d987effbe872f5');
+
+    urlStub.restore();
+
+    urlStub = sandbox.stub(GerritNav, 'getUrlForGroup',
+        () => '/admin/groups/user/test');
+
+    group = {
+      id: 'user%2Ftest',
+    };
+    assert.equal(element._computeGroupUrl(group),
+        '/admin/groups/user/test');
+
+    urlStub.restore();
+  });
 
   suite('list with groups', () => {
     setup(done => {
