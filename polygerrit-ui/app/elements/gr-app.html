<!--
@license
Copyright (C) 2015 The Android Open Source Project

Licensed under the Apache License, Version 2.0 (the "License");
you may not use this file except in compliance with the License.
You may obtain a copy of the License at

http://www.apache.org/licenses/LICENSE-2.0

Unless required by applicable law or agreed to in writing, software
distributed under the License is distributed on an "AS IS" BASIS,
WITHOUT WARRANTIES OR CONDITIONS OF ANY KIND, either express or implied.
See the License for the specific language governing permissions and
limitations under the License.
-->
<script>
  if (!window.POLYMER2) {
    // This must be set prior to loading Polymer for the first time.
    if (localStorage.getItem('USE_SHADOW_DOM') === 'true') {
      window.Polymer = {
        dom: 'shadow',
        passiveTouchGestures: true,
      };
    } else if (!window.Polymer) {
      window.Polymer = {
        passiveTouchGestures: true,
      };
    }
  }
  // Needed for JSCompiler to understand it's global.
  // eslint-disable-next-line no-unused-vars, prefer-const
  let Gerrit = window.Gerrit || {};
  window.Gerrit = Gerrit;
</script>

<link rel="import" href="../bower_components/polymer/polymer.html">
<link rel="import" href="../bower_components/polymer-resin/standalone/polymer-resin.html">
<link rel="import" href="../bower_components/polymer/lib/legacy/legacy-data-mixin.html">
<link rel="import" href="../behaviors/safe-types-behavior/safe-types-behavior.html">
<script>
  security.polymer_resin.install({
    allowedIdentifierPrefixes: [''],
    reportHandler: security.polymer_resin.CONSOLE_LOGGING_REPORT_HANDLER,
    safeTypesBridge: Gerrit.SafeTypes.safeTypesBridge,
  });
</script>
<script src="../bower_components/moment/moment.js"></script>

<link rel="import" href="../behaviors/base-url-behavior/base-url-behavior.html">
<link rel="import" href="../behaviors/keyboard-shortcut-behavior/keyboard-shortcut-behavior.html">
<link rel="import" href="../styles/shared-styles.html">
<link rel="import" href="../styles/themes/app-theme.html">
<link rel="import" href="./admin/gr-admin-view/gr-admin-view.html">
<link rel="import" href="./documentation/gr-documentation-search/gr-documentation-search.html">
<link rel="import" href="./change-list/gr-change-list-view/gr-change-list-view.html">
<link rel="import" href="./change-list/gr-dashboard-view/gr-dashboard-view.html">
<link rel="import" href="./change/gr-change-view/gr-change-view.html">
<link rel="import" href="./core/gr-error-manager/gr-error-manager.html">
<link rel="import" href="./core/gr-keyboard-shortcuts-dialog/gr-keyboard-shortcuts-dialog.html">
<link rel="import" href="./core/gr-main-header/gr-main-header.html">
<link rel="import" href="./core/gr-navigation/gr-navigation.html">
<link rel="import" href="./core/gr-reporting/gr-reporting.html">
<link rel="import" href="./core/gr-router/gr-router.html">
<link rel="import" href="./core/gr-smart-search/gr-smart-search.html">
<link rel="import" href="./diff/gr-diff-view/gr-diff-view.html">
<link rel="import" href="./edit/gr-editor-view/gr-editor-view.html">
<link rel="import" href="./plugins/gr-endpoint-decorator/gr-endpoint-decorator.html">
<link rel="import" href="./plugins/gr-endpoint-param/gr-endpoint-param.html">
<link rel="import" href="./plugins/gr-external-style/gr-external-style.html">
<link rel="import" href="./plugins/gr-plugin-host/gr-plugin-host.html">
<link rel="import" href="./settings/gr-cla-view/gr-cla-view.html">
<link rel="import" href="./settings/gr-registration-dialog/gr-registration-dialog.html">
<link rel="import" href="./settings/gr-settings-view/gr-settings-view.html">
<link rel="import" href="./shared/gr-fixed-panel/gr-fixed-panel.html">
<link rel="import" href="./shared/gr-lib-loader/gr-lib-loader.html">
<link rel="import" href="./shared/gr-rest-api-interface/gr-rest-api-interface.html">

<script src="../scripts/util.js"></script>

<dom-module id="gr-app">
  <template>
    <style include="shared-styles">
      :host {
        background-color: var(--view-background-color);
        display: flex;
        flex-direction: column;
        min-height: 100%;
      }
      gr-fixed-panel {
        /**
         * This one should be greater that the z-index in gr-diff-view
         * because gr-main-header contains overlay.
         */
        z-index: 10;
      }
      gr-main-header,
      footer {
        color: var(--primary-text-color);
      }
      gr-main-header {
        background-color: var(--header-background-color);
        padding: 0 var(--default-horizontal-margin);
        border-bottom: 1px solid var(--border-color);
      }
      gr-main-header.shadow {
        /* Make it obvious for shadow dom testing */
        border-bottom: 1px solid pink;
      }
      footer {
        background-color: var(--footer-background-color);
        border-top: 1px solid var(--border-color);
        display: flex;
        justify-content: space-between;
        padding: .5rem var(--default-horizontal-margin);
        z-index: 100;
      }
      main {
        flex: 1;
        padding-bottom: 2em;
        position: relative;
      }
      .errorView {
        align-items: center;
        display: none;
        flex-direction: column;
        justify-content: center;
        position: absolute;
        top: 0;
        right: 0;
        bottom: 0;
        left: 0;
      }
      .errorView.show {
        display: flex;
      }
      .errorEmoji {
        font-size: 2.6rem;
      }
      .errorText,
      .errorMoreInfo {
        margin-top: .75em;
      }
      .errorText {
        font-size: 1.2rem;
      }
      .errorMoreInfo {
        color: var(--deemphasized-text-color);
      }
      .feedback {
        color: var(--error-text-color);
      }
    </style>
    <gr-endpoint-decorator name="banner"></gr-endpoint-decorator>
    <gr-fixed-panel id="header">
      <gr-main-header
          id="mainHeader"
          search-query="{{params.query}}"
          class$="[[_computeShadowClass(_isShadowDom)]]"
          on-mobile-search="_mobileSearchToggle">
      </gr-main-header>
    </gr-fixed-panel>
    <main>
      <gr-smart-search
          id="search"
          search-query="{{params.query}}"
          hidden="[[!mobileSearch]]">
      </gr-smart-search>
      <template is="dom-if" if="[[_showChangeListView]]" restamp="true">
        <gr-change-list-view
            params="[[params]]"
            account="[[_account]]"
            view-state="{{_viewState.changeListView}}"></gr-change-list-view>
      </template>
      <template is="dom-if" if="[[_showDashboardView]]" restamp="true">
        <gr-dashboard-view
            account="[[_account]]"
            params="[[params]]"
            view-state="{{_viewState.dashboardView}}"></gr-dashboard-view>
      </template>
      <template is="dom-if" if="[[_showChangeView]]" restamp="true">
        <gr-change-view
            params="[[params]]"
            view-state="{{_viewState.changeView}}"
            back-page="[[_lastSearchPage]]"></gr-change-view>
      </template>
      <template is="dom-if" if="[[_showEditorView]]" restamp="true">
        <gr-editor-view
            params="[[params]]"></gr-editor-view>
      </template>
      <template is="dom-if" if="[[_showDiffView]]" restamp="true">
          <gr-diff-view
              params="[[params]]"
              change-view-state="{{_viewState.changeView}}"></gr-diff-view>
        </template>
      <template is="dom-if" if="[[_showSettingsView]]" restamp="true">
        <gr-settings-view
            params="[[params]]"
            on-account-detail-update="_handleAccountDetailUpdate">
        </gr-settings-view>
      </template>
      <template is="dom-if" if="[[_showAdminView]]" restamp="true">
        <gr-admin-view path="[[_path]]"
            params=[[params]]></gr-admin-view>
      </template>
      <template is="dom-if" if="[[_showPluginScreen]]" restamp="true">
        <gr-endpoint-decorator name="[[_pluginScreenName]]">
          <gr-endpoint-param name="token" value="[[params.screen]]"></gr-endpoint-param>
        </gr-endpoint-decorator>
      </template>
      <template is="dom-if" if="[[_showCLAView]]" restamp="true">
        <gr-cla-view></gr-cla-view>
      </template>
      <template is="dom-if" if="[[_showDocumentationSearch]]" restamp="true">
        <gr-documentation-search
            params="[[params]]">
        </gr-documentation-search>
      </template>
      <div id="errorView" class="errorView">
        <div class="errorEmoji">[[_lastError.emoji]]</div>
        <div class="errorText">[[_lastError.text]]</div>
        <div class="errorMoreInfo">[[_lastError.moreInfo]]</div>
      </div>
    </main>
    <footer r="contentinfo" class$="[[_computeShadowClass(_isShadowDom)]]">
      <div>
        Powered by <a href="https://www.gerritcodereview.com/" rel="noopener"
        target="_blank">Gerrit Code Review</a>
        ([[_version]])
        <gr-endpoint-decorator name="footer-left"></gr-endpoint-decorator>
      </div>
      <div>
        <a class="feedback"
            href$="[[_feedbackUrl]]"
<<<<<<< HEAD
            rel="noopener" target="_blank">Send feedback</a>
=======
            rel="noopener"
            target="_blank"
            hidden$="[[!_showFeedbackUrl(_feedbackUrl)]]">Send feedback</a>
        <template is="dom-if" if="[[_computeShowGwtUiLink(_serverConfig)]]">
          |
          <a id="gwtLink" href$="[[computeGwtUrl(_path)]]" rel="external">Switch to Old UI</a>
        </template>
>>>>>>> 6a9e8650
        | Press &ldquo;?&rdquo; for keyboard shortcuts
        <gr-endpoint-decorator name="footer-right"></gr-endpoint-decorator>
      </div>
    </footer>
    <gr-overlay id="keyboardShortcuts" with-backdrop>
      <gr-keyboard-shortcuts-dialog
          view="[[params.view]]"
          on-close="_handleKeyboardShortcutDialogClose"></gr-keyboard-shortcuts-dialog>
    </gr-overlay>
    <gr-overlay id="registrationOverlay" with-backdrop>
      <gr-registration-dialog
          id="registrationDialog"
          settings-url="[[_settingsUrl]]"
          on-account-detail-update="_handleAccountDetailUpdate"
          on-close="_handleRegistrationDialogClose">
      </gr-registration-dialog>
    </gr-overlay>
    <gr-endpoint-decorator name="plugin-overlay"></gr-endpoint-decorator>
    <gr-error-manager id="errorManager"></gr-error-manager>
    <gr-rest-api-interface id="restAPI"></gr-rest-api-interface>
    <gr-reporting id="reporting"></gr-reporting>
    <gr-router id="router"></gr-router>
    <gr-plugin-host id="plugins"
        config="[[_serverConfig]]">
    </gr-plugin-host>
    <gr-lib-loader id="libLoader"></gr-lib-loader>
    <gr-external-style id="externalStyle" name="app-theme"></gr-external-style>
  </template>
  <script src="gr-app.js" crossorigin="anonymous"></script>
</dom-module><|MERGE_RESOLUTION|>--- conflicted
+++ resolved
@@ -232,17 +232,8 @@
       <div>
         <a class="feedback"
             href$="[[_feedbackUrl]]"
-<<<<<<< HEAD
-            rel="noopener" target="_blank">Send feedback</a>
-=======
             rel="noopener"
-            target="_blank"
             hidden$="[[!_showFeedbackUrl(_feedbackUrl)]]">Send feedback</a>
-        <template is="dom-if" if="[[_computeShowGwtUiLink(_serverConfig)]]">
-          |
-          <a id="gwtLink" href$="[[computeGwtUrl(_path)]]" rel="external">Switch to Old UI</a>
-        </template>
->>>>>>> 6a9e8650
         | Press &ldquo;?&rdquo; for keyboard shortcuts
         <gr-endpoint-decorator name="footer-right"></gr-endpoint-decorator>
       </div>
