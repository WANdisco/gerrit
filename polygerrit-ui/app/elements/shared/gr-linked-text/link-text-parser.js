/**
 * @license
 * Copyright (C) 2015 The Android Open Source Project
 *
 * Licensed under the Apache License, Version 2.0 (the "License");
 * you may not use this file except in compliance with the License.
 * You may obtain a copy of the License at
 *
 * http://www.apache.org/licenses/LICENSE-2.0
 *
 * Unless required by applicable law or agreed to in writing, software
 * distributed under the License is distributed on an "AS IS" BASIS,
 * WITHOUT WARRANTIES OR CONDITIONS OF ANY KIND, either express or implied.
 * See the License for the specific language governing permissions and
 * limitations under the License.
 */
(function() {
  'use strict';

  /**
   * Pattern describing URLs with supported protocols.
   *
   * @type {RegExp}
   */
  const URL_PROTOCOL_PATTERN = /^(https?:\/\/|mailto:)/;

  /**
   * Construct a parser for linkifying text. Will linkify plain URLs that appear
   * in the text as well as custom links if any are specified in the linkConfig
   * parameter.
   *
   * @param {Object|null|undefined} linkConfig Comment links as specified by the
   *     commentlinks field on a project config.
   * @param {Function} callback The callback to be fired when an intermediate
   *     parse result is emitted. The callback is passed text and href strings
   *     if a link is to be created, or a document fragment otherwise.
   * @param {boolean|undefined} opt_removeZeroWidthSpace If true, zero-width
   *     spaces will be removed from R=<email> and CC=<email> expressions.
   */
  function GrLinkTextParser(linkConfig, callback, opt_removeZeroWidthSpace) {
    this.linkConfig = linkConfig;
    this.callback = callback;
    this.removeZeroWidthSpace = opt_removeZeroWidthSpace;
    this.baseUrl = Gerrit.BaseUrlBehavior.getBaseUrl();
    Object.preventExtensions(this);
  }

  /**
   * Emit a callback to create a link element.
   *
   * @param {string} text The text of the link.
   * @param {string} href The URL to use as the href of the link.
   */
  GrLinkTextParser.prototype.addText = function(text, href) {
    if (!text) { return; }
    this.callback(text, href);
  };

  /**
   * Given the source text and a list of CommentLinkItem objects that were
   * generated by the commentlinks config, emit parsing callbacks.
   *
   * @param {string} text The chuml of source text over which the outputArray
   *     items range.
   * @param {!Array<Gerrit.CommentLinkItem>} outputArray The list of items to add
   *     resulting from commentlink matches.
   */
  GrLinkTextParser.prototype.processLinks = function(text, outputArray) {
    this.sortArrayReverse(outputArray);
    const fragment = document.createDocumentFragment();
    let cursor = text.length;

    // Start inserting linkified URLs from the end of the String. That way, the
    // string positions of the items don't change as we iterate through.
    outputArray.forEach(item => {
      // Add any text between the current linkified item and the item added
      // before if it exists.
      if (item.position + item.length !== cursor) {
        fragment.insertBefore(
            document.createTextNode(
                text.slice(item.position + item.length, cursor)),
            fragment.firstChild);
      }
      fragment.insertBefore(item.html, fragment.firstChild);
      cursor = item.position;
    });

    // Add the beginning portion at the end.
    if (cursor !== 0) {
      fragment.insertBefore(
          document.createTextNode(text.slice(0, cursor)), fragment.firstChild);
    }

    this.callback(null, null, fragment);
  };

  /**
   * Sort the given array of CommentLinkItems such that the positions are in
   * reverse order.
<<<<<<< HEAD
   * @param {!Array<Gerrit.CommentLinkItem>} outputArray
=======
   *
   * @param {!Array<Defs.CommentLinkItem>} outputArray
>>>>>>> e7d93748
   */
  GrLinkTextParser.prototype.sortArrayReverse = function(outputArray) {
    outputArray.sort((a, b) => b.position - a.position);
  };

  /**
   * Create a CommentLinkItem and append it to the given output array. This
   * method can be called in either of two ways:
   * - With `text` and `href` parameters provided, and the `html` parameter
   *   passed as `null`. In this case, the new CommentLinkItem will be a link
   *   element with the given text and href value.
   * - With the `html` paremeter provided, and the `text` and `href` parameters
   *   passed as `null`. In this case, the string of HTML will be parsed and the
   *   first resulting node will be used as the resulting content.
   *
   * @param {string|null} text The text to use if creating a link.
   * @param {string|null} href The href to use as the URL if creating a link.
   * @param {string|null} html The html to parse and use as the result.
   * @param {number} position The position inside the source text where the item
   *     starts.
   * @param {number} length The number of characters in the source text
   *     represented by the item.
   * @param {!Array<Gerrit.CommentLinkItem>} outputArray The array to which the
   *     new item is to be appended.
   */
  GrLinkTextParser.prototype.addItem =
      function(text, href, html, position, length, outputArray) {
        let htmlOutput = '';

        if (href) {
          const a = document.createElement('a');
          a.href = href;
          a.textContent = text;
          a.target = '_blank';
          a.rel = 'noopener';
          htmlOutput = a;
        } else if (html) {
          const fragment = document.createDocumentFragment();
          // Create temporary div to hold the nodes in.
          const div = document.createElement('div');
          div.innerHTML = html;
          while (div.firstChild) {
            fragment.appendChild(div.firstChild);
          }
          htmlOutput = fragment;
        }

        outputArray.push({
          html: htmlOutput,
          position,
          length,
        });
      };

  /**
   * Create a CommentLinkItem for a link and append it to the given output
   * array.
   *
   * @param {string|null} text The text for the link.
   * @param {string|null} href The href to use as the URL of the link.
   * @param {number} position The position inside the source text where the link
   *     starts.
   * @param {number} length The number of characters in the source text
   *     represented by the link.
   * @param {!Array<Gerrit.CommentLinkItem>} outputArray The array to which the
   *     new item is to be appended.
   */
  GrLinkTextParser.prototype.addLink =
      function(text, href, position, length, outputArray) {
        if (!text || this.hasOverlap(position, length, outputArray)) { return; }
        if (!!this.baseUrl && href.startsWith('/') &&
             !href.startsWith(this.baseUrl)) {
          href = this.baseUrl + href;
        }
        this.addItem(text, href, null, position, length, outputArray);
      };

  /**
   * Create a CommentLinkItem specified by an HTMl string and append it to the
   * given output array.
   *
   * @param {string|null} html The html to parse and use as the result.
   * @param {number} position The position inside the source text where the item
   *     starts.
   * @param {number} length The number of characters in the source text
   *     represented by the item.
   * @param {!Array<Gerrit.CommentLinkItem>} outputArray The array to which the
   *     new item is to be appended.
   */
  GrLinkTextParser.prototype.addHTML =
      function(html, position, length, outputArray) {
        if (this.hasOverlap(position, length, outputArray)) { return; }
        if (!!this.baseUrl && html.match(/<a href=\"\//g) &&
             !new RegExp(`<a href="${this.baseUrl}`, 'g').test(html)) {
          html = html.replace(/<a href=\"\//g, `<a href=\"${this.baseUrl}\/`);
        }
        this.addItem(null, null, html, position, length, outputArray);
      };

  /**
   * Does the given range overlap with anything already in the item list.
   *
   * @param {number} position
   * @param {number} length
   * @param {!Array<Gerrit.CommentLinkItem>} outputArray
   */
  GrLinkTextParser.prototype.hasOverlap =
      function(position, length, outputArray) {
        const endPosition = position + length;
        for (let i = 0; i < outputArray.length; i++) {
          const arrayItemStart = outputArray[i].position;
          const arrayItemEnd = outputArray[i].position + outputArray[i].length;
          if ((position >= arrayItemStart && position < arrayItemEnd) ||
        (endPosition > arrayItemStart && endPosition <= arrayItemEnd) ||
        (position === arrayItemStart && position === arrayItemEnd)) {
            return true;
          }
        }
        return false;
      };

  /**
   * Parse the given source text and emit callbacks for the items that are
   * parsed.
   *
   * @param {string} text
   */
  GrLinkTextParser.prototype.parse = function(text) {
    if (text) {
      linkify(text, {
        callback: this.parseChunk.bind(this),
      });
    }
  };

  /**
   * Callback that is pased into the linkify function. ba-linkify will call this
   * method in either of two ways:
   * - With both a `text` and `href` parameter provided: this indicates that
   *   ba-linkify has found a plain URL and wants it linkified.
   * - With only a `text` parameter provided: this represents the non-link
   *   content that lies between the links the library has found.
   *
   * @param {string} text
   * @param {string|null|undefined} href
   */
  GrLinkTextParser.prototype.parseChunk = function(text, href) {
    // TODO(wyatta) switch linkify sequence, see issue 5526.
    if (this.removeZeroWidthSpace) {
      // Remove the zero-width space added in gr-change-view.
      text = text.replace(/^(CC|R)=\u200B/gm, '$1=');
    }

    // If the href is provided then ba-linkify has recognized it as a URL. If
    // the source text does not include a protocol, the protocol will be added
    // by ba-linkify. Create the link if the href is provided and its protocol
    // matches the expected pattern.
    if (href && URL_PROTOCOL_PATTERN.test(href)) {
      this.addText(text, href);
    } else {
      // For the sections of text that lie between the links found by
      // ba-linkify, we search for the project-config-specified link patterns.
      this.parseLinks(text, this.linkConfig);
    }
  };

  /**
   * Walk over the given source text to find matches for comemntlink patterns
   * and emit parse result callbacks.
   *
   * @param {string} text The raw source text.
   * @param {Object|null|undefined} patterns A comment links specification
   *   object.
   */
  GrLinkTextParser.prototype.parseLinks = function(text, patterns) {
    // The outputArray is used to store all of the matches found for all
    // patterns.
    const outputArray = [];
    for (const p in patterns) {
      if (patterns[p].enabled != null && patterns[p].enabled == false) {
        continue;
      }
      // PolyGerrit doesn't use hash-based navigation like the GWT UI.
      // Account for this.
      if (patterns[p].html) {
        patterns[p].html =
            patterns[p].html.replace(/<a href=\"#\//g, '<a href="/');
      } else if (patterns[p].link) {
        if (patterns[p].link[0] == '#') {
          patterns[p].link = patterns[p].link.substr(1);
        }
      }

      const pattern = new RegExp(patterns[p].match, 'g');

      let match;
      let textToCheck = text;
      let susbtrIndex = 0;

      while ((match = pattern.exec(textToCheck)) != null) {
        textToCheck = textToCheck.substr(match.index + match[0].length);
        let result = match[0].replace(pattern,
            patterns[p].html || patterns[p].link);

        let i;
        // Skip portion of replacement string that is equal to original.
        for (i = 0; i < result.length; i++) {
          if (result[i] !== match[0][i]) { break; }
        }
        result = result.slice(i);

        if (patterns[p].html) {
          this.addHTML(
              result,
              susbtrIndex + match.index + i,
              match[0].length - i,
              outputArray);
        } else if (patterns[p].link) {
          this.addLink(
              match[0],
              result,
              susbtrIndex + match.index + i,
              match[0].length - i,
              outputArray);
        } else {
          throw Error('linkconfig entry ' + p +
              ' doesn’t contain a link or html attribute.');
        }

        // Update the substring location so we know where we are in relation to
        // the initial full text string.
        susbtrIndex = susbtrIndex + match.index + match[0].length;
      }
    }
    this.processLinks(text, outputArray);
  };

  window.GrLinkTextParser = GrLinkTextParser;
})();<|MERGE_RESOLUTION|>--- conflicted
+++ resolved
@@ -97,12 +97,8 @@
   /**
    * Sort the given array of CommentLinkItems such that the positions are in
    * reverse order.
-<<<<<<< HEAD
+   *
    * @param {!Array<Gerrit.CommentLinkItem>} outputArray
-=======
-   *
-   * @param {!Array<Defs.CommentLinkItem>} outputArray
->>>>>>> e7d93748
    */
   GrLinkTextParser.prototype.sortArrayReverse = function(outputArray) {
     outputArray.sort((a, b) => b.position - a.position);
