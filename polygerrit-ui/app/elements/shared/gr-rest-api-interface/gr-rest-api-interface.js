/**
 * @license
 * Copyright (C) 2016 The Android Open Source Project
 *
 * Licensed under the Apache License, Version 2.0 (the "License");
 * you may not use this file except in compliance with the License.
 * You may obtain a copy of the License at
 *
 * http://www.apache.org/licenses/LICENSE-2.0
 *
 * Unless required by applicable law or agreed to in writing, software
 * distributed under the License is distributed on an "AS IS" BASIS,
 * WITHOUT WARRANTIES OR CONDITIONS OF ANY KIND, either express or implied.
 * See the License for the specific language governing permissions and
 * limitations under the License.
 */
/* NB: es6-promise Needed for IE11 and fetch polyfill support, see Issue 4308 */
/* NB: Order is important, because of namespaced classes. */
/*
  FIXME(polymer-modulizer): the above comments were extracted
  from HTML and may be out of place here. Review them and
  then delete this comment!
*/
import '../../../scripts/bundled-polymer.js';

import '../../../behaviors/base-url-behavior/base-url-behavior.js';
import '../../../behaviors/fire-behavior/fire-behavior.js';
import '../../../behaviors/gr-patch-set-behavior/gr-patch-set-behavior.js';
import '../../../behaviors/gr-path-list-behavior/gr-path-list-behavior.js';
import '../../../behaviors/rest-client-behavior/rest-client-behavior.js';
import './gr-etag-decorator.js';
import './gr-rest-apis/gr-rest-api-helper.js';
import './gr-auth.js';
import './gr-reviewer-updates-parser.js';
import {mixinBehaviors} from '@polymer/polymer/lib/legacy/class.js';
import {GestureEventListeners} from '@polymer/polymer/lib/mixins/gesture-event-listeners.js';
import {LegacyElementMixin} from '@polymer/polymer/lib/legacy/legacy-element-mixin.js';
import {PolymerElement} from '@polymer/polymer/polymer-element.js';
import 'es6-promise/lib/es6-promise.js';
import 'whatwg-fetch/fetch.js';

const DiffViewMode = {
  SIDE_BY_SIDE: 'SIDE_BY_SIDE',
  UNIFIED: 'UNIFIED_DIFF',
};
const JSON_PREFIX = ')]}\'';
const MAX_PROJECT_RESULTS = 25;
// This value is somewhat arbitrary and not based on research or calculations.
const MAX_UNIFIED_DEFAULT_WINDOW_WIDTH_PX = 850;
const PARENT_PATCH_NUM = 'PARENT';

const Requests = {
  SEND_DIFF_DRAFT: 'sendDiffDraft',
};

const CREATE_DRAFT_UNEXPECTED_STATUS_MESSAGE =
    'Saving draft resulted in HTTP 200 (OK) but expected HTTP 201 (Created)';
const HEADER_REPORTING_BLACKLIST = /^set-cookie$/i;

const ANONYMIZED_CHANGE_BASE_URL = '/changes/*~*';
const ANONYMIZED_REVISION_BASE_URL = ANONYMIZED_CHANGE_BASE_URL +
    '/revisions/*';

/**
 * @appliesMixin Gerrit.FireMixin
 * @appliesMixin Gerrit.PathListMixin
 * @appliesMixin Gerrit.PatchSetMixin
 * @appliesMixin Gerrit.RESTClientMixin
 * @extends Polymer.Element
 */
class GrRestApiInterface extends mixinBehaviors( [
  Gerrit.FireBehavior,
  Gerrit.PathListBehavior,
  Gerrit.PatchSetBehavior,
  Gerrit.RESTClientBehavior,
], GestureEventListeners(
    LegacyElementMixin(
        PolymerElement))) {
  static get is() { return 'gr-rest-api-interface'; }
  /**
   * Fired when an server error occurs.
   *
   * @event server-error
   */

  /**
   * Fired when a network error occurs.
   *
   * @event network-error
   */

  /**
   * Fired after an RPC completes.
   *
   * @event rpc-log
   */

  constructor() {
    super();
    this.JSON_PREFIX = JSON_PREFIX;
  }

  static get properties() {
    return {
      _cache: {
        type: Object,
        value: new SiteBasedCache(), // Shared across instances.
      },
      _sharedFetchPromises: {
        type: Object,
        value: new FetchPromisesCache(), // Shared across instances.
      },
      _pendingRequests: {
        type: Object,
        value: {}, // Intentional to share the object across instances.
      },
      _etags: {
        type: Object,
        value: new GrEtagDecorator(), // Share across instances.
      },
      /**
       * Used to maintain a mapping of changeNums to project names.
       */
      _projectLookup: {
        type: Object,
        value: {}, // Intentional to share the object across instances.
      },
    };
  }

  /** @override */
  created() {
    super.created();
    this._auth = Gerrit.Auth;
    this._initRestApiHelper();
  }

  _initRestApiHelper() {
    if (this._restApiHelper) {
      return;
    }
    if (this._cache && this._auth && this._sharedFetchPromises) {
      this._restApiHelper = new GrRestApiHelper(this._cache, this._auth,
          this._sharedFetchPromises, this);
    }
  }

  _fetchSharedCacheURL(req) {
    // Cache is shared across instances
    return this._restApiHelper.fetchCacheURL(req);
  }

  /**
   * @param {!Object} response
   * @return {?}
   */
  getResponseObject(response) {
    return this._restApiHelper.getResponseObject(response);
  }

  getConfig(noCache) {
    if (!noCache) {
      return this._fetchSharedCacheURL({
        url: '/config/server/info',
        reportUrlAsIs: true,
      });
    }

    return this._restApiHelper.fetchJSON({
      url: '/config/server/info',
      reportUrlAsIs: true,
    });
  }

  getRepo(repo, opt_errFn) {
    // TODO(kaspern): Rename rest api from /projects/ to /repos/ once backend
    // supports it.
    return this._fetchSharedCacheURL({
      url: '/projects/' + encodeURIComponent(repo),
      errFn: opt_errFn,
      anonymizedUrl: '/projects/*',
    });
  }

  getProjectConfig(repo, opt_errFn) {
    // TODO(kaspern): Rename rest api from /projects/ to /repos/ once backend
    // supports it.
    return this._fetchSharedCacheURL({
      url: '/projects/' + encodeURIComponent(repo) + '/config',
      errFn: opt_errFn,
      anonymizedUrl: '/projects/*/config',
    });
  }

  getRepoAccess(repo) {
    // TODO(kaspern): Rename rest api from /projects/ to /repos/ once backend
    // supports it.
    return this._fetchSharedCacheURL({
      url: '/access/?project=' + encodeURIComponent(repo),
      anonymizedUrl: '/access/?project=*',
    });
  }

  getRepoDashboards(repo, opt_errFn) {
    // TODO(kaspern): Rename rest api from /projects/ to /repos/ once backend
    // supports it.
    return this._fetchSharedCacheURL({
      url: `/projects/${encodeURIComponent(repo)}/dashboards?inherited`,
      errFn: opt_errFn,
      anonymizedUrl: '/projects/*/dashboards?inherited',
    });
  }

  saveRepoConfig(repo, config, opt_errFn) {
    // TODO(kaspern): Rename rest api from /projects/ to /repos/ once backend
    // supports it.
    const url = `/projects/${encodeURIComponent(repo)}/config`;
    this._cache.delete(url);
    return this._restApiHelper.send({
      method: 'PUT',
      url,
      body: config,
      errFn: opt_errFn,
      anonymizedUrl: '/projects/*/config',
    });
  }

  runRepoGC(repo, opt_errFn) {
    if (!repo) { return ''; }
    // TODO(kaspern): Rename rest api from /projects/ to /repos/ once backend
    // supports it.
    const encodeName = encodeURIComponent(repo);
    return this._restApiHelper.send({
      method: 'POST',
      url: `/projects/${encodeName}/gc`,
      body: '',
      errFn: opt_errFn,
      anonymizedUrl: '/projects/*/gc',
    });
  }

  /**
   * @param {?Object} config
   * @param {function(?Response, string=)=} opt_errFn
   */
  createRepo(config, opt_errFn) {
    if (!config.name) { return ''; }
    // TODO(kaspern): Rename rest api from /projects/ to /repos/ once backend
    // supports it.
    const encodeName = encodeURIComponent(config.name);
    return this._restApiHelper.send({
      method: 'PUT',
      url: `/projects/${encodeName}`,
      body: config,
      errFn: opt_errFn,
      anonymizedUrl: '/projects/*',
    });
  }

  /**
   * @param {?Object} config
   * @param {function(?Response, string=)=} opt_errFn
   */
  createGroup(config, opt_errFn) {
    if (!config.name) { return ''; }
    const encodeName = encodeURIComponent(config.name);
    return this._restApiHelper.send({
      method: 'PUT',
      url: `/groups/${encodeName}`,
      body: config,
      errFn: opt_errFn,
      anonymizedUrl: '/groups/*',
    });
  }

  getGroupConfig(group, opt_errFn) {
    return this._restApiHelper.fetchJSON({
      url: `/groups/${encodeURIComponent(group)}/detail`,
      errFn: opt_errFn,
      anonymizedUrl: '/groups/*/detail',
    });
  }

  /**
   * @param {string} repo
   * @param {string} ref
   * @param {function(?Response, string=)=} opt_errFn
   */
  deleteRepoBranches(repo, ref, opt_errFn) {
    if (!repo || !ref) { return ''; }
    // TODO(kaspern): Rename rest api from /projects/ to /repos/ once backend
    // supports it.
    const encodeName = encodeURIComponent(repo);
    const encodeRef = encodeURIComponent(ref);
    return this._restApiHelper.send({
      method: 'DELETE',
      url: `/projects/${encodeName}/branches/${encodeRef}`,
      body: '',
      errFn: opt_errFn,
      anonymizedUrl: '/projects/*/branches/*',
    });
  }

  /**
   * @param {string} repo
   * @param {string} ref
   * @param {function(?Response, string=)=} opt_errFn
   */
  deleteRepoTags(repo, ref, opt_errFn) {
    if (!repo || !ref) { return ''; }
    // TODO(kaspern): Rename rest api from /projects/ to /repos/ once backend
    // supports it.
    const encodeName = encodeURIComponent(repo);
    const encodeRef = encodeURIComponent(ref);
    return this._restApiHelper.send({
      method: 'DELETE',
      url: `/projects/${encodeName}/tags/${encodeRef}`,
      body: '',
      errFn: opt_errFn,
      anonymizedUrl: '/projects/*/tags/*',
    });
  }

  /**
   * @param {string} name
   * @param {string} branch
   * @param {string} revision
   * @param {function(?Response, string=)=} opt_errFn
   */
  createRepoBranch(name, branch, revision, opt_errFn) {
    if (!name || !branch || !revision) { return ''; }
    // TODO(kaspern): Rename rest api from /projects/ to /repos/ once backend
    // supports it.
    const encodeName = encodeURIComponent(name);
    const encodeBranch = encodeURIComponent(branch);
    return this._restApiHelper.send({
      method: 'PUT',
      url: `/projects/${encodeName}/branches/${encodeBranch}`,
      body: revision,
      errFn: opt_errFn,
      anonymizedUrl: '/projects/*/branches/*',
    });
  }

  /**
   * @param {string} name
   * @param {string} tag
   * @param {string} revision
   * @param {function(?Response, string=)=} opt_errFn
   */
  createRepoTag(name, tag, revision, opt_errFn) {
    if (!name || !tag || !revision) { return ''; }
    // TODO(kaspern): Rename rest api from /projects/ to /repos/ once backend
    // supports it.
    const encodeName = encodeURIComponent(name);
    const encodeTag = encodeURIComponent(tag);
    return this._restApiHelper.send({
      method: 'PUT',
      url: `/projects/${encodeName}/tags/${encodeTag}`,
      body: revision,
      errFn: opt_errFn,
      anonymizedUrl: '/projects/*/tags/*',
    });
  }

  /**
   * @param {!string} groupName
   * @returns {!Promise<boolean>}
   */
  getIsGroupOwner(groupName) {
    const encodeName = encodeURIComponent(groupName);
    const req = {
      url: `/groups/?owned&g=${encodeName}`,
      anonymizedUrl: '/groups/owned&g=*',
    };
    return this._fetchSharedCacheURL(req)
        .then(configs => configs.hasOwnProperty(groupName));
  }

  getGroupMembers(groupName, opt_errFn) {
    const encodeName = encodeURIComponent(groupName);
    return this._restApiHelper.fetchJSON({
      url: `/groups/${encodeName}/members/`,
      errFn: opt_errFn,
      anonymizedUrl: '/groups/*/members',
    });
  }

  getIncludedGroup(groupName) {
    return this._restApiHelper.fetchJSON({
      url: `/groups/${encodeURIComponent(groupName)}/groups/`,
      anonymizedUrl: '/groups/*/groups',
    });
  }

  saveGroupName(groupId, name) {
    const encodeId = encodeURIComponent(groupId);
    return this._restApiHelper.send({
      method: 'PUT',
      url: `/groups/${encodeId}/name`,
      body: {name},
      anonymizedUrl: '/groups/*/name',
    });
  }

  saveGroupOwner(groupId, ownerId) {
    const encodeId = encodeURIComponent(groupId);
    return this._restApiHelper.send({
      method: 'PUT',
      url: `/groups/${encodeId}/owner`,
      body: {owner: ownerId},
      anonymizedUrl: '/groups/*/owner',
    });
  }

  saveGroupDescription(groupId, description) {
    const encodeId = encodeURIComponent(groupId);
    return this._restApiHelper.send({
      method: 'PUT',
      url: `/groups/${encodeId}/description`,
      body: {description},
      anonymizedUrl: '/groups/*/description',
    });
  }

  saveGroupOptions(groupId, options) {
    const encodeId = encodeURIComponent(groupId);
    return this._restApiHelper.send({
      method: 'PUT',
      url: `/groups/${encodeId}/options`,
      body: options,
      anonymizedUrl: '/groups/*/options',
    });
  }

  getGroupAuditLog(group, opt_errFn) {
    return this._fetchSharedCacheURL({
      url: '/groups/' + group + '/log.audit',
      errFn: opt_errFn,
      anonymizedUrl: '/groups/*/log.audit',
    });
  }

  saveGroupMembers(groupName, groupMembers) {
    const encodeName = encodeURIComponent(groupName);
    const encodeMember = encodeURIComponent(groupMembers);
    return this._restApiHelper.send({
      method: 'PUT',
      url: `/groups/${encodeName}/members/${encodeMember}`,
      parseResponse: true,
      anonymizedUrl: '/groups/*/members/*',
    });
  }

  saveIncludedGroup(groupName, includedGroup, opt_errFn) {
    const encodeName = encodeURIComponent(groupName);
    const encodeIncludedGroup = encodeURIComponent(includedGroup);
    const req = {
      method: 'PUT',
      url: `/groups/${encodeName}/groups/${encodeIncludedGroup}`,
      errFn: opt_errFn,
      anonymizedUrl: '/groups/*/groups/*',
    };
    return this._restApiHelper.send(req).then(response => {
      if (response.ok) {
        return this.getResponseObject(response);
      }
    });
  }

  deleteGroupMembers(groupName, groupMembers) {
    const encodeName = encodeURIComponent(groupName);
    const encodeMember = encodeURIComponent(groupMembers);
    return this._restApiHelper.send({
      method: 'DELETE',
      url: `/groups/${encodeName}/members/${encodeMember}`,
      anonymizedUrl: '/groups/*/members/*',
    });
  }

  deleteIncludedGroup(groupName, includedGroup) {
    const encodeName = encodeURIComponent(groupName);
    const encodeIncludedGroup = encodeURIComponent(includedGroup);
    return this._restApiHelper.send({
      method: 'DELETE',
      url: `/groups/${encodeName}/groups/${encodeIncludedGroup}`,
      anonymizedUrl: '/groups/*/groups/*',
    });
  }

  getVersion() {
    return this._fetchSharedCacheURL({
      url: '/config/server/version',
      reportUrlAsIs: true,
    });
  }

  getDiffPreferences() {
    return this.getLoggedIn().then(loggedIn => {
      if (loggedIn) {
        return this._fetchSharedCacheURL({
          url: '/accounts/self/preferences.diff',
          reportUrlAsIs: true,
        });
      }
      // These defaults should match the defaults in
      // java/com/google/gerrit/extensions/client/DiffPreferencesInfo.java
      // NOTE: There are some settings that don't apply to PolyGerrit
      // (Render mode being at least one of them).
      return Promise.resolve({
        auto_hide_diff_table_header: true,
        context: 10,
        cursor_blink_rate: 0,
        font_size: 12,
        ignore_whitespace: 'IGNORE_NONE',
        intraline_difference: true,
        line_length: 100,
        line_wrapping: false,
        show_line_endings: true,
        show_tabs: true,
        show_whitespace_errors: true,
        syntax_highlighting: true,
        tab_size: 8,
        theme: 'DEFAULT',
      });
    });
  }

  getEditPreferences() {
    return this.getLoggedIn().then(loggedIn => {
      if (loggedIn) {
        return this._fetchSharedCacheURL({
          url: '/accounts/self/preferences.edit',
          reportUrlAsIs: true,
        });
      }
      // These defaults should match the defaults in
      // java/com/google/gerrit/extensions/client/EditPreferencesInfo.java
      return Promise.resolve({
        auto_close_brackets: false,
        cursor_blink_rate: 0,
        hide_line_numbers: false,
        hide_top_menu: false,
        indent_unit: 2,
        indent_with_tabs: false,
        key_map_type: 'DEFAULT',
        line_length: 100,
        line_wrapping: false,
        match_brackets: true,
        show_base: false,
        show_tabs: true,
        show_whitespace_errors: true,
        syntax_highlighting: true,
        tab_size: 8,
        theme: 'DEFAULT',
      });
    });
  }

  /**
   * @param {?Object} prefs
   * @param {function(?Response, string=)=} opt_errFn
   */
  savePreferences(prefs, opt_errFn) {
    // Note (Issue 5142): normalize the download scheme with lower case before
    // saving.
    if (prefs.download_scheme) {
      prefs.download_scheme = prefs.download_scheme.toLowerCase();
    }

    return this._restApiHelper.send({
      method: 'PUT',
      url: '/accounts/self/preferences',
      body: prefs,
      errFn: opt_errFn,
      reportUrlAsIs: true,
    });
  }

  /**
   * @param {?Object} prefs
   * @param {function(?Response, string=)=} opt_errFn
   */
  saveDiffPreferences(prefs, opt_errFn) {
    // Invalidate the cache.
    this._cache.delete('/accounts/self/preferences.diff');
    return this._restApiHelper.send({
      method: 'PUT',
      url: '/accounts/self/preferences.diff',
      body: prefs,
      errFn: opt_errFn,
      reportUrlAsIs: true,
    });
  }

  /**
   * @param {?Object} prefs
   * @param {function(?Response, string=)=} opt_errFn
   */
  saveEditPreferences(prefs, opt_errFn) {
    // Invalidate the cache.
    this._cache.delete('/accounts/self/preferences.edit');
    return this._restApiHelper.send({
      method: 'PUT',
      url: '/accounts/self/preferences.edit',
      body: prefs,
      errFn: opt_errFn,
      reportUrlAsIs: true,
    });
  }

  getAccount() {
    return this._fetchSharedCacheURL({
      url: '/accounts/self/detail',
      reportUrlAsIs: true,
      errFn: resp => {
        if (!resp || resp.status === 403) {
          this._cache.delete('/accounts/self/detail');
        }
      },
    });
  }

  getAvatarChangeUrl() {
    return this._fetchSharedCacheURL({
      url: '/accounts/self/avatar.change.url',
      reportUrlAsIs: true,
      errFn: resp => {
        if (!resp || resp.status === 403) {
          this._cache.delete('/accounts/self/avatar.change.url');
        }
      },
    });
  }

  getExternalIds() {
    return this._restApiHelper.fetchJSON({
      url: '/accounts/self/external.ids',
      reportUrlAsIs: true,
    });
  }

  deleteAccountIdentity(id) {
    return this._restApiHelper.send({
      method: 'POST',
      url: '/accounts/self/external.ids:delete',
      body: id,
      parseResponse: true,
      reportUrlAsIs: true,
    });
  }

  /**
   * @param {string} userId the ID of the user usch as an email address.
   * @return {!Promise<!Object>}
   */
  getAccountDetails(userId) {
    return this._restApiHelper.fetchJSON({
      url: `/accounts/${encodeURIComponent(userId)}/detail`,
      anonymizedUrl: '/accounts/*/detail',
    });
  }

  getAccountEmails() {
    return this._fetchSharedCacheURL({
      url: '/accounts/self/emails',
      reportUrlAsIs: true,
    });
  }

  /**
   * @param {string} email
   * @param {function(?Response, string=)=} opt_errFn
   */
  addAccountEmail(email, opt_errFn) {
    return this._restApiHelper.send({
      method: 'PUT',
      url: '/accounts/self/emails/' + encodeURIComponent(email),
      errFn: opt_errFn,
      anonymizedUrl: '/account/self/emails/*',
    });
  }

  /**
   * @param {string} email
   * @param {function(?Response, string=)=} opt_errFn
   */
  deleteAccountEmail(email, opt_errFn) {
    return this._restApiHelper.send({
      method: 'DELETE',
      url: '/accounts/self/emails/' + encodeURIComponent(email),
      errFn: opt_errFn,
      anonymizedUrl: '/accounts/self/email/*',
    });
  }

  /**
   * @param {string} email
   * @param {function(?Response, string=)=} opt_errFn
   */
  setPreferredAccountEmail(email, opt_errFn) {
    const encodedEmail = encodeURIComponent(email);
    const req = {
      method: 'PUT',
      url: `/accounts/self/emails/${encodedEmail}/preferred`,
      errFn: opt_errFn,
      anonymizedUrl: '/accounts/self/emails/*/preferred',
    };
    return this._restApiHelper.send(req).then(() => {
      // If result of getAccountEmails is in cache, update it in the cache
      // so we don't have to invalidate it.
      const cachedEmails = this._cache.get('/accounts/self/emails');
      if (cachedEmails) {
        const emails = cachedEmails.map(entry => {
          if (entry.email === email) {
            return {email, preferred: true};
          } else {
            return {email};
          }
        });
        this._cache.set('/accounts/self/emails', emails);
      }
    });
  }

  /**
   * @param {?Object} obj
   */
  _updateCachedAccount(obj) {
    // If result of getAccount is in cache, update it in the cache
    // so we don't have to invalidate it.
    const cachedAccount = this._cache.get('/accounts/self/detail');
    if (cachedAccount) {
      // Replace object in cache with new object to force UI updates.
      this._cache.set('/accounts/self/detail',
          Object.assign({}, cachedAccount, obj));
    }
  }

  /**
   * @param {string} name
   * @param {function(?Response, string=)=} opt_errFn
   */
  setAccountName(name, opt_errFn) {
    const req = {
      method: 'PUT',
      url: '/accounts/self/name',
      body: {name},
      errFn: opt_errFn,
      parseResponse: true,
      reportUrlAsIs: true,
    };
    return this._restApiHelper.send(req)
        .then(newName => this._updateCachedAccount({name: newName}));
  }

  /**
   * @param {string} username
   * @param {function(?Response, string=)=} opt_errFn
   */
  setAccountUsername(username, opt_errFn) {
    const req = {
      method: 'PUT',
      url: '/accounts/self/username',
      body: {username},
      errFn: opt_errFn,
      parseResponse: true,
      reportUrlAsIs: true,
    };
    return this._restApiHelper.send(req)
        .then(newName => this._updateCachedAccount({username: newName}));
  }

  /**
   * @param {string} displayName
   * @param {function(?Response, string=)=} opt_errFn
   */
  setAccountDisplayName(displayName, opt_errFn) {
    const req = {
      method: 'PUT',
      url: '/accounts/self/displayname',
      body: {display_name: displayName},
      errFn: opt_errFn,
      parseResponse: true,
      reportUrlAsIs: true,
    };
    return this._restApiHelper.send(req)
        .then(newName => this._updateCachedAccount({displayName: newName}));
  }

  /**
   * @param {string} status
   * @param {function(?Response, string=)=} opt_errFn
   */
  setAccountStatus(status, opt_errFn) {
    const req = {
      method: 'PUT',
      url: '/accounts/self/status',
      body: {status},
      errFn: opt_errFn,
      parseResponse: true,
      reportUrlAsIs: true,
    };
    return this._restApiHelper.send(req)
        .then(newStatus => this._updateCachedAccount({status: newStatus}));
  }

  getAccountStatus(userId) {
    return this._restApiHelper.fetchJSON({
      url: `/accounts/${encodeURIComponent(userId)}/status`,
      anonymizedUrl: '/accounts/*/status',
    });
  }

  getAccountGroups() {
    return this._restApiHelper.fetchJSON({
      url: '/accounts/self/groups',
      reportUrlAsIs: true,
    });
  }

  getAccountAgreements() {
    return this._restApiHelper.fetchJSON({
      url: '/accounts/self/agreements',
      reportUrlAsIs: true,
    });
  }

  saveAccountAgreement(name) {
    return this._restApiHelper.send({
      method: 'PUT',
      url: '/accounts/self/agreements',
      body: name,
      reportUrlAsIs: true,
    });
  }

  /**
   * @param {string=} opt_params
   */
  getAccountCapabilities(opt_params) {
    let queryString = '';
    if (opt_params) {
      queryString = '?q=' + opt_params
          .map(param => encodeURIComponent(param))
          .join('&q=');
    }
    return this._fetchSharedCacheURL({
      url: '/accounts/self/capabilities' + queryString,
      anonymizedUrl: '/accounts/self/capabilities?q=*',
    });
  }

  getLoggedIn() {
    return this._auth.authCheck();
  }

  getIsAdmin() {
    return this.getLoggedIn()
        .then(isLoggedIn => {
          if (isLoggedIn) {
            return this.getAccountCapabilities();
          } else {
            return Promise.resolve();
          }
        })
        .then(
            capabilities => capabilities && capabilities.administrateServer
        );
  }

  getDefaultPreferences() {
    return this._fetchSharedCacheURL({
      url: '/config/server/preferences',
      reportUrlAsIs: true,
    });
  }

  getPreferences() {
    return this.getLoggedIn().then(loggedIn => {
      if (loggedIn) {
        const req = {url: '/accounts/self/preferences', reportUrlAsIs: true};
        return this._fetchSharedCacheURL(req).then(res => {
          if (this._isNarrowScreen()) {
            // Note that this can be problematic, because the diff will stay
            // unified even after increasing the window width.
            res.default_diff_view = DiffViewMode.UNIFIED;
          } else {
            res.default_diff_view = res.diff_view;
          }
          return Promise.resolve(res);
        });
      }

      return Promise.resolve({
        changes_per_page: 25,
        default_diff_view: this._isNarrowScreen() ?
          DiffViewMode.UNIFIED : DiffViewMode.SIDE_BY_SIDE,
        diff_view: 'SIDE_BY_SIDE',
        size_bar_in_change_table: true,
      });
    });
  }

  getWatchedProjects() {
    return this._fetchSharedCacheURL({
      url: '/accounts/self/watched.projects',
      reportUrlAsIs: true,
    });
  }

  /**
   * @param {string} projects
   * @param {function(?Response, string=)=} opt_errFn
   */
  saveWatchedProjects(projects, opt_errFn) {
    return this._restApiHelper.send({
      method: 'POST',
      url: '/accounts/self/watched.projects',
      body: projects,
      errFn: opt_errFn,
      parseResponse: true,
      reportUrlAsIs: true,
    });
  }

  /**
   * @param {string} projects
   * @param {function(?Response, string=)=} opt_errFn
   */
  deleteWatchedProjects(projects, opt_errFn) {
    return this._restApiHelper.send({
      method: 'POST',
      url: '/accounts/self/watched.projects:delete',
      body: projects,
      errFn: opt_errFn,
      reportUrlAsIs: true,
    });
  }

  _isNarrowScreen() {
    return window.innerWidth < MAX_UNIFIED_DEFAULT_WINDOW_WIDTH_PX;
  }

  /**
   * @param {number=} opt_changesPerPage
   * @param {string|!Array<string>=} opt_query A query or an array of queries.
   * @param {number|string=} opt_offset
   * @param {!Object=} opt_options
   * @return {?Array<!Object>|?Array<!Array<!Object>>} If opt_query is an
   *     array, _fetchJSON will return an array of arrays of changeInfos. If it
   *     is unspecified or a string, _fetchJSON will return an array of
   *     changeInfos.
   */
  getChanges(opt_changesPerPage, opt_query, opt_offset, opt_options) {
    const options = opt_options || this.listChangesOptionsToHex(
        this.ListChangesOption.LABELS,
        this.ListChangesOption.DETAILED_ACCOUNTS
    );
    // Issue 4524: respect legacy token with max sortkey.
    if (opt_offset === 'n,z') {
      opt_offset = 0;
    }
    const params = {
      O: options,
      S: opt_offset || 0,
    };
    if (opt_changesPerPage) { params.n = opt_changesPerPage; }
    if (opt_query && opt_query.length > 0) {
      params.q = opt_query;
    }
    const iterateOverChanges = arr => {
      for (const change of (arr || [])) {
        this._maybeInsertInLookup(change);
      }
    };
    const req = {
      url: '/changes/',
      params,
      reportUrlAsIs: true,
    };
    return this._restApiHelper.fetchJSON(req).then(response => {
      // Response may be an array of changes OR an array of arrays of
      // changes.
      if (opt_query instanceof Array) {
        // Normalize the response to look like a multi-query response
        // when there is only one query.
        if (opt_query.length === 1) {
          response = [response];
        }
        for (const arr of response) {
          iterateOverChanges(arr);
        }
      } else {
        iterateOverChanges(response);
      }
      return response;
    });
  }

  /**
   * Inserts a change into _projectLookup iff it has a valid structure.
   *
   * @param {?{ _number: (number|string) }} change
   */
  _maybeInsertInLookup(change) {
    if (change && change.project && change._number) {
      this.setInProjectLookup(change._number, change.project);
    }
  }

  /**
   * TODO (beckysiegel) this needs to be rewritten with the optional param
   * at the end.
   *
   * @param {number|string} changeNum
   * @param {?number|string=} opt_patchNum passed as null sometimes.
   * @param {?=} endpoint
   * @return {!Promise<string>}
   */
  getChangeActionURL(changeNum, opt_patchNum, endpoint) {
    return this._changeBaseURL(changeNum, opt_patchNum)
        .then(url => url + endpoint);
  }

  /**
   * @param {number|string} changeNum
   * @param {function(?Response, string=)=} opt_errFn
   * @param {function()=} opt_cancelCondition
   */
  getChangeDetail(changeNum, opt_errFn, opt_cancelCondition) {
    return this.getConfig(false).then(config => {
      const optionsHex = this._getChangeOptionsHex(config);
      return this._getChangeDetail(
          changeNum, optionsHex, opt_errFn, opt_cancelCondition)
          .then(GrReviewerUpdatesParser.parse);
    });
  }

  _getChangeOptionsHex(config) {
    if (window.DEFAULT_DETAIL_HEXES && window.DEFAULT_DETAIL_HEXES.changePage
        && !(config.receive && config.receive.enable_signed_push)) {
      return window.DEFAULT_DETAIL_HEXES.changePage;
    }

    // This list MUST be kept in sync with
    // ChangeIT#changeDetailsDoesNotRequireIndex
    const options = [
      this.ListChangesOption.ALL_COMMITS,
      this.ListChangesOption.ALL_REVISIONS,
      this.ListChangesOption.CHANGE_ACTIONS,
      this.ListChangesOption.DETAILED_LABELS,
      this.ListChangesOption.DOWNLOAD_COMMANDS,
      this.ListChangesOption.MESSAGES,
      this.ListChangesOption.SUBMITTABLE,
      this.ListChangesOption.WEB_LINKS,
      this.ListChangesOption.SKIP_DIFFSTAT,
    ];
    if (config.receive && config.receive.enable_signed_push) {
      options.push(this.ListChangesOption.PUSH_CERTIFICATES);
    }
    return this.listChangesOptionsToHex(...options);
  }

  /**
   * @param {number|string} changeNum
   * @param {function(?Response, string=)=} opt_errFn
   * @param {function()=} opt_cancelCondition
   */
  getDiffChangeDetail(changeNum, opt_errFn, opt_cancelCondition) {
    let optionsHex = '';
    if (window.DEFAULT_DETAIL_HEXES && window.DEFAULT_DETAIL_HEXES.diffPage) {
      optionsHex = window.DEFAULT_DETAIL_HEXES.diffPage;
    } else {
      optionsHex = this.listChangesOptionsToHex(
          this.ListChangesOption.ALL_COMMITS,
          this.ListChangesOption.ALL_REVISIONS,
          this.ListChangesOption.SKIP_DIFFSTAT
      );
    }
    return this._getChangeDetail(changeNum, optionsHex, opt_errFn,
        opt_cancelCondition);
  }

  /**
   * @param {number|string} changeNum
   * @param {string|undefined} optionsHex list changes options in hex
   * @param {function(?Response, string=)=} opt_errFn
   * @param {function()=} opt_cancelCondition
   */
  _getChangeDetail(changeNum, optionsHex, opt_errFn, opt_cancelCondition) {
    return this.getChangeActionURL(changeNum, null, '/detail').then(url => {
      const urlWithParams = this._restApiHelper
          .urlWithParams(url, optionsHex);
      const params = {O: optionsHex};
      const req = {
        url,
        errFn: opt_errFn,
        cancelCondition: opt_cancelCondition,
        params,
        fetchOptions: this._etags.getOptions(urlWithParams),
        anonymizedUrl: '/changes/*~*/detail?O=' + optionsHex,
      };
      return this._restApiHelper.fetchRawJSON(req).then(response => {
        if (response && response.status === 304) {
          return Promise.resolve(this._restApiHelper.parsePrefixedJSON(
              this._etags.getCachedPayload(urlWithParams)));
        }

        if (response && !response.ok) {
          if (opt_errFn) {
            opt_errFn.call(null, response);
          } else {
            this.fire('server-error', {request: req, response});
          }
          return;
        }

        const payloadPromise = response ?
          this._restApiHelper.readResponsePayload(response) :
          Promise.resolve(null);

        return payloadPromise.then(payload => {
          if (!payload) { return null; }
          this._etags.collect(urlWithParams, response, payload.raw);
          this._maybeInsertInLookup(payload.parsed);

          return payload.parsed;
        });
      });
    });
  }

  /**
   * @param {number|string} changeNum
   * @param {number|string} patchNum
   */
  getChangeCommitInfo(changeNum, patchNum) {
    return this._getChangeURLAndFetch({
      changeNum,
      endpoint: '/commit?links',
      patchNum,
      reportEndpointAsIs: true,
    });
  }

  /**
   * @param {number|string} changeNum
   * @param {Gerrit.PatchRange} patchRange
   * @param {number=} opt_parentIndex
   */
  getChangeFiles(changeNum, patchRange, opt_parentIndex) {
    let params = undefined;
    if (this.isMergeParent(patchRange.basePatchNum)) {
      params = {parent: this.getParentIndex(patchRange.basePatchNum)};
    } else if (!this.patchNumEquals(patchRange.basePatchNum, 'PARENT')) {
      params = {base: patchRange.basePatchNum};
    }
    return this._getChangeURLAndFetch({
      changeNum,
      endpoint: '/files',
      patchNum: patchRange.patchNum,
      params,
      reportEndpointAsIs: true,
    });
  }

  /**
   * @param {number|string} changeNum
   * @param {Gerrit.PatchRange} patchRange
   */
  getChangeEditFiles(changeNum, patchRange) {
    let endpoint = '/edit?list';
    let anonymizedEndpoint = endpoint;
    if (patchRange.basePatchNum !== 'PARENT') {
      endpoint += '&base=' + encodeURIComponent(patchRange.basePatchNum + '');
      anonymizedEndpoint += '&base=*';
    }
    return this._getChangeURLAndFetch({
      changeNum,
      endpoint,
      anonymizedEndpoint,
    });
  }

  /**
   * @param {number|string} changeNum
   * @param {number|string} patchNum
   * @param {string} query
   * @return {!Promise<!Object>}
   */
  queryChangeFiles(changeNum, patchNum, query) {
    return this._getChangeURLAndFetch({
      changeNum,
      endpoint: `/files?q=${encodeURIComponent(query)}`,
      patchNum,
      anonymizedEndpoint: '/files?q=*',
    });
  }

  /**
   * @param {number|string} changeNum
   * @param {Gerrit.PatchRange} patchRange
   * @return {!Promise<!Array<!Object>>}
   */
  getChangeOrEditFiles(changeNum, patchRange) {
    if (this.patchNumEquals(patchRange.patchNum, this.EDIT_NAME)) {
      return this.getChangeEditFiles(changeNum, patchRange).then(res =>
        res.files);
    }
    return this.getChangeFiles(changeNum, patchRange);
  }

  getChangeRevisionActions(changeNum, patchNum) {
    const req = {
      changeNum,
      endpoint: '/actions',
      patchNum,
      reportEndpointAsIs: true,
    };
    return this._getChangeURLAndFetch(req).then(revisionActions => {
      // The rebase button on change screen is always enabled.
      if (revisionActions.rebase) {
        revisionActions.rebase.rebaseOnCurrent =
            !!revisionActions.rebase.enabled;
        revisionActions.rebase.enabled = true;
      }
      return revisionActions;
    });
  }

  /**
   * @param {number|string} changeNum
   * @param {string} inputVal
   * @param {function(?Response, string=)=} opt_errFn
   */
  getChangeSuggestedReviewers(changeNum, inputVal, opt_errFn) {
    return this._getChangeSuggestedGroup('REVIEWER', changeNum, inputVal,
        opt_errFn);
  }

  /**
   * @param {number|string} changeNum
   * @param {string} inputVal
   * @param {function(?Response, string=)=} opt_errFn
   */
  getChangeSuggestedCCs(changeNum, inputVal, opt_errFn) {
    return this._getChangeSuggestedGroup('CC', changeNum, inputVal,
        opt_errFn);
  }

  _getChangeSuggestedGroup(reviewerState, changeNum, inputVal, opt_errFn) {
    // More suggestions may obscure content underneath in the reply dialog,
    // see issue 10793.
    const params = {'n': 6, 'reviewer-state': reviewerState};
    if (inputVal) { params.q = inputVal; }
    return this._getChangeURLAndFetch({
      changeNum,
      endpoint: '/suggest_reviewers',
      errFn: opt_errFn,
      params,
      reportEndpointAsIs: true,
    });
  }

  /**
   * @param {number|string} changeNum
   */
  getChangeIncludedIn(changeNum) {
    return this._getChangeURLAndFetch({
      changeNum,
      endpoint: '/in',
      reportEndpointAsIs: true,
    });
  }

  _computeFilter(filter) {
    if (filter && filter.startsWith('^')) {
      filter = '&r=' + encodeURIComponent(filter);
    } else if (filter) {
      filter = '&m=' + encodeURIComponent(filter);
    } else {
      filter = '';
    }
    return filter;
  }

  /**
   * @param {string} filter
   * @param {number} groupsPerPage
   * @param {number=} opt_offset
   */
  _getGroupsUrl(filter, groupsPerPage, opt_offset) {
    const offset = opt_offset || 0;

    return `/groups/?n=${groupsPerPage + 1}&S=${offset}` +
      this._computeFilter(filter);
  }

  /**
   * @param {string} filter
   * @param {number} reposPerPage
   * @param {number=} opt_offset
   */
  _getReposUrl(filter, reposPerPage, opt_offset) {
    const defaultFilter = 'state:active OR state:read-only';
    const namePartDelimiters = /[@.\-\s\/_]/g;
    const offset = opt_offset || 0;

    if (filter && !filter.includes(':') && filter.match(namePartDelimiters)) {
      // The query language specifies hyphens as operators. Split the string
      // by hyphens and 'AND' the parts together as 'inname:' queries.
      // If the filter includes a semicolon, the user is using a more complex
      // query so we trust them and don't do any magic under the hood.
      const originalFilter = filter;
      filter = '';
      originalFilter.split(namePartDelimiters).forEach(part => {
        if (part) {
          filter += (filter === '' ? 'inname:' : ' AND inname:') + part;
        }
      });
    }
    // Check if filter is now empty which could be either because the user did
    // not provide it or because the user provided only a split character.
    if (!filter) {
      filter = defaultFilter;
    }

    filter = filter.trim();
    const encodedFilter = encodeURIComponent(filter);

    return `/projects/?n=${reposPerPage + 1}&S=${offset}` +
      `&query=${encodedFilter}`;
  }

  invalidateGroupsCache() {
    this._restApiHelper.invalidateFetchPromisesPrefix('/groups/?');
  }

  invalidateReposCache() {
    this._restApiHelper.invalidateFetchPromisesPrefix('/projects/?');
  }

  invalidateAccountsCache() {
    this._restApiHelper.invalidateFetchPromisesPrefix('/accounts/');
  }

  /**
   * @param {string} filter
   * @param {number} groupsPerPage
   * @param {number=} opt_offset
   * @return {!Promise<?Object>}
   */
  getGroups(filter, groupsPerPage, opt_offset) {
    const url = this._getGroupsUrl(filter, groupsPerPage, opt_offset);

    return this._fetchSharedCacheURL({
      url,
      anonymizedUrl: '/groups/?*',
    });
  }

  /**
   * @param {string} filter
   * @param {number} reposPerPage
   * @param {number=} opt_offset
   * @return {!Promise<?Object>}
   */
  getRepos(filter, reposPerPage, opt_offset) {
    const url = this._getReposUrl(filter, reposPerPage, opt_offset);

    // TODO(kaspern): Rename rest api from /projects/ to /repos/ once backend
    // supports it.
    return this._fetchSharedCacheURL({
      url,
      anonymizedUrl: '/projects/?*',
    });
  }

  setRepoHead(repo, ref) {
    // TODO(kaspern): Rename rest api from /projects/ to /repos/ once backend
    // supports it.
    return this._restApiHelper.send({
      method: 'PUT',
      url: `/projects/${encodeURIComponent(repo)}/HEAD`,
      body: {ref},
      anonymizedUrl: '/projects/*/HEAD',
    });
  }

  /**
   * @param {string} filter
   * @param {string} repo
   * @param {number} reposBranchesPerPage
   * @param {number=} opt_offset
   * @param {?function(?Response, string=)=} opt_errFn
   * @return {!Promise<?Object>}
   */
  getRepoBranches(filter, repo, reposBranchesPerPage, opt_offset, opt_errFn) {
    const offset = opt_offset || 0;
    const count = reposBranchesPerPage + 1;
    filter = this._computeFilter(filter);
    repo = encodeURIComponent(repo);
    const url = `/projects/${repo}/branches?n=${count}&S=${offset}${filter}`;
    // TODO(kaspern): Rename rest api from /projects/ to /repos/ once backend
    // supports it.
    return this._restApiHelper.fetchJSON({
      url,
      errFn: opt_errFn,
      anonymizedUrl: '/projects/*/branches?*',
    });
  }

  /**
   * @param {string} filter
   * @param {string} repo
   * @param {number} reposTagsPerPage
   * @param {number=} opt_offset
   * @param {?function(?Response, string=)=} opt_errFn
   * @return {!Promise<?Object>}
   */
  getRepoTags(filter, repo, reposTagsPerPage, opt_offset, opt_errFn) {
    const offset = opt_offset || 0;
    const encodedRepo = encodeURIComponent(repo);
    const n = reposTagsPerPage + 1;
    const encodedFilter = this._computeFilter(filter);
    const url = `/projects/${encodedRepo}/tags` + `?n=${n}&S=${offset}` +
        encodedFilter;
    // TODO(kaspern): Rename rest api from /projects/ to /repos/ once backend
    // supports it.
    return this._restApiHelper.fetchJSON({
      url,
      errFn: opt_errFn,
      anonymizedUrl: '/projects/*/tags',
    });
  }

  /**
   * @param {string} filter
   * @param {number} pluginsPerPage
   * @param {number=} opt_offset
   * @param {?function(?Response, string=)=} opt_errFn
   * @return {!Promise<?Object>}
   */
  getPlugins(filter, pluginsPerPage, opt_offset, opt_errFn) {
    const offset = opt_offset || 0;
    const encodedFilter = this._computeFilter(filter);
    const n = pluginsPerPage + 1;
    const url = `/plugins/?all&n=${n}&S=${offset}${encodedFilter}`;
    return this._restApiHelper.fetchJSON({
      url,
      errFn: opt_errFn,
      anonymizedUrl: '/plugins/?all',
    });
  }

  getRepoAccessRights(repoName, opt_errFn) {
    // TODO(kaspern): Rename rest api from /projects/ to /repos/ once backend
    // supports it.
    return this._restApiHelper.fetchJSON({
      url: `/projects/${encodeURIComponent(repoName)}/access`,
      errFn: opt_errFn,
      anonymizedUrl: '/projects/*/access',
    });
  }

  setRepoAccessRights(repoName, repoInfo) {
    // TODO(kaspern): Rename rest api from /projects/ to /repos/ once backend
    // supports it.
    return this._restApiHelper.send({
      method: 'POST',
      url: `/projects/${encodeURIComponent(repoName)}/access`,
      body: repoInfo,
      anonymizedUrl: '/projects/*/access',
    });
  }

  setRepoAccessRightsForReview(projectName, projectInfo) {
    return this._restApiHelper.send({
      method: 'PUT',
      url: `/projects/${encodeURIComponent(projectName)}/access:review`,
      body: projectInfo,
      parseResponse: true,
      anonymizedUrl: '/projects/*/access:review',
    });
  }

  /**
   * @param {string} inputVal
   * @param {number} opt_n
   * @param {function(?Response, string=)=} opt_errFn
   */
  getSuggestedGroups(inputVal, opt_n, opt_errFn) {
    const params = {s: inputVal};
    if (opt_n) { params.n = opt_n; }
    return this._restApiHelper.fetchJSON({
      url: '/groups/',
      errFn: opt_errFn,
      params,
      reportUrlAsIs: true,
    });
  }

  /**
   * @param {string} inputVal
   * @param {number} opt_n
   * @param {function(?Response, string=)=} opt_errFn
   */
  getSuggestedProjects(inputVal, opt_n, opt_errFn) {
    const params = {
      m: inputVal,
      n: MAX_PROJECT_RESULTS,
      type: 'ALL',
    };
    if (opt_n) { params.n = opt_n; }
    return this._restApiHelper.fetchJSON({
      url: '/projects/',
      errFn: opt_errFn,
      params,
      reportUrlAsIs: true,
    });
  }

  /**
   * @param {string} inputVal
   * @param {number} opt_n
   * @param {function(?Response, string=)=} opt_errFn
   */
  getSuggestedAccounts(inputVal, opt_n, opt_errFn) {
    if (!inputVal) {
      return Promise.resolve([]);
    }
    const params = {suggest: null, q: inputVal};
    if (opt_n) { params.n = opt_n; }
    return this._restApiHelper.fetchJSON({
      url: '/accounts/',
      errFn: opt_errFn,
      params,
      anonymizedUrl: '/accounts/?n=*',
    });
  }

  addChangeReviewer(changeNum, reviewerID) {
    return this._sendChangeReviewerRequest('POST', changeNum, reviewerID);
  }

  removeChangeReviewer(changeNum, reviewerID) {
    return this._sendChangeReviewerRequest('DELETE', changeNum, reviewerID);
  }

  _sendChangeReviewerRequest(method, changeNum, reviewerID) {
    return this.getChangeActionURL(changeNum, null, '/reviewers')
        .then(url => {
          let body;
          switch (method) {
            case 'POST':
              body = {reviewer: reviewerID};
              break;
            case 'DELETE':
              url += '/' + encodeURIComponent(reviewerID);
              break;
            default:
              throw Error('Unsupported HTTP method: ' + method);
          }

          return this._restApiHelper.send({method, url, body});
        });
  }

  getRelatedChanges(changeNum, patchNum) {
    return this._getChangeURLAndFetch({
      changeNum,
      endpoint: '/related',
      patchNum,
      reportEndpointAsIs: true,
    });
  }

  getChangesSubmittedTogether(changeNum) {
    return this._getChangeURLAndFetch({
      changeNum,
      endpoint: '/submitted_together?o=NON_VISIBLE_CHANGES',
      reportEndpointAsIs: true,
    });
  }

  getChangeConflicts(changeNum) {
    const options = this.listChangesOptionsToHex(
        this.ListChangesOption.CURRENT_REVISION,
        this.ListChangesOption.CURRENT_COMMIT
    );
    const params = {
      O: options,
      q: 'status:open conflicts:' + changeNum,
    };
    return this._restApiHelper.fetchJSON({
      url: '/changes/',
      params,
      anonymizedUrl: '/changes/conflicts:*',
    });
  }

  getChangeCherryPicks(project, changeID, changeNum) {
    const options = this.listChangesOptionsToHex(
        this.ListChangesOption.CURRENT_REVISION,
        this.ListChangesOption.CURRENT_COMMIT
    );
    const query = [
      'project:' + project,
      'change:' + changeID,
      '-change:' + changeNum,
      '-is:abandoned',
    ].join(' ');
    const params = {
      O: options,
      q: query,
    };
    return this._restApiHelper.fetchJSON({
      url: '/changes/',
      params,
      anonymizedUrl: '/changes/change:*',
    });
  }

  getChangesWithSameTopic(topic, changeNum) {
    const options = this.listChangesOptionsToHex(
        this.ListChangesOption.LABELS,
        this.ListChangesOption.CURRENT_REVISION,
        this.ListChangesOption.CURRENT_COMMIT,
        this.ListChangesOption.DETAILED_LABELS
    );
    const query = [
      'status:open',
      '-change:' + changeNum,
      `topic:"${topic}"`,
    ].join(' ');
    const params = {
      O: options,
      q: query,
    };
    return this._restApiHelper.fetchJSON({
      url: '/changes/',
      params,
      anonymizedUrl: '/changes/topic:*',
    });
  }

  getReviewedFiles(changeNum, patchNum) {
    return this._getChangeURLAndFetch({
      changeNum,
      endpoint: '/files?reviewed',
      patchNum,
      reportEndpointAsIs: true,
    });
  }

  /**
   * @param {number|string} changeNum
   * @param {number|string} patchNum
   * @param {string} path
   * @param {boolean} reviewed
   * @param {function(?Response, string=)=} opt_errFn
   */
  saveFileReviewed(changeNum, patchNum, path, reviewed, opt_errFn) {
    return this._getChangeURLAndSend({
      changeNum,
      method: reviewed ? 'PUT' : 'DELETE',
      patchNum,
      endpoint: `/files/${encodeURIComponent(path)}/reviewed`,
      errFn: opt_errFn,
      anonymizedEndpoint: '/files/*/reviewed',
    });
  }

  /**
   * @param {number|string} changeNum
   * @param {number|string} patchNum
   * @param {!Object} review
   * @param {function(?Response, string=)=} opt_errFn
   */
  saveChangeReview(changeNum, patchNum, review, opt_errFn) {
    const promises = [
      this.awaitPendingDiffDrafts(),
      this.getChangeActionURL(changeNum, patchNum, '/review'),
    ];
    return Promise.all(promises).then(([, url]) => this._restApiHelper.send({
      method: 'POST',
      url,
      body: review,
      errFn: opt_errFn,
    }));
  }

  getChangeEdit(changeNum, opt_download_commands) {
    const params = opt_download_commands ? {'download-commands': true} : null;
    return this.getLoggedIn().then(loggedIn => {
      if (!loggedIn) { return false; }
      return this._getChangeURLAndFetch({
        changeNum,
        endpoint: '/edit/',
        params,
        reportEndpointAsIs: true,
      }, true);
    });
  }

  /**
   * @param {string} project
   * @param {string} branch
   * @param {string} subject
   * @param {string=} opt_topic
   * @param {boolean=} opt_isPrivate
   * @param {boolean=} opt_workInProgress
   * @param {string=} opt_baseChange
   * @param {string=} opt_baseCommit
   */
  createChange(project, branch, subject, opt_topic, opt_isPrivate,
      opt_workInProgress, opt_baseChange, opt_baseCommit) {
    return this._restApiHelper.send({
      method: 'POST',
      url: '/changes/',
      body: {
        project,
        branch,
        subject,
        topic: opt_topic,
        is_private: opt_isPrivate,
        work_in_progress: opt_workInProgress,
        base_change: opt_baseChange,
        base_commit: opt_baseCommit,
      },
      parseResponse: true,
      reportUrlAsIs: true,
    });
  }

  /**
   * @param {number|string} changeNum
   * @param {string} path
   * @param {number|string} patchNum
   */
  getFileContent(changeNum, path, patchNum) {
    // 404s indicate the file does not exist yet in the revision, so suppress
    // them.
    const suppress404s = res => {
      if (res && res.status !== 404) { this.fire('server-error', {res}); }
      return res;
    };
    const promise = this.patchNumEquals(patchNum, this.EDIT_NAME) ?
      this._getFileInChangeEdit(changeNum, path) :
      this._getFileInRevision(changeNum, path, patchNum, suppress404s);

    return promise.then(res => {
      if (!res.ok) { return res; }

      // The file type (used for syntax highlighting) is identified in the
      // X-FYI-Content-Type header of the response.
      const type = res.headers.get('X-FYI-Content-Type');
      return this.getResponseObject(res).then(content => {
        return {content, type, ok: true};
      });
    });
  }

  /**
   * Gets a file in a specific change and revision.
   *
   * @param {number|string} changeNum
   * @param {string} path
   * @param {number|string} patchNum
   * @param {?function(?Response, string=)=} opt_errFn
   */
  _getFileInRevision(changeNum, path, patchNum, opt_errFn) {
    return this._getChangeURLAndSend({
      changeNum,
      method: 'GET',
      patchNum,
      endpoint: `/files/${encodeURIComponent(path)}/content`,
      errFn: opt_errFn,
      headers: {Accept: 'application/json'},
      anonymizedEndpoint: '/files/*/content',
    });
  }

  /**
   * Gets a file in a change edit.
   *
   * @param {number|string} changeNum
   * @param {string} path
   */
  _getFileInChangeEdit(changeNum, path) {
    return this._getChangeURLAndSend({
      changeNum,
      method: 'GET',
      endpoint: '/edit/' + encodeURIComponent(path),
      headers: {Accept: 'application/json'},
      anonymizedEndpoint: '/edit/*',
    });
  }

  rebaseChangeEdit(changeNum) {
    return this._getChangeURLAndSend({
      changeNum,
      method: 'POST',
      endpoint: '/edit:rebase',
      reportEndpointAsIs: true,
    });
  }

  deleteChangeEdit(changeNum) {
    return this._getChangeURLAndSend({
      changeNum,
      method: 'DELETE',
      endpoint: '/edit',
      reportEndpointAsIs: true,
    });
  }

  restoreFileInChangeEdit(changeNum, restore_path) {
    return this._getChangeURLAndSend({
      changeNum,
      method: 'POST',
      endpoint: '/edit',
      body: {restore_path},
      reportEndpointAsIs: true,
    });
  }

  renameFileInChangeEdit(changeNum, old_path, new_path) {
    return this._getChangeURLAndSend({
      changeNum,
      method: 'POST',
      endpoint: '/edit',
      body: {old_path, new_path},
      reportEndpointAsIs: true,
    });
  }

  deleteFileInChangeEdit(changeNum, path) {
    return this._getChangeURLAndSend({
      changeNum,
      method: 'DELETE',
      endpoint: '/edit/' + encodeURIComponent(path),
      anonymizedEndpoint: '/edit/*',
    });
  }

  saveChangeEdit(changeNum, path, contents) {
    return this._getChangeURLAndSend({
      changeNum,
      method: 'PUT',
      endpoint: '/edit/' + encodeURIComponent(path),
      body: contents,
      contentType: 'text/plain',
      anonymizedEndpoint: '/edit/*',
    });
  }

  getRobotCommentFixPreview(changeNum, patchNum, fixId) {
    return this._getChangeURLAndFetch({
      changeNum,
      patchNum,
      endpoint: `/fixes/${encodeURIComponent(fixId)}/preview`,
      reportEndpointAsId: true,
    });
  }

  applyFixSuggestion(changeNum, patchNum, fixId) {
    return this._getChangeURLAndSend({
      method: 'POST',
      changeNum,
      patchNum,
      endpoint: `/fixes/${encodeURIComponent(fixId)}/apply`,
      reportEndpointAsId: true,
    });
  }

  // Deprecated, prefer to use putChangeCommitMessage instead.
  saveChangeCommitMessageEdit(changeNum, message) {
    return this._getChangeURLAndSend({
      changeNum,
      method: 'PUT',
      endpoint: '/edit:message',
      body: {message},
      reportEndpointAsIs: true,
    });
  }

  publishChangeEdit(changeNum) {
    return this._getChangeURLAndSend({
      changeNum,
      method: 'POST',
      endpoint: '/edit:publish',
      reportEndpointAsIs: true,
    });
  }

  putChangeCommitMessage(changeNum, message) {
    return this._getChangeURLAndSend({
      changeNum,
      method: 'PUT',
      endpoint: '/message',
      body: {message},
      reportEndpointAsIs: true,
    });
  }

  deleteChangeCommitMessage(changeNum, messageId) {
    return this._getChangeURLAndSend({
      changeNum,
      method: 'DELETE',
      endpoint: '/messages/' + messageId,
      reportEndpointAsIs: true,
    });
  }

  saveChangeStarred(changeNum, starred) {
    // Some servers may require the project name to be provided
    // alongside the change number, so resolve the project name
    // first.
    return this.getFromProjectLookup(changeNum).then(project => {
      const url = '/accounts/self/starred.changes/' +
          (project ? encodeURIComponent(project) + '~' : '') + changeNum;
      return this._restApiHelper.send({
        method: starred ? 'PUT' : 'DELETE',
        url,
        anonymizedUrl: '/accounts/self/starred.changes/*',
      });
    });
  }

  saveChangeReviewed(changeNum, reviewed) {
    return this._getChangeURLAndSend({
      changeNum,
      method: 'PUT',
      endpoint: reviewed ? '/reviewed' : '/unreviewed',
    });
  }

  /**
   * Public version of the _restApiHelper.send method preserved for plugins.
   *
   * @param {string} method
   * @param {string} url
   * @param {?string|number|Object=} opt_body passed as null sometimes
   *    and also apparently a number. TODO (beckysiegel) remove need for
   *    number at least.
   * @param {?function(?Response, string=)=} opt_errFn
   *    passed as null sometimes.
   * @param {?string=} opt_contentType
   * @param {Object=} opt_headers
   */
  send(method, url, opt_body, opt_errFn, opt_contentType,
      opt_headers) {
    return this._restApiHelper.send({
      method,
      url,
      body: opt_body,
      errFn: opt_errFn,
      contentType: opt_contentType,
      headers: opt_headers,
    });
  }

  /**
   * @param {number|string} changeNum
   * @param {number|string} basePatchNum Negative values specify merge parent
   *     index.
   * @param {number|string} patchNum
   * @param {string} path
   * @param {string=} opt_whitespace the ignore-whitespace level for the diff
   *     algorithm.
   * @param {function(?Response, string=)=} opt_errFn
   */
  getDiff(changeNum, basePatchNum, patchNum, path, opt_whitespace,
      opt_errFn) {
    const params = {
      context: 'ALL',
      intraline: null,
      whitespace: opt_whitespace || 'IGNORE_NONE',
    };
    if (this.isMergeParent(basePatchNum)) {
      params.parent = this.getParentIndex(basePatchNum);
    } else if (!this.patchNumEquals(basePatchNum, PARENT_PATCH_NUM)) {
      params.base = basePatchNum;
    }
    const endpoint = `/files/${encodeURIComponent(path)}/diff`;
    const req = {
      changeNum,
      endpoint,
      patchNum,
      errFn: opt_errFn,
      params,
      anonymizedEndpoint: '/files/*/diff',
    };

    // Invalidate the cache if its edit patch to make sure we always get latest.
    if (patchNum === this.EDIT_NAME) {
      if (!req.fetchOptions) req.fetchOptions = {};
      if (!req.fetchOptions.headers) req.fetchOptions.headers = new Headers();
      req.fetchOptions.headers.append('Cache-Control', 'no-cache');
    }

    return this._getChangeURLAndFetch(req);
  }

  /**
   * @param {number|string} changeNum
   * @param {number|string=} opt_basePatchNum
   * @param {number|string=} opt_patchNum
   * @param {string=} opt_path
   * @return {!Promise<!Object>}
   */
  getDiffComments(changeNum, opt_basePatchNum, opt_patchNum, opt_path) {
    return this._getDiffComments(changeNum, '/comments', opt_basePatchNum,
        opt_patchNum, opt_path);
  }

  /**
   * @param {number|string} changeNum
   * @param {number|string=} opt_basePatchNum
   * @param {number|string=} opt_patchNum
   * @param {string=} opt_path
   * @return {!Promise<!Object>}
   */
  getDiffRobotComments(changeNum, opt_basePatchNum, opt_patchNum, opt_path) {
    return this._getDiffComments(changeNum, '/robotcomments',
        opt_basePatchNum, opt_patchNum, opt_path);
  }

  /**
   * If the user is logged in, fetch the user's draft diff comments. If there
   * is no logged in user, the request is not made and the promise yields an
   * empty object.
   *
   * @param {number|string} changeNum
   * @param {number|string=} opt_basePatchNum
   * @param {number|string=} opt_patchNum
   * @param {string=} opt_path
   * @return {!Promise<!Object>}
   */
  getDiffDrafts(changeNum, opt_basePatchNum, opt_patchNum, opt_path) {
    return this.getLoggedIn().then(loggedIn => {
      if (!loggedIn) { return Promise.resolve({}); }
      return this._getDiffComments(changeNum, '/drafts', opt_basePatchNum,
          opt_patchNum, opt_path);
    });
  }

  _setRange(comments, comment) {
    if (comment.in_reply_to && !comment.range) {
      for (let i = 0; i < comments.length; i++) {
        if (comments[i].id === comment.in_reply_to) {
          comment.range = comments[i].range;
          break;
        }
      }
    }
    return comment;
  }

  _setRanges(comments) {
    comments = comments || [];
    comments.sort(
        (a, b) => util.parseDate(a.updated) - util.parseDate(b.updated)
    );
    for (const comment of comments) {
      this._setRange(comments, comment);
    }
    return comments;
  }

  /**
   * @param {number|string} changeNum
   * @param {string} endpoint
   * @param {number|string=} opt_basePatchNum
   * @param {number|string=} opt_patchNum
   * @param {string=} opt_path
   * @return {!Promise<!Object>}
   */
  _getDiffComments(changeNum, endpoint, opt_basePatchNum,
      opt_patchNum, opt_path) {
    /**
     * Fetches the comments for a given patchNum.
     * Helper function to make promises more legible.
     *
     * @param {string|number=} opt_patchNum
     * @return {!Promise<!Object>} Diff comments response.
     */
    // We don't want to add accept header, since preloading of comments is
    // working only without accept header.
    const noAcceptHeader = true;
    const fetchComments = opt_patchNum => this._getChangeURLAndFetch({
      changeNum,
      endpoint,
      patchNum: opt_patchNum,
      reportEndpointAsIs: true,
    }, noAcceptHeader);

    if (!opt_basePatchNum && !opt_patchNum && !opt_path) {
      return fetchComments();
    }
    function onlyParent(c) { return c.side == PARENT_PATCH_NUM; }
    function withoutParent(c) { return c.side != PARENT_PATCH_NUM; }
    function setPath(c) { c.path = opt_path; }

    const promises = [];
    let comments;
    let baseComments;
    let fetchPromise;
    fetchPromise = fetchComments(opt_patchNum).then(response => {
      comments = response[opt_path] || [];
      // TODO(kaspern): Implement this on in the backend so this can
      // be removed.
      // Sort comments by date so that parent ranges can be propagated
      // in a single pass.
      comments = this._setRanges(comments);

      if (opt_basePatchNum == PARENT_PATCH_NUM) {
        baseComments = comments.filter(onlyParent);
        baseComments.forEach(setPath);
      }
      comments = comments.filter(withoutParent);

      comments.forEach(setPath);
    });
    promises.push(fetchPromise);

    if (opt_basePatchNum != PARENT_PATCH_NUM) {
      fetchPromise = fetchComments(opt_basePatchNum).then(response => {
        baseComments = (response[opt_path] || [])
            .filter(withoutParent);
        baseComments = this._setRanges(baseComments);
        baseComments.forEach(setPath);
      });
      promises.push(fetchPromise);
    }

    return Promise.all(promises).then(() => Promise.resolve({
      baseComments,
      comments,
    }));
  }

  /**
   * @param {number|string} changeNum
   * @param {string} endpoint
   * @param {number|string=} opt_patchNum
   */
  _getDiffCommentsFetchURL(changeNum, endpoint, opt_patchNum) {
    return this._changeBaseURL(changeNum, opt_patchNum)
        .then(url => url + endpoint);
  }

  saveDiffDraft(changeNum, patchNum, draft) {
    return this._sendDiffDraftRequest('PUT', changeNum, patchNum, draft);
  }

  deleteDiffDraft(changeNum, patchNum, draft) {
    return this._sendDiffDraftRequest('DELETE', changeNum, patchNum, draft);
  }

  /**
   * @returns {boolean} Whether there are pending diff draft sends.
   */
  hasPendingDiffDrafts() {
    const promises = this._pendingRequests[Requests.SEND_DIFF_DRAFT];
    return promises && promises.length;
  }

  /**
   * @returns {!Promise<undefined>} A promise that resolves when all pending
   *    diff draft sends have resolved.
   */
  awaitPendingDiffDrafts() {
    return Promise.all(this._pendingRequests[Requests.SEND_DIFF_DRAFT] || [])
        .then(() => {
          this._pendingRequests[Requests.SEND_DIFF_DRAFT] = [];
        });
  }

  _sendDiffDraftRequest(method, changeNum, patchNum, draft) {
    const isCreate = !draft.id && method === 'PUT';
    let endpoint = '/drafts';
    let anonymizedEndpoint = endpoint;
    if (draft.id) {
      endpoint += '/' + draft.id;
      anonymizedEndpoint += '/*';
    }
    let body;
    if (method === 'PUT') {
      body = draft;
    }

    if (!this._pendingRequests[Requests.SEND_DIFF_DRAFT]) {
      this._pendingRequests[Requests.SEND_DIFF_DRAFT] = [];
    }

    const req = {
      changeNum,
      method,
      patchNum,
      endpoint,
      body,
      anonymizedEndpoint,
    };

    const promise = this._getChangeURLAndSend(req);
    this._pendingRequests[Requests.SEND_DIFF_DRAFT].push(promise);

    if (isCreate) {
      return this._failForCreate200(promise);
    }

    return promise;
  }

  getCommitInfo(project, commit) {
    return this._restApiHelper.fetchJSON({
      url: '/projects/' + encodeURIComponent(project) +
          '/commits/' + encodeURIComponent(commit),
      anonymizedUrl: '/projects/*/comments/*',
    });
  }

  _fetchB64File(url) {
    return this._restApiHelper.fetch({url: this.getBaseUrl() + url})
        .then(response => {
          if (!response.ok) {
            return Promise.reject(new Error(response.statusText));
          }
          const type = response.headers.get('X-FYI-Content-Type');
          return response.text()
              .then(text => {
                return {body: text, type};
              });
        });
  }

  /**
   * @param {string} changeId
   * @param {string|number} patchNum
   * @param {string} path
   * @param {number=} opt_parentIndex
   */
  getB64FileContents(changeId, patchNum, path, opt_parentIndex) {
    const parent = typeof opt_parentIndex === 'number' ?
      '?parent=' + opt_parentIndex : '';
    return this._changeBaseURL(changeId, patchNum).then(url => {
      url = `${url}/files/${encodeURIComponent(path)}/content${parent}`;
      return this._fetchB64File(url);
    });
  }

  getImagesForDiff(changeNum, diff, patchRange) {
    let promiseA;
    let promiseB;

    if (diff.meta_a && diff.meta_a.content_type.startsWith('image/')) {
      if (patchRange.basePatchNum === 'PARENT') {
        // Note: we only attempt to get the image from the first parent.
        promiseA = this.getB64FileContents(changeNum, patchRange.patchNum,
            diff.meta_a.name, 1);
      } else {
        promiseA = this.getB64FileContents(changeNum,
            patchRange.basePatchNum, diff.meta_a.name);
      }
    } else {
      promiseA = Promise.resolve(null);
    }

    if (diff.meta_b && diff.meta_b.content_type.startsWith('image/')) {
      promiseB = this.getB64FileContents(changeNum, patchRange.patchNum,
          diff.meta_b.name);
    } else {
      promiseB = Promise.resolve(null);
    }

    return Promise.all([promiseA, promiseB]).then(results => {
      const baseImage = results[0];
      const revisionImage = results[1];

      // Sometimes the server doesn't send back the content type.
      if (baseImage) {
        baseImage._expectedType = diff.meta_a.content_type;
        baseImage._name = diff.meta_a.name;
      }
      if (revisionImage) {
        revisionImage._expectedType = diff.meta_b.content_type;
        revisionImage._name = diff.meta_b.name;
      }

      return {baseImage, revisionImage};
    });
  }

  /**
   * @param {number|string} changeNum
   * @param {?number|string=} opt_patchNum passed as null sometimes.
   * @param {string=} opt_project
   * @return {!Promise<string>}
   */
  _changeBaseURL(changeNum, opt_patchNum, opt_project) {
    // TODO(kaspern): For full slicer migration, app should warn with a call
    // stack every time _changeBaseURL is called without a project.
    const projectPromise = opt_project ?
      Promise.resolve(opt_project) :
      this.getFromProjectLookup(changeNum);
    return projectPromise.then(project => {
      let url = `/changes/${encodeURIComponent(project)}~${changeNum}`;
      if (opt_patchNum) {
        url += `/revisions/${opt_patchNum}`;
      }
      return url;
    });
  }

  /**
   * @suppress {checkTypes}
   * Resulted in error: Promise.prototype.then does not match formal
   * parameter.
   */
  setChangeTopic(changeNum, topic) {
    return this._getChangeURLAndSend({
      changeNum,
      method: 'PUT',
      endpoint: '/topic',
      body: {topic},
      parseResponse: true,
      reportUrlAsIs: true,
    });
  }

  /**
   * @suppress {checkTypes}
   * Resulted in error: Promise.prototype.then does not match formal
   * parameter.
   */
  setChangeHashtag(changeNum, hashtag) {
    return this._getChangeURLAndSend({
      changeNum,
      method: 'POST',
      endpoint: '/hashtags',
      body: hashtag,
      parseResponse: true,
      reportUrlAsIs: true,
    });
  }

  deleteAccountHttpPassword() {
    return this._restApiHelper.send({
      method: 'DELETE',
      url: '/accounts/self/password.http',
      reportUrlAsIs: true,
    });
  }

  /**
   * @suppress {checkTypes}
   * Resulted in error: Promise.prototype.then does not match formal
   * parameter.
   */
  generateAccountHttpPassword() {
    return this._restApiHelper.send({
      method: 'PUT',
      url: '/accounts/self/password.http',
      body: {generate: true},
      parseResponse: true,
      reportUrlAsIs: true,
    });
  }

  getAccountSSHKeys() {
    return this._fetchSharedCacheURL({
      url: '/accounts/self/sshkeys',
      reportUrlAsIs: true,
    });
  }

  addAccountSSHKey(key) {
    const req = {
      method: 'POST',
      url: '/accounts/self/sshkeys',
      body: key,
      contentType: 'text/plain',
      reportUrlAsIs: true,
    };
    return this._restApiHelper.send(req)
        .then(response => {
          if (response.status < 200 && response.status >= 300) {
            return Promise.reject(new Error('error'));
          }
          return this.getResponseObject(response);
        })
        .then(obj => {
          if (!obj.valid) { return Promise.reject(new Error('error')); }
          return obj;
        });
  }

  deleteAccountSSHKey(id) {
    return this._restApiHelper.send({
      method: 'DELETE',
      url: '/accounts/self/sshkeys/' + id,
      anonymizedUrl: '/accounts/self/sshkeys/*',
    });
  }

  getAccountGPGKeys() {
    return this._restApiHelper.fetchJSON({
      url: '/accounts/self/gpgkeys',
      reportUrlAsIs: true,
    });
  }

  addAccountGPGKey(key) {
    const req = {
      method: 'POST',
      url: '/accounts/self/gpgkeys',
      body: key,
      reportUrlAsIs: true,
    };
    return this._restApiHelper.send(req)
        .then(response => {
          if (response.status < 200 && response.status >= 300) {
            return Promise.reject(new Error('error'));
          }
          return this.getResponseObject(response);
        })
        .then(obj => {
          if (!obj) { return Promise.reject(new Error('error')); }
          return obj;
        });
  }

  deleteAccountGPGKey(id) {
    return this._restApiHelper.send({
      method: 'DELETE',
      url: '/accounts/self/gpgkeys/' + id,
      anonymizedUrl: '/accounts/self/gpgkeys/*',
    });
  }

  deleteVote(changeNum, account, label) {
    return this._getChangeURLAndSend({
      changeNum,
      method: 'DELETE',
      endpoint: `/reviewers/${account}/votes/${encodeURIComponent(label)}`,
      anonymizedEndpoint: '/reviewers/*/votes/*',
    });
  }

  setDescription(changeNum, patchNum, desc) {
    return this._getChangeURLAndSend({
      changeNum,
      method: 'PUT', patchNum,
      endpoint: '/description',
      body: {description: desc},
      reportUrlAsIs: true,
    });
  }

  confirmEmail(token) {
    const req = {
      method: 'PUT',
      url: '/config/server/email.confirm',
      body: {token},
      reportUrlAsIs: true,
    };
    return this._restApiHelper.send(req).then(response => {
      if (response.status === 204) {
        return 'Email confirmed successfully.';
      }
<<<<<<< HEAD
      return null;
    });
  }

  getCapabilities(opt_errFn) {
    return this._restApiHelper.fetchJSON({
      url: '/config/server/capabilities',
      errFn: opt_errFn,
      reportUrlAsIs: true,
    });
  }

  getTopMenus(opt_errFn) {
    return this._fetchSharedCacheURL({
      url: '/config/server/top-menus',
      errFn: opt_errFn,
      reportUrlAsIs: true,
    });
  }

  setAssignee(changeNum, assignee) {
    return this._getChangeURLAndSend({
      changeNum,
      method: 'PUT',
      endpoint: '/assignee',
      body: {assignee},
      reportUrlAsIs: true,
    });
  }

  deleteAssignee(changeNum) {
    return this._getChangeURLAndSend({
      changeNum,
      method: 'DELETE',
      endpoint: '/assignee',
      reportUrlAsIs: true,
    });
  }

  probePath(path) {
    return fetch(new Request(path, {method: 'HEAD'}))
        .then(response => response.ok);
  }

  /**
   * @param {number|string} changeNum
   * @param {number|string=} opt_message
   */
  startWorkInProgress(changeNum, opt_message) {
    const body = {};
    if (opt_message) {
      body.message = opt_message;
    }
    const req = {
      changeNum,
      method: 'POST',
      endpoint: '/wip',
      body,
      reportUrlAsIs: true,
    };
    return this._getChangeURLAndSend(req).then(response => {
      if (response.status === 204) {
        return 'Change marked as Work In Progress.';
=======
    },

    /**
     * @param {string} name
     * @param {function(?Response, string=)=} opt_errFn
     */
    setAccountName(name, opt_errFn) {
      const req = {
        method: 'PUT',
        url: '/accounts/self/name',
        body: {name},
        errFn: opt_errFn,
        parseResponse: true,
        reportUrlAsIs: true,
      };
      return this._restApiHelper.send(req)
          .then(newName => this._updateCachedAccount({name: newName}));
    },

    /**
     * @param {string} username
     * @param {function(?Response, string=)=} opt_errFn
     */
    setAccountUsername(username, opt_errFn) {
      const req = {
        method: 'PUT',
        url: '/accounts/self/username',
        body: {username},
        errFn: opt_errFn,
        parseResponse: true,
        reportUrlAsIs: true,
      };
      return this._restApiHelper.send(req)
          .then(newName => this._updateCachedAccount({username: newName}));
    },

    /**
     * @param {string} status
     * @param {function(?Response, string=)=} opt_errFn
     */
    setAccountStatus(status, opt_errFn) {
      const req = {
        method: 'PUT',
        url: '/accounts/self/status',
        body: {status},
        errFn: opt_errFn,
        parseResponse: true,
        reportUrlAsIs: true,
      };
      return this._restApiHelper.send(req)
          .then(newStatus => this._updateCachedAccount({status: newStatus}));
    },

    getAccountStatus(userId) {
      return this._restApiHelper.fetchJSON({
        url: `/accounts/${encodeURIComponent(userId)}/status`,
        anonymizedUrl: '/accounts/*/status',
      });
    },

    getAccountGroups() {
      return this._restApiHelper.fetchJSON({
        url: '/accounts/self/groups',
        reportUrlAsIs: true,
      });
    },

    getAccountAgreements() {
      return this._restApiHelper.fetchJSON({
        url: '/accounts/self/agreements',
        reportUrlAsIs: true,
      });
    },

    saveAccountAgreement(name) {
      return this._restApiHelper.send({
        method: 'PUT',
        url: '/accounts/self/agreements',
        body: name,
        reportUrlAsIs: true,
      });
    },

    /**
     * @param {string=} opt_params
     */
    getAccountCapabilities(opt_params) {
      let queryString = '';
      if (opt_params) {
        queryString = '?q=' + opt_params
            .map(param => { return encodeURIComponent(param); })
            .join('&q=');
      }
      return this._fetchSharedCacheURL({
        url: '/accounts/self/capabilities' + queryString,
        anonymizedUrl: '/accounts/self/capabilities?q=*',
      });
    },

    getLoggedIn() {
      return this.getAccount().then(account => {
        return account != null;
      }).catch(() => {
        return false;
      });
    },

    getIsAdmin() {
      return this.getLoggedIn().then(isLoggedIn => {
        if (isLoggedIn) {
          return this.getAccountCapabilities();
        } else {
          return Promise.resolve();
        }
      }).then(capabilities => {
        return capabilities && capabilities.administrateServer;
      });
    },

    checkCredentials() {
      return this._restApiHelper.checkCredentials();
    },

    getDefaultPreferences() {
      return this._fetchSharedCacheURL({
        url: '/config/server/preferences',
        reportUrlAsIs: true,
      });
    },

    getPreferences() {
      return this.getLoggedIn().then(loggedIn => {
        if (loggedIn) {
          const req = {url: '/accounts/self/preferences', reportUrlAsIs: true};
          return this._fetchSharedCacheURL(req).then(res => {
            if (this._isNarrowScreen()) {
              // Note that this can be problematic, because the diff will stay
              // unified even after increasing the window width.
              res.default_diff_view = DiffViewMode.UNIFIED;
            } else {
              res.default_diff_view = res.diff_view;
            }
            return Promise.resolve(res);
          });
        }

        return Promise.resolve({
          changes_per_page: 25,
          default_diff_view: this._isNarrowScreen() ?
            DiffViewMode.UNIFIED : DiffViewMode.SIDE_BY_SIDE,
          diff_view: 'SIDE_BY_SIDE',
          size_bar_in_change_table: true,
        });
      });
    },

    getWatchedProjects() {
      return this._fetchSharedCacheURL({
        url: '/accounts/self/watched.projects',
        reportUrlAsIs: true,
      });
    },

    /**
     * @param {string} projects
     * @param {function(?Response, string=)=} opt_errFn
     */
    saveWatchedProjects(projects, opt_errFn) {
      return this._restApiHelper.send({
        method: 'POST',
        url: '/accounts/self/watched.projects',
        body: projects,
        errFn: opt_errFn,
        parseResponse: true,
        reportUrlAsIs: true,
      });
    },

    /**
     * @param {string} projects
     * @param {function(?Response, string=)=} opt_errFn
     */
    deleteWatchedProjects(projects, opt_errFn) {
      return this._restApiHelper.send({
        method: 'POST',
        url: '/accounts/self/watched.projects:delete',
        body: projects,
        errFn: opt_errFn,
        reportUrlAsIs: true,
      });
    },

    _isNarrowScreen() {
      return window.innerWidth < MAX_UNIFIED_DEFAULT_WINDOW_WIDTH_PX;
    },

    /**
     * @param {number=} opt_changesPerPage
     * @param {string|!Array<string>=} opt_query A query or an array of queries.
     * @param {number|string=} opt_offset
     * @param {!Object=} opt_options
     * @return {?Array<!Object>|?Array<!Array<!Object>>} If opt_query is an
     *     array, _fetchJSON will return an array of arrays of changeInfos. If it
     *     is unspecified or a string, _fetchJSON will return an array of
     *     changeInfos.
     */
    getChanges(opt_changesPerPage, opt_query, opt_offset, opt_options) {
      const options = opt_options || this.listChangesOptionsToHex(
          this.ListChangesOption.LABELS,
          this.ListChangesOption.DETAILED_ACCOUNTS
      );
      // Issue 4524: respect legacy token with max sortkey.
      if (opt_offset === 'n,z') {
        opt_offset = 0;
      }
      const params = {
        O: options,
        S: opt_offset || 0,
      };
      if (opt_changesPerPage) { params.n = opt_changesPerPage; }
      if (opt_query && opt_query.length > 0) {
        params.q = opt_query;
      }
      const iterateOverChanges = arr => {
        for (const change of (arr || [])) {
          this._maybeInsertInLookup(change);
        }
      };
      const req = {
        url: '/changes/',
        params,
        reportUrlAsIs: true,
      };
      return this._restApiHelper.fetchJSON(req).then(response => {
        // Response may be an array of changes OR an array of arrays of
        // changes.
        if (opt_query instanceof Array) {
          // Normalize the response to look like a multi-query response
          // when there is only one query.
          if (opt_query.length === 1) {
            response = [response];
          }
          for (const arr of response) {
            iterateOverChanges(arr);
          }
        } else {
          iterateOverChanges(response);
        }
        return response;
      });
    },

    /**
     * Inserts a change into _projectLookup iff it has a valid structure.
     *
     * @param {?{ _number: (number|string) }} change
     */
    _maybeInsertInLookup(change) {
      if (change && change.project && change._number) {
        this.setInProjectLookup(change._number, change.project);
      }
    },

    /**
     * TODO (beckysiegel) this needs to be rewritten with the optional param
     * at the end.
     *
     * @param {number|string} changeNum
     * @param {?number|string=} opt_patchNum passed as null sometimes.
     * @param {?=} endpoint
     * @return {!Promise<string>}
     */
    getChangeActionURL(changeNum, opt_patchNum, endpoint) {
      return this._changeBaseURL(changeNum, opt_patchNum)
          .then(url => url + endpoint);
    },

    /**
     * @param {number|string} changeNum
     * @param {function(?Response, string=)=} opt_errFn
     * @param {function()=} opt_cancelCondition
     */
    getChangeDetail(changeNum, opt_errFn, opt_cancelCondition) {
      // This list MUST be kept in sync with
      // ChangeIT#changeDetailsDoesNotRequireIndex
      const options = [
        this.ListChangesOption.ALL_COMMITS,
        this.ListChangesOption.ALL_REVISIONS,
        this.ListChangesOption.CHANGE_ACTIONS,
        this.ListChangesOption.DETAILED_LABELS,
        this.ListChangesOption.DOWNLOAD_COMMANDS,
        this.ListChangesOption.MESSAGES,
        this.ListChangesOption.SUBMITTABLE,
        this.ListChangesOption.WEB_LINKS,
        this.ListChangesOption.SKIP_MERGEABLE,
        this.ListChangesOption.SKIP_DIFFSTAT,
      ];
      return this.getConfig(false).then(config => {
        if (config.receive && config.receive.enable_signed_push) {
          options.push(this.ListChangesOption.PUSH_CERTIFICATES);
        }
        const optionsHex = this.listChangesOptionsToHex(...options);
        return this._getChangeDetail(
            changeNum, optionsHex, opt_errFn, opt_cancelCondition)
            .then(GrReviewerUpdatesParser.parse);
      });
    },

    /**
     * @param {number|string} changeNum
     * @param {function(?Response, string=)=} opt_errFn
     * @param {function()=} opt_cancelCondition
     */
    getDiffChangeDetail(changeNum, opt_errFn, opt_cancelCondition) {
      const optionsHex = this.listChangesOptionsToHex(
          this.ListChangesOption.ALL_COMMITS,
          this.ListChangesOption.ALL_REVISIONS,
          this.ListChangesOption.SKIP_MERGEABLE,
          this.ListChangesOption.SKIP_DIFFSTAT
      );
      return this._getChangeDetail(changeNum, optionsHex, opt_errFn,
          opt_cancelCondition);
    },

    /**
     * @param {number|string} changeNum
     * @param {string|undefined} optionsHex list changes options in hex
     * @param {function(?Response, string=)=} opt_errFn
     * @param {function()=} opt_cancelCondition
     */
    _getChangeDetail(changeNum, optionsHex, opt_errFn, opt_cancelCondition) {
      return this.getChangeActionURL(changeNum, null, '/detail').then(url => {
        const urlWithParams = this._restApiHelper
            .urlWithParams(url, optionsHex);
        const params = {O: optionsHex};
        let req = {
          url,
          errFn: opt_errFn,
          cancelCondition: opt_cancelCondition,
          params,
          fetchOptions: this._etags.getOptions(urlWithParams),
          anonymizedUrl: '/changes/*~*/detail?O=' + optionsHex,
        };
        req = this._restApiHelper.addAcceptJsonHeader(req);
        return this._restApiHelper.fetchRawJSON(req).then(response => {
          if (response && response.status === 304) {
            return Promise.resolve(this._restApiHelper.parsePrefixedJSON(
                this._etags.getCachedPayload(urlWithParams)));
          }

          if (response && !response.ok) {
            if (opt_errFn) {
              opt_errFn.call(null, response);
            } else {
              this.fire('server-error', {request: req, response});
            }
            return;
          }

          const payloadPromise = response ?
            this._restApiHelper.readResponsePayload(response) :
            Promise.resolve(null);

          return payloadPromise.then(payload => {
            if (!payload) { return null; }
            this._etags.collect(urlWithParams, response, payload.raw);
            this._maybeInsertInLookup(payload.parsed);

            return payload.parsed;
          });
        });
      });
    },

    /**
     * @param {number|string} changeNum
     * @param {number|string} patchNum
     */
    getChangeCommitInfo(changeNum, patchNum) {
      return this._getChangeURLAndFetch({
        changeNum,
        endpoint: '/commit?links',
        patchNum,
        reportEndpointAsIs: true,
      });
    },

    /**
     * @param {number|string} changeNum
     * @param {Gerrit.PatchRange} patchRange
     * @param {number=} opt_parentIndex
     */
    getChangeFiles(changeNum, patchRange, opt_parentIndex) {
      let params = undefined;
      if (this.isMergeParent(patchRange.basePatchNum)) {
        params = {parent: this.getParentIndex(patchRange.basePatchNum)};
      } else if (!this.patchNumEquals(patchRange.basePatchNum, 'PARENT')) {
        params = {base: patchRange.basePatchNum};
      }
      return this._getChangeURLAndFetch({
        changeNum,
        endpoint: '/files',
        patchNum: patchRange.patchNum,
        params,
        reportEndpointAsIs: true,
      });
    },

    /**
     * @param {number|string} changeNum
     * @param {Gerrit.PatchRange} patchRange
     */
    getChangeEditFiles(changeNum, patchRange) {
      let endpoint = '/edit?list';
      let anonymizedEndpoint = endpoint;
      if (patchRange.basePatchNum !== 'PARENT') {
        endpoint += '&base=' + encodeURIComponent(patchRange.basePatchNum + '');
        anonymizedEndpoint += '&base=*';
      }
      return this._getChangeURLAndFetch({
        changeNum,
        endpoint,
        anonymizedEndpoint,
      });
    },

    /**
     * @param {number|string} changeNum
     * @param {number|string} patchNum
     * @param {string} query
     * @return {!Promise<!Object>}
     */
    queryChangeFiles(changeNum, patchNum, query) {
      return this._getChangeURLAndFetch({
        changeNum,
        endpoint: `/files?q=${encodeURIComponent(query)}`,
        patchNum,
        anonymizedEndpoint: '/files?q=*',
      });
    },

    /**
     * @param {number|string} changeNum
     * @param {Gerrit.PatchRange} patchRange
     * @return {!Promise<!Array<!Object>>}
     */
    getChangeOrEditFiles(changeNum, patchRange) {
      if (this.patchNumEquals(patchRange.patchNum, this.EDIT_NAME)) {
        return this.getChangeEditFiles(changeNum, patchRange).then(res =>
          res.files);
      }
      return this.getChangeFiles(changeNum, patchRange);
    },

    getChangeRevisionActions(changeNum, patchNum) {
      const req = {
        changeNum,
        endpoint: '/actions',
        patchNum,
        reportEndpointAsIs: true,
      };
      return this._getChangeURLAndFetch(req);
    },

    /**
     * @param {number|string} changeNum
     * @param {string} inputVal
     * @param {function(?Response, string=)=} opt_errFn
     */
    getChangeSuggestedReviewers(changeNum, inputVal, opt_errFn) {
      return this._getChangeSuggestedGroup('REVIEWER', changeNum, inputVal,
          opt_errFn);
    },

    /**
     * @param {number|string} changeNum
     * @param {string} inputVal
     * @param {function(?Response, string=)=} opt_errFn
     */
    getChangeSuggestedCCs(changeNum, inputVal, opt_errFn) {
      return this._getChangeSuggestedGroup('CC', changeNum, inputVal,
          opt_errFn);
    },

    _getChangeSuggestedGroup(reviewerState, changeNum, inputVal, opt_errFn) {
      // More suggestions may obscure content underneath in the reply dialog,
      // see issue 10793.
      const params = {'n': 6, 'reviewer-state': reviewerState};
      if (inputVal) { params.q = inputVal; }
      return this._getChangeURLAndFetch({
        changeNum,
        endpoint: '/suggest_reviewers',
        errFn: opt_errFn,
        params,
        reportEndpointAsIs: true,
      });
    },

    /**
     * @param {number|string} changeNum
     */
    getChangeIncludedIn(changeNum) {
      return this._getChangeURLAndFetch({
        changeNum,
        endpoint: '/in',
        reportEndpointAsIs: true,
      });
    },

    _computeFilter(filter) {
      if (filter && filter.startsWith('^')) {
        filter = '&r=' + encodeURIComponent(filter);
      } else if (filter) {
        filter = '&m=' + encodeURIComponent(filter);
      } else {
        filter = '';
      }
      return filter;
    },

    /**
     * @param {string} filter
     * @param {number} groupsPerPage
     * @param {number=} opt_offset
     */
    _getGroupsUrl(filter, groupsPerPage, opt_offset) {
      const offset = opt_offset || 0;

      return `/groups/?n=${groupsPerPage + 1}&S=${offset}` +
        this._computeFilter(filter);
    },

    /**
     * @param {string} filter
     * @param {number} reposPerPage
     * @param {number=} opt_offset
     */
    _getReposUrl(filter, reposPerPage, opt_offset) {
      const defaultFilter = 'state:active OR state:read-only';
      const namePartDelimiters = /[@.\-\s\/_]/g;
      const offset = opt_offset || 0;

      if (filter && !filter.includes(':') && filter.match(namePartDelimiters)) {
        // The query language specifies hyphens as operators. Split the string
        // by hyphens and 'AND' the parts together as 'inname:' queries.
        // If the filter includes a semicolon, the user is using a more complex
        // query so we trust them and don't do any magic under the hood.
        const originalFilter = filter;
        filter = '';
        originalFilter.split(namePartDelimiters).forEach(part => {
          if (part) {
            filter += (filter === '' ? 'inname:' : ' AND inname:') + part;
          }
        });
      }
      // Check if filter is now empty which could be either because the user did
      // not provide it or because the user provided only a split character.
      if (!filter) {
        filter = defaultFilter;
      }

      filter = filter.trim();
      const encodedFilter = encodeURIComponent(filter);

      return `/projects/?n=${reposPerPage + 1}&S=${offset}` +
        `&query=${encodedFilter}`;
    },

    invalidateGroupsCache() {
      this._restApiHelper.invalidateFetchPromisesPrefix('/groups/?');
    },

    invalidateReposCache() {
      this._restApiHelper.invalidateFetchPromisesPrefix('/projects/?');
    },

    /**
     * @param {string} filter
     * @param {number} groupsPerPage
     * @param {number=} opt_offset
     * @return {!Promise<?Object>}
     */
    getGroups(filter, groupsPerPage, opt_offset) {
      const url = this._getGroupsUrl(filter, groupsPerPage, opt_offset);

      return this._fetchSharedCacheURL({
        url,
        anonymizedUrl: '/groups/?*',
      });
    },

    /**
     * @param {string} filter
     * @param {number} reposPerPage
     * @param {number=} opt_offset
     * @return {!Promise<?Object>}
     */
    getRepos(filter, reposPerPage, opt_offset) {
      const url = this._getReposUrl(filter, reposPerPage, opt_offset);

      // TODO(kaspern): Rename rest api from /projects/ to /repos/ once backend
      // supports it.
      return this._fetchSharedCacheURL({
        url,
        anonymizedUrl: '/projects/?*',
      });
    },

    setRepoHead(repo, ref) {
      // TODO(kaspern): Rename rest api from /projects/ to /repos/ once backend
      // supports it.
      return this._restApiHelper.send({
        method: 'PUT',
        url: `/projects/${encodeURIComponent(repo)}/HEAD`,
        body: {ref},
        anonymizedUrl: '/projects/*/HEAD',
      });
    },

    /**
     * @param {string} filter
     * @param {string} repo
     * @param {number} reposBranchesPerPage
     * @param {number=} opt_offset
     * @param {?function(?Response, string=)=} opt_errFn
     * @return {!Promise<?Object>}
     */
    getRepoBranches(filter, repo, reposBranchesPerPage, opt_offset, opt_errFn) {
      const offset = opt_offset || 0;
      const count = reposBranchesPerPage + 1;
      filter = this._computeFilter(filter);
      repo = encodeURIComponent(repo);
      const url = `/projects/${repo}/branches?n=${count}&S=${offset}${filter}`;
      // TODO(kaspern): Rename rest api from /projects/ to /repos/ once backend
      // supports it.
      return this._restApiHelper.fetchJSON({
        url,
        errFn: opt_errFn,
        anonymizedUrl: '/projects/*/branches?*',
      });
    },

    /**
     * @param {string} filter
     * @param {string} repo
     * @param {number} reposTagsPerPage
     * @param {number=} opt_offset
     * @param {?function(?Response, string=)=} opt_errFn
     * @return {!Promise<?Object>}
     */
    getRepoTags(filter, repo, reposTagsPerPage, opt_offset, opt_errFn) {
      const offset = opt_offset || 0;
      const encodedRepo = encodeURIComponent(repo);
      const n = reposTagsPerPage + 1;
      const encodedFilter = this._computeFilter(filter);
      const url = `/projects/${encodedRepo}/tags` + `?n=${n}&S=${offset}` +
          encodedFilter;
      // TODO(kaspern): Rename rest api from /projects/ to /repos/ once backend
      // supports it.
      return this._restApiHelper.fetchJSON({
        url,
        errFn: opt_errFn,
        anonymizedUrl: '/projects/*/tags',
      });
    },

    /**
     * @param {string} filter
     * @param {number} pluginsPerPage
     * @param {number=} opt_offset
     * @param {?function(?Response, string=)=} opt_errFn
     * @return {!Promise<?Object>}
     */
    getPlugins(filter, pluginsPerPage, opt_offset, opt_errFn) {
      const offset = opt_offset || 0;
      const encodedFilter = this._computeFilter(filter);
      const n = pluginsPerPage + 1;
      const url = `/plugins/?all&n=${n}&S=${offset}${encodedFilter}`;
      return this._restApiHelper.fetchJSON({
        url,
        errFn: opt_errFn,
        anonymizedUrl: '/plugins/?all',
      });
    },

    getRepoAccessRights(repoName, opt_errFn) {
      // TODO(kaspern): Rename rest api from /projects/ to /repos/ once backend
      // supports it.
      return this._restApiHelper.fetchJSON({
        url: `/projects/${encodeURIComponent(repoName)}/access`,
        errFn: opt_errFn,
        anonymizedUrl: '/projects/*/access',
      });
    },

    setRepoAccessRights(repoName, repoInfo) {
      // TODO(kaspern): Rename rest api from /projects/ to /repos/ once backend
      // supports it.
      return this._restApiHelper.send({
        method: 'POST',
        url: `/projects/${encodeURIComponent(repoName)}/access`,
        body: repoInfo,
        anonymizedUrl: '/projects/*/access',
      });
    },

    setRepoAccessRightsForReview(projectName, projectInfo) {
      return this._restApiHelper.send({
        method: 'PUT',
        url: `/projects/${encodeURIComponent(projectName)}/access:review`,
        body: projectInfo,
        parseResponse: true,
        anonymizedUrl: '/projects/*/access:review',
      });
    },

    /**
     * @param {string} inputVal
     * @param {number} opt_n
     * @param {function(?Response, string=)=} opt_errFn
     */
    getSuggestedGroups(inputVal, opt_n, opt_errFn) {
      const params = {s: inputVal};
      if (opt_n) { params.n = opt_n; }
      return this._restApiHelper.fetchJSON({
        url: '/groups/',
        errFn: opt_errFn,
        params,
        reportUrlAsIs: true,
      });
    },

    /**
     * @param {string} inputVal
     * @param {number} opt_n
     * @param {function(?Response, string=)=} opt_errFn
     */
    getSuggestedProjects(inputVal, opt_n, opt_errFn) {
      const params = {
        m: inputVal,
        n: MAX_PROJECT_RESULTS,
        type: 'ALL',
      };
      if (opt_n) { params.n = opt_n; }
      return this._restApiHelper.fetchJSON({
        url: '/projects/',
        errFn: opt_errFn,
        params,
        reportUrlAsIs: true,
      });
    },

    /**
     * @param {string} inputVal
     * @param {number} opt_n
     * @param {function(?Response, string=)=} opt_errFn
     */
    getSuggestedAccounts(inputVal, opt_n, opt_errFn) {
      if (!inputVal) {
        return Promise.resolve([]);
      }
      const params = {suggest: null, q: inputVal};
      if (opt_n) { params.n = opt_n; }
      return this._restApiHelper.fetchJSON({
        url: '/accounts/',
        errFn: opt_errFn,
        params,
        anonymizedUrl: '/accounts/?n=*',
      });
    },

    addChangeReviewer(changeNum, reviewerID) {
      return this._sendChangeReviewerRequest('POST', changeNum, reviewerID);
    },

    removeChangeReviewer(changeNum, reviewerID) {
      return this._sendChangeReviewerRequest('DELETE', changeNum, reviewerID);
    },

    _sendChangeReviewerRequest(method, changeNum, reviewerID) {
      return this.getChangeActionURL(changeNum, null, '/reviewers')
          .then(url => {
            let body;
            switch (method) {
              case 'POST':
                body = {reviewer: reviewerID};
                break;
              case 'DELETE':
                url += '/' + encodeURIComponent(reviewerID);
                break;
              default:
                throw Error('Unsupported HTTP method: ' + method);
            }

            return this._restApiHelper.send({method, url, body});
          });
    },

    getRelatedChanges(changeNum, patchNum) {
      return this._getChangeURLAndFetch({
        changeNum,
        endpoint: '/related',
        patchNum,
        reportEndpointAsIs: true,
      });
    },

    getChangesSubmittedTogether(changeNum) {
      return this._getChangeURLAndFetch({
        changeNum,
        endpoint: '/submitted_together?o=NON_VISIBLE_CHANGES',
        reportEndpointAsIs: true,
      });
    },

    getChangeConflicts(changeNum) {
      const options = this.listChangesOptionsToHex(
          this.ListChangesOption.CURRENT_REVISION,
          this.ListChangesOption.CURRENT_COMMIT
      );
      const params = {
        O: options,
        q: 'status:open is:mergeable conflicts:' + changeNum,
      };
      return this._restApiHelper.fetchJSON({
        url: '/changes/',
        params,
        anonymizedUrl: '/changes/conflicts:*',
      });
    },

    getChangeCherryPicks(project, changeID, changeNum) {
      const options = this.listChangesOptionsToHex(
          this.ListChangesOption.CURRENT_REVISION,
          this.ListChangesOption.CURRENT_COMMIT
      );
      const query = [
        'project:' + project,
        'change:' + changeID,
        '-change:' + changeNum,
        '-is:abandoned',
      ].join(' ');
      const params = {
        O: options,
        q: query,
      };
      return this._restApiHelper.fetchJSON({
        url: '/changes/',
        params,
        anonymizedUrl: '/changes/change:*',
      });
    },

    getChangesWithSameTopic(topic, changeNum) {
      const options = this.listChangesOptionsToHex(
          this.ListChangesOption.LABELS,
          this.ListChangesOption.CURRENT_REVISION,
          this.ListChangesOption.CURRENT_COMMIT,
          this.ListChangesOption.DETAILED_LABELS
      );
      const query = [
        'status:open',
        '-change:' + changeNum,
        `topic:"${topic}"`,
      ].join(' ');
      const params = {
        O: options,
        q: query,
      };
      return this._restApiHelper.fetchJSON({
        url: '/changes/',
        params,
        anonymizedUrl: '/changes/topic:*',
      });
    },

    getReviewedFiles(changeNum, patchNum) {
      return this._getChangeURLAndFetch({
        changeNum,
        endpoint: '/files?reviewed',
        patchNum,
        reportEndpointAsIs: true,
      });
    },

    /**
     * @param {number|string} changeNum
     * @param {number|string} patchNum
     * @param {string} path
     * @param {boolean} reviewed
     * @param {function(?Response, string=)=} opt_errFn
     */
    saveFileReviewed(changeNum, patchNum, path, reviewed, opt_errFn) {
      return this._getChangeURLAndSend({
        changeNum,
        method: reviewed ? 'PUT' : 'DELETE',
        patchNum,
        endpoint: `/files/${encodeURIComponent(path)}/reviewed`,
        errFn: opt_errFn,
        anonymizedEndpoint: '/files/*/reviewed',
      });
    },

    /**
     * @param {number|string} changeNum
     * @param {number|string} patchNum
     * @param {!Object} review
     * @param {function(?Response, string=)=} opt_errFn
     */
    saveChangeReview(changeNum, patchNum, review, opt_errFn) {
      const promises = [
        this.awaitPendingDiffDrafts(),
        this.getChangeActionURL(changeNum, patchNum, '/review'),
      ];
      return Promise.all(promises).then(([, url]) => {
        return this._restApiHelper.send({
          method: 'POST',
          url,
          body: review,
          errFn: opt_errFn,
        });
      });
    },

    getChangeEdit(changeNum, opt_download_commands) {
      const params = opt_download_commands ? {'download-commands': true} : null;
      return this.getLoggedIn().then(loggedIn => {
        if (!loggedIn) { return false; }
        return this._getChangeURLAndFetch({
          changeNum,
          endpoint: '/edit/',
          params,
          reportEndpointAsIs: true,
        });
      });
    },

    /**
     * @param {string} project
     * @param {string} branch
     * @param {string} subject
     * @param {string=} opt_topic
     * @param {boolean=} opt_isPrivate
     * @param {boolean=} opt_workInProgress
     * @param {string=} opt_baseChange
     * @param {string=} opt_baseCommit
     */
    createChange(project, branch, subject, opt_topic, opt_isPrivate,
        opt_workInProgress, opt_baseChange, opt_baseCommit) {
      return this._restApiHelper.send({
        method: 'POST',
        url: '/changes/',
        body: {
          project,
          branch,
          subject,
          topic: opt_topic,
          is_private: opt_isPrivate,
          work_in_progress: opt_workInProgress,
          base_change: opt_baseChange,
          base_commit: opt_baseCommit,
        },
        parseResponse: true,
        reportUrlAsIs: true,
      });
    },

    /**
     * @param {number|string} changeNum
     * @param {string} path
     * @param {number|string} patchNum
     */
    getFileContent(changeNum, path, patchNum) {
      // 404s indicate the file does not exist yet in the revision, so suppress
      // them.
      const suppress404s = res => {
        if (res && res.status !== 404) { this.fire('server-error', {res}); }
        return res;
      };
      const promise = this.patchNumEquals(patchNum, this.EDIT_NAME) ?
        this._getFileInChangeEdit(changeNum, path) :
        this._getFileInRevision(changeNum, path, patchNum, suppress404s);

      return promise.then(res => {
        if (!res.ok) { return res; }

        // The file type (used for syntax highlighting) is identified in the
        // X-FYI-Content-Type header of the response.
        const type = res.headers.get('X-FYI-Content-Type');
        return this.getResponseObject(res).then(content => {
          return {content, type, ok: true};
        });
      });
    },

    /**
     * Gets a file in a specific change and revision.
     *
     * @param {number|string} changeNum
     * @param {string} path
     * @param {number|string} patchNum
     * @param {?function(?Response, string=)=} opt_errFn
     */
    _getFileInRevision(changeNum, path, patchNum, opt_errFn) {
      return this._getChangeURLAndSend({
        changeNum,
        method: 'GET',
        patchNum,
        endpoint: `/files/${encodeURIComponent(path)}/content`,
        errFn: opt_errFn,
        headers: {Accept: 'application/json'},
        anonymizedEndpoint: '/files/*/content',
      });
    },

    /**
     * Gets a file in a change edit.
     *
     * @param {number|string} changeNum
     * @param {string} path
     */
    _getFileInChangeEdit(changeNum, path) {
      return this._getChangeURLAndSend({
        changeNum,
        method: 'GET',
        endpoint: '/edit/' + encodeURIComponent(path),
        headers: {Accept: 'application/json'},
        anonymizedEndpoint: '/edit/*',
      });
    },

    rebaseChangeEdit(changeNum) {
      return this._getChangeURLAndSend({
        changeNum,
        method: 'POST',
        endpoint: '/edit:rebase',
        reportEndpointAsIs: true,
      });
    },

    deleteChangeEdit(changeNum) {
      return this._getChangeURLAndSend({
        changeNum,
        method: 'DELETE',
        endpoint: '/edit',
        reportEndpointAsIs: true,
      });
    },

    restoreFileInChangeEdit(changeNum, restore_path) {
      return this._getChangeURLAndSend({
        changeNum,
        method: 'POST',
        endpoint: '/edit',
        body: {restore_path},
        reportEndpointAsIs: true,
      });
    },

    renameFileInChangeEdit(changeNum, old_path, new_path) {
      return this._getChangeURLAndSend({
        changeNum,
        method: 'POST',
        endpoint: '/edit',
        body: {old_path, new_path},
        reportEndpointAsIs: true,
      });
    },

    deleteFileInChangeEdit(changeNum, path) {
      return this._getChangeURLAndSend({
        changeNum,
        method: 'DELETE',
        endpoint: '/edit/' + encodeURIComponent(path),
        anonymizedEndpoint: '/edit/*',
      });
    },

    saveChangeEdit(changeNum, path, contents) {
      return this._getChangeURLAndSend({
        changeNum,
        method: 'PUT',
        endpoint: '/edit/' + encodeURIComponent(path),
        body: contents,
        contentType: 'text/plain',
        anonymizedEndpoint: '/edit/*',
      });
    },

    // Deprecated, prefer to use putChangeCommitMessage instead.
    saveChangeCommitMessageEdit(changeNum, message) {
      return this._getChangeURLAndSend({
        changeNum,
        method: 'PUT',
        endpoint: '/edit:message',
        body: {message},
        reportEndpointAsIs: true,
      });
    },

    publishChangeEdit(changeNum) {
      return this._getChangeURLAndSend({
        changeNum,
        method: 'POST',
        endpoint: '/edit:publish',
        reportEndpointAsIs: true,
      });
    },

    putChangeCommitMessage(changeNum, message) {
      return this._getChangeURLAndSend({
        changeNum,
        method: 'PUT',
        endpoint: '/message',
        body: {message},
        reportEndpointAsIs: true,
      });
    },

    saveChangeStarred(changeNum, starred) {
      // Some servers may require the project name to be provided
      // alongside the change number, so resolve the project name
      // first.
      return this.getFromProjectLookup(changeNum).then(project => {
        const url = '/accounts/self/starred.changes/' +
            (project ? encodeURIComponent(project) + '~' : '') + changeNum;
        return this._restApiHelper.send({
          method: starred ? 'PUT' : 'DELETE',
          url,
          anonymizedUrl: '/accounts/self/starred.changes/*',
        });
      });
    },

    saveChangeReviewed(changeNum, reviewed) {
      return this._getChangeURLAndSend({
        changeNum,
        method: 'PUT',
        endpoint: reviewed ? '/reviewed' : '/unreviewed',
      });
    },

    /**
     * Public version of the _restApiHelper.send method preserved for plugins.
     *
     * @param {string} method
     * @param {string} url
     * @param {?string|number|Object=} opt_body passed as null sometimes
     *    and also apparently a number. TODO (beckysiegel) remove need for
     *    number at least.
     * @param {?function(?Response, string=)=} opt_errFn
     *    passed as null sometimes.
     * @param {?string=} opt_contentType
     * @param {Object=} opt_headers
     */
    send(method, url, opt_body, opt_errFn, opt_contentType,
        opt_headers) {
      return this._restApiHelper.send({
        method,
        url,
        body: opt_body,
        errFn: opt_errFn,
        contentType: opt_contentType,
        headers: opt_headers,
      });
    },

    /**
     * @param {number|string} changeNum
     * @param {number|string} basePatchNum Negative values specify merge parent
     *     index.
     * @param {number|string} patchNum
     * @param {string} path
     * @param {string=} opt_whitespace the ignore-whitespace level for the diff
     *     algorithm.
     * @param {function(?Response, string=)=} opt_errFn
     */
    getDiff(changeNum, basePatchNum, patchNum, path, opt_whitespace,
        opt_errFn) {
      const params = {
        context: 'ALL',
        intraline: null,
        whitespace: opt_whitespace || 'IGNORE_NONE',
      };
      if (this.isMergeParent(basePatchNum)) {
        params.parent = this.getParentIndex(basePatchNum);
      } else if (!this.patchNumEquals(basePatchNum, PARENT_PATCH_NUM)) {
        params.base = basePatchNum;
      }
      const endpoint = `/files/${encodeURIComponent(path)}/diff`;
      const req = {
        changeNum,
        endpoint,
        patchNum,
        errFn: opt_errFn,
        params,
        anonymizedEndpoint: '/files/*/diff',
      };

      // Invalidate the cache if its edit patch to make sure we always get latest.
      if (patchNum === this.EDIT_NAME) {
        if (!req.fetchOptions) req.fetchOptions = {};
        if (!req.fetchOptions.headers) req.fetchOptions.headers = new Headers();
        req.fetchOptions.headers.append('Cache-Control', 'no-cache');
      }

      return this._getChangeURLAndFetch(req);
    },

    /**
     * @param {number|string} changeNum
     * @param {number|string=} opt_basePatchNum
     * @param {number|string=} opt_patchNum
     * @param {string=} opt_path
     * @return {!Promise<!Object>}
     */
    getDiffComments(changeNum, opt_basePatchNum, opt_patchNum, opt_path) {
      return this._getDiffComments(changeNum, '/comments', opt_basePatchNum,
          opt_patchNum, opt_path);
    },

    /**
     * @param {number|string} changeNum
     * @param {number|string=} opt_basePatchNum
     * @param {number|string=} opt_patchNum
     * @param {string=} opt_path
     * @return {!Promise<!Object>}
     */
    getDiffRobotComments(changeNum, opt_basePatchNum, opt_patchNum, opt_path) {
      return this._getDiffComments(changeNum, '/robotcomments',
          opt_basePatchNum, opt_patchNum, opt_path);
    },

    /**
     * If the user is logged in, fetch the user's draft diff comments. If there
     * is no logged in user, the request is not made and the promise yields an
     * empty object.
     *
     * @param {number|string} changeNum
     * @param {number|string=} opt_basePatchNum
     * @param {number|string=} opt_patchNum
     * @param {string=} opt_path
     * @return {!Promise<!Object>}
     */
    getDiffDrafts(changeNum, opt_basePatchNum, opt_patchNum, opt_path) {
      return this.getLoggedIn().then(loggedIn => {
        if (!loggedIn) { return Promise.resolve({}); }
        return this._getDiffComments(changeNum, '/drafts', opt_basePatchNum,
            opt_patchNum, opt_path);
      });
    },

    _setRange(comments, comment) {
      if (comment.in_reply_to && !comment.range) {
        for (let i = 0; i < comments.length; i++) {
          if (comments[i].id === comment.in_reply_to) {
            comment.range = comments[i].range;
            break;
          }
        }
      }
      return comment;
    },

    _setRanges(comments) {
      comments = comments || [];
      comments.sort((a, b) => {
        return util.parseDate(a.updated) - util.parseDate(b.updated);
      });
      for (const comment of comments) {
        this._setRange(comments, comment);
      }
      return comments;
    },

    /**
     * @param {number|string} changeNum
     * @param {string} endpoint
     * @param {number|string=} opt_basePatchNum
     * @param {number|string=} opt_patchNum
     * @param {string=} opt_path
     * @return {!Promise<!Object>}
     */
    _getDiffComments(changeNum, endpoint, opt_basePatchNum,
        opt_patchNum, opt_path) {
      /**
       * Fetches the comments for a given patchNum.
       * Helper function to make promises more legible.
       *
       * @param {string|number=} opt_patchNum
       * @return {!Promise<!Object>} Diff comments response.
       */
      const fetchComments = opt_patchNum => {
        return this._getChangeURLAndFetch({
          changeNum,
          endpoint,
          patchNum: opt_patchNum,
          reportEndpointAsIs: true,
        });
      };

      if (!opt_basePatchNum && !opt_patchNum && !opt_path) {
        return fetchComments();
      }
      function onlyParent(c) { return c.side == PARENT_PATCH_NUM; }
      function withoutParent(c) { return c.side != PARENT_PATCH_NUM; }
      function setPath(c) { c.path = opt_path; }

      const promises = [];
      let comments;
      let baseComments;
      let fetchPromise;
      fetchPromise = fetchComments(opt_patchNum).then(response => {
        comments = response[opt_path] || [];
        // TODO(kaspern): Implement this on in the backend so this can
        // be removed.
        // Sort comments by date so that parent ranges can be propagated
        // in a single pass.
        comments = this._setRanges(comments);

        if (opt_basePatchNum == PARENT_PATCH_NUM) {
          baseComments = comments.filter(onlyParent);
          baseComments.forEach(setPath);
        }
        comments = comments.filter(withoutParent);

        comments.forEach(setPath);
      });
      promises.push(fetchPromise);

      if (opt_basePatchNum != PARENT_PATCH_NUM) {
        fetchPromise = fetchComments(opt_basePatchNum).then(response => {
          baseComments = (response[opt_path] || [])
              .filter(withoutParent);
          baseComments = this._setRanges(baseComments);
          baseComments.forEach(setPath);
        });
        promises.push(fetchPromise);
      }

      return Promise.all(promises).then(() => {
        return Promise.resolve({
          baseComments,
          comments,
        });
      });
    },

    /**
     * @param {number|string} changeNum
     * @param {string} endpoint
     * @param {number|string=} opt_patchNum
     */
    _getDiffCommentsFetchURL(changeNum, endpoint, opt_patchNum) {
      return this._changeBaseURL(changeNum, opt_patchNum)
          .then(url => url + endpoint);
    },

    saveDiffDraft(changeNum, patchNum, draft) {
      return this._sendDiffDraftRequest('PUT', changeNum, patchNum, draft);
    },

    deleteDiffDraft(changeNum, patchNum, draft) {
      return this._sendDiffDraftRequest('DELETE', changeNum, patchNum, draft);
    },

    /**
     * @returns {boolean} Whether there are pending diff draft sends.
     */
    hasPendingDiffDrafts() {
      const promises = this._pendingRequests[Requests.SEND_DIFF_DRAFT];
      return promises && promises.length;
    },

    /**
     * @returns {!Promise<undefined>} A promise that resolves when all pending
     *    diff draft sends have resolved.
     */
    awaitPendingDiffDrafts() {
      return Promise.all(this._pendingRequests[Requests.SEND_DIFF_DRAFT] || [])
          .then(() => {
            this._pendingRequests[Requests.SEND_DIFF_DRAFT] = [];
          });
    },

    _sendDiffDraftRequest(method, changeNum, patchNum, draft) {
      const isCreate = !draft.id && method === 'PUT';
      let endpoint = '/drafts';
      let anonymizedEndpoint = endpoint;
      if (draft.id) {
        endpoint += '/' + draft.id;
        anonymizedEndpoint += '/*';
      }
      let body;
      if (method === 'PUT') {
        body = draft;
      }

      if (!this._pendingRequests[Requests.SEND_DIFF_DRAFT]) {
        this._pendingRequests[Requests.SEND_DIFF_DRAFT] = [];
      }

      const req = {
        changeNum,
        method,
        patchNum,
        endpoint,
        body,
        anonymizedEndpoint,
      };

      const promise = this._getChangeURLAndSend(req);
      this._pendingRequests[Requests.SEND_DIFF_DRAFT].push(promise);

      if (isCreate) {
        return this._failForCreate200(promise);
      }

      return promise;
    },

    getCommitInfo(project, commit) {
      return this._restApiHelper.fetchJSON({
        url: '/projects/' + encodeURIComponent(project) +
            '/commits/' + encodeURIComponent(commit),
        anonymizedUrl: '/projects/*/comments/*',
      });
    },

    _fetchB64File(url) {
      return this._restApiHelper.fetch({url: this.getBaseUrl() + url})
          .then(response => {
            if (!response.ok) {
              return Promise.reject(new Error(response.statusText));
            }
            const type = response.headers.get('X-FYI-Content-Type');
            return response.text()
                .then(text => {
                  return {body: text, type};
                });
          });
    },

    /**
     * @param {string} changeId
     * @param {string|number} patchNum
     * @param {string} path
     * @param {number=} opt_parentIndex
     */
    getB64FileContents(changeId, patchNum, path, opt_parentIndex) {
      const parent = typeof opt_parentIndex === 'number' ?
        '?parent=' + opt_parentIndex : '';
      return this._changeBaseURL(changeId, patchNum).then(url => {
        url = `${url}/files/${encodeURIComponent(path)}/content${parent}`;
        return this._fetchB64File(url);
      });
    },

    getImagesForDiff(changeNum, diff, patchRange) {
      let promiseA;
      let promiseB;

      if (diff.meta_a && diff.meta_a.content_type.startsWith('image/')) {
        if (patchRange.basePatchNum === 'PARENT') {
          // Note: we only attempt to get the image from the first parent.
          promiseA = this.getB64FileContents(changeNum, patchRange.patchNum,
              diff.meta_a.name, 1);
        } else {
          promiseA = this.getB64FileContents(changeNum,
              patchRange.basePatchNum, diff.meta_a.name);
        }
      } else {
        promiseA = Promise.resolve(null);
      }

      if (diff.meta_b && diff.meta_b.content_type.startsWith('image/')) {
        promiseB = this.getB64FileContents(changeNum, patchRange.patchNum,
            diff.meta_b.name);
      } else {
        promiseB = Promise.resolve(null);
      }

      return Promise.all([promiseA, promiseB]).then(results => {
        const baseImage = results[0];
        const revisionImage = results[1];

        // Sometimes the server doesn't send back the content type.
        if (baseImage) {
          baseImage._expectedType = diff.meta_a.content_type;
          baseImage._name = diff.meta_a.name;
        }
        if (revisionImage) {
          revisionImage._expectedType = diff.meta_b.content_type;
          revisionImage._name = diff.meta_b.name;
        }

        return {baseImage, revisionImage};
      });
    },

    /**
     * @param {number|string} changeNum
     * @param {?number|string=} opt_patchNum passed as null sometimes.
     * @param {string=} opt_project
     * @return {!Promise<string>}
     */
    _changeBaseURL(changeNum, opt_patchNum, opt_project) {
      // TODO(kaspern): For full slicer migration, app should warn with a call
      // stack every time _changeBaseURL is called without a project.
      const projectPromise = opt_project ?
        Promise.resolve(opt_project) :
        this.getFromProjectLookup(changeNum);
      return projectPromise.then(project => {
        let url = `/changes/${encodeURIComponent(project)}~${changeNum}`;
        if (opt_patchNum) {
          url += `/revisions/${opt_patchNum}`;
        }
        return url;
      });
    },

    /**
     * @suppress {checkTypes}
     * Resulted in error: Promise.prototype.then does not match formal
     * parameter.
     */
    setChangeTopic(changeNum, topic) {
      return this._getChangeURLAndSend({
        changeNum,
        method: 'PUT',
        endpoint: '/topic',
        body: {topic},
        parseResponse: true,
        reportUrlAsIs: true,
      });
    },

    /**
     * @suppress {checkTypes}
     * Resulted in error: Promise.prototype.then does not match formal
     * parameter.
     */
    setChangeHashtag(changeNum, hashtag) {
      return this._getChangeURLAndSend({
        changeNum,
        method: 'POST',
        endpoint: '/hashtags',
        body: hashtag,
        parseResponse: true,
        reportUrlAsIs: true,
      });
    },

    deleteAccountHttpPassword() {
      return this._restApiHelper.send({
        method: 'DELETE',
        url: '/accounts/self/password.http',
        reportUrlAsIs: true,
      });
    },

    /**
     * @suppress {checkTypes}
     * Resulted in error: Promise.prototype.then does not match formal
     * parameter.
     */
    generateAccountHttpPassword() {
      return this._restApiHelper.send({
        method: 'PUT',
        url: '/accounts/self/password.http',
        body: {generate: true},
        parseResponse: true,
        reportUrlAsIs: true,
      });
    },

    getAccountSSHKeys() {
      return this._fetchSharedCacheURL({
        url: '/accounts/self/sshkeys',
        reportUrlAsIs: true,
      });
    },

    addAccountSSHKey(key) {
      const req = {
        method: 'POST',
        url: '/accounts/self/sshkeys',
        body: key,
        contentType: 'text/plain',
        reportUrlAsIs: true,
      };
      return this._restApiHelper.send(req)
          .then(response => {
            if (response.status < 200 && response.status >= 300) {
              return Promise.reject(new Error('error'));
            }
            return this.getResponseObject(response);
          })
          .then(obj => {
            if (!obj.valid) { return Promise.reject(new Error('error')); }
            return obj;
          });
    },

    deleteAccountSSHKey(id) {
      return this._restApiHelper.send({
        method: 'DELETE',
        url: '/accounts/self/sshkeys/' + id,
        anonymizedUrl: '/accounts/self/sshkeys/*',
      });
    },

    getAccountGPGKeys() {
      return this._restApiHelper.fetchJSON({
        url: '/accounts/self/gpgkeys',
        reportUrlAsIs: true,
      });
    },

    addAccountGPGKey(key) {
      const req = {
        method: 'POST',
        url: '/accounts/self/gpgkeys',
        body: key,
        reportUrlAsIs: true,
      };
      return this._restApiHelper.send(req)
          .then(response => {
            if (response.status < 200 && response.status >= 300) {
              return Promise.reject(new Error('error'));
            }
            return this.getResponseObject(response);
          })
          .then(obj => {
            if (!obj) { return Promise.reject(new Error('error')); }
            return obj;
          });
    },

    deleteAccountGPGKey(id) {
      return this._restApiHelper.send({
        method: 'DELETE',
        url: '/accounts/self/gpgkeys/' + id,
        anonymizedUrl: '/accounts/self/gpgkeys/*',
      });
    },

    deleteVote(changeNum, account, label) {
      return this._getChangeURLAndSend({
        changeNum,
        method: 'DELETE',
        endpoint: `/reviewers/${account}/votes/${encodeURIComponent(label)}`,
        anonymizedEndpoint: '/reviewers/*/votes/*',
      });
    },

    setDescription(changeNum, patchNum, desc) {
      return this._getChangeURLAndSend({
        changeNum,
        method: 'PUT', patchNum,
        endpoint: '/description',
        body: {description: desc},
        reportUrlAsIs: true,
      });
    },

    confirmEmail(token) {
      const req = {
        method: 'PUT',
        url: '/config/server/email.confirm',
        body: {token},
        reportUrlAsIs: true,
      };
      return this._restApiHelper.send(req).then(response => {
        if (response.status === 204) {
          return 'Email confirmed successfully.';
        }
        return null;
      });
    },

    getCapabilities(opt_errFn) {
      return this._restApiHelper.fetchJSON({
        url: '/config/server/capabilities',
        errFn: opt_errFn,
        reportUrlAsIs: true,
      });
    },

    getTopMenus(opt_errFn) {
      return this._fetchSharedCacheURL({
        url: '/config/server/top-menus',
        errFn: opt_errFn,
        reportUrlAsIs: true,
      });
    },

    setAssignee(changeNum, assignee) {
      return this._getChangeURLAndSend({
        changeNum,
        method: 'PUT',
        endpoint: '/assignee',
        body: {assignee},
        reportUrlAsIs: true,
      });
    },

    deleteAssignee(changeNum) {
      return this._getChangeURLAndSend({
        changeNum,
        method: 'DELETE',
        endpoint: '/assignee',
        reportUrlAsIs: true,
      });
    },

    probePath(path) {
      return fetch(new Request(path, {method: 'HEAD'}))
          .then(response => {
            return response.ok;
          });
    },

    /**
     * @param {number|string} changeNum
     * @param {number|string=} opt_message
     */
    startWorkInProgress(changeNum, opt_message) {
      const body = {};
      if (opt_message) {
        body.message = opt_message;
      }
      const req = {
        changeNum,
        method: 'POST',
        endpoint: '/wip',
        body,
        reportUrlAsIs: true,
      };
      return this._getChangeURLAndSend(req).then(response => {
        if (response.status === 204) {
          return 'Change marked as Work In Progress.';
        }
      });
    },

    /**
     * @param {number|string} changeNum
     * @param {number|string=} opt_body
     * @param {function(?Response, string=)=} opt_errFn
     */
    startReview(changeNum, opt_body, opt_errFn) {
      return this._getChangeURLAndSend({
        changeNum,
        method: 'POST',
        endpoint: '/ready',
        body: opt_body,
        errFn: opt_errFn,
        reportUrlAsIs: true,
      });
    },

    /**
     * @suppress {checkTypes}
     * Resulted in error: Promise.prototype.then does not match formal
     * parameter.
     */
    deleteComment(changeNum, patchNum, commentID, reason) {
      return this._getChangeURLAndSend({
        changeNum,
        method: 'POST',
        patchNum,
        endpoint: `/comments/${commentID}/delete`,
        body: {reason},
        parseResponse: true,
        anonymizedEndpoint: '/comments/*/delete',
      });
    },

    /**
     * Given a changeNum, gets the change.
     *
     * @param {number|string} changeNum
     * @param {function(?Response, string=)=} opt_errFn
     * @return {!Promise<?Object>} The change
     */
    getChange(changeNum, opt_errFn) {
      // Cannot use _changeBaseURL, as this function is used by _projectLookup.
      return this._restApiHelper.fetchJSON({
        url: `/changes/?q=change:${changeNum}`,
        errFn: opt_errFn,
        anonymizedUrl: '/changes/?q=change:*',
      }).then(res => {
        if (!res || !res.length) { return null; }
        return res[0];
      });
    },

    /**
     * @param {string|number} changeNum
     * @param {string=} project
     */
    setInProjectLookup(changeNum, project) {
      if (this._projectLookup[changeNum] &&
          this._projectLookup[changeNum] !== project) {
        console.warn('Change set with multiple project nums.' +
            'One of them must be invalid.');
>>>>>>> 363668e4
      }
    });
  }

  /**
   * @param {number|string} changeNum
   * @param {number|string=} opt_body
   * @param {function(?Response, string=)=} opt_errFn
   */
  startReview(changeNum, opt_body, opt_errFn) {
    return this._getChangeURLAndSend({
      changeNum,
      method: 'POST',
      endpoint: '/ready',
      body: opt_body,
      errFn: opt_errFn,
      reportUrlAsIs: true,
    });
  }

  /**
   * @suppress {checkTypes}
   * Resulted in error: Promise.prototype.then does not match formal
   * parameter.
   */
  deleteComment(changeNum, patchNum, commentID, reason) {
    return this._getChangeURLAndSend({
      changeNum,
      method: 'POST',
      patchNum,
      endpoint: `/comments/${commentID}/delete`,
      body: {reason},
      parseResponse: true,
      anonymizedEndpoint: '/comments/*/delete',
    });
  }

  /**
   * Given a changeNum, gets the change.
   *
   * @param {number|string} changeNum
   * @param {function(?Response, string=)=} opt_errFn
   * @return {!Promise<?Object>} The change
   */
  getChange(changeNum, opt_errFn) {
    // Cannot use _changeBaseURL, as this function is used by _projectLookup.
    return this._restApiHelper.fetchJSON({
      url: `/changes/?q=change:${changeNum}`,
      errFn: opt_errFn,
      anonymizedUrl: '/changes/?q=change:*',
    }).then(res => {
      if (!res || !res.length) { return null; }
      return res[0];
    });
  }

  /**
   * @param {string|number} changeNum
   * @param {string=} project
   */
  setInProjectLookup(changeNum, project) {
    if (this._projectLookup[changeNum] &&
        this._projectLookup[changeNum] !== project) {
      console.warn('Change set with multiple project nums.' +
          'One of them must be invalid.');
    }
    this._projectLookup[changeNum] = project;
  }

  /**
   * Checks in _projectLookup for the changeNum. If it exists, returns the
   * project. If not, calls the restAPI to get the change, populates
   * _projectLookup with the project for that change, and returns the project.
   *
   * @param {string|number} changeNum
   * @return {!Promise<string|undefined>}
   */
  getFromProjectLookup(changeNum) {
    const project = this._projectLookup[changeNum];
    if (project) { return Promise.resolve(project); }

    const onError = response => {
      // Fire a page error so that the visual 404 is displayed.
      this.fire('page-error', {response});
    };

    return this.getChange(changeNum, onError).then(change => {
      if (!change || !change.project) { return; }
      this.setInProjectLookup(changeNum, change.project);
      return change.project;
    });
  }

  /**
   * Alias for _changeBaseURL.then(send).
   *
   * @todo(beckysiegel) clean up comments
   * @param {Gerrit.ChangeSendRequest} req
   * @return {!Promise<!Object>}
   */
  _getChangeURLAndSend(req) {
    const anonymizedBaseUrl = req.patchNum ?
      ANONYMIZED_REVISION_BASE_URL : ANONYMIZED_CHANGE_BASE_URL;
    const anonymizedEndpoint = req.reportEndpointAsIs ?
      req.endpoint : req.anonymizedEndpoint;

    return this._changeBaseURL(req.changeNum, req.patchNum)
        .then(url => this._restApiHelper.send({
          method: req.method,
          url: url + req.endpoint,
          body: req.body,
          errFn: req.errFn,
          contentType: req.contentType,
          headers: req.headers,
          parseResponse: req.parseResponse,
          anonymizedUrl: anonymizedEndpoint ?
            (anonymizedBaseUrl + anonymizedEndpoint) : undefined,
        }));
  }

  /**
   * Alias for _changeBaseURL.then(_fetchJSON).
   *
   * @param {Gerrit.ChangeFetchRequest} req
   * @return {!Promise<!Object>}
   */
  _getChangeURLAndFetch(req, noAcceptHeader) {
    const anonymizedEndpoint = req.reportEndpointAsIs ?
      req.endpoint : req.anonymizedEndpoint;
    const anonymizedBaseUrl = req.patchNum ?
      ANONYMIZED_REVISION_BASE_URL : ANONYMIZED_CHANGE_BASE_URL;
    return this._changeBaseURL(req.changeNum, req.patchNum)
        .then(url => this._restApiHelper.fetchJSON({
          url: url + req.endpoint,
          errFn: req.errFn,
          params: req.params,
          fetchOptions: req.fetchOptions,
          anonymizedUrl: anonymizedEndpoint ?
            (anonymizedBaseUrl + anonymizedEndpoint) : undefined,
        }, noAcceptHeader));
  }

  /**
   * Execute a change action or revision action on a change.
   *
   * @param {number} changeNum
   * @param {string} method
   * @param {string} endpoint
   * @param {string|number|undefined} opt_patchNum
   * @param {Object=} opt_payload
   * @param {?function(?Response, string=)=} opt_errFn
   * @return {Promise}
   */
  executeChangeAction(changeNum, method, endpoint, opt_patchNum, opt_payload,
      opt_errFn) {
    return this._getChangeURLAndSend({
      changeNum,
      method,
      patchNum: opt_patchNum,
      endpoint,
      body: opt_payload,
      errFn: opt_errFn,
    });
  }

  /**
   * Get blame information for the given diff.
   *
   * @param {string|number} changeNum
   * @param {string|number} patchNum
   * @param {string} path
   * @param {boolean=} opt_base If true, requests blame for the base of the
   *     diff, rather than the revision.
   * @return {!Promise<!Object>}
   */
  getBlame(changeNum, patchNum, path, opt_base) {
    const encodedPath = encodeURIComponent(path);
    return this._getChangeURLAndFetch({
      changeNum,
      endpoint: `/files/${encodedPath}/blame`,
      patchNum,
      params: opt_base ? {base: 't'} : undefined,
      anonymizedEndpoint: '/files/*/blame',
    });
  }

  /**
   * Modify the given create draft request promise so that it fails and throws
   * an error if the response bears HTTP status 200 instead of HTTP 201.
   *
   * @see Issue 7763
   * @param {Promise} promise The original promise.
   * @return {Promise} The modified promise.
   */
  _failForCreate200(promise) {
    return promise.then(result => {
      if (result.status === 200) {
        // Read the response headers into an object representation.
        const headers = Array.from(result.headers.entries())
            .reduce((obj, [key, val]) => {
              if (!HEADER_REPORTING_BLACKLIST.test(key)) {
                obj[key] = val;
              }
              return obj;
            }, {});
        const err = new Error([
          CREATE_DRAFT_UNEXPECTED_STATUS_MESSAGE,
          JSON.stringify(headers),
        ].join('\n'));
        // Throw the error so that it is caught by gr-reporting.
        throw err;
      }
      return result;
    });
  }

  /**
   * Fetch a project dashboard definition.
   * https://gerrit-review.googlesource.com/Documentation/rest-api-projects.html#get-dashboard
   *
   * @param {string} project
   * @param {string} dashboard
   * @param {function(?Response, string=)=} opt_errFn
   *    passed as null sometimes.
   * @return {!Promise<!Object>}
   */
  getDashboard(project, dashboard, opt_errFn) {
    const url = '/projects/' + encodeURIComponent(project) + '/dashboards/' +
        encodeURIComponent(dashboard);
    return this._fetchSharedCacheURL({
      url,
      errFn: opt_errFn,
      anonymizedUrl: '/projects/*/dashboards/*',
    });
  }

  /**
   * @param {string} filter
   * @return {!Promise<?Object>}
   */
  getDocumentationSearches(filter) {
    filter = filter.trim();
    const encodedFilter = encodeURIComponent(filter);

    // TODO(kaspern): Rename rest api from /projects/ to /repos/ once backend
    // supports it.
    return this._fetchSharedCacheURL({
      url: `/Documentation/?q=${encodedFilter}`,
      anonymizedUrl: '/Documentation/?*',
    });
  }

  getMergeable(changeNum) {
    return this._getChangeURLAndFetch({
      changeNum,
      endpoint: '/revisions/current/mergeable',
      parseResponse: true,
      reportEndpointAsIs: true,
    });
  }

  deleteDraftComments(query) {
    return this._restApiHelper.send({
      method: 'POST',
      url: '/accounts/self/drafts:delete',
      body: {query},
    });
  }
}

customElements.define(GrRestApiInterface.is, GrRestApiInterface);<|MERGE_RESOLUTION|>--- conflicted
+++ resolved
@@ -1218,15 +1218,7 @@
       patchNum,
       reportEndpointAsIs: true,
     };
-    return this._getChangeURLAndFetch(req).then(revisionActions => {
-      // The rebase button on change screen is always enabled.
-      if (revisionActions.rebase) {
-        revisionActions.rebase.rebaseOnCurrent =
-            !!revisionActions.rebase.enabled;
-        revisionActions.rebase.enabled = true;
-      }
-      return revisionActions;
-    });
+    return this._getChangeURLAndFetch(req);
   }
 
   /**
@@ -2471,7 +2463,6 @@
       if (response.status === 204) {
         return 'Email confirmed successfully.';
       }
-<<<<<<< HEAD
       return null;
     });
   }
@@ -2535,1815 +2526,6 @@
     return this._getChangeURLAndSend(req).then(response => {
       if (response.status === 204) {
         return 'Change marked as Work In Progress.';
-=======
-    },
-
-    /**
-     * @param {string} name
-     * @param {function(?Response, string=)=} opt_errFn
-     */
-    setAccountName(name, opt_errFn) {
-      const req = {
-        method: 'PUT',
-        url: '/accounts/self/name',
-        body: {name},
-        errFn: opt_errFn,
-        parseResponse: true,
-        reportUrlAsIs: true,
-      };
-      return this._restApiHelper.send(req)
-          .then(newName => this._updateCachedAccount({name: newName}));
-    },
-
-    /**
-     * @param {string} username
-     * @param {function(?Response, string=)=} opt_errFn
-     */
-    setAccountUsername(username, opt_errFn) {
-      const req = {
-        method: 'PUT',
-        url: '/accounts/self/username',
-        body: {username},
-        errFn: opt_errFn,
-        parseResponse: true,
-        reportUrlAsIs: true,
-      };
-      return this._restApiHelper.send(req)
-          .then(newName => this._updateCachedAccount({username: newName}));
-    },
-
-    /**
-     * @param {string} status
-     * @param {function(?Response, string=)=} opt_errFn
-     */
-    setAccountStatus(status, opt_errFn) {
-      const req = {
-        method: 'PUT',
-        url: '/accounts/self/status',
-        body: {status},
-        errFn: opt_errFn,
-        parseResponse: true,
-        reportUrlAsIs: true,
-      };
-      return this._restApiHelper.send(req)
-          .then(newStatus => this._updateCachedAccount({status: newStatus}));
-    },
-
-    getAccountStatus(userId) {
-      return this._restApiHelper.fetchJSON({
-        url: `/accounts/${encodeURIComponent(userId)}/status`,
-        anonymizedUrl: '/accounts/*/status',
-      });
-    },
-
-    getAccountGroups() {
-      return this._restApiHelper.fetchJSON({
-        url: '/accounts/self/groups',
-        reportUrlAsIs: true,
-      });
-    },
-
-    getAccountAgreements() {
-      return this._restApiHelper.fetchJSON({
-        url: '/accounts/self/agreements',
-        reportUrlAsIs: true,
-      });
-    },
-
-    saveAccountAgreement(name) {
-      return this._restApiHelper.send({
-        method: 'PUT',
-        url: '/accounts/self/agreements',
-        body: name,
-        reportUrlAsIs: true,
-      });
-    },
-
-    /**
-     * @param {string=} opt_params
-     */
-    getAccountCapabilities(opt_params) {
-      let queryString = '';
-      if (opt_params) {
-        queryString = '?q=' + opt_params
-            .map(param => { return encodeURIComponent(param); })
-            .join('&q=');
-      }
-      return this._fetchSharedCacheURL({
-        url: '/accounts/self/capabilities' + queryString,
-        anonymizedUrl: '/accounts/self/capabilities?q=*',
-      });
-    },
-
-    getLoggedIn() {
-      return this.getAccount().then(account => {
-        return account != null;
-      }).catch(() => {
-        return false;
-      });
-    },
-
-    getIsAdmin() {
-      return this.getLoggedIn().then(isLoggedIn => {
-        if (isLoggedIn) {
-          return this.getAccountCapabilities();
-        } else {
-          return Promise.resolve();
-        }
-      }).then(capabilities => {
-        return capabilities && capabilities.administrateServer;
-      });
-    },
-
-    checkCredentials() {
-      return this._restApiHelper.checkCredentials();
-    },
-
-    getDefaultPreferences() {
-      return this._fetchSharedCacheURL({
-        url: '/config/server/preferences',
-        reportUrlAsIs: true,
-      });
-    },
-
-    getPreferences() {
-      return this.getLoggedIn().then(loggedIn => {
-        if (loggedIn) {
-          const req = {url: '/accounts/self/preferences', reportUrlAsIs: true};
-          return this._fetchSharedCacheURL(req).then(res => {
-            if (this._isNarrowScreen()) {
-              // Note that this can be problematic, because the diff will stay
-              // unified even after increasing the window width.
-              res.default_diff_view = DiffViewMode.UNIFIED;
-            } else {
-              res.default_diff_view = res.diff_view;
-            }
-            return Promise.resolve(res);
-          });
-        }
-
-        return Promise.resolve({
-          changes_per_page: 25,
-          default_diff_view: this._isNarrowScreen() ?
-            DiffViewMode.UNIFIED : DiffViewMode.SIDE_BY_SIDE,
-          diff_view: 'SIDE_BY_SIDE',
-          size_bar_in_change_table: true,
-        });
-      });
-    },
-
-    getWatchedProjects() {
-      return this._fetchSharedCacheURL({
-        url: '/accounts/self/watched.projects',
-        reportUrlAsIs: true,
-      });
-    },
-
-    /**
-     * @param {string} projects
-     * @param {function(?Response, string=)=} opt_errFn
-     */
-    saveWatchedProjects(projects, opt_errFn) {
-      return this._restApiHelper.send({
-        method: 'POST',
-        url: '/accounts/self/watched.projects',
-        body: projects,
-        errFn: opt_errFn,
-        parseResponse: true,
-        reportUrlAsIs: true,
-      });
-    },
-
-    /**
-     * @param {string} projects
-     * @param {function(?Response, string=)=} opt_errFn
-     */
-    deleteWatchedProjects(projects, opt_errFn) {
-      return this._restApiHelper.send({
-        method: 'POST',
-        url: '/accounts/self/watched.projects:delete',
-        body: projects,
-        errFn: opt_errFn,
-        reportUrlAsIs: true,
-      });
-    },
-
-    _isNarrowScreen() {
-      return window.innerWidth < MAX_UNIFIED_DEFAULT_WINDOW_WIDTH_PX;
-    },
-
-    /**
-     * @param {number=} opt_changesPerPage
-     * @param {string|!Array<string>=} opt_query A query or an array of queries.
-     * @param {number|string=} opt_offset
-     * @param {!Object=} opt_options
-     * @return {?Array<!Object>|?Array<!Array<!Object>>} If opt_query is an
-     *     array, _fetchJSON will return an array of arrays of changeInfos. If it
-     *     is unspecified or a string, _fetchJSON will return an array of
-     *     changeInfos.
-     */
-    getChanges(opt_changesPerPage, opt_query, opt_offset, opt_options) {
-      const options = opt_options || this.listChangesOptionsToHex(
-          this.ListChangesOption.LABELS,
-          this.ListChangesOption.DETAILED_ACCOUNTS
-      );
-      // Issue 4524: respect legacy token with max sortkey.
-      if (opt_offset === 'n,z') {
-        opt_offset = 0;
-      }
-      const params = {
-        O: options,
-        S: opt_offset || 0,
-      };
-      if (opt_changesPerPage) { params.n = opt_changesPerPage; }
-      if (opt_query && opt_query.length > 0) {
-        params.q = opt_query;
-      }
-      const iterateOverChanges = arr => {
-        for (const change of (arr || [])) {
-          this._maybeInsertInLookup(change);
-        }
-      };
-      const req = {
-        url: '/changes/',
-        params,
-        reportUrlAsIs: true,
-      };
-      return this._restApiHelper.fetchJSON(req).then(response => {
-        // Response may be an array of changes OR an array of arrays of
-        // changes.
-        if (opt_query instanceof Array) {
-          // Normalize the response to look like a multi-query response
-          // when there is only one query.
-          if (opt_query.length === 1) {
-            response = [response];
-          }
-          for (const arr of response) {
-            iterateOverChanges(arr);
-          }
-        } else {
-          iterateOverChanges(response);
-        }
-        return response;
-      });
-    },
-
-    /**
-     * Inserts a change into _projectLookup iff it has a valid structure.
-     *
-     * @param {?{ _number: (number|string) }} change
-     */
-    _maybeInsertInLookup(change) {
-      if (change && change.project && change._number) {
-        this.setInProjectLookup(change._number, change.project);
-      }
-    },
-
-    /**
-     * TODO (beckysiegel) this needs to be rewritten with the optional param
-     * at the end.
-     *
-     * @param {number|string} changeNum
-     * @param {?number|string=} opt_patchNum passed as null sometimes.
-     * @param {?=} endpoint
-     * @return {!Promise<string>}
-     */
-    getChangeActionURL(changeNum, opt_patchNum, endpoint) {
-      return this._changeBaseURL(changeNum, opt_patchNum)
-          .then(url => url + endpoint);
-    },
-
-    /**
-     * @param {number|string} changeNum
-     * @param {function(?Response, string=)=} opt_errFn
-     * @param {function()=} opt_cancelCondition
-     */
-    getChangeDetail(changeNum, opt_errFn, opt_cancelCondition) {
-      // This list MUST be kept in sync with
-      // ChangeIT#changeDetailsDoesNotRequireIndex
-      const options = [
-        this.ListChangesOption.ALL_COMMITS,
-        this.ListChangesOption.ALL_REVISIONS,
-        this.ListChangesOption.CHANGE_ACTIONS,
-        this.ListChangesOption.DETAILED_LABELS,
-        this.ListChangesOption.DOWNLOAD_COMMANDS,
-        this.ListChangesOption.MESSAGES,
-        this.ListChangesOption.SUBMITTABLE,
-        this.ListChangesOption.WEB_LINKS,
-        this.ListChangesOption.SKIP_MERGEABLE,
-        this.ListChangesOption.SKIP_DIFFSTAT,
-      ];
-      return this.getConfig(false).then(config => {
-        if (config.receive && config.receive.enable_signed_push) {
-          options.push(this.ListChangesOption.PUSH_CERTIFICATES);
-        }
-        const optionsHex = this.listChangesOptionsToHex(...options);
-        return this._getChangeDetail(
-            changeNum, optionsHex, opt_errFn, opt_cancelCondition)
-            .then(GrReviewerUpdatesParser.parse);
-      });
-    },
-
-    /**
-     * @param {number|string} changeNum
-     * @param {function(?Response, string=)=} opt_errFn
-     * @param {function()=} opt_cancelCondition
-     */
-    getDiffChangeDetail(changeNum, opt_errFn, opt_cancelCondition) {
-      const optionsHex = this.listChangesOptionsToHex(
-          this.ListChangesOption.ALL_COMMITS,
-          this.ListChangesOption.ALL_REVISIONS,
-          this.ListChangesOption.SKIP_MERGEABLE,
-          this.ListChangesOption.SKIP_DIFFSTAT
-      );
-      return this._getChangeDetail(changeNum, optionsHex, opt_errFn,
-          opt_cancelCondition);
-    },
-
-    /**
-     * @param {number|string} changeNum
-     * @param {string|undefined} optionsHex list changes options in hex
-     * @param {function(?Response, string=)=} opt_errFn
-     * @param {function()=} opt_cancelCondition
-     */
-    _getChangeDetail(changeNum, optionsHex, opt_errFn, opt_cancelCondition) {
-      return this.getChangeActionURL(changeNum, null, '/detail').then(url => {
-        const urlWithParams = this._restApiHelper
-            .urlWithParams(url, optionsHex);
-        const params = {O: optionsHex};
-        let req = {
-          url,
-          errFn: opt_errFn,
-          cancelCondition: opt_cancelCondition,
-          params,
-          fetchOptions: this._etags.getOptions(urlWithParams),
-          anonymizedUrl: '/changes/*~*/detail?O=' + optionsHex,
-        };
-        req = this._restApiHelper.addAcceptJsonHeader(req);
-        return this._restApiHelper.fetchRawJSON(req).then(response => {
-          if (response && response.status === 304) {
-            return Promise.resolve(this._restApiHelper.parsePrefixedJSON(
-                this._etags.getCachedPayload(urlWithParams)));
-          }
-
-          if (response && !response.ok) {
-            if (opt_errFn) {
-              opt_errFn.call(null, response);
-            } else {
-              this.fire('server-error', {request: req, response});
-            }
-            return;
-          }
-
-          const payloadPromise = response ?
-            this._restApiHelper.readResponsePayload(response) :
-            Promise.resolve(null);
-
-          return payloadPromise.then(payload => {
-            if (!payload) { return null; }
-            this._etags.collect(urlWithParams, response, payload.raw);
-            this._maybeInsertInLookup(payload.parsed);
-
-            return payload.parsed;
-          });
-        });
-      });
-    },
-
-    /**
-     * @param {number|string} changeNum
-     * @param {number|string} patchNum
-     */
-    getChangeCommitInfo(changeNum, patchNum) {
-      return this._getChangeURLAndFetch({
-        changeNum,
-        endpoint: '/commit?links',
-        patchNum,
-        reportEndpointAsIs: true,
-      });
-    },
-
-    /**
-     * @param {number|string} changeNum
-     * @param {Gerrit.PatchRange} patchRange
-     * @param {number=} opt_parentIndex
-     */
-    getChangeFiles(changeNum, patchRange, opt_parentIndex) {
-      let params = undefined;
-      if (this.isMergeParent(patchRange.basePatchNum)) {
-        params = {parent: this.getParentIndex(patchRange.basePatchNum)};
-      } else if (!this.patchNumEquals(patchRange.basePatchNum, 'PARENT')) {
-        params = {base: patchRange.basePatchNum};
-      }
-      return this._getChangeURLAndFetch({
-        changeNum,
-        endpoint: '/files',
-        patchNum: patchRange.patchNum,
-        params,
-        reportEndpointAsIs: true,
-      });
-    },
-
-    /**
-     * @param {number|string} changeNum
-     * @param {Gerrit.PatchRange} patchRange
-     */
-    getChangeEditFiles(changeNum, patchRange) {
-      let endpoint = '/edit?list';
-      let anonymizedEndpoint = endpoint;
-      if (patchRange.basePatchNum !== 'PARENT') {
-        endpoint += '&base=' + encodeURIComponent(patchRange.basePatchNum + '');
-        anonymizedEndpoint += '&base=*';
-      }
-      return this._getChangeURLAndFetch({
-        changeNum,
-        endpoint,
-        anonymizedEndpoint,
-      });
-    },
-
-    /**
-     * @param {number|string} changeNum
-     * @param {number|string} patchNum
-     * @param {string} query
-     * @return {!Promise<!Object>}
-     */
-    queryChangeFiles(changeNum, patchNum, query) {
-      return this._getChangeURLAndFetch({
-        changeNum,
-        endpoint: `/files?q=${encodeURIComponent(query)}`,
-        patchNum,
-        anonymizedEndpoint: '/files?q=*',
-      });
-    },
-
-    /**
-     * @param {number|string} changeNum
-     * @param {Gerrit.PatchRange} patchRange
-     * @return {!Promise<!Array<!Object>>}
-     */
-    getChangeOrEditFiles(changeNum, patchRange) {
-      if (this.patchNumEquals(patchRange.patchNum, this.EDIT_NAME)) {
-        return this.getChangeEditFiles(changeNum, patchRange).then(res =>
-          res.files);
-      }
-      return this.getChangeFiles(changeNum, patchRange);
-    },
-
-    getChangeRevisionActions(changeNum, patchNum) {
-      const req = {
-        changeNum,
-        endpoint: '/actions',
-        patchNum,
-        reportEndpointAsIs: true,
-      };
-      return this._getChangeURLAndFetch(req);
-    },
-
-    /**
-     * @param {number|string} changeNum
-     * @param {string} inputVal
-     * @param {function(?Response, string=)=} opt_errFn
-     */
-    getChangeSuggestedReviewers(changeNum, inputVal, opt_errFn) {
-      return this._getChangeSuggestedGroup('REVIEWER', changeNum, inputVal,
-          opt_errFn);
-    },
-
-    /**
-     * @param {number|string} changeNum
-     * @param {string} inputVal
-     * @param {function(?Response, string=)=} opt_errFn
-     */
-    getChangeSuggestedCCs(changeNum, inputVal, opt_errFn) {
-      return this._getChangeSuggestedGroup('CC', changeNum, inputVal,
-          opt_errFn);
-    },
-
-    _getChangeSuggestedGroup(reviewerState, changeNum, inputVal, opt_errFn) {
-      // More suggestions may obscure content underneath in the reply dialog,
-      // see issue 10793.
-      const params = {'n': 6, 'reviewer-state': reviewerState};
-      if (inputVal) { params.q = inputVal; }
-      return this._getChangeURLAndFetch({
-        changeNum,
-        endpoint: '/suggest_reviewers',
-        errFn: opt_errFn,
-        params,
-        reportEndpointAsIs: true,
-      });
-    },
-
-    /**
-     * @param {number|string} changeNum
-     */
-    getChangeIncludedIn(changeNum) {
-      return this._getChangeURLAndFetch({
-        changeNum,
-        endpoint: '/in',
-        reportEndpointAsIs: true,
-      });
-    },
-
-    _computeFilter(filter) {
-      if (filter && filter.startsWith('^')) {
-        filter = '&r=' + encodeURIComponent(filter);
-      } else if (filter) {
-        filter = '&m=' + encodeURIComponent(filter);
-      } else {
-        filter = '';
-      }
-      return filter;
-    },
-
-    /**
-     * @param {string} filter
-     * @param {number} groupsPerPage
-     * @param {number=} opt_offset
-     */
-    _getGroupsUrl(filter, groupsPerPage, opt_offset) {
-      const offset = opt_offset || 0;
-
-      return `/groups/?n=${groupsPerPage + 1}&S=${offset}` +
-        this._computeFilter(filter);
-    },
-
-    /**
-     * @param {string} filter
-     * @param {number} reposPerPage
-     * @param {number=} opt_offset
-     */
-    _getReposUrl(filter, reposPerPage, opt_offset) {
-      const defaultFilter = 'state:active OR state:read-only';
-      const namePartDelimiters = /[@.\-\s\/_]/g;
-      const offset = opt_offset || 0;
-
-      if (filter && !filter.includes(':') && filter.match(namePartDelimiters)) {
-        // The query language specifies hyphens as operators. Split the string
-        // by hyphens and 'AND' the parts together as 'inname:' queries.
-        // If the filter includes a semicolon, the user is using a more complex
-        // query so we trust them and don't do any magic under the hood.
-        const originalFilter = filter;
-        filter = '';
-        originalFilter.split(namePartDelimiters).forEach(part => {
-          if (part) {
-            filter += (filter === '' ? 'inname:' : ' AND inname:') + part;
-          }
-        });
-      }
-      // Check if filter is now empty which could be either because the user did
-      // not provide it or because the user provided only a split character.
-      if (!filter) {
-        filter = defaultFilter;
-      }
-
-      filter = filter.trim();
-      const encodedFilter = encodeURIComponent(filter);
-
-      return `/projects/?n=${reposPerPage + 1}&S=${offset}` +
-        `&query=${encodedFilter}`;
-    },
-
-    invalidateGroupsCache() {
-      this._restApiHelper.invalidateFetchPromisesPrefix('/groups/?');
-    },
-
-    invalidateReposCache() {
-      this._restApiHelper.invalidateFetchPromisesPrefix('/projects/?');
-    },
-
-    /**
-     * @param {string} filter
-     * @param {number} groupsPerPage
-     * @param {number=} opt_offset
-     * @return {!Promise<?Object>}
-     */
-    getGroups(filter, groupsPerPage, opt_offset) {
-      const url = this._getGroupsUrl(filter, groupsPerPage, opt_offset);
-
-      return this._fetchSharedCacheURL({
-        url,
-        anonymizedUrl: '/groups/?*',
-      });
-    },
-
-    /**
-     * @param {string} filter
-     * @param {number} reposPerPage
-     * @param {number=} opt_offset
-     * @return {!Promise<?Object>}
-     */
-    getRepos(filter, reposPerPage, opt_offset) {
-      const url = this._getReposUrl(filter, reposPerPage, opt_offset);
-
-      // TODO(kaspern): Rename rest api from /projects/ to /repos/ once backend
-      // supports it.
-      return this._fetchSharedCacheURL({
-        url,
-        anonymizedUrl: '/projects/?*',
-      });
-    },
-
-    setRepoHead(repo, ref) {
-      // TODO(kaspern): Rename rest api from /projects/ to /repos/ once backend
-      // supports it.
-      return this._restApiHelper.send({
-        method: 'PUT',
-        url: `/projects/${encodeURIComponent(repo)}/HEAD`,
-        body: {ref},
-        anonymizedUrl: '/projects/*/HEAD',
-      });
-    },
-
-    /**
-     * @param {string} filter
-     * @param {string} repo
-     * @param {number} reposBranchesPerPage
-     * @param {number=} opt_offset
-     * @param {?function(?Response, string=)=} opt_errFn
-     * @return {!Promise<?Object>}
-     */
-    getRepoBranches(filter, repo, reposBranchesPerPage, opt_offset, opt_errFn) {
-      const offset = opt_offset || 0;
-      const count = reposBranchesPerPage + 1;
-      filter = this._computeFilter(filter);
-      repo = encodeURIComponent(repo);
-      const url = `/projects/${repo}/branches?n=${count}&S=${offset}${filter}`;
-      // TODO(kaspern): Rename rest api from /projects/ to /repos/ once backend
-      // supports it.
-      return this._restApiHelper.fetchJSON({
-        url,
-        errFn: opt_errFn,
-        anonymizedUrl: '/projects/*/branches?*',
-      });
-    },
-
-    /**
-     * @param {string} filter
-     * @param {string} repo
-     * @param {number} reposTagsPerPage
-     * @param {number=} opt_offset
-     * @param {?function(?Response, string=)=} opt_errFn
-     * @return {!Promise<?Object>}
-     */
-    getRepoTags(filter, repo, reposTagsPerPage, opt_offset, opt_errFn) {
-      const offset = opt_offset || 0;
-      const encodedRepo = encodeURIComponent(repo);
-      const n = reposTagsPerPage + 1;
-      const encodedFilter = this._computeFilter(filter);
-      const url = `/projects/${encodedRepo}/tags` + `?n=${n}&S=${offset}` +
-          encodedFilter;
-      // TODO(kaspern): Rename rest api from /projects/ to /repos/ once backend
-      // supports it.
-      return this._restApiHelper.fetchJSON({
-        url,
-        errFn: opt_errFn,
-        anonymizedUrl: '/projects/*/tags',
-      });
-    },
-
-    /**
-     * @param {string} filter
-     * @param {number} pluginsPerPage
-     * @param {number=} opt_offset
-     * @param {?function(?Response, string=)=} opt_errFn
-     * @return {!Promise<?Object>}
-     */
-    getPlugins(filter, pluginsPerPage, opt_offset, opt_errFn) {
-      const offset = opt_offset || 0;
-      const encodedFilter = this._computeFilter(filter);
-      const n = pluginsPerPage + 1;
-      const url = `/plugins/?all&n=${n}&S=${offset}${encodedFilter}`;
-      return this._restApiHelper.fetchJSON({
-        url,
-        errFn: opt_errFn,
-        anonymizedUrl: '/plugins/?all',
-      });
-    },
-
-    getRepoAccessRights(repoName, opt_errFn) {
-      // TODO(kaspern): Rename rest api from /projects/ to /repos/ once backend
-      // supports it.
-      return this._restApiHelper.fetchJSON({
-        url: `/projects/${encodeURIComponent(repoName)}/access`,
-        errFn: opt_errFn,
-        anonymizedUrl: '/projects/*/access',
-      });
-    },
-
-    setRepoAccessRights(repoName, repoInfo) {
-      // TODO(kaspern): Rename rest api from /projects/ to /repos/ once backend
-      // supports it.
-      return this._restApiHelper.send({
-        method: 'POST',
-        url: `/projects/${encodeURIComponent(repoName)}/access`,
-        body: repoInfo,
-        anonymizedUrl: '/projects/*/access',
-      });
-    },
-
-    setRepoAccessRightsForReview(projectName, projectInfo) {
-      return this._restApiHelper.send({
-        method: 'PUT',
-        url: `/projects/${encodeURIComponent(projectName)}/access:review`,
-        body: projectInfo,
-        parseResponse: true,
-        anonymizedUrl: '/projects/*/access:review',
-      });
-    },
-
-    /**
-     * @param {string} inputVal
-     * @param {number} opt_n
-     * @param {function(?Response, string=)=} opt_errFn
-     */
-    getSuggestedGroups(inputVal, opt_n, opt_errFn) {
-      const params = {s: inputVal};
-      if (opt_n) { params.n = opt_n; }
-      return this._restApiHelper.fetchJSON({
-        url: '/groups/',
-        errFn: opt_errFn,
-        params,
-        reportUrlAsIs: true,
-      });
-    },
-
-    /**
-     * @param {string} inputVal
-     * @param {number} opt_n
-     * @param {function(?Response, string=)=} opt_errFn
-     */
-    getSuggestedProjects(inputVal, opt_n, opt_errFn) {
-      const params = {
-        m: inputVal,
-        n: MAX_PROJECT_RESULTS,
-        type: 'ALL',
-      };
-      if (opt_n) { params.n = opt_n; }
-      return this._restApiHelper.fetchJSON({
-        url: '/projects/',
-        errFn: opt_errFn,
-        params,
-        reportUrlAsIs: true,
-      });
-    },
-
-    /**
-     * @param {string} inputVal
-     * @param {number} opt_n
-     * @param {function(?Response, string=)=} opt_errFn
-     */
-    getSuggestedAccounts(inputVal, opt_n, opt_errFn) {
-      if (!inputVal) {
-        return Promise.resolve([]);
-      }
-      const params = {suggest: null, q: inputVal};
-      if (opt_n) { params.n = opt_n; }
-      return this._restApiHelper.fetchJSON({
-        url: '/accounts/',
-        errFn: opt_errFn,
-        params,
-        anonymizedUrl: '/accounts/?n=*',
-      });
-    },
-
-    addChangeReviewer(changeNum, reviewerID) {
-      return this._sendChangeReviewerRequest('POST', changeNum, reviewerID);
-    },
-
-    removeChangeReviewer(changeNum, reviewerID) {
-      return this._sendChangeReviewerRequest('DELETE', changeNum, reviewerID);
-    },
-
-    _sendChangeReviewerRequest(method, changeNum, reviewerID) {
-      return this.getChangeActionURL(changeNum, null, '/reviewers')
-          .then(url => {
-            let body;
-            switch (method) {
-              case 'POST':
-                body = {reviewer: reviewerID};
-                break;
-              case 'DELETE':
-                url += '/' + encodeURIComponent(reviewerID);
-                break;
-              default:
-                throw Error('Unsupported HTTP method: ' + method);
-            }
-
-            return this._restApiHelper.send({method, url, body});
-          });
-    },
-
-    getRelatedChanges(changeNum, patchNum) {
-      return this._getChangeURLAndFetch({
-        changeNum,
-        endpoint: '/related',
-        patchNum,
-        reportEndpointAsIs: true,
-      });
-    },
-
-    getChangesSubmittedTogether(changeNum) {
-      return this._getChangeURLAndFetch({
-        changeNum,
-        endpoint: '/submitted_together?o=NON_VISIBLE_CHANGES',
-        reportEndpointAsIs: true,
-      });
-    },
-
-    getChangeConflicts(changeNum) {
-      const options = this.listChangesOptionsToHex(
-          this.ListChangesOption.CURRENT_REVISION,
-          this.ListChangesOption.CURRENT_COMMIT
-      );
-      const params = {
-        O: options,
-        q: 'status:open is:mergeable conflicts:' + changeNum,
-      };
-      return this._restApiHelper.fetchJSON({
-        url: '/changes/',
-        params,
-        anonymizedUrl: '/changes/conflicts:*',
-      });
-    },
-
-    getChangeCherryPicks(project, changeID, changeNum) {
-      const options = this.listChangesOptionsToHex(
-          this.ListChangesOption.CURRENT_REVISION,
-          this.ListChangesOption.CURRENT_COMMIT
-      );
-      const query = [
-        'project:' + project,
-        'change:' + changeID,
-        '-change:' + changeNum,
-        '-is:abandoned',
-      ].join(' ');
-      const params = {
-        O: options,
-        q: query,
-      };
-      return this._restApiHelper.fetchJSON({
-        url: '/changes/',
-        params,
-        anonymizedUrl: '/changes/change:*',
-      });
-    },
-
-    getChangesWithSameTopic(topic, changeNum) {
-      const options = this.listChangesOptionsToHex(
-          this.ListChangesOption.LABELS,
-          this.ListChangesOption.CURRENT_REVISION,
-          this.ListChangesOption.CURRENT_COMMIT,
-          this.ListChangesOption.DETAILED_LABELS
-      );
-      const query = [
-        'status:open',
-        '-change:' + changeNum,
-        `topic:"${topic}"`,
-      ].join(' ');
-      const params = {
-        O: options,
-        q: query,
-      };
-      return this._restApiHelper.fetchJSON({
-        url: '/changes/',
-        params,
-        anonymizedUrl: '/changes/topic:*',
-      });
-    },
-
-    getReviewedFiles(changeNum, patchNum) {
-      return this._getChangeURLAndFetch({
-        changeNum,
-        endpoint: '/files?reviewed',
-        patchNum,
-        reportEndpointAsIs: true,
-      });
-    },
-
-    /**
-     * @param {number|string} changeNum
-     * @param {number|string} patchNum
-     * @param {string} path
-     * @param {boolean} reviewed
-     * @param {function(?Response, string=)=} opt_errFn
-     */
-    saveFileReviewed(changeNum, patchNum, path, reviewed, opt_errFn) {
-      return this._getChangeURLAndSend({
-        changeNum,
-        method: reviewed ? 'PUT' : 'DELETE',
-        patchNum,
-        endpoint: `/files/${encodeURIComponent(path)}/reviewed`,
-        errFn: opt_errFn,
-        anonymizedEndpoint: '/files/*/reviewed',
-      });
-    },
-
-    /**
-     * @param {number|string} changeNum
-     * @param {number|string} patchNum
-     * @param {!Object} review
-     * @param {function(?Response, string=)=} opt_errFn
-     */
-    saveChangeReview(changeNum, patchNum, review, opt_errFn) {
-      const promises = [
-        this.awaitPendingDiffDrafts(),
-        this.getChangeActionURL(changeNum, patchNum, '/review'),
-      ];
-      return Promise.all(promises).then(([, url]) => {
-        return this._restApiHelper.send({
-          method: 'POST',
-          url,
-          body: review,
-          errFn: opt_errFn,
-        });
-      });
-    },
-
-    getChangeEdit(changeNum, opt_download_commands) {
-      const params = opt_download_commands ? {'download-commands': true} : null;
-      return this.getLoggedIn().then(loggedIn => {
-        if (!loggedIn) { return false; }
-        return this._getChangeURLAndFetch({
-          changeNum,
-          endpoint: '/edit/',
-          params,
-          reportEndpointAsIs: true,
-        });
-      });
-    },
-
-    /**
-     * @param {string} project
-     * @param {string} branch
-     * @param {string} subject
-     * @param {string=} opt_topic
-     * @param {boolean=} opt_isPrivate
-     * @param {boolean=} opt_workInProgress
-     * @param {string=} opt_baseChange
-     * @param {string=} opt_baseCommit
-     */
-    createChange(project, branch, subject, opt_topic, opt_isPrivate,
-        opt_workInProgress, opt_baseChange, opt_baseCommit) {
-      return this._restApiHelper.send({
-        method: 'POST',
-        url: '/changes/',
-        body: {
-          project,
-          branch,
-          subject,
-          topic: opt_topic,
-          is_private: opt_isPrivate,
-          work_in_progress: opt_workInProgress,
-          base_change: opt_baseChange,
-          base_commit: opt_baseCommit,
-        },
-        parseResponse: true,
-        reportUrlAsIs: true,
-      });
-    },
-
-    /**
-     * @param {number|string} changeNum
-     * @param {string} path
-     * @param {number|string} patchNum
-     */
-    getFileContent(changeNum, path, patchNum) {
-      // 404s indicate the file does not exist yet in the revision, so suppress
-      // them.
-      const suppress404s = res => {
-        if (res && res.status !== 404) { this.fire('server-error', {res}); }
-        return res;
-      };
-      const promise = this.patchNumEquals(patchNum, this.EDIT_NAME) ?
-        this._getFileInChangeEdit(changeNum, path) :
-        this._getFileInRevision(changeNum, path, patchNum, suppress404s);
-
-      return promise.then(res => {
-        if (!res.ok) { return res; }
-
-        // The file type (used for syntax highlighting) is identified in the
-        // X-FYI-Content-Type header of the response.
-        const type = res.headers.get('X-FYI-Content-Type');
-        return this.getResponseObject(res).then(content => {
-          return {content, type, ok: true};
-        });
-      });
-    },
-
-    /**
-     * Gets a file in a specific change and revision.
-     *
-     * @param {number|string} changeNum
-     * @param {string} path
-     * @param {number|string} patchNum
-     * @param {?function(?Response, string=)=} opt_errFn
-     */
-    _getFileInRevision(changeNum, path, patchNum, opt_errFn) {
-      return this._getChangeURLAndSend({
-        changeNum,
-        method: 'GET',
-        patchNum,
-        endpoint: `/files/${encodeURIComponent(path)}/content`,
-        errFn: opt_errFn,
-        headers: {Accept: 'application/json'},
-        anonymizedEndpoint: '/files/*/content',
-      });
-    },
-
-    /**
-     * Gets a file in a change edit.
-     *
-     * @param {number|string} changeNum
-     * @param {string} path
-     */
-    _getFileInChangeEdit(changeNum, path) {
-      return this._getChangeURLAndSend({
-        changeNum,
-        method: 'GET',
-        endpoint: '/edit/' + encodeURIComponent(path),
-        headers: {Accept: 'application/json'},
-        anonymizedEndpoint: '/edit/*',
-      });
-    },
-
-    rebaseChangeEdit(changeNum) {
-      return this._getChangeURLAndSend({
-        changeNum,
-        method: 'POST',
-        endpoint: '/edit:rebase',
-        reportEndpointAsIs: true,
-      });
-    },
-
-    deleteChangeEdit(changeNum) {
-      return this._getChangeURLAndSend({
-        changeNum,
-        method: 'DELETE',
-        endpoint: '/edit',
-        reportEndpointAsIs: true,
-      });
-    },
-
-    restoreFileInChangeEdit(changeNum, restore_path) {
-      return this._getChangeURLAndSend({
-        changeNum,
-        method: 'POST',
-        endpoint: '/edit',
-        body: {restore_path},
-        reportEndpointAsIs: true,
-      });
-    },
-
-    renameFileInChangeEdit(changeNum, old_path, new_path) {
-      return this._getChangeURLAndSend({
-        changeNum,
-        method: 'POST',
-        endpoint: '/edit',
-        body: {old_path, new_path},
-        reportEndpointAsIs: true,
-      });
-    },
-
-    deleteFileInChangeEdit(changeNum, path) {
-      return this._getChangeURLAndSend({
-        changeNum,
-        method: 'DELETE',
-        endpoint: '/edit/' + encodeURIComponent(path),
-        anonymizedEndpoint: '/edit/*',
-      });
-    },
-
-    saveChangeEdit(changeNum, path, contents) {
-      return this._getChangeURLAndSend({
-        changeNum,
-        method: 'PUT',
-        endpoint: '/edit/' + encodeURIComponent(path),
-        body: contents,
-        contentType: 'text/plain',
-        anonymizedEndpoint: '/edit/*',
-      });
-    },
-
-    // Deprecated, prefer to use putChangeCommitMessage instead.
-    saveChangeCommitMessageEdit(changeNum, message) {
-      return this._getChangeURLAndSend({
-        changeNum,
-        method: 'PUT',
-        endpoint: '/edit:message',
-        body: {message},
-        reportEndpointAsIs: true,
-      });
-    },
-
-    publishChangeEdit(changeNum) {
-      return this._getChangeURLAndSend({
-        changeNum,
-        method: 'POST',
-        endpoint: '/edit:publish',
-        reportEndpointAsIs: true,
-      });
-    },
-
-    putChangeCommitMessage(changeNum, message) {
-      return this._getChangeURLAndSend({
-        changeNum,
-        method: 'PUT',
-        endpoint: '/message',
-        body: {message},
-        reportEndpointAsIs: true,
-      });
-    },
-
-    saveChangeStarred(changeNum, starred) {
-      // Some servers may require the project name to be provided
-      // alongside the change number, so resolve the project name
-      // first.
-      return this.getFromProjectLookup(changeNum).then(project => {
-        const url = '/accounts/self/starred.changes/' +
-            (project ? encodeURIComponent(project) + '~' : '') + changeNum;
-        return this._restApiHelper.send({
-          method: starred ? 'PUT' : 'DELETE',
-          url,
-          anonymizedUrl: '/accounts/self/starred.changes/*',
-        });
-      });
-    },
-
-    saveChangeReviewed(changeNum, reviewed) {
-      return this._getChangeURLAndSend({
-        changeNum,
-        method: 'PUT',
-        endpoint: reviewed ? '/reviewed' : '/unreviewed',
-      });
-    },
-
-    /**
-     * Public version of the _restApiHelper.send method preserved for plugins.
-     *
-     * @param {string} method
-     * @param {string} url
-     * @param {?string|number|Object=} opt_body passed as null sometimes
-     *    and also apparently a number. TODO (beckysiegel) remove need for
-     *    number at least.
-     * @param {?function(?Response, string=)=} opt_errFn
-     *    passed as null sometimes.
-     * @param {?string=} opt_contentType
-     * @param {Object=} opt_headers
-     */
-    send(method, url, opt_body, opt_errFn, opt_contentType,
-        opt_headers) {
-      return this._restApiHelper.send({
-        method,
-        url,
-        body: opt_body,
-        errFn: opt_errFn,
-        contentType: opt_contentType,
-        headers: opt_headers,
-      });
-    },
-
-    /**
-     * @param {number|string} changeNum
-     * @param {number|string} basePatchNum Negative values specify merge parent
-     *     index.
-     * @param {number|string} patchNum
-     * @param {string} path
-     * @param {string=} opt_whitespace the ignore-whitespace level for the diff
-     *     algorithm.
-     * @param {function(?Response, string=)=} opt_errFn
-     */
-    getDiff(changeNum, basePatchNum, patchNum, path, opt_whitespace,
-        opt_errFn) {
-      const params = {
-        context: 'ALL',
-        intraline: null,
-        whitespace: opt_whitespace || 'IGNORE_NONE',
-      };
-      if (this.isMergeParent(basePatchNum)) {
-        params.parent = this.getParentIndex(basePatchNum);
-      } else if (!this.patchNumEquals(basePatchNum, PARENT_PATCH_NUM)) {
-        params.base = basePatchNum;
-      }
-      const endpoint = `/files/${encodeURIComponent(path)}/diff`;
-      const req = {
-        changeNum,
-        endpoint,
-        patchNum,
-        errFn: opt_errFn,
-        params,
-        anonymizedEndpoint: '/files/*/diff',
-      };
-
-      // Invalidate the cache if its edit patch to make sure we always get latest.
-      if (patchNum === this.EDIT_NAME) {
-        if (!req.fetchOptions) req.fetchOptions = {};
-        if (!req.fetchOptions.headers) req.fetchOptions.headers = new Headers();
-        req.fetchOptions.headers.append('Cache-Control', 'no-cache');
-      }
-
-      return this._getChangeURLAndFetch(req);
-    },
-
-    /**
-     * @param {number|string} changeNum
-     * @param {number|string=} opt_basePatchNum
-     * @param {number|string=} opt_patchNum
-     * @param {string=} opt_path
-     * @return {!Promise<!Object>}
-     */
-    getDiffComments(changeNum, opt_basePatchNum, opt_patchNum, opt_path) {
-      return this._getDiffComments(changeNum, '/comments', opt_basePatchNum,
-          opt_patchNum, opt_path);
-    },
-
-    /**
-     * @param {number|string} changeNum
-     * @param {number|string=} opt_basePatchNum
-     * @param {number|string=} opt_patchNum
-     * @param {string=} opt_path
-     * @return {!Promise<!Object>}
-     */
-    getDiffRobotComments(changeNum, opt_basePatchNum, opt_patchNum, opt_path) {
-      return this._getDiffComments(changeNum, '/robotcomments',
-          opt_basePatchNum, opt_patchNum, opt_path);
-    },
-
-    /**
-     * If the user is logged in, fetch the user's draft diff comments. If there
-     * is no logged in user, the request is not made and the promise yields an
-     * empty object.
-     *
-     * @param {number|string} changeNum
-     * @param {number|string=} opt_basePatchNum
-     * @param {number|string=} opt_patchNum
-     * @param {string=} opt_path
-     * @return {!Promise<!Object>}
-     */
-    getDiffDrafts(changeNum, opt_basePatchNum, opt_patchNum, opt_path) {
-      return this.getLoggedIn().then(loggedIn => {
-        if (!loggedIn) { return Promise.resolve({}); }
-        return this._getDiffComments(changeNum, '/drafts', opt_basePatchNum,
-            opt_patchNum, opt_path);
-      });
-    },
-
-    _setRange(comments, comment) {
-      if (comment.in_reply_to && !comment.range) {
-        for (let i = 0; i < comments.length; i++) {
-          if (comments[i].id === comment.in_reply_to) {
-            comment.range = comments[i].range;
-            break;
-          }
-        }
-      }
-      return comment;
-    },
-
-    _setRanges(comments) {
-      comments = comments || [];
-      comments.sort((a, b) => {
-        return util.parseDate(a.updated) - util.parseDate(b.updated);
-      });
-      for (const comment of comments) {
-        this._setRange(comments, comment);
-      }
-      return comments;
-    },
-
-    /**
-     * @param {number|string} changeNum
-     * @param {string} endpoint
-     * @param {number|string=} opt_basePatchNum
-     * @param {number|string=} opt_patchNum
-     * @param {string=} opt_path
-     * @return {!Promise<!Object>}
-     */
-    _getDiffComments(changeNum, endpoint, opt_basePatchNum,
-        opt_patchNum, opt_path) {
-      /**
-       * Fetches the comments for a given patchNum.
-       * Helper function to make promises more legible.
-       *
-       * @param {string|number=} opt_patchNum
-       * @return {!Promise<!Object>} Diff comments response.
-       */
-      const fetchComments = opt_patchNum => {
-        return this._getChangeURLAndFetch({
-          changeNum,
-          endpoint,
-          patchNum: opt_patchNum,
-          reportEndpointAsIs: true,
-        });
-      };
-
-      if (!opt_basePatchNum && !opt_patchNum && !opt_path) {
-        return fetchComments();
-      }
-      function onlyParent(c) { return c.side == PARENT_PATCH_NUM; }
-      function withoutParent(c) { return c.side != PARENT_PATCH_NUM; }
-      function setPath(c) { c.path = opt_path; }
-
-      const promises = [];
-      let comments;
-      let baseComments;
-      let fetchPromise;
-      fetchPromise = fetchComments(opt_patchNum).then(response => {
-        comments = response[opt_path] || [];
-        // TODO(kaspern): Implement this on in the backend so this can
-        // be removed.
-        // Sort comments by date so that parent ranges can be propagated
-        // in a single pass.
-        comments = this._setRanges(comments);
-
-        if (opt_basePatchNum == PARENT_PATCH_NUM) {
-          baseComments = comments.filter(onlyParent);
-          baseComments.forEach(setPath);
-        }
-        comments = comments.filter(withoutParent);
-
-        comments.forEach(setPath);
-      });
-      promises.push(fetchPromise);
-
-      if (opt_basePatchNum != PARENT_PATCH_NUM) {
-        fetchPromise = fetchComments(opt_basePatchNum).then(response => {
-          baseComments = (response[opt_path] || [])
-              .filter(withoutParent);
-          baseComments = this._setRanges(baseComments);
-          baseComments.forEach(setPath);
-        });
-        promises.push(fetchPromise);
-      }
-
-      return Promise.all(promises).then(() => {
-        return Promise.resolve({
-          baseComments,
-          comments,
-        });
-      });
-    },
-
-    /**
-     * @param {number|string} changeNum
-     * @param {string} endpoint
-     * @param {number|string=} opt_patchNum
-     */
-    _getDiffCommentsFetchURL(changeNum, endpoint, opt_patchNum) {
-      return this._changeBaseURL(changeNum, opt_patchNum)
-          .then(url => url + endpoint);
-    },
-
-    saveDiffDraft(changeNum, patchNum, draft) {
-      return this._sendDiffDraftRequest('PUT', changeNum, patchNum, draft);
-    },
-
-    deleteDiffDraft(changeNum, patchNum, draft) {
-      return this._sendDiffDraftRequest('DELETE', changeNum, patchNum, draft);
-    },
-
-    /**
-     * @returns {boolean} Whether there are pending diff draft sends.
-     */
-    hasPendingDiffDrafts() {
-      const promises = this._pendingRequests[Requests.SEND_DIFF_DRAFT];
-      return promises && promises.length;
-    },
-
-    /**
-     * @returns {!Promise<undefined>} A promise that resolves when all pending
-     *    diff draft sends have resolved.
-     */
-    awaitPendingDiffDrafts() {
-      return Promise.all(this._pendingRequests[Requests.SEND_DIFF_DRAFT] || [])
-          .then(() => {
-            this._pendingRequests[Requests.SEND_DIFF_DRAFT] = [];
-          });
-    },
-
-    _sendDiffDraftRequest(method, changeNum, patchNum, draft) {
-      const isCreate = !draft.id && method === 'PUT';
-      let endpoint = '/drafts';
-      let anonymizedEndpoint = endpoint;
-      if (draft.id) {
-        endpoint += '/' + draft.id;
-        anonymizedEndpoint += '/*';
-      }
-      let body;
-      if (method === 'PUT') {
-        body = draft;
-      }
-
-      if (!this._pendingRequests[Requests.SEND_DIFF_DRAFT]) {
-        this._pendingRequests[Requests.SEND_DIFF_DRAFT] = [];
-      }
-
-      const req = {
-        changeNum,
-        method,
-        patchNum,
-        endpoint,
-        body,
-        anonymizedEndpoint,
-      };
-
-      const promise = this._getChangeURLAndSend(req);
-      this._pendingRequests[Requests.SEND_DIFF_DRAFT].push(promise);
-
-      if (isCreate) {
-        return this._failForCreate200(promise);
-      }
-
-      return promise;
-    },
-
-    getCommitInfo(project, commit) {
-      return this._restApiHelper.fetchJSON({
-        url: '/projects/' + encodeURIComponent(project) +
-            '/commits/' + encodeURIComponent(commit),
-        anonymizedUrl: '/projects/*/comments/*',
-      });
-    },
-
-    _fetchB64File(url) {
-      return this._restApiHelper.fetch({url: this.getBaseUrl() + url})
-          .then(response => {
-            if (!response.ok) {
-              return Promise.reject(new Error(response.statusText));
-            }
-            const type = response.headers.get('X-FYI-Content-Type');
-            return response.text()
-                .then(text => {
-                  return {body: text, type};
-                });
-          });
-    },
-
-    /**
-     * @param {string} changeId
-     * @param {string|number} patchNum
-     * @param {string} path
-     * @param {number=} opt_parentIndex
-     */
-    getB64FileContents(changeId, patchNum, path, opt_parentIndex) {
-      const parent = typeof opt_parentIndex === 'number' ?
-        '?parent=' + opt_parentIndex : '';
-      return this._changeBaseURL(changeId, patchNum).then(url => {
-        url = `${url}/files/${encodeURIComponent(path)}/content${parent}`;
-        return this._fetchB64File(url);
-      });
-    },
-
-    getImagesForDiff(changeNum, diff, patchRange) {
-      let promiseA;
-      let promiseB;
-
-      if (diff.meta_a && diff.meta_a.content_type.startsWith('image/')) {
-        if (patchRange.basePatchNum === 'PARENT') {
-          // Note: we only attempt to get the image from the first parent.
-          promiseA = this.getB64FileContents(changeNum, patchRange.patchNum,
-              diff.meta_a.name, 1);
-        } else {
-          promiseA = this.getB64FileContents(changeNum,
-              patchRange.basePatchNum, diff.meta_a.name);
-        }
-      } else {
-        promiseA = Promise.resolve(null);
-      }
-
-      if (diff.meta_b && diff.meta_b.content_type.startsWith('image/')) {
-        promiseB = this.getB64FileContents(changeNum, patchRange.patchNum,
-            diff.meta_b.name);
-      } else {
-        promiseB = Promise.resolve(null);
-      }
-
-      return Promise.all([promiseA, promiseB]).then(results => {
-        const baseImage = results[0];
-        const revisionImage = results[1];
-
-        // Sometimes the server doesn't send back the content type.
-        if (baseImage) {
-          baseImage._expectedType = diff.meta_a.content_type;
-          baseImage._name = diff.meta_a.name;
-        }
-        if (revisionImage) {
-          revisionImage._expectedType = diff.meta_b.content_type;
-          revisionImage._name = diff.meta_b.name;
-        }
-
-        return {baseImage, revisionImage};
-      });
-    },
-
-    /**
-     * @param {number|string} changeNum
-     * @param {?number|string=} opt_patchNum passed as null sometimes.
-     * @param {string=} opt_project
-     * @return {!Promise<string>}
-     */
-    _changeBaseURL(changeNum, opt_patchNum, opt_project) {
-      // TODO(kaspern): For full slicer migration, app should warn with a call
-      // stack every time _changeBaseURL is called without a project.
-      const projectPromise = opt_project ?
-        Promise.resolve(opt_project) :
-        this.getFromProjectLookup(changeNum);
-      return projectPromise.then(project => {
-        let url = `/changes/${encodeURIComponent(project)}~${changeNum}`;
-        if (opt_patchNum) {
-          url += `/revisions/${opt_patchNum}`;
-        }
-        return url;
-      });
-    },
-
-    /**
-     * @suppress {checkTypes}
-     * Resulted in error: Promise.prototype.then does not match formal
-     * parameter.
-     */
-    setChangeTopic(changeNum, topic) {
-      return this._getChangeURLAndSend({
-        changeNum,
-        method: 'PUT',
-        endpoint: '/topic',
-        body: {topic},
-        parseResponse: true,
-        reportUrlAsIs: true,
-      });
-    },
-
-    /**
-     * @suppress {checkTypes}
-     * Resulted in error: Promise.prototype.then does not match formal
-     * parameter.
-     */
-    setChangeHashtag(changeNum, hashtag) {
-      return this._getChangeURLAndSend({
-        changeNum,
-        method: 'POST',
-        endpoint: '/hashtags',
-        body: hashtag,
-        parseResponse: true,
-        reportUrlAsIs: true,
-      });
-    },
-
-    deleteAccountHttpPassword() {
-      return this._restApiHelper.send({
-        method: 'DELETE',
-        url: '/accounts/self/password.http',
-        reportUrlAsIs: true,
-      });
-    },
-
-    /**
-     * @suppress {checkTypes}
-     * Resulted in error: Promise.prototype.then does not match formal
-     * parameter.
-     */
-    generateAccountHttpPassword() {
-      return this._restApiHelper.send({
-        method: 'PUT',
-        url: '/accounts/self/password.http',
-        body: {generate: true},
-        parseResponse: true,
-        reportUrlAsIs: true,
-      });
-    },
-
-    getAccountSSHKeys() {
-      return this._fetchSharedCacheURL({
-        url: '/accounts/self/sshkeys',
-        reportUrlAsIs: true,
-      });
-    },
-
-    addAccountSSHKey(key) {
-      const req = {
-        method: 'POST',
-        url: '/accounts/self/sshkeys',
-        body: key,
-        contentType: 'text/plain',
-        reportUrlAsIs: true,
-      };
-      return this._restApiHelper.send(req)
-          .then(response => {
-            if (response.status < 200 && response.status >= 300) {
-              return Promise.reject(new Error('error'));
-            }
-            return this.getResponseObject(response);
-          })
-          .then(obj => {
-            if (!obj.valid) { return Promise.reject(new Error('error')); }
-            return obj;
-          });
-    },
-
-    deleteAccountSSHKey(id) {
-      return this._restApiHelper.send({
-        method: 'DELETE',
-        url: '/accounts/self/sshkeys/' + id,
-        anonymizedUrl: '/accounts/self/sshkeys/*',
-      });
-    },
-
-    getAccountGPGKeys() {
-      return this._restApiHelper.fetchJSON({
-        url: '/accounts/self/gpgkeys',
-        reportUrlAsIs: true,
-      });
-    },
-
-    addAccountGPGKey(key) {
-      const req = {
-        method: 'POST',
-        url: '/accounts/self/gpgkeys',
-        body: key,
-        reportUrlAsIs: true,
-      };
-      return this._restApiHelper.send(req)
-          .then(response => {
-            if (response.status < 200 && response.status >= 300) {
-              return Promise.reject(new Error('error'));
-            }
-            return this.getResponseObject(response);
-          })
-          .then(obj => {
-            if (!obj) { return Promise.reject(new Error('error')); }
-            return obj;
-          });
-    },
-
-    deleteAccountGPGKey(id) {
-      return this._restApiHelper.send({
-        method: 'DELETE',
-        url: '/accounts/self/gpgkeys/' + id,
-        anonymizedUrl: '/accounts/self/gpgkeys/*',
-      });
-    },
-
-    deleteVote(changeNum, account, label) {
-      return this._getChangeURLAndSend({
-        changeNum,
-        method: 'DELETE',
-        endpoint: `/reviewers/${account}/votes/${encodeURIComponent(label)}`,
-        anonymizedEndpoint: '/reviewers/*/votes/*',
-      });
-    },
-
-    setDescription(changeNum, patchNum, desc) {
-      return this._getChangeURLAndSend({
-        changeNum,
-        method: 'PUT', patchNum,
-        endpoint: '/description',
-        body: {description: desc},
-        reportUrlAsIs: true,
-      });
-    },
-
-    confirmEmail(token) {
-      const req = {
-        method: 'PUT',
-        url: '/config/server/email.confirm',
-        body: {token},
-        reportUrlAsIs: true,
-      };
-      return this._restApiHelper.send(req).then(response => {
-        if (response.status === 204) {
-          return 'Email confirmed successfully.';
-        }
-        return null;
-      });
-    },
-
-    getCapabilities(opt_errFn) {
-      return this._restApiHelper.fetchJSON({
-        url: '/config/server/capabilities',
-        errFn: opt_errFn,
-        reportUrlAsIs: true,
-      });
-    },
-
-    getTopMenus(opt_errFn) {
-      return this._fetchSharedCacheURL({
-        url: '/config/server/top-menus',
-        errFn: opt_errFn,
-        reportUrlAsIs: true,
-      });
-    },
-
-    setAssignee(changeNum, assignee) {
-      return this._getChangeURLAndSend({
-        changeNum,
-        method: 'PUT',
-        endpoint: '/assignee',
-        body: {assignee},
-        reportUrlAsIs: true,
-      });
-    },
-
-    deleteAssignee(changeNum) {
-      return this._getChangeURLAndSend({
-        changeNum,
-        method: 'DELETE',
-        endpoint: '/assignee',
-        reportUrlAsIs: true,
-      });
-    },
-
-    probePath(path) {
-      return fetch(new Request(path, {method: 'HEAD'}))
-          .then(response => {
-            return response.ok;
-          });
-    },
-
-    /**
-     * @param {number|string} changeNum
-     * @param {number|string=} opt_message
-     */
-    startWorkInProgress(changeNum, opt_message) {
-      const body = {};
-      if (opt_message) {
-        body.message = opt_message;
-      }
-      const req = {
-        changeNum,
-        method: 'POST',
-        endpoint: '/wip',
-        body,
-        reportUrlAsIs: true,
-      };
-      return this._getChangeURLAndSend(req).then(response => {
-        if (response.status === 204) {
-          return 'Change marked as Work In Progress.';
-        }
-      });
-    },
-
-    /**
-     * @param {number|string} changeNum
-     * @param {number|string=} opt_body
-     * @param {function(?Response, string=)=} opt_errFn
-     */
-    startReview(changeNum, opt_body, opt_errFn) {
-      return this._getChangeURLAndSend({
-        changeNum,
-        method: 'POST',
-        endpoint: '/ready',
-        body: opt_body,
-        errFn: opt_errFn,
-        reportUrlAsIs: true,
-      });
-    },
-
-    /**
-     * @suppress {checkTypes}
-     * Resulted in error: Promise.prototype.then does not match formal
-     * parameter.
-     */
-    deleteComment(changeNum, patchNum, commentID, reason) {
-      return this._getChangeURLAndSend({
-        changeNum,
-        method: 'POST',
-        patchNum,
-        endpoint: `/comments/${commentID}/delete`,
-        body: {reason},
-        parseResponse: true,
-        anonymizedEndpoint: '/comments/*/delete',
-      });
-    },
-
-    /**
-     * Given a changeNum, gets the change.
-     *
-     * @param {number|string} changeNum
-     * @param {function(?Response, string=)=} opt_errFn
-     * @return {!Promise<?Object>} The change
-     */
-    getChange(changeNum, opt_errFn) {
-      // Cannot use _changeBaseURL, as this function is used by _projectLookup.
-      return this._restApiHelper.fetchJSON({
-        url: `/changes/?q=change:${changeNum}`,
-        errFn: opt_errFn,
-        anonymizedUrl: '/changes/?q=change:*',
-      }).then(res => {
-        if (!res || !res.length) { return null; }
-        return res[0];
-      });
-    },
-
-    /**
-     * @param {string|number} changeNum
-     * @param {string=} project
-     */
-    setInProjectLookup(changeNum, project) {
-      if (this._projectLookup[changeNum] &&
-          this._projectLookup[changeNum] !== project) {
-        console.warn('Change set with multiple project nums.' +
-            'One of them must be invalid.');
->>>>>>> 363668e4
       }
     });
   }
