<!DOCTYPE html>
<!--
@license
Copyright (C) 2016 The Android Open Source Project

Licensed under the Apache License, Version 2.0 (the "License");
you may not use this file except in compliance with the License.
You may obtain a copy of the License at

http://www.apache.org/licenses/LICENSE-2.0

Unless required by applicable law or agreed to in writing, software
distributed under the License is distributed on an "AS IS" BASIS,
WITHOUT WARRANTIES OR CONDITIONS OF ANY KIND, either express or implied.
See the License for the specific language governing permissions and
limitations under the License.
-->

<meta name="viewport" content="width=device-width, minimum-scale=1.0, initial-scale=1.0, user-scalable=yes">
<title>gr-account-label</title>
<script src="/test/common-test-setup.js"></script>
<script src="/bower_components/webcomponentsjs/custom-elements-es5-adapter.js"></script>

<script src="/bower_components/webcomponentsjs/webcomponents-lite.js"></script>
<script src="/bower_components/web-component-tester/browser.js"></script>
<link rel="import" href="../../../test/common-test-setup.html"/>
<script src="../../../scripts/util.js"></script>

<link rel="import" href="gr-account-label.html">

<script>void(0);</script>

<test-fixture id="basic">
  <template>
    <gr-account-label></gr-account-label>
  </template>
</test-fixture>

<script>
  suite('gr-account-label tests', () => {
    let element;

    setup(() => {
      stub('gr-rest-api-interface', {
        getConfig() { return Promise.resolve({}); },
        getLoggedIn() { return Promise.resolve(false); },
      });
      element = fixture('basic');
      element._config = {
        user: {
          anonymous_coward_name: 'Anonymous Coward',
        },
      };
    });

    test('null guard', () => {
      assert.doesNotThrow(() => {
        element.account = null;
      });
    });

    test('missing email', () => {
      assert.equal('', element._computeEmailStr({name: 'foo'}));
    });

    test('computed fields', () => {
      assert.equal(element._computeAccountTitle(
          {
            name: 'Andrew Bonventre',
            email: 'andybons+gerrit@gmail.com',
<<<<<<< HEAD
          }, /* additionalText= */ ''),
          'Andrew Bonventre <andybons+gerrit@gmail.com>');

      assert.equal(element._computeAccountTitle(
          {name: 'Andrew Bonventre'}, /* additionalText= */ ''),
          'Andrew Bonventre');
=======
          }),
      'Andrew Bonventre <andybons+gerrit@gmail.com>');

      assert.equal(element._computeAccountTitle(
          {name: 'Andrew Bonventre'}),
      'Andrew Bonventre');
>>>>>>> e7d93748

      assert.equal(element._computeAccountTitle(
          {
            email: 'andybons+gerrit@gmail.com',
<<<<<<< HEAD
          }, /* additionalText= */ ''),
          'Anonymous <andybons+gerrit@gmail.com>');
=======
          }),
      'Anonymous <andybons+gerrit@gmail.com>');
>>>>>>> e7d93748

      assert.equal(element._computeShowEmailClass(
          {
            name: 'Andrew Bonventre',
            email: 'andybons+gerrit@gmail.com',
          }, /* additionalText= */ ''), '');

      assert.equal(element._computeShowEmailClass(
          {
            email: 'andybons+gerrit@gmail.com',
          }, /* additionalText= */ ''), 'showEmail');

      assert.equal(element._computeShowEmailClass(
          {name: 'Andrew Bonventre'},
          /* additionalText= */ ''
      ),
          '');

      assert.equal(element._computeShowEmailClass(undefined), '');

      assert.equal(
          element._computeEmailStr({name: 'test', email: 'test'}), '(test)');
      assert.equal(element._computeEmailStr({email: 'test'}, ''), 'test');
    });

    suite('_computeName', () => {
      test('not showing anonymous', () => {
        const account = {name: 'Wyatt'};
        assert.deepEqual(element._computeName(account, null), 'Wyatt');
      });

      test('showing anonymous but no config', () => {
        const account = {};
        assert.deepEqual(element._computeName(account, null),
            'Anonymous');
      });

      test('test for Anonymous Coward user and replace with Anonymous', () => {
        const config = {
          user: {
            anonymous_coward_name: 'Anonymous Coward',
          },
        };
        const account = {};
        assert.deepEqual(element._computeName(account, config),
            'Anonymous');
      });

      test('test for anonymous_coward_name', () => {
        const config = {
          user: {
            anonymous_coward_name: 'TestAnon',
          },
        };
        const account = {};
        assert.deepEqual(element._computeName(account, config),
            'TestAnon');
      });
    });

    suite('status in tooltip', () => {
      setup(() => {
        element = fixture('basic');
        element.account = {
          name: 'test',
          email: 'test@google.com',
          status: 'OOO until Aug 10th',
        };
        element._config = {
          user: {
            anonymous_coward_name: 'Anonymous Coward',
          },
        };
      });

      test('tooltip should contain status text', () => {
        assert.deepEqual(element.title,
            'test <test@google.com> (OOO until Aug 10th)');
      });

      test('status text should not have tooltip', () => {
        flushAsynchronousOperations();
        assert.deepEqual(element.$$('gr-limited-text').title, '');
      });

      test('status text should honor the name length and total length', () => {
        assert.deepEqual(
            element._computeStatusTextLength(element.account, element._config),
            31
        );
        assert.deepEqual(
            element._computeStatusTextLength({
              name: 'a very long long long long name',
            }, element._config),
            10
        );
      });
    });
  });
</script><|MERGE_RESOLUTION|>--- conflicted
+++ resolved
@@ -68,32 +68,18 @@
           {
             name: 'Andrew Bonventre',
             email: 'andybons+gerrit@gmail.com',
-<<<<<<< HEAD
           }, /* additionalText= */ ''),
-          'Andrew Bonventre <andybons+gerrit@gmail.com>');
+      'Andrew Bonventre <andybons+gerrit@gmail.com>');
 
       assert.equal(element._computeAccountTitle(
           {name: 'Andrew Bonventre'}, /* additionalText= */ ''),
-          'Andrew Bonventre');
-=======
-          }),
-      'Andrew Bonventre <andybons+gerrit@gmail.com>');
-
-      assert.equal(element._computeAccountTitle(
-          {name: 'Andrew Bonventre'}),
       'Andrew Bonventre');
->>>>>>> e7d93748
 
       assert.equal(element._computeAccountTitle(
           {
             email: 'andybons+gerrit@gmail.com',
-<<<<<<< HEAD
           }, /* additionalText= */ ''),
-          'Anonymous <andybons+gerrit@gmail.com>');
-=======
-          }),
       'Anonymous <andybons+gerrit@gmail.com>');
->>>>>>> e7d93748
 
       assert.equal(element._computeShowEmailClass(
           {
@@ -110,7 +96,7 @@
           {name: 'Andrew Bonventre'},
           /* additionalText= */ ''
       ),
-          '');
+      '');
 
       assert.equal(element._computeShowEmailClass(undefined), '');
 
