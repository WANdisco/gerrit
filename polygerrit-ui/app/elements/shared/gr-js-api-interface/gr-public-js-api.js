/**
 * @license
 * Copyright (C) 2016 The Android Open Source Project
 *
 * Licensed under the Apache License, Version 2.0 (the "License");
 * you may not use this file except in compliance with the License.
 * You may obtain a copy of the License at
 *
 * http://www.apache.org/licenses/LICENSE-2.0
 *
 * Unless required by applicable law or agreed to in writing, software
 * distributed under the License is distributed on an "AS IS" BASIS,
 * WITHOUT WARRANTIES OR CONDITIONS OF ANY KIND, either express or implied.
 * See the License for the specific language governing permissions and
 * limitations under the License.
 */
(function(window) {
  'use strict';

  /**
   * Hash of loaded and installed plugins, name to Plugin object.
   */
  const _plugins = {};

  /**
   * Array of plugin URLs to be loaded, name to url.
   */
  let _pluginsPending = {};

  let _pluginsInstalled = [];

  let _pluginsPendingCount = -1;

  const PRELOADED_PROTOCOL = 'preloaded:';

  const UNKNOWN_PLUGIN = 'unknown';

  const PANEL_ENDPOINTS_MAPPING = {
    CHANGE_SCREEN_BELOW_COMMIT_INFO_BLOCK: 'change-view-integration',
    CHANGE_SCREEN_BELOW_CHANGE_INFO_BLOCK: 'change-metadata-item',
  };

  const PLUGIN_LOADING_TIMEOUT_MS = 10000;

  let _restAPI;

  const getRestAPI = () => {
    if (!_restAPI) {
      _restAPI = document.createElement('gr-rest-api-interface');
    }
    return _restAPI;
  };

  let _reporting;
  const getReporting = () => {
    if (!_reporting) {
      _reporting = document.createElement('gr-reporting');
    }
    return _reporting;
  };

  // TODO (viktard): deprecate in favor of GrPluginRestApi.
  function send(method, url, opt_callback, opt_payload) {
    return getRestAPI().send(method, url, opt_payload).then(response => {
      if (response.status < 200 || response.status >= 300) {
        return response.text().then(text => {
          if (text) {
            return Promise.reject(text);
          } else {
            return Promise.reject(response.status);
          }
        });
      } else {
        return getRestAPI().getResponseObject(response);
      }
    }).then(response => {
      if (opt_callback) {
        opt_callback(response);
      }
      return response;
    });
  }

  const API_VERSION = '0.1';

  /**
   * Plugin-provided custom components can affect content in extension
   * points using one of following methods:
   * - DECORATE: custom component is set with `content` attribute and may
   *   decorate (e.g. style) DOM element.
   * - REPLACE: contents of extension point are replaced with the custom
   *   component.
   * - STYLE: custom component is a shared styles module that is inserted
   *   into the extension point.
   */
  const EndpointType = {
    DECORATE: 'decorate',
    REPLACE: 'replace',
    STYLE: 'style',
  };

  function flushPreinstalls() {
    if (window.Gerrit.flushPreinstalls) {
      window.Gerrit.flushPreinstalls();
    }
  }

  function installPreloadedPlugins() {
    if (!Gerrit._preloadedPlugins) { return; }
    for (const name in Gerrit._preloadedPlugins) {
      if (!Gerrit._preloadedPlugins.hasOwnProperty(name)) { continue; }
      const callback = Gerrit._preloadedPlugins[name];
      Gerrit.install(callback, API_VERSION, PRELOADED_PROTOCOL + name);
    }
  }

  function getPluginNameFromUrl(url) {
    if (!(url instanceof URL)) {
      try {
        url = new URL(url);
      } catch (e) {
        console.warn(e);
        return null;
      }
    }
    if (url.protocol === PRELOADED_PROTOCOL) {
      return url.pathname;
    }
    const base = Gerrit.BaseUrlBehavior.getBaseUrl();
    const pathname = url.pathname.replace(base, '');
    // Site theme is server from predefined path.
    if (pathname === '/static/gerrit-theme.html') {
      return 'gerrit-theme';
    } else if (!pathname.startsWith('/plugins')) {
      console.warn('Plugin not being loaded from /plugins base path:',
          url.href, '— Unable to determine name.');
      return;
    }
    // Pathname should normally look like this:
    // /plugins/PLUGINNAME/static/SCRIPTNAME.html
    // Or, for app/samples:
    // /plugins/PLUGINNAME.html
    return pathname.split('/')[2].split('.')[0];
  }

  function Plugin(opt_url) {
    this._domHooks = new GrDomHooksManager(this);

    if (!opt_url) {
      console.warn('Plugin not being loaded from /plugins base path.',
          'Unable to determine name.');
      return;
    }
    this.deprecated = {
      _loadedGwt: deprecatedAPI._loadedGwt.bind(this),
      install: deprecatedAPI.install.bind(this),
      onAction: deprecatedAPI.onAction.bind(this),
      panel: deprecatedAPI.panel.bind(this),
      popup: deprecatedAPI.popup.bind(this),
      screen: deprecatedAPI.screen.bind(this),
      settingsScreen: deprecatedAPI.settingsScreen.bind(this),
    };

    this._url = new URL(opt_url);
    this._name = getPluginNameFromUrl(this._url);
    if (this._url.protocol === PRELOADED_PROTOCOL) {
      // Original plugin URL is used in plugin assets URLs calculation.
      const assetsBaseUrl = window.ASSETS_PATH ||
          (window.location.origin + Gerrit.BaseUrlBehavior.getBaseUrl());
      this._url = new URL(assetsBaseUrl + '/plugins/' + this._name +
          '/static/' + this._name + '.js');
    }
  }

  Plugin._sharedAPIElement = document.createElement('gr-js-api-interface');

  Plugin.prototype._name = '';

  Plugin.prototype.getPluginName = function() {
    return this._name;
  };

  Plugin.prototype.registerStyleModule = function(endpointName, moduleName) {
    Gerrit._endpoints.registerModule(
        this, endpointName, EndpointType.STYLE, moduleName);
  };

  /**
   * Registers an endpoint for the plugin.
  */
  Plugin.prototype.registerCustomComponent = function(
      endpointName, opt_moduleName, opt_options) {
    return this._registerCustomComponent(endpointName, opt_moduleName,
        opt_options);
  };

  /**
   * Registers a dynamic endpoint for the plugin.
   *
   * Dynamic plugins are registered by specific prefix, such as
   * 'change-list-header'.
  */
  Plugin.prototype.registerDynamicCustomComponent = function(
      endpointName, opt_moduleName, opt_options) {
    const fullEndpointName = `${endpointName}-${this.getPluginName()}`;
    return this._registerCustomComponent(fullEndpointName, opt_moduleName,
        opt_options, endpointName);
  };

  Plugin.prototype._registerCustomComponent = function(
      endpointName, opt_moduleName, opt_options, dynamicEndpoint) {
    const type = opt_options && opt_options.replace ?
      EndpointType.REPLACE : EndpointType.DECORATE;
    const hook = this._domHooks.getDomHook(endpointName, opt_moduleName);
    const moduleName = opt_moduleName || hook.getModuleName();
    Gerrit._endpoints.registerModule(
        this, endpointName, type, moduleName, hook, dynamicEndpoint);
    return hook.getPublicAPI();
  };

  /**
   * Returns instance of DOM hook API for endpoint. Creates a placeholder
   * element for the first call.
   */
  Plugin.prototype.hook = function(endpointName, opt_options) {
    return this.registerCustomComponent(endpointName, undefined, opt_options);
  };

  Plugin.prototype.getServerInfo = function() {
    return document.createElement('gr-rest-api-interface').getConfig();
  };

  Plugin.prototype.on = function(eventName, callback) {
    Plugin._sharedAPIElement.addEventCallback(eventName, callback);
  };

  Plugin.prototype.url = function(opt_path) {
    const relPath = '/plugins/' + this._name + (opt_path || '/');
    if (window.location.origin === this._url.origin) {
      // Plugin loaded from the same origin as gr-app, getBaseUrl in effect.
      return this._url.origin + Gerrit.BaseUrlBehavior.getBaseUrl() + relPath;
    } else {
      // Plugin loaded from assets bundle, expect assets placed along with it.
      return this._url.href.split('/plugins/' + this._name)[0] + relPath;
    }
  };

  Plugin.prototype.screenUrl = function(opt_screenName) {
    const origin = this._url.origin;
    const base = Gerrit.BaseUrlBehavior.getBaseUrl();
    const tokenPart = opt_screenName ? '/' + opt_screenName : '';
    return `${origin}${base}/x/${this.getPluginName()}${tokenPart}`;
  };

  Plugin.prototype._send = function(method, url, opt_callback, opt_payload) {
    return send(method, this.url(url), opt_callback, opt_payload);
  };

  Plugin.prototype.get = function(url, opt_callback) {
    console.warn('.get() is deprecated! Use .restApi().get()');
    return this._send('GET', url, opt_callback);
  };

  Plugin.prototype.post = function(url, payload, opt_callback) {
    console.warn('.post() is deprecated! Use .restApi().post()');
    return this._send('POST', url, opt_callback, payload);
  };

  Plugin.prototype.put = function(url, payload, opt_callback) {
    console.warn('.put() is deprecated! Use .restApi().put()');
    return this._send('PUT', url, opt_callback, payload);
  };

  Plugin.prototype.delete = function(url, opt_callback) {
    return Gerrit.delete(this.url(url), opt_callback);
  };

  Plugin.prototype.annotationApi = function() {
    return new GrAnnotationActionsInterface(this);
  };

  Plugin.prototype.changeActions = function() {
    return new GrChangeActionsInterface(this,
        Plugin._sharedAPIElement.getElement(
            Plugin._sharedAPIElement.Element.CHANGE_ACTIONS));
  };

  Plugin.prototype.changeReply = function() {
    return new GrChangeReplyInterface(this,
        Plugin._sharedAPIElement.getElement(
            Plugin._sharedAPIElement.Element.REPLY_DIALOG));
  };

  Plugin.prototype.changeView = function() {
    return new GrChangeViewApi(this);
  };

  Plugin.prototype.theme = function() {
    return new GrThemeApi(this);
  };

  Plugin.prototype.project = function() {
    return new GrRepoApi(this);
  };

  Plugin.prototype.changeMetadata = function() {
    return new GrChangeMetadataApi(this);
  };

  Plugin.prototype.admin = function() {
    return new GrAdminApi(this);
  };

  Plugin.prototype.settings = function() {
    return new GrSettingsApi(this);
  };

  /**
   * To make REST requests for plugin-provided endpoints, use
   *
   * @example
   * const pluginRestApi = plugin.restApi(plugin.url());
   *
   * @param {string} Base url for subsequent .get(), .post() etc requests.
   */
  Plugin.prototype.restApi = function(opt_prefix) {
    return new GrPluginRestApi(opt_prefix);
  };

  Plugin.prototype.attributeHelper = function(element) {
    return new GrAttributeHelper(element);
  };

  Plugin.prototype.eventHelper = function(element) {
    return new GrEventHelper(element);
  };

  Plugin.prototype.popup = function(moduleName) {
    if (typeof moduleName !== 'string') {
      console.error('.popup(element) deprecated, use .popup(moduleName)!');
      return;
    }
    const api = new GrPopupInterface(this, moduleName);
    return api.open();
  };

  Plugin.prototype.panel = function() {
    console.error('.panel() is deprecated! ' +
        'Use registerCustomComponent() instead.');
  };

  Plugin.prototype.settingsScreen = function() {
    console.error('.settingsScreen() is deprecated! ' +
        'Use .settings() instead.');
  };

  Plugin.prototype.screen = function(screenName, opt_moduleName) {
    if (opt_moduleName && typeof opt_moduleName !== 'string') {
      console.error('.screen(pattern, callback) deprecated, use ' +
          '.screen(screenName, opt_moduleName)!');
      return;
    }
    return this.registerCustomComponent(
        Gerrit._getPluginScreenName(this.getPluginName(), screenName),
        opt_moduleName);
  };

  const deprecatedAPI = {
    _loadedGwt: ()=> {},

    install() {
      console.log('Installing deprecated APIs is deprecated!');
      for (const method in this.deprecated) {
        if (method === 'install') continue;
        this[method] = this.deprecated[method];
      }
    },

    popup(el) {
      console.warn('plugin.deprecated.popup() is deprecated, ' +
          'use plugin.popup() insted!');
      if (!el) {
        throw new Error('Popup contents not found');
      }
      const api = new GrPopupInterface(this);
      api.open().then(api => api._getElement().appendChild(el));
      return api;
    },

    onAction(type, action, callback) {
      console.warn('plugin.deprecated.onAction() is deprecated,' +
          ' use plugin.changeActions() instead!');
      if (type !== 'change' && type !== 'revision') {
        console.warn(`${type} actions are not supported.`);
        return;
      }
      this.on('showchange', (change, revision) => {
        const details = this.changeActions().getActionDetails(action);
        if (!details) {
          console.warn(
              `${this.getPluginName()} onAction error: ${action} not found!`);
          return;
        }
        this.changeActions().addTapListener(details.__key, () => {
          callback(new GrPluginActionContext(this, details, change, revision));
        });
      });
    },

    screen(pattern, callback) {
      console.warn('plugin.deprecated.screen is deprecated,' +
          ' use plugin.screen instead!');
      if (pattern instanceof RegExp) {
        console.error('deprecated.screen() does not support RegExp. ' +
            'Please use strings for patterns.');
        return;
      }
      this.hook(Gerrit._getPluginScreenName(this.getPluginName(), pattern))
          .onAttached(el => {
            el.style.display = 'none';
            callback({
              body: el,
              token: el.token,
              onUnload: () => {},
              setTitle: () => {},
              setWindowTitle: () => {},
              show: () => {
                el.style.display = 'initial';
              },
            });
          });
    },

    settingsScreen(path, menu, callback) {
      console.warn('.settingsScreen() is deprecated! Use .settings() instead.');
      const hook = this.settings()
          .title(menu)
          .token(path)
          .module('div')
          .build();
      hook.onAttached(el => {
        el.style.display = 'none';
        const body = el.querySelector('div');
        callback({
          body,
          onUnload: () => {},
          setTitle: () => {},
          setWindowTitle: () => {},
          show: () => {
            el.style.display = 'initial';
          },
        });
      });
    },

    panel(extensionpoint, callback) {
      console.warn('.panel() is deprecated! ' +
          'Use registerCustomComponent() instead.');
      const endpoint = PANEL_ENDPOINTS_MAPPING[extensionpoint];
      if (!endpoint) {
        console.warn(`.panel ${extensionpoint} not supported!`);
        return;
      }
      this.hook(endpoint).onAttached(el => callback({
        body: el,
        p: {
          CHANGE_INFO: el.change,
          REVISION_INFO: el.revision,
        },
        onUnload: () => {},
      }));
    },
  };

  flushPreinstalls();

  const Gerrit = window.Gerrit || {};

  let _resolveAllPluginsLoaded = null;
  let _allPluginsPromise = null;

  Gerrit._endpoints = new GrPluginEndpoints();

  // Provide reset plugins function to clear installed plugins between tests.
  const app = document.querySelector('#app');
  if (!app) {
    // No gr-app found (running tests)
    Gerrit._installPreloadedPlugins = installPreloadedPlugins;
    Gerrit._flushPreinstalls = flushPreinstalls;
    Gerrit._resetPlugins = () => {
      _allPluginsPromise = null;
      _pluginsInstalled = [];
      _pluginsPending = {};
      _pluginsPendingCount = -1;
      _reporting = null;
      _resolveAllPluginsLoaded = null;
      _restAPI = null;
      Gerrit._endpoints = new GrPluginEndpoints();
      for (const k of Object.keys(_plugins)) {
        delete _plugins[k];
      }
    };
  }

  Gerrit.getPluginName = function() {
    console.warn('Gerrit.getPluginName is not supported in PolyGerrit.',
        'Please use plugin.getPluginName() instead.');
  };

  Gerrit.css = function(rulesStr) {
    if (!Gerrit._customStyleSheet) {
      const styleEl = document.createElement('style');
      document.head.appendChild(styleEl);
      Gerrit._customStyleSheet = styleEl.sheet;
    }

    const name = '__pg_js_api_class_' +
        Gerrit._customStyleSheet.cssRules.length;
    Gerrit._customStyleSheet.insertRule('.' + name + '{' + rulesStr + '}', 0);
    return name;
  };

  Gerrit.install = function(callback, opt_version, opt_src) {
    // HTML import polyfill adds __importElement pointing to the import tag.
    const script = document.currentScript &&
        (document.currentScript.__importElement || document.currentScript);
    const src = opt_src || (script && (script.src || script.baseURI));
    const name = getPluginNameFromUrl(src);

    if (opt_version && opt_version !== API_VERSION) {
      Gerrit._pluginInstallError(`Plugin ${name} install error: only version ` +
          API_VERSION + ' is supported in PolyGerrit. ' + opt_version +
          ' was given.');
      return;
    }

    const existingPlugin = _plugins[name];
    const plugin = existingPlugin || new Plugin(src);
    try {
      callback(plugin);
      if (name) {
        _plugins[name] = plugin;
      }
      if (!existingPlugin) {
        Gerrit._pluginInstalled(src);
      }
    } catch (e) {
      Gerrit._pluginInstallError(`${e.name}: ${e.message}`);
    }
  };

  Gerrit.getLoggedIn = function() {
    console.warn('Gerrit.getLoggedIn() is deprecated! ' +
        'Use plugin.restApi().getLoggedIn()');
    return document.createElement('gr-rest-api-interface').getLoggedIn();
  };

  Gerrit.get = function(url, callback) {
    console.warn('.get() is deprecated! Use plugin.restApi().get()');
    send('GET', url, callback);
  };

  Gerrit.post = function(url, payload, callback) {
    console.warn('.post() is deprecated! Use plugin.restApi().post()');
    send('POST', url, callback, payload);
  };

  Gerrit.put = function(url, payload, callback) {
    console.warn('.put() is deprecated! Use plugin.restApi().put()');
    send('PUT', url, callback, payload);
  };

  Gerrit.delete = function(url, opt_callback) {
    console.warn('.delete() is deprecated! Use plugin.restApi().delete()');
    return getRestAPI().send('DELETE', url).then(response => {
      if (response.status !== 204) {
        return response.text().then(text => {
          if (text) {
            return Promise.reject(text);
          } else {
            return Promise.reject(response.status);
          }
        });
      }
      if (opt_callback) {
        opt_callback(response);
      }
      return response;
    });
  };

<<<<<<< HEAD
=======
  /**
   * Install "stepping stones" API for GWT-compiled plugins by default.
   *
   * @deprecated best effort support, will be removed with GWT UI.
   */
  Gerrit.installGwt = function(url) {
    const name = getPluginNameFromUrl(url);
    let plugin;
    try {
      plugin = _plugins[name] || new Plugin(url);
      plugin.deprecated.install();
      Gerrit._pluginInstalled(url);
    } catch (e) {
      Gerrit._pluginInstallError(`${e.name}: ${e.message}`);
    }
    return plugin;
  };

>>>>>>> 25673abb
  Gerrit.awaitPluginsLoaded = function() {
    if (!_allPluginsPromise) {
      if (Gerrit._arePluginsLoaded()) {
        _allPluginsPromise = Promise.resolve();
      } else {
        let timeoutId;
        _allPluginsPromise =
          Promise.race([
            new Promise(resolve => _resolveAllPluginsLoaded = resolve),
            new Promise(resolve => timeoutId = setTimeout(
                Gerrit._pluginLoadingTimeout, PLUGIN_LOADING_TIMEOUT_MS)),
          ]).then(() => clearTimeout(timeoutId));
      }
    }
    return _allPluginsPromise;
  };

  Gerrit._pluginLoadingTimeout = function() {
    console.error(`Failed to load plugins: ${Object.keys(_pluginsPending)}`);
    Gerrit._setPluginsPending([]);
  };

  Gerrit._setPluginsPending = function(plugins) {
    _pluginsPending = plugins.reduce((o, url) => {
      // TODO(viktard): Remove guard (@see Issue 8962)
      o[getPluginNameFromUrl(url) || UNKNOWN_PLUGIN] = url;
      return o;
    }, {});
    Gerrit._setPluginsCount(Object.keys(_pluginsPending).length);
  };

  Gerrit._setPluginsCount = function(count) {
    _pluginsPendingCount = count;
    if (Gerrit._arePluginsLoaded()) {
      getReporting().pluginsLoaded(_pluginsInstalled);
      if (_resolveAllPluginsLoaded) {
        _resolveAllPluginsLoaded();
      }
    }
  };

  Gerrit._pluginInstallError = function(message) {
    document.dispatchEvent(new CustomEvent('show-alert', {
      detail: {
        message: `Plugin install error: ${message}`,
      },
    }));
    console.info(`Plugin install error: ${message}`);
    Gerrit._setPluginsCount(_pluginsPendingCount - 1);
  };

  Gerrit._pluginInstalled = function(url) {
    const name = getPluginNameFromUrl(url) || UNKNOWN_PLUGIN;
    if (!_pluginsPending[name]) {
      console.warn(`Unexpected plugin ${name} installed from ${url}.`);
    } else {
      delete _pluginsPending[name];
      _pluginsInstalled.push(name);
      Gerrit._setPluginsCount(_pluginsPendingCount - 1);
      console.log(`Plugin ${name} installed.`);
    }
  };

  Gerrit._arePluginsLoaded = function() {
    return _pluginsPendingCount === 0;
  };

  Gerrit._getPluginScreenName = function(pluginName, screenName) {
    return `${pluginName}-screen-${screenName}`;
  };

  Gerrit._isPluginPreloaded = function(url) {
    const name = getPluginNameFromUrl(url);
    if (name && Gerrit._preloadedPlugins) {
      return name in Gerrit._preloadedPlugins;
    } else {
      return false;
    }
  };

  // TODO(taoalpha): List all internal supported event names.
  // Also convert this to inherited class once we move Gerrit to class.
  Gerrit._eventEmitter = new EventEmitter();
  ['addListener',
    'dispatch',
    'emit',
    'off',
    'on',
    'once',
    'removeAllListeners',
    'removeListener',
  ].forEach(method => {
    /**
     * Enabling EventEmitter interface on Gerrit.
     *
     * This will enable to signal across different parts of js code without relying on DOM,
     * including core to core, plugin to plugin and also core to plugin.
     *
     * @example
     *
     * // Emit this event from pluginA
     * Gerrit.install(pluginA => {
     *   fetch("some-api").then(() => {
     *     Gerrit.on("your-special-event", {plugin: pluginA});
     *   });
     * });
     *
     * // Listen on your-special-event from pluignB
     * Gerrit.install(pluginB => {
     *   Gerrit.on("your-special-event", ({plugin}) => {
     *     // do something, plugin is pluginA
     *   });
     * });
     */
    Gerrit[method] = Gerrit._eventEmitter[method].bind(Gerrit._eventEmitter);
  });

  window.Gerrit = Gerrit;

  // Preloaded plugins should be installed after Gerrit.install() is set,
  // since plugin preloader substitutes Gerrit.install() temporarily.
  installPreloadedPlugins();
})(window);<|MERGE_RESOLUTION|>--- conflicted
+++ resolved
@@ -187,7 +187,7 @@
 
   /**
    * Registers an endpoint for the plugin.
-  */
+   */
   Plugin.prototype.registerCustomComponent = function(
       endpointName, opt_moduleName, opt_options) {
     return this._registerCustomComponent(endpointName, opt_moduleName,
@@ -199,7 +199,7 @@
    *
    * Dynamic plugins are registered by specific prefix, such as
    * 'change-list-header'.
-  */
+   */
   Plugin.prototype.registerDynamicCustomComponent = function(
       endpointName, opt_moduleName, opt_options) {
     const fullEndpointName = `${endpointName}-${this.getPluginName()}`;
@@ -589,27 +589,6 @@
     });
   };
 
-<<<<<<< HEAD
-=======
-  /**
-   * Install "stepping stones" API for GWT-compiled plugins by default.
-   *
-   * @deprecated best effort support, will be removed with GWT UI.
-   */
-  Gerrit.installGwt = function(url) {
-    const name = getPluginNameFromUrl(url);
-    let plugin;
-    try {
-      plugin = _plugins[name] || new Plugin(url);
-      plugin.deprecated.install();
-      Gerrit._pluginInstalled(url);
-    } catch (e) {
-      Gerrit._pluginInstallError(`${e.name}: ${e.message}`);
-    }
-    return plugin;
-  };
-
->>>>>>> 25673abb
   Gerrit.awaitPluginsLoaded = function() {
     if (!_allPluginsPromise) {
       if (Gerrit._arePluginsLoaded()) {
