/**
 * @license
 * Copyright (C) 2016 The Android Open Source Project
 *
 * Licensed under the Apache License, Version 2.0 (the "License");
 * you may not use this file except in compliance with the License.
 * You may obtain a copy of the License at
 *
 * http://www.apache.org/licenses/LICENSE-2.0
 *
 * Unless required by applicable law or agreed to in writing, software
 * distributed under the License is distributed on an "AS IS" BASIS,
 * WITHOUT WARRANTIES OR CONDITIONS OF ANY KIND, either express or implied.
 * See the License for the specific language governing permissions and
 * limitations under the License.
 */
(function(window) {
  'use strict';

  const PRELOADED_PROTOCOL = 'preloaded:';

  const PANEL_ENDPOINTS_MAPPING = {
    CHANGE_SCREEN_BELOW_COMMIT_INFO_BLOCK: 'change-view-integration',
    CHANGE_SCREEN_BELOW_CHANGE_INFO_BLOCK: 'change-metadata-item',
  };

  // Import utils methods
  const {
      getPluginNameFromUrl,
      send,
  } = window._apiUtils;

  /**
   * Plugin-provided custom components can affect content in extension
   * points using one of following methods:
   * - DECORATE: custom component is set with `content` attribute and may
   *   decorate (e.g. style) DOM element.
   * - REPLACE: contents of extension point are replaced with the custom
   *   component.
   * - STYLE: custom component is a shared styles module that is inserted
   *   into the extension point.
   */
  const EndpointType = {
    DECORATE: 'decorate',
    REPLACE: 'replace',
    STYLE: 'style',
  };

  function Plugin(opt_url) {
    this._domHooks = new GrDomHooksManager(this);

    if (!opt_url) {
      console.warn('Plugin not being loaded from /plugins base path.',
          'Unable to determine name.');
      return;
    }
    this.deprecated = {
      _loadedGwt: deprecatedAPI._loadedGwt.bind(this),
      install: deprecatedAPI.install.bind(this),
      onAction: deprecatedAPI.onAction.bind(this),
      panel: deprecatedAPI.panel.bind(this),
      popup: deprecatedAPI.popup.bind(this),
      screen: deprecatedAPI.screen.bind(this),
      settingsScreen: deprecatedAPI.settingsScreen.bind(this),
    };

    this._url = new URL(opt_url);
    this._name = getPluginNameFromUrl(this._url);
    if (this._url.protocol === PRELOADED_PROTOCOL) {
      // Original plugin URL is used in plugin assets URLs calculation.
      const assetsBaseUrl = window.ASSETS_PATH ||
          (window.location.origin + Gerrit.BaseUrlBehavior.getBaseUrl());
      this._url = new URL(assetsBaseUrl + '/plugins/' + this._name +
          '/static/' + this._name + '.js');
    }
  }

  Plugin._sharedAPIElement = document.createElement('gr-js-api-interface');

  Plugin.prototype._name = '';

  Plugin.prototype.getPluginName = function() {
    return this._name;
  };

  Plugin.prototype.registerStyleModule = function(endpointName, moduleName) {
    Gerrit._endpoints.registerModule(
        this, endpointName, EndpointType.STYLE, moduleName);
  };

  /**
   * Registers an endpoint for the plugin.
  */
  Plugin.prototype.registerCustomComponent = function(
      endpointName, opt_moduleName, opt_options) {
    return this._registerCustomComponent(endpointName, opt_moduleName,
        opt_options);
  };

  /**
   * Registers a dynamic endpoint for the plugin.
   *
   * Dynamic plugins are registered by specific prefix, such as
   * 'change-list-header'.
  */
  Plugin.prototype.registerDynamicCustomComponent = function(
      endpointName, opt_moduleName, opt_options) {
    const fullEndpointName = `${endpointName}-${this.getPluginName()}`;
    return this._registerCustomComponent(fullEndpointName, opt_moduleName,
        opt_options, endpointName);
  };

  Plugin.prototype._registerCustomComponent = function(
      endpointName, opt_moduleName, opt_options, dynamicEndpoint) {
    const type = opt_options && opt_options.replace ?
          EndpointType.REPLACE : EndpointType.DECORATE;
    const hook = this._domHooks.getDomHook(endpointName, opt_moduleName);
    const moduleName = opt_moduleName || hook.getModuleName();
    Gerrit._endpoints.registerModule(
        this, endpointName, type, moduleName, hook, dynamicEndpoint);
    return hook.getPublicAPI();
  };

  /**
   * Returns instance of DOM hook API for endpoint. Creates a placeholder
   * element for the first call.
   */
  Plugin.prototype.hook = function(endpointName, opt_options) {
    return this.registerCustomComponent(endpointName, undefined, opt_options);
  };

  Plugin.prototype.getServerInfo = function() {
    return document.createElement('gr-rest-api-interface').getConfig();
  };

  Plugin.prototype.on = function(eventName, callback) {
    Plugin._sharedAPIElement.addEventCallback(eventName, callback);
  };

  Plugin.prototype.url = function(opt_path) {
    const relPath = '/plugins/' + this._name + (opt_path || '/');
    if (window.location.origin === this._url.origin) {
      // Plugin loaded from the same origin as gr-app, getBaseUrl in effect.
      return this._url.origin + Gerrit.BaseUrlBehavior.getBaseUrl() + relPath;
    } else {
      // Plugin loaded from assets bundle, expect assets placed along with it.
      return this._url.href.split('/plugins/' + this._name)[0] + relPath;
    }
  };

  Plugin.prototype.screenUrl = function(opt_screenName) {
    const origin = this._url.origin;
    const base = Gerrit.BaseUrlBehavior.getBaseUrl();
    const tokenPart = opt_screenName ? '/' + opt_screenName : '';
    return `${origin}${base}/x/${this.getPluginName()}${tokenPart}`;
  };

  Plugin.prototype._send = function(method, url, opt_callback, opt_payload) {
    return send(method, this.url(url), opt_callback, opt_payload);
  };

  Plugin.prototype.get = function(url, opt_callback) {
    console.warn('.get() is deprecated! Use .restApi().get()');
    return this._send('GET', url, opt_callback);
  };

  Plugin.prototype.post = function(url, payload, opt_callback) {
    console.warn('.post() is deprecated! Use .restApi().post()');
    return this._send('POST', url, opt_callback, payload);
  };

  Plugin.prototype.put = function(url, payload, opt_callback) {
    console.warn('.put() is deprecated! Use .restApi().put()');
    return this._send('PUT', url, opt_callback, payload);
  };

  Plugin.prototype.delete = function(url, opt_callback) {
    return Gerrit.delete(this.url(url), opt_callback);
  };

  Plugin.prototype.annotationApi = function() {
    return new GrAnnotationActionsInterface(this);
  };

  Plugin.prototype.changeActions = function() {
    return new GrChangeActionsInterface(this,
      Plugin._sharedAPIElement.getElement(
          Plugin._sharedAPIElement.Element.CHANGE_ACTIONS));
  };

  Plugin.prototype.changeReply = function() {
    return new GrChangeReplyInterface(this,
      Plugin._sharedAPIElement.getElement(
          Plugin._sharedAPIElement.Element.REPLY_DIALOG));
  };

  Plugin.prototype.changeView = function() {
    return new GrChangeViewApi(this);
  };

  Plugin.prototype.theme = function() {
    return new GrThemeApi(this);
  };

  Plugin.prototype.project = function() {
    return new GrRepoApi(this);
  };

  Plugin.prototype.changeMetadata = function() {
    return new GrChangeMetadataApi(this);
  };

  Plugin.prototype.admin = function() {
    return new GrAdminApi(this);
  };

  Plugin.prototype.settings = function() {
    return new GrSettingsApi(this);
  };

  Plugin.prototype.styles = function() {
    return new GrStylesApi();
  };

  /**
   * To make REST requests for plugin-provided endpoints, use
   * @example
   * const pluginRestApi = plugin.restApi(plugin.url());
   *
   * @param {string} Base url for subsequent .get(), .post() etc requests.
   */
  Plugin.prototype.restApi = function(opt_prefix) {
    return new GrPluginRestApi(opt_prefix);
  };

  Plugin.prototype.attributeHelper = function(element) {
    return new GrAttributeHelper(element);
  };

  Plugin.prototype.eventHelper = function(element) {
    return new GrEventHelper(element);
  };

  Plugin.prototype.popup = function(moduleName) {
    if (typeof moduleName !== 'string') {
      console.error('.popup(element) deprecated, use .popup(moduleName)!');
      return;
    }
    const api = new GrPopupInterface(this, moduleName);
    return api.open();
  };

  Plugin.prototype.panel = function() {
    console.error('.panel() is deprecated! ' +
        'Use registerCustomComponent() instead.');
  };

  Plugin.prototype.settingsScreen = function() {
    console.error('.settingsScreen() is deprecated! ' +
        'Use .settings() instead.');
  };

  Plugin.prototype.screen = function(screenName, opt_moduleName) {
    if (opt_moduleName && typeof opt_moduleName !== 'string') {
      console.error('.screen(pattern, callback) deprecated, use ' +
          '.screen(screenName, opt_moduleName)!');
      return;
    }
    return this.registerCustomComponent(
        this._getScreenName(screenName),
        opt_moduleName);
  };

  Plugin.prototype._getScreenName = function(screenName) {
    return `${this.getPluginName()}-screen-${screenName}`;
  };

  const deprecatedAPI = {
    _loadedGwt: ()=> {},

    install() {
      console.log('Installing deprecated APIs is deprecated!');
      for (const method in this.deprecated) {
        if (method === 'install') continue;
        this[method] = this.deprecated[method];
      }
    },

    popup(el) {
      console.warn('plugin.deprecated.popup() is deprecated, ' +
          'use plugin.popup() insted!');
      if (!el) {
        throw new Error('Popup contents not found');
      }
      const api = new GrPopupInterface(this);
      api.open().then(api => api._getElement().appendChild(el));
      return api;
    },

    onAction(type, action, callback) {
      console.warn('plugin.deprecated.onAction() is deprecated,' +
          ' use plugin.changeActions() instead!');
      if (type !== 'change' && type !== 'revision') {
        console.warn(`${type} actions are not supported.`);
        return;
      }
      this.on('showchange', (change, revision) => {
        const details = this.changeActions().getActionDetails(action);
        if (!details) {
          console.warn(
              `${this.getPluginName()} onAction error: ${action} not found!`);
          return;
        }
        this.changeActions().addTapListener(details.__key, () => {
          callback(new GrPluginActionContext(this, details, change, revision));
        });
      });
    },

    screen(pattern, callback) {
      console.warn('plugin.deprecated.screen is deprecated,' +
          ' use plugin.screen instead!');
      if (pattern instanceof RegExp) {
        console.error('deprecated.screen() does not support RegExp. ' +
            'Please use strings for patterns.');
        return;
      }
      this.hook(this._getScreenName(pattern))
          .onAttached(el => {
            el.style.display = 'none';
            callback({
              body: el,
              token: el.token,
              onUnload: () => {},
              setTitle: () => {},
              setWindowTitle: () => {},
              show: () => {
                el.style.display = 'initial';
              },
            });
          });
    },

    settingsScreen(path, menu, callback) {
      console.warn('.settingsScreen() is deprecated! Use .settings() instead.');
      const hook = this.settings()
          .title(menu)
          .token(path)
          .module('div')
          .build();
      hook.onAttached(el => {
        el.style.display = 'none';
        const body = el.querySelector('div');
        callback({
          body,
          onUnload: () => {},
          setTitle: () => {},
          setWindowTitle: () => {},
          show: () => {
            el.style.display = 'initial';
          },
        });
      });
    },

    panel(extensionpoint, callback) {
      console.warn('.panel() is deprecated! ' +
          'Use registerCustomComponent() instead.');
      const endpoint = PANEL_ENDPOINTS_MAPPING[extensionpoint];
      if (!endpoint) {
        console.warn(`.panel ${extensionpoint} not supported!`);
        return;
      }
      this.hook(endpoint).onAttached(el => callback({
        body: el,
        p: {
          CHANGE_INFO: el.change,
          REVISION_INFO: el.revision,
        },
        onUnload: () => {},
      }));
    },
  };

<<<<<<< HEAD
  window.Plugin = Plugin;
=======
  flushPreinstalls();

  const Gerrit = window.Gerrit || {};

  let _resolveAllPluginsLoaded = null;
  let _allPluginsPromise = null;

  Gerrit._endpoints = new GrPluginEndpoints();

  // Provide reset plugins function to clear installed plugins between tests.
  const app = document.querySelector('#app');
  if (!app) {
    // No gr-app found (running tests)
    Gerrit._installPreloadedPlugins = installPreloadedPlugins;
    Gerrit._flushPreinstalls = flushPreinstalls;
    Gerrit._resetPlugins = () => {
      _allPluginsPromise = null;
      _pluginsInstalled = [];
      _pluginsPending = {};
      _pluginsPendingCount = -1;
      _reporting = null;
      _resolveAllPluginsLoaded = null;
      _restAPI = null;
      Gerrit._endpoints = new GrPluginEndpoints();
      for (const k of Object.keys(_plugins)) {
        delete _plugins[k];
      }
    };
  }

  Gerrit.getPluginName = function() {
    console.warn('Gerrit.getPluginName is not supported in PolyGerrit.',
        'Please use plugin.getPluginName() instead.');
  };

  Gerrit.css = function(rulesStr) {
    if (!Gerrit._customStyleSheet) {
      const styleEl = document.createElement('style');
      document.head.appendChild(styleEl);
      Gerrit._customStyleSheet = styleEl.sheet;
    }

    const name = '__pg_js_api_class_' +
        Gerrit._customStyleSheet.cssRules.length;
    Gerrit._customStyleSheet.insertRule('.' + name + '{' + rulesStr + '}', 0);
    return name;
  };

  Gerrit.install = function(callback, opt_version, opt_src) {
    // HTML import polyfill adds __importElement pointing to the import tag.
    const script = document.currentScript &&
        (document.currentScript.__importElement || document.currentScript);
    const src = opt_src || (script && (script.src || script.baseURI));
    const name = getPluginNameFromUrl(src);

    if (opt_version && opt_version !== API_VERSION) {
      Gerrit._pluginInstallError(`Plugin ${name} install error: only version ` +
          API_VERSION + ' is supported in PolyGerrit. ' + opt_version +
          ' was given.');
      return;
    }

    const existingPlugin = _plugins[name];
    const plugin = existingPlugin || new Plugin(src);
    try {
      callback(plugin);
      if (name) {
        _plugins[name] = plugin;
      }
      if (!existingPlugin) {
        Gerrit._pluginInstalled(src);
      }
    } catch (e) {
      Gerrit._pluginInstallError(`${e.name}: ${e.message}`);
    }
  };

  Gerrit.getLoggedIn = function() {
    console.warn('Gerrit.getLoggedIn() is deprecated! ' +
        'Use plugin.restApi().getLoggedIn()');
    return document.createElement('gr-rest-api-interface').getLoggedIn();
  };

  Gerrit.get = function(url, callback) {
    console.warn('.get() is deprecated! Use plugin.restApi().get()');
    send('GET', url, callback);
  };

  Gerrit.post = function(url, payload, callback) {
    console.warn('.post() is deprecated! Use plugin.restApi().post()');
    send('POST', url, callback, payload);
  };

  Gerrit.put = function(url, payload, callback) {
    console.warn('.put() is deprecated! Use plugin.restApi().put()');
    send('PUT', url, callback, payload);
  };

  Gerrit.delete = function(url, opt_callback) {
    console.warn('.delete() is deprecated! Use plugin.restApi().delete()');
    return getRestAPI().send('DELETE', url).then(response => {
      if (response.status !== 204) {
        return response.text().then(text => {
          if (text) {
            return Promise.reject(text);
          } else {
            return Promise.reject(response.status);
          }
        });
      }
      if (opt_callback) {
        opt_callback(response);
      }
      return response;
    });
  };

  Gerrit.awaitPluginsLoaded = function() {
    if (!_allPluginsPromise) {
      if (Gerrit._arePluginsLoaded()) {
        _allPluginsPromise = Promise.resolve();
      } else {
        let timeoutId;
        _allPluginsPromise =
          Promise.race([
            new Promise(resolve => _resolveAllPluginsLoaded = resolve),
            new Promise(resolve => timeoutId = setTimeout(
                Gerrit._pluginLoadingTimeout, PLUGIN_LOADING_TIMEOUT_MS)),
          ]).then(() => clearTimeout(timeoutId));
      }
    }
    return _allPluginsPromise;
  };

  Gerrit._pluginLoadingTimeout = function() {
    console.error(`Failed to load plugins: ${Object.keys(_pluginsPending)}`);
    Gerrit._setPluginsPending([]);
  };

  Gerrit._setPluginsPending = function(plugins) {
    _pluginsPending = plugins.reduce((o, url) => {
      // TODO(viktard): Remove guard (@see Issue 8962)
      o[getPluginNameFromUrl(url) || UNKNOWN_PLUGIN] = url;
      return o;
    }, {});
    Gerrit._setPluginsCount(Object.keys(_pluginsPending).length);
  };

  Gerrit._setPluginsCount = function(count) {
    _pluginsPendingCount = count;
    if (Gerrit._arePluginsLoaded()) {
      getReporting().pluginsLoaded(_pluginsInstalled);
      if (_resolveAllPluginsLoaded) {
        _resolveAllPluginsLoaded();
      }
    }
  };

  Gerrit._pluginInstallError = function(message) {
    document.dispatchEvent(new CustomEvent('show-alert', {
      detail: {
        message: `Plugin install error: ${message}`,
      },
    }));
    console.info(`Plugin install error: ${message}`);
    Gerrit._setPluginsCount(_pluginsPendingCount - 1);
  };

  Gerrit._pluginInstalled = function(url) {
    const name = getPluginNameFromUrl(url) || UNKNOWN_PLUGIN;
    if (!_pluginsPending[name]) {
      console.warn(`Unexpected plugin ${name} installed from ${url}.`);
    } else {
      delete _pluginsPending[name];
      _pluginsInstalled.push(name);
      Gerrit._setPluginsCount(_pluginsPendingCount - 1);
      console.log(`Plugin ${name} installed.`);
    }
  };

  Gerrit._arePluginsLoaded = function() {
    return _pluginsPendingCount === 0;
  };

  Gerrit._getPluginScreenName = function(pluginName, screenName) {
    return `${pluginName}-screen-${screenName}`;
  };

  Gerrit._isPluginPreloaded = function(url) {
    const name = getPluginNameFromUrl(url);
    if (name && Gerrit._preloadedPlugins) {
      return name in Gerrit._preloadedPlugins;
    } else {
      return false;
    }
  };

  // TODO(taoalpha): List all internal supported event names.
  // Also convert this to inherited class once we move Gerrit to class.
  Gerrit._eventEmitter = new EventEmitter();
  ['addListener',
    'dispatch',
    'emit',
    'off',
    'on',
    'once',
    'removeAllListeners',
    'removeListener',
  ].forEach(method => {
    /**
     * Enabling EventEmitter interface on Gerrit.
     *
     * This will enable to signal across different parts of js code without relying on DOM,
     * including core to core, plugin to plugin and also core to plugin.
     *
     * @example
     *
     * // Emit this event from pluginA
     * Gerrit.install(pluginA => {
     *   fetch("some-api").then(() => {
     *     Gerrit.on("your-special-event", {plugin: pluginA});
     *   });
     * });
     *
     * // Listen on your-special-event from pluignB
     * Gerrit.install(pluginB => {
     *   Gerrit.on("your-special-event", ({plugin}) => {
     *     // do something, plugin is pluginA
     *   });
     * });
     */
    Gerrit[method] = Gerrit._eventEmitter[method].bind(Gerrit._eventEmitter);
  });

  window.Gerrit = Gerrit;

  // Preloaded plugins should be installed after Gerrit.install() is set,
  // since plugin preloader substitutes Gerrit.install() temporarily.
  installPreloadedPlugins();
>>>>>>> 3ba22bb0
})(window);<|MERGE_RESOLUTION|>--- conflicted
+++ resolved
@@ -382,206 +382,7 @@
     },
   };
 
-<<<<<<< HEAD
   window.Plugin = Plugin;
-=======
-  flushPreinstalls();
-
-  const Gerrit = window.Gerrit || {};
-
-  let _resolveAllPluginsLoaded = null;
-  let _allPluginsPromise = null;
-
-  Gerrit._endpoints = new GrPluginEndpoints();
-
-  // Provide reset plugins function to clear installed plugins between tests.
-  const app = document.querySelector('#app');
-  if (!app) {
-    // No gr-app found (running tests)
-    Gerrit._installPreloadedPlugins = installPreloadedPlugins;
-    Gerrit._flushPreinstalls = flushPreinstalls;
-    Gerrit._resetPlugins = () => {
-      _allPluginsPromise = null;
-      _pluginsInstalled = [];
-      _pluginsPending = {};
-      _pluginsPendingCount = -1;
-      _reporting = null;
-      _resolveAllPluginsLoaded = null;
-      _restAPI = null;
-      Gerrit._endpoints = new GrPluginEndpoints();
-      for (const k of Object.keys(_plugins)) {
-        delete _plugins[k];
-      }
-    };
-  }
-
-  Gerrit.getPluginName = function() {
-    console.warn('Gerrit.getPluginName is not supported in PolyGerrit.',
-        'Please use plugin.getPluginName() instead.');
-  };
-
-  Gerrit.css = function(rulesStr) {
-    if (!Gerrit._customStyleSheet) {
-      const styleEl = document.createElement('style');
-      document.head.appendChild(styleEl);
-      Gerrit._customStyleSheet = styleEl.sheet;
-    }
-
-    const name = '__pg_js_api_class_' +
-        Gerrit._customStyleSheet.cssRules.length;
-    Gerrit._customStyleSheet.insertRule('.' + name + '{' + rulesStr + '}', 0);
-    return name;
-  };
-
-  Gerrit.install = function(callback, opt_version, opt_src) {
-    // HTML import polyfill adds __importElement pointing to the import tag.
-    const script = document.currentScript &&
-        (document.currentScript.__importElement || document.currentScript);
-    const src = opt_src || (script && (script.src || script.baseURI));
-    const name = getPluginNameFromUrl(src);
-
-    if (opt_version && opt_version !== API_VERSION) {
-      Gerrit._pluginInstallError(`Plugin ${name} install error: only version ` +
-          API_VERSION + ' is supported in PolyGerrit. ' + opt_version +
-          ' was given.');
-      return;
-    }
-
-    const existingPlugin = _plugins[name];
-    const plugin = existingPlugin || new Plugin(src);
-    try {
-      callback(plugin);
-      if (name) {
-        _plugins[name] = plugin;
-      }
-      if (!existingPlugin) {
-        Gerrit._pluginInstalled(src);
-      }
-    } catch (e) {
-      Gerrit._pluginInstallError(`${e.name}: ${e.message}`);
-    }
-  };
-
-  Gerrit.getLoggedIn = function() {
-    console.warn('Gerrit.getLoggedIn() is deprecated! ' +
-        'Use plugin.restApi().getLoggedIn()');
-    return document.createElement('gr-rest-api-interface').getLoggedIn();
-  };
-
-  Gerrit.get = function(url, callback) {
-    console.warn('.get() is deprecated! Use plugin.restApi().get()');
-    send('GET', url, callback);
-  };
-
-  Gerrit.post = function(url, payload, callback) {
-    console.warn('.post() is deprecated! Use plugin.restApi().post()');
-    send('POST', url, callback, payload);
-  };
-
-  Gerrit.put = function(url, payload, callback) {
-    console.warn('.put() is deprecated! Use plugin.restApi().put()');
-    send('PUT', url, callback, payload);
-  };
-
-  Gerrit.delete = function(url, opt_callback) {
-    console.warn('.delete() is deprecated! Use plugin.restApi().delete()');
-    return getRestAPI().send('DELETE', url).then(response => {
-      if (response.status !== 204) {
-        return response.text().then(text => {
-          if (text) {
-            return Promise.reject(text);
-          } else {
-            return Promise.reject(response.status);
-          }
-        });
-      }
-      if (opt_callback) {
-        opt_callback(response);
-      }
-      return response;
-    });
-  };
-
-  Gerrit.awaitPluginsLoaded = function() {
-    if (!_allPluginsPromise) {
-      if (Gerrit._arePluginsLoaded()) {
-        _allPluginsPromise = Promise.resolve();
-      } else {
-        let timeoutId;
-        _allPluginsPromise =
-          Promise.race([
-            new Promise(resolve => _resolveAllPluginsLoaded = resolve),
-            new Promise(resolve => timeoutId = setTimeout(
-                Gerrit._pluginLoadingTimeout, PLUGIN_LOADING_TIMEOUT_MS)),
-          ]).then(() => clearTimeout(timeoutId));
-      }
-    }
-    return _allPluginsPromise;
-  };
-
-  Gerrit._pluginLoadingTimeout = function() {
-    console.error(`Failed to load plugins: ${Object.keys(_pluginsPending)}`);
-    Gerrit._setPluginsPending([]);
-  };
-
-  Gerrit._setPluginsPending = function(plugins) {
-    _pluginsPending = plugins.reduce((o, url) => {
-      // TODO(viktard): Remove guard (@see Issue 8962)
-      o[getPluginNameFromUrl(url) || UNKNOWN_PLUGIN] = url;
-      return o;
-    }, {});
-    Gerrit._setPluginsCount(Object.keys(_pluginsPending).length);
-  };
-
-  Gerrit._setPluginsCount = function(count) {
-    _pluginsPendingCount = count;
-    if (Gerrit._arePluginsLoaded()) {
-      getReporting().pluginsLoaded(_pluginsInstalled);
-      if (_resolveAllPluginsLoaded) {
-        _resolveAllPluginsLoaded();
-      }
-    }
-  };
-
-  Gerrit._pluginInstallError = function(message) {
-    document.dispatchEvent(new CustomEvent('show-alert', {
-      detail: {
-        message: `Plugin install error: ${message}`,
-      },
-    }));
-    console.info(`Plugin install error: ${message}`);
-    Gerrit._setPluginsCount(_pluginsPendingCount - 1);
-  };
-
-  Gerrit._pluginInstalled = function(url) {
-    const name = getPluginNameFromUrl(url) || UNKNOWN_PLUGIN;
-    if (!_pluginsPending[name]) {
-      console.warn(`Unexpected plugin ${name} installed from ${url}.`);
-    } else {
-      delete _pluginsPending[name];
-      _pluginsInstalled.push(name);
-      Gerrit._setPluginsCount(_pluginsPendingCount - 1);
-      console.log(`Plugin ${name} installed.`);
-    }
-  };
-
-  Gerrit._arePluginsLoaded = function() {
-    return _pluginsPendingCount === 0;
-  };
-
-  Gerrit._getPluginScreenName = function(pluginName, screenName) {
-    return `${pluginName}-screen-${screenName}`;
-  };
-
-  Gerrit._isPluginPreloaded = function(url) {
-    const name = getPluginNameFromUrl(url);
-    if (name && Gerrit._preloadedPlugins) {
-      return name in Gerrit._preloadedPlugins;
-    } else {
-      return false;
-    }
-  };
-
   // TODO(taoalpha): List all internal supported event names.
   // Also convert this to inherited class once we move Gerrit to class.
   Gerrit._eventEmitter = new EventEmitter();
@@ -618,11 +419,4 @@
      */
     Gerrit[method] = Gerrit._eventEmitter[method].bind(Gerrit._eventEmitter);
   });
-
-  window.Gerrit = Gerrit;
-
-  // Preloaded plugins should be installed after Gerrit.install() is set,
-  // since plugin preloader substitutes Gerrit.install() temporarily.
-  installPreloadedPlugins();
->>>>>>> 3ba22bb0
 })(window);