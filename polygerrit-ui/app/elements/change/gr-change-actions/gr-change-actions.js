/**
 * @license
 * Copyright (C) 2016 The Android Open Source Project
 *
 * Licensed under the Apache License, Version 2.0 (the "License");
 * you may not use this file except in compliance with the License.
 * You may obtain a copy of the License at
 *
 * http://www.apache.org/licenses/LICENSE-2.0
 *
 * Unless required by applicable law or agreed to in writing, software
 * distributed under the License is distributed on an "AS IS" BASIS,
 * WITHOUT WARRANTIES OR CONDITIONS OF ANY KIND, either express or implied.
 * See the License for the specific language governing permissions and
 * limitations under the License.
 */
import '../../admin/gr-create-change-dialog/gr-create-change-dialog.js';
import '../../shared/gr-button/gr-button.js';
import '../../shared/gr-dialog/gr-dialog.js';
import '../../shared/gr-dropdown/gr-dropdown.js';
import '../../shared/gr-icons/gr-icons.js';
import '../../shared/gr-js-api-interface/gr-js-api-interface.js';
import '../../shared/gr-overlay/gr-overlay.js';
import '../../shared/gr-rest-api-interface/gr-rest-api-interface.js';
import '../gr-confirm-abandon-dialog/gr-confirm-abandon-dialog.js';
import '../gr-confirm-cherrypick-dialog/gr-confirm-cherrypick-dialog.js';
import '../gr-confirm-cherrypick-conflict-dialog/gr-confirm-cherrypick-conflict-dialog.js';
import '../gr-confirm-move-dialog/gr-confirm-move-dialog.js';
import '../gr-confirm-rebase-dialog/gr-confirm-rebase-dialog.js';
import '../gr-confirm-revert-dialog/gr-confirm-revert-dialog.js';
import '../gr-confirm-revert-submission-dialog/gr-confirm-revert-submission-dialog.js';
import '../gr-confirm-submit-dialog/gr-confirm-submit-dialog.js';
import '../../../styles/shared-styles.js';
import {dom} from '@polymer/polymer/lib/legacy/polymer.dom.js';
import {mixinBehaviors} from '@polymer/polymer/lib/legacy/class.js';
import {GestureEventListeners} from '@polymer/polymer/lib/mixins/gesture-event-listeners.js';
import {LegacyElementMixin} from '@polymer/polymer/lib/legacy/legacy-element-mixin.js';
import {PolymerElement} from '@polymer/polymer/polymer-element.js';
import {htmlTemplate} from './gr-change-actions_html.js';
import {PatchSetBehavior} from '../../../behaviors/gr-patch-set-behavior/gr-patch-set-behavior.js';
import {RESTClientBehavior} from '../../../behaviors/rest-client-behavior/rest-client-behavior.js';
import {GerritNav} from '../../core/gr-navigation/gr-navigation.js';
import {pluginLoader} from '../../shared/gr-js-api-interface/gr-plugin-loader.js';
import {appContext} from '../../../services/app-context.js';

const ERR_BRANCH_EMPTY = 'The destination branch can’t be empty.';
const ERR_COMMIT_EMPTY = 'The commit message can’t be empty.';
const ERR_REVISION_ACTIONS = 'Couldn’t load revision actions.';
/**
 * @enum {string}
 */
const LabelStatus = {
  /**
   * This label provides what is necessary for submission.
   */
  OK: 'OK',
  /**
   * This label prevents the change from being submitted.
   */
  REJECT: 'REJECT',
  /**
   * The label may be set, but it's neither necessary for submission
   * nor does it block submission if set.
   */
  MAY: 'MAY',
  /**
   * The label is required for submission, but has not been satisfied.
   */
  NEED: 'NEED',
  /**
   * The label is required for submission, but is impossible to complete.
   * The likely cause is access has not been granted correctly by the
   * project owner or site administrator.
   */
  IMPOSSIBLE: 'IMPOSSIBLE',
  OPTIONAL: 'OPTIONAL',
};

const ChangeActions = {
  ABANDON: 'abandon',
  DELETE: '/',
  DELETE_EDIT: 'deleteEdit',
  EDIT: 'edit',
  FOLLOW_UP: 'followup',
  IGNORE: 'ignore',
  MOVE: 'move',
  PRIVATE: 'private',
  PRIVATE_DELETE: 'private.delete',
  PUBLISH_EDIT: 'publishEdit',
<<<<<<< HEAD
  REBASE: 'rebase',
=======
  READY: 'ready',
>>>>>>> 96f9751b
  REBASE_EDIT: 'rebaseEdit',
  RESTORE: 'restore',
  REVERT: 'revert',
  REVERT_SUBMISSION: 'revert_submission',
  REVIEWED: 'reviewed',
  STOP_EDIT: 'stopEdit',
  SUBMIT: 'submit',
  UNIGNORE: 'unignore',
  UNREVIEWED: 'unreviewed',
  WIP: 'wip',
};

const RevisionActions = {
  CHERRYPICK: 'cherrypick',
  REBASE: 'rebase',
  SUBMIT: 'submit',
  DOWNLOAD: 'download',
};

const ActionLoadingLabels = {
  abandon: 'Abandoning...',
  cherrypick: 'Cherry-picking...',
  delete: 'Deleting...',
  move: 'Moving..',
  rebase: 'Rebasing...',
  restore: 'Restoring...',
  revert: 'Reverting...',
  revert_submission: 'Reverting Submission...',
  submit: 'Submitting...',
};

const ActionType = {
  CHANGE: 'change',
  REVISION: 'revision',
};

const ADDITIONAL_ACTION_KEY_PREFIX = '__additionalAction_';

const QUICK_APPROVE_ACTION = {
  __key: 'review',
  __type: 'change',
  enabled: true,
  key: 'review',
  label: 'Quick approve',
  method: 'POST',
};

const ActionPriority = {
  CHANGE: 2,
  DEFAULT: 0,
  PRIMARY: 3,
  REVIEW: -3,
  REVISION: 1,
};

const DOWNLOAD_ACTION = {
  enabled: true,
  label: 'Download patch',
  title: 'Open download dialog',
  __key: 'download',
  __primary: false,
  __type: 'revision',
};

const REBASE_EDIT = {
  enabled: true,
  label: 'Rebase edit',
  title: 'Rebase change edit',
  __key: 'rebaseEdit',
  __primary: false,
  __type: 'change',
  method: 'POST',
};

const PUBLISH_EDIT = {
  enabled: true,
  label: 'Publish edit',
  title: 'Publish change edit',
  __key: 'publishEdit',
  __primary: false,
  __type: 'change',
  method: 'POST',
};

const DELETE_EDIT = {
  enabled: true,
  label: 'Delete edit',
  title: 'Delete change edit',
  __key: 'deleteEdit',
  __primary: false,
  __type: 'change',
  method: 'DELETE',
};

const EDIT = {
  enabled: true,
  label: 'Edit',
  title: 'Edit this change',
  __key: 'edit',
  __primary: false,
  __type: 'change',
};

const STOP_EDIT = {
  enabled: true,
  label: 'Stop editing',
  title: 'Stop editing this change',
  __key: 'stopEdit',
  __primary: false,
  __type: 'change',
};

// Set of keys that have icons. As more icons are added to gr-icons.html, this
// set should be expanded.
const ACTIONS_WITH_ICONS = new Set([
  ChangeActions.ABANDON,
  ChangeActions.DELETE_EDIT,
  ChangeActions.EDIT,
  ChangeActions.PUBLISH_EDIT,
  ChangeActions.READY,
  ChangeActions.REBASE_EDIT,
  ChangeActions.RESTORE,
  ChangeActions.REVERT,
  ChangeActions.REVERT_SUBMISSION,
  ChangeActions.STOP_EDIT,
  QUICK_APPROVE_ACTION.key,
  RevisionActions.REBASE,
  RevisionActions.SUBMIT,
]);

const AWAIT_CHANGE_ATTEMPTS = 5;
const AWAIT_CHANGE_TIMEOUT_MS = 1000;

const REVERT_TYPES = {
  REVERT_SINGLE_CHANGE: 1,
  REVERT_SUBMISSION: 2,
};

/* Revert submission is skipped as the normal revert dialog will now show
the user a choice between reverting single change or an entire submission.
Hence, a second button is not needed.
*/
const SKIP_ACTION_KEYS = [ChangeActions.REVERT_SUBMISSION];

/**
 * @extends PolymerElement
 */
class GrChangeActions extends mixinBehaviors( [
  PatchSetBehavior,
  RESTClientBehavior,
], GestureEventListeners(
    LegacyElementMixin(
        PolymerElement))) {
  static get template() { return htmlTemplate; }

  static get is() { return 'gr-change-actions'; }
  /**
   * Fired when the change should be reloaded.
   *
   * @event reload-change
   */

  /**
   * Fired when an action is tapped.
   *
   * @event custom-tap - naming pattern: <action key>-tap
   */

  /**
   * Fires to show an alert when a send is attempted on the non-latest patch.
   *
   * @event show-alert
   */

  /**
   * Fires when a change action fails.
   *
   * @event show-error
   */

  constructor() {
    super();
    this.ActionType = ActionType;
    this.ChangeActions = ChangeActions;
    this.RevisionActions = RevisionActions;
    this.reporting = appContext.reportingService;
  }

  static get properties() {
    return {
    /**
     * @type {{
     *    _number: number,
     *    branch: string,
     *    id: string,
     *    project: string,
     *    subject: string,
     *  }}
     */
      change: Object,
      actions: {
        type: Object,
        value() { return {}; },
      },
      primaryActionKeys: {
        type: Array,
        value() {
          return [
            ChangeActions.READY,
            RevisionActions.SUBMIT,
          ];
        },
      },
      disableEdit: {
        type: Boolean,
        value: false,
      },
      _hasKnownChainState: {
        type: Boolean,
        value: false,
      },
      _hideQuickApproveAction: {
        type: Boolean,
        value: false,
      },
      changeNum: String,
      changeStatus: String,
      commitNum: String,
      hasParent: {
        type: Boolean,
        observer: '_computeChainState',
      },
      latestPatchNum: String,
      commitMessage: {
        type: String,
        value: '',
      },
      /** @type {?} */
      revisionActions: {
        type: Object,
        notify: true,
        value() { return {}; },
      },
      // If property binds directly to [[revisionActions.submit]] it is not
      // updated when revisionActions doesn't contain submit action.
      /** @type {?} */
      _revisionSubmitAction: {
        type: Object,
        computed: '_getSubmitAction(revisionActions)',
      },
      // If property binds directly to [[revisionActions.rebase]] it is not
      // updated when revisionActions doesn't contain rebase action.
      /** @type {?} */
      _revisionRebaseAction: {
        type: Object,
        computed: '_getRebaseAction(revisionActions)',
      },
      privateByDefault: String,

      _loading: {
        type: Boolean,
        value: true,
      },
      _actionLoadingMessage: {
        type: String,
        value: '',
      },
      _allActionValues: {
        type: Array,
        computed: '_computeAllActions(actions.*, revisionActions.*,' +
          'primaryActionKeys.*, _additionalActions.*, change, ' +
          '_actionPriorityOverrides.*)',
      },
      _topLevelActions: {
        type: Array,
        computed: '_computeTopLevelActions(_allActionValues.*, ' +
          '_hiddenActions.*, _overflowActions.*)',
        observer: '_filterPrimaryActions',
      },
      _topLevelPrimaryActions: Array,
      _topLevelSecondaryActions: Array,
      _menuActions: {
        type: Array,
        computed: '_computeMenuActions(_allActionValues.*, ' +
          '_hiddenActions.*, _overflowActions.*)',
      },
      _overflowActions: {
        type: Array,
        value() {
          const value = [
            {
              type: ActionType.CHANGE,
              key: ChangeActions.WIP,
            },
            {
              type: ActionType.CHANGE,
              key: ChangeActions.DELETE,
            },
            {
              type: ActionType.REVISION,
              key: RevisionActions.CHERRYPICK,
            },
            {
              type: ActionType.CHANGE,
              key: ChangeActions.MOVE,
            },
            {
              type: ActionType.REVISION,
              key: RevisionActions.DOWNLOAD,
            },
            {
              type: ActionType.CHANGE,
              key: ChangeActions.IGNORE,
            },
            {
              type: ActionType.CHANGE,
              key: ChangeActions.UNIGNORE,
            },
            {
              type: ActionType.CHANGE,
              key: ChangeActions.REVIEWED,
            },
            {
              type: ActionType.CHANGE,
              key: ChangeActions.UNREVIEWED,
            },
            {
              type: ActionType.CHANGE,
              key: ChangeActions.PRIVATE,
            },
            {
              type: ActionType.CHANGE,
              key: ChangeActions.PRIVATE_DELETE,
            },
            {
              type: ActionType.CHANGE,
              key: ChangeActions.FOLLOW_UP,
            },
          ];
          return value;
        },
      },
      _actionPriorityOverrides: {
        type: Array,
        value() { return []; },
      },
      _additionalActions: {
        type: Array,
        value() { return []; },
      },
      _hiddenActions: {
        type: Array,
        value() { return []; },
      },
      _disabledMenuActions: {
        type: Array,
        value() { return []; },
      },
      // editPatchsetLoaded == "does the current selected patch range have
      // 'edit' as one of either basePatchNum or patchNum".
      editPatchsetLoaded: {
        type: Boolean,
        value: false,
      },
      // editMode == "is edit mode enabled in the file list".
      editMode: {
        type: Boolean,
        value: false,
      },
      editBasedOnCurrentPatchSet: {
        type: Boolean,
        value: true,
      },
    };
  }

  static get observers() {
    return [
      '_actionsChanged(actions.*, revisionActions.*, _additionalActions.*)',
      '_changeChanged(change)',
      '_editStatusChanged(editMode, editPatchsetLoaded, ' +
        'editBasedOnCurrentPatchSet, disableEdit, actions.*, change.*)',
    ];
  }

  /** @override */
  created() {
    super.created();
    this.addEventListener('fullscreen-overlay-opened',
        () => this._handleHideBackgroundContent());
    this.addEventListener('fullscreen-overlay-closed',
        () => this._handleShowBackgroundContent());
  }

  /** @override */
  ready() {
    super.ready();
    this.$.jsAPI.addElement(this.$.jsAPI.Element.CHANGE_ACTIONS, this);
    this._handleLoadingComplete();
  }

  _getSubmitAction(revisionActions) {
    return this._getRevisionAction(revisionActions, 'submit', null);
  }

  _getRebaseAction(revisionActions) {
    return this._getRevisionAction(revisionActions, 'rebase', null);
  }

  _getRevisionAction(revisionActions, actionName, emptyActionValue) {
    if (!revisionActions) {
      return undefined;
    }
    if (revisionActions[actionName] === undefined) {
      // Return null to fire an event when reveisionActions was loaded
      // but doesn't contain actionName. undefined doesn't fire an event
      return emptyActionValue;
    }
    return revisionActions[actionName];
  }

  reload() {
    if (!this.changeNum || !this.latestPatchNum) {
      return Promise.resolve();
    }

    this._loading = true;
    return this._getRevisionActions()
        .then(revisionActions => {
          if (!revisionActions) { return; }

          this.revisionActions = revisionActions;
          this._sendShowRevisionActions({
            change: this.change,
            revisionActions,
          });
          this._handleLoadingComplete();
        })
        .catch(err => {
          this.dispatchEvent(new CustomEvent('show-alert', {
            detail: {message: ERR_REVISION_ACTIONS},
            composed: true, bubbles: true,
          }));
          this._loading = false;
          throw err;
        });
  }

  _handleLoadingComplete() {
    pluginLoader.awaitPluginsLoaded().then(() => this._loading = false);
  }

  _sendShowRevisionActions(detail) {
    this.$.jsAPI.handleEvent(
        this.$.jsAPI.EventType.SHOW_REVISION_ACTIONS,
        detail
    );
  }

  _changeChanged() {
    this.reload();
  }

  addActionButton(type, label) {
    if (type !== ActionType.CHANGE && type !== ActionType.REVISION) {
      throw Error(`Invalid action type: ${type}`);
    }
    const action = {
      enabled: true,
      label,
      __type: type,
      __key: ADDITIONAL_ACTION_KEY_PREFIX +
          Math.random().toString(36)
              .substr(2),
    };
    this.push('_additionalActions', action);
    return action.__key;
  }

  removeActionButton(key) {
    const idx = this._indexOfActionButtonWithKey(key);
    if (idx === -1) {
      return;
    }
    this.splice('_additionalActions', idx, 1);
  }

  setActionButtonProp(key, prop, value) {
    this.set([
      '_additionalActions',
      this._indexOfActionButtonWithKey(key),
      prop,
    ], value);
  }

  setActionOverflow(type, key, overflow) {
    if (type !== ActionType.CHANGE && type !== ActionType.REVISION) {
      throw Error(`Invalid action type given: ${type}`);
    }
    const index = this._getActionOverflowIndex(type, key);
    const action = {
      type,
      key,
      overflow,
    };
    if (!overflow && index !== -1) {
      this.splice('_overflowActions', index, 1);
    } else if (overflow) {
      this.push('_overflowActions', action);
    }
  }

  setActionPriority(type, key, priority) {
    if (type !== ActionType.CHANGE && type !== ActionType.REVISION) {
      throw Error(`Invalid action type given: ${type}`);
    }
    const index = this._actionPriorityOverrides
        .findIndex(action => action.type === type && action.key === key);
    const action = {
      type,
      key,
      priority,
    };
    if (index !== -1) {
      this.set('_actionPriorityOverrides', index, action);
    } else {
      this.push('_actionPriorityOverrides', action);
    }
  }

  setActionHidden(type, key, hidden) {
    if (type !== ActionType.CHANGE && type !== ActionType.REVISION) {
      throw Error(`Invalid action type given: ${type}`);
    }

    const idx = this._hiddenActions.indexOf(key);
    if (hidden && idx === -1) {
      this.push('_hiddenActions', key);
    } else if (!hidden && idx !== -1) {
      this.splice('_hiddenActions', idx, 1);
    }
  }

  getActionDetails(action) {
    if (this.revisionActions[action]) {
      return this.revisionActions[action];
    } else if (this.actions[action]) {
      return this.actions[action];
    }
  }

  _indexOfActionButtonWithKey(key) {
    for (let i = 0; i < this._additionalActions.length; i++) {
      if (this._additionalActions[i].__key === key) {
        return i;
      }
    }
    return -1;
  }

  _getRevisionActions() {
    return this.$.restAPI.getChangeRevisionActions(this.changeNum,
        this.latestPatchNum);
  }

  _shouldHideActions(actions, loading) {
    return loading || !actions || !actions.base || !actions.base.length;
  }

  _keyCount(changeRecord) {
    return Object.keys((changeRecord && changeRecord.base) || {}).length;
  }

  _actionsChanged(actionsChangeRecord, revisionActionsChangeRecord,
      additionalActionsChangeRecord) {
    // Polymer 2: check for undefined
    if ([
      actionsChangeRecord,
      revisionActionsChangeRecord,
      additionalActionsChangeRecord,
    ].some(arg => arg === undefined)) {
      return;
    }

    const additionalActions = (additionalActionsChangeRecord &&
        additionalActionsChangeRecord.base) || [];
    this.hidden = this._keyCount(actionsChangeRecord) === 0 &&
        this._keyCount(revisionActionsChangeRecord) === 0 &&
            additionalActions.length === 0;
    this._actionLoadingMessage = '';
    this._disabledMenuActions = [];

    const revisionActions = revisionActionsChangeRecord.base || {};
    if (Object.keys(revisionActions).length !== 0) {
      if (!revisionActions.download) {
        this.set('revisionActions.download', DOWNLOAD_ACTION);
      }
    }
  }

  /**
   * @param {string=} actionName
   */
  _deleteAndNotify(actionName) {
    if (this.actions && this.actions[actionName]) {
      delete this.actions[actionName];
      // We assign a fake value of 'false' to support Polymer 2
      // see https://github.com/Polymer/polymer/issues/2631
      this.notifyPath('actions.' + actionName, false);
    }
  }

  _editStatusChanged(editMode, editPatchsetLoaded,
      editBasedOnCurrentPatchSet, disableEdit) {
    // Polymer 2: check for undefined
    if ([
      editMode,
      editBasedOnCurrentPatchSet,
      disableEdit,
    ].some(arg => arg === undefined)) {
      return;
    }

    if (disableEdit) {
      this._deleteAndNotify('publishEdit');
      this._deleteAndNotify('rebaseEdit');
      this._deleteAndNotify('deleteEdit');
      this._deleteAndNotify('stopEdit');
      this._deleteAndNotify('edit');
      return;
    }
    if (this.actions && editPatchsetLoaded) {
      // Only show actions that mutate an edit if an actual edit patch set
      // is loaded.
      if (this.changeIsOpen(this.change)) {
        if (editBasedOnCurrentPatchSet) {
          if (!this.actions.publishEdit) {
            this.set('actions.publishEdit', PUBLISH_EDIT);
          }
          this._deleteAndNotify('rebaseEdit');
        } else {
          if (!this.actions.rebaseEdit) {
            this.set('actions.rebaseEdit', REBASE_EDIT);
          }
          this._deleteAndNotify('publishEdit');
        }
      }
      if (!this.actions.deleteEdit) {
        this.set('actions.deleteEdit', DELETE_EDIT);
      }
    } else {
      this._deleteAndNotify('publishEdit');
      this._deleteAndNotify('rebaseEdit');
      this._deleteAndNotify('deleteEdit');
    }

    if (this.actions && this.changeIsOpen(this.change)) {
      // Only show edit button if there is no edit patchset loaded and the
      // file list is not in edit mode.
      if (editPatchsetLoaded || editMode) {
        this._deleteAndNotify('edit');
      } else {
        if (!this.actions.edit) { this.set('actions.edit', EDIT); }
      }
      // Only show STOP_EDIT if edit mode is enabled, but no edit patch set
      // is loaded.
      if (editMode && !editPatchsetLoaded) {
        if (!this.actions.stopEdit) {
          this.set('actions.stopEdit', STOP_EDIT);
        }
      } else {
        this._deleteAndNotify('stopEdit');
      }
    } else {
      // Remove edit button.
      this._deleteAndNotify('edit');
    }
  }

  _getValuesFor(obj) {
    return Object.keys(obj).map(key => obj[key]);
  }

  _getLabelStatus(label) {
    if (label.approved) {
      return LabelStatus.OK;
    } else if (label.rejected) {
      return LabelStatus.REJECT;
    } else if (label.optional) {
      return LabelStatus.OPTIONAL;
    } else {
      return LabelStatus.NEED;
    }
  }

  /**
   * Get highest score for last missing permitted label for current change.
   * Returns null if no labels permitted or more than one label missing.
   *
   * @return {{label: string, score: string}|null}
   */
  _getTopMissingApproval() {
    if (!this.change ||
        !this.change.labels ||
        !this.change.permitted_labels) {
      return null;
    }
    let result;
    for (const label in this.change.labels) {
      if (!(label in this.change.permitted_labels)) {
        continue;
      }
      if (this.change.permitted_labels[label].length === 0) {
        continue;
      }
      const status = this._getLabelStatus(this.change.labels[label]);
      if (status === LabelStatus.NEED) {
        if (result) {
          // More than one label is missing, so it's unclear which to quick
          // approve, return null;
          return null;
        }
        result = label;
      } else if (status === LabelStatus.REJECT ||
          status === LabelStatus.IMPOSSIBLE) {
        return null;
      }
    }
    if (result) {
      const score = this.change.permitted_labels[result].slice(-1)[0];
      const maxScore =
          Object.keys(this.change.labels[result].values).slice(-1)[0];
      if (score === maxScore) {
        // Allow quick approve only for maximal score.
        return {
          label: result,
          score,
        };
      }
    }
    return null;
  }

  hideQuickApproveAction() {
    this._topLevelSecondaryActions =
      this._topLevelSecondaryActions
          .filter(sa => sa.key !== QUICK_APPROVE_ACTION.key);
    this._hideQuickApproveAction = true;
  }

  _getQuickApproveAction() {
    if (this._hideQuickApproveAction) {
      return null;
    }
    const approval = this._getTopMissingApproval();
    if (!approval) {
      return null;
    }
    const action = Object.assign({}, QUICK_APPROVE_ACTION);
    action.label = approval.label + approval.score;
    const review = {
      drafts: 'PUBLISH_ALL_REVISIONS',
      labels: {},
    };
    review.labels[approval.label] = approval.score;
    action.payload = review;
    return action;
  }

  _getActionValues(actionsChangeRecord, primariesChangeRecord,
      additionalActionsChangeRecord, type) {
    if (!actionsChangeRecord || !primariesChangeRecord) { return []; }

    const actions = actionsChangeRecord.base || {};
    const primaryActionKeys = primariesChangeRecord.base || [];
    const result = [];
    const values = this._getValuesFor(
        type === ActionType.CHANGE ? ChangeActions : RevisionActions);
    const pluginActions = [];
    Object.keys(actions).forEach(a => {
      actions[a].__key = a;
      actions[a].__type = type;
      actions[a].__primary = primaryActionKeys.includes(a);
      // Plugin actions always contain ~ in the key.
      if (a.indexOf('~') !== -1) {
        this._populateActionUrl(actions[a]);
        pluginActions.push(actions[a]);
        // Add server-side provided plugin actions to overflow menu.
        this._overflowActions.push({
          type,
          key: a,
        });
        return;
      } else if (!values.includes(a)) {
        return;
      }
      actions[a].label = this._getActionLabel(actions[a]);

      // Triggers a re-render by ensuring object inequality.
      result.push(Object.assign({}, actions[a]));
    });

    let additionalActions = (additionalActionsChangeRecord &&
    additionalActionsChangeRecord.base) || [];
    additionalActions = additionalActions
        .filter(a => a.__type === type)
        .map(a => {
          a.__primary = primaryActionKeys.includes(a.__key);
          // Triggers a re-render by ensuring object inequality.
          return Object.assign({}, a);
        });
    return result.concat(additionalActions).concat(pluginActions);
  }

  _populateActionUrl(action) {
    const patchNum =
          action.__type === ActionType.REVISION ? this.latestPatchNum : null;
    this.$.restAPI.getChangeActionURL(
        this.changeNum, patchNum, '/' + action.__key)
        .then(url => action.__url = url);
  }

  /**
   * Given a change action, return a display label that uses the appropriate
   * casing or includes explanatory details.
   */
  _getActionLabel(action) {
    if (action.label === 'Delete') {
      // This label is common within change and revision actions. Make it more
      // explicit to the user.
      return 'Delete change';
    } else if (action.label === 'WIP') {
      return 'Mark as work in progress';
    }
    // Otherwise, just map the name to sentence case.
    return this._toSentenceCase(action.label);
  }

  /**
   * Capitalize the first letter and lowecase all others.
   *
   * @param {string} s
   * @return {string}
   */
  _toSentenceCase(s) {
    if (!s.length) { return ''; }
    return s[0].toUpperCase() + s.slice(1).toLowerCase();
  }

  _computeLoadingLabel(action) {
    return ActionLoadingLabels[action] || 'Working...';
  }

  _canSubmitChange() {
    return this.$.jsAPI.canSubmitChange(this.change,
        this._getRevision(this.change, this.latestPatchNum));
  }

  _getRevision(change, patchNum) {
    for (const rev of Object.values(change.revisions)) {
      if (this.patchNumEquals(rev._number, patchNum)) {
        return rev;
      }
    }
    return null;
  }

  showRevertDialog() {
    // The search is still broken if there is a " in the topic.
    const query = `submissionid: "${this.change.submission_id}"`;
    /* A chromium plugin expects that the modifyRevertMsg hook will only
    be called after the revert button is pressed, hence we populate the
    revert dialog after revert button is pressed. */
    this.$.restAPI.getChanges('', query)
        .then(changes => {
          this.$.confirmRevertDialog.populate(this.change,
              this.commitMessage, changes);
          this._showActionDialog(this.$.confirmRevertDialog);
        });
  }

  showRevertSubmissionDialog() {
    const query = 'submissionid:' + this.change.submission_id;
    this.$.restAPI.getChanges('', query)
        .then(changes => {
          this.$.confirmRevertSubmissionDialog.
              _populateRevertSubmissionMessage(
                  this.commitMessage, this.change, changes);
          this._showActionDialog(this.$.confirmRevertSubmissionDialog);
        });
  }

  _handleActionTap(e) {
    e.preventDefault();
    let el = dom(e).localTarget;
    while (el.tagName.toLowerCase() !== 'gr-button') {
      if (!el.parentElement) { return; }
      el = el.parentElement;
    }

    const key = el.getAttribute('data-action-key');
    if (key.startsWith(ADDITIONAL_ACTION_KEY_PREFIX) ||
        key.indexOf('~') !== -1) {
      this.dispatchEvent(new CustomEvent(`${key}-tap`, {
        detail: {node: el},
        composed: true, bubbles: true,
      }));
      return;
    }
    const type = el.getAttribute('data-action-type');
    this._handleAction(type, key);
  }

  _handleOverflowItemTap(e) {
    e.preventDefault();
    const el = dom(e).localTarget;
    const key = e.detail.action.__key;
    if (key.startsWith(ADDITIONAL_ACTION_KEY_PREFIX) ||
        key.indexOf('~') !== -1) {
      this.dispatchEvent(new CustomEvent(`${key}-tap`, {
        detail: {node: el},
        composed: true, bubbles: true,
      }));
      return;
    }
    this._handleAction(e.detail.action.__type, e.detail.action.__key);
  }

  _handleAction(type, key) {
    this.reporting.reportInteraction(`${type}-${key}`);
    switch (type) {
      case ActionType.REVISION:
        this._handleRevisionAction(key);
        break;
      case ActionType.CHANGE:
        this._handleChangeAction(key);
        break;
      default:
        this._fireAction(this._prependSlash(key), this.actions[key], false);
    }
  }

  _handleChangeAction(key) {
    let action;
    switch (key) {
      case ChangeActions.REVERT:
        this.showRevertDialog();
        break;
      case ChangeActions.REVERT_SUBMISSION:
        this.showRevertSubmissionDialog();
        break;
      case ChangeActions.ABANDON:
        this._showActionDialog(this.$.confirmAbandonDialog);
        break;
      case QUICK_APPROVE_ACTION.key:
        action = this._allActionValues.find(o => o.key === key);
        this._fireAction(
            this._prependSlash(key), action, true, action.payload);
        break;
      case ChangeActions.EDIT:
        this._handleEditTap();
        break;
      case ChangeActions.STOP_EDIT:
        this._handleStopEditTap();
        break;
      case ChangeActions.DELETE:
        this._handleDeleteTap();
        break;
      case ChangeActions.DELETE_EDIT:
        this._handleDeleteEditTap();
        break;
      case ChangeActions.FOLLOW_UP:
        this._handleFollowUpTap();
        break;
      case ChangeActions.WIP:
        this._handleWipTap();
        break;
      case ChangeActions.MOVE:
        this._handleMoveTap();
        break;
      case ChangeActions.PUBLISH_EDIT:
        this._handlePublishEditTap();
        break;
      case ChangeActions.REBASE_EDIT:
        this._handleRebaseEditTap();
        break;
      default:
        this._fireAction(this._prependSlash(key), this.actions[key], false);
    }
  }

  _handleRevisionAction(key) {
    switch (key) {
      case RevisionActions.REBASE:
        this._showActionDialog(this.$.confirmRebase);
        this.$.confirmRebase.fetchRecentChanges();
        break;
      case RevisionActions.CHERRYPICK:
        this._handleCherrypickTap();
        break;
      case RevisionActions.DOWNLOAD:
        this._handleDownloadTap();
        break;
      case RevisionActions.SUBMIT:
        if (!this._canSubmitChange()) { return; }
        this._showActionDialog(this.$.confirmSubmitDialog);
        break;
      default:
        this._fireAction(this._prependSlash(key),
            this.revisionActions[key], true);
    }
  }

  _prependSlash(key) {
    return key === '/' ? key : `/${key}`;
  }

  /**
   * _hasKnownChainState set to true true if hasParent is defined (can be
   * either true or false). set to false otherwise.
   */
  _computeChainState(hasParent) {
    this._hasKnownChainState = true;
  }

  _calculateDisabled(action, hasKnownChainState) {
    if (action.__key === 'rebase') {
      // Rebase button is only disabled when change has no parent(s).
      return hasKnownChainState === false;
    }
    return !action.enabled;
  }

  _handleConfirmDialogCancel() {
    this._hideAllDialogs();
  }

  _hideAllDialogs() {
    const dialogEls =
        dom(this.root).querySelectorAll('.confirmDialog');
    for (const dialogEl of dialogEls) { dialogEl.hidden = true; }
    this.$.overlay.close();
  }

  _handleRebaseConfirm(e) {
    const el = this.$.confirmRebase;
    const payload = {base: e.detail.base};
    this.$.overlay.close();
    el.hidden = true;
    this._fireAction('/rebase', this.revisionActions.rebase, true, payload);
  }

  _handleCherrypickConfirm() {
    this._handleCherryPickRestApi(false);
  }

  _handleCherrypickConflictConfirm() {
    this._handleCherryPickRestApi(true);
  }

  _handleCherryPickRestApi(conflicts) {
    const el = this.$.confirmCherrypick;
    if (!el.branch) {
      this.dispatchEvent(new CustomEvent('show-alert', {
        detail: {message: ERR_BRANCH_EMPTY},
        composed: true, bubbles: true,
      }));
      return;
    }
    if (!el.message) {
      this.dispatchEvent(new CustomEvent('show-alert', {
        detail: {message: ERR_COMMIT_EMPTY},
        composed: true, bubbles: true,
      }));
      return;
    }
    this.$.overlay.close();
    el.hidden = true;
    this._fireAction(
        '/cherrypick',
        this.revisionActions.cherrypick,
        true,
        {
          destination: el.branch,
          base: el.baseCommit ? el.baseCommit : null,
          message: el.message,
          allow_conflicts: conflicts,
        }
    );
  }

  _handleMoveConfirm() {
    const el = this.$.confirmMove;
    if (!el.branch) {
      this.dispatchEvent(new CustomEvent('show-alert', {
        detail: {message: ERR_BRANCH_EMPTY},
        composed: true, bubbles: true,
      }));
      return;
    }
    this.$.overlay.close();
    el.hidden = true;
    this._fireAction(
        '/move',
        this.actions.move,
        false,
        {
          destination_branch: el.branch,
          message: el.message,
        }
    );
  }

  _handleRevertDialogConfirm(e) {
    const revertType = e.detail.revertType;
    const message = e.detail.message;
    const el = this.$.confirmRevertDialog;
    this.$.overlay.close();
    el.hidden = true;
    switch (revertType) {
      case REVERT_TYPES.REVERT_SINGLE_CHANGE:
        this._fireAction('/revert', this.actions.revert, false,
            {message});
        break;
      case REVERT_TYPES.REVERT_SUBMISSION:
        this._fireAction('/revert_submission', this.actions.revert_submission,
            false, {message});
        break;
      default:
        console.error('invalid revert type');
    }
  }

  _handleRevertSubmissionDialogConfirm() {
    const el = this.$.confirmRevertSubmissionDialog;
    this.$.overlay.close();
    el.hidden = true;
    this._fireAction('/revert_submission', this.actions.revert_submission,
        false, {message: el.message});
  }

  _handleAbandonDialogConfirm() {
    const el = this.$.confirmAbandonDialog;
    this.$.overlay.close();
    el.hidden = true;
    this._fireAction('/abandon', this.actions.abandon, false,
        {message: el.message});
  }

  _handleCreateFollowUpChange() {
    this.$.createFollowUpChange.handleCreateChange();
    this._handleCloseCreateFollowUpChange();
  }

  _handleCloseCreateFollowUpChange() {
    this.$.overlay.close();
  }

  _handleDeleteConfirm() {
    this._fireAction('/', this.actions[ChangeActions.DELETE], false);
  }

  _handleDeleteEditConfirm() {
    this._hideAllDialogs();

    this._fireAction('/edit', this.actions.deleteEdit, false);
  }

  _handleSubmitConfirm() {
    if (!this._canSubmitChange()) { return; }
    this._hideAllDialogs();
    this._fireAction('/submit', this.revisionActions.submit, true);
  }

  _getActionOverflowIndex(type, key) {
    return this._overflowActions
        .findIndex(action => action.type === type && action.key === key);
  }

  _setLoadingOnButtonWithKey(type, key) {
    this._actionLoadingMessage = this._computeLoadingLabel(key);
    let buttonKey = key;
    // TODO(dhruvsri): clean this up later
    // If key is revert-submission, then button key should be 'revert'
    if (buttonKey === ChangeActions.REVERT_SUBMISSION) {
      // Revert submission button no longer exists
      buttonKey = ChangeActions.REVERT;
    }

    // If the action appears in the overflow menu.
    if (this._getActionOverflowIndex(type, buttonKey) !== -1) {
      this.push('_disabledMenuActions', buttonKey === '/' ? 'delete' :
        buttonKey);
      return function() {
        this._actionLoadingMessage = '';
        this._disabledMenuActions = [];
      }.bind(this);
    }

    // Otherwise it's a top-level action.
    const buttonEl = this.shadowRoot
        .querySelector(`[data-action-key="${buttonKey}"]`);
    buttonEl.setAttribute('loading', true);
    buttonEl.disabled = true;
    return function() {
      this._actionLoadingMessage = '';
      buttonEl.removeAttribute('loading');
      buttonEl.disabled = false;
    }.bind(this);
  }

  /**
   * @param {string} endpoint
   * @param {!Object|undefined} action
   * @param {boolean} revAction
   * @param {!Object|string=} opt_payload
   */
  _fireAction(endpoint, action, revAction, opt_payload) {
    const cleanupFn =
        this._setLoadingOnButtonWithKey(action.__type, action.__key);

    this._send(action.method, opt_payload, endpoint, revAction, cleanupFn,
        action).then(this._handleResponse.bind(this, action));
  }

  _showActionDialog(dialog) {
    this._hideAllDialogs();

    dialog.hidden = false;
    this.$.overlay.open().then(() => {
      if (dialog.resetFocus) {
        dialog.resetFocus();
      }
    });
  }

  // TODO(rmistry): Redo this after
  // https://bugs.chromium.org/p/gerrit/issues/detail?id=4671 is resolved.
  _setLabelValuesOnRevert(newChangeId) {
    const labels = this.$.jsAPI.getLabelValuesPostRevert(this.change);
    if (!labels) { return Promise.resolve(); }
    return this.$.restAPI.saveChangeReview(newChangeId, 'current', {labels});
  }

  _handleResponse(action, response) {
    if (!response) { return; }
    return this.$.restAPI.getResponseObject(response).then(obj => {
      switch (action.__key) {
        case ChangeActions.REVERT:
          this._waitForChangeReachable(obj._number)
              .then(() => this._setLabelValuesOnRevert(obj._number))
              .then(() => {
                GerritNav.navigateToChange(obj);
              });
          break;
        case RevisionActions.CHERRYPICK:
          this._waitForChangeReachable(obj._number).then(() => {
            GerritNav.navigateToChange(obj);
          });
          break;
        case ChangeActions.DELETE:
          if (action.__type === ActionType.CHANGE) {
            GerritNav.navigateToRelativeUrl(GerritNav.getUrlForRoot());
          }
          break;
        case ChangeActions.WIP:
        case ChangeActions.DELETE_EDIT:
        case ChangeActions.PUBLISH_EDIT:
        case ChangeActions.REBASE_EDIT:
        case ChangeActions.REBASE:
        case ChangeActions.SUBMIT:
          GerritNav.navigateToChange(this.change);
          break;
        case ChangeActions.REVERT_SUBMISSION:
          if (!obj.revert_changes || !obj.revert_changes.length) return;
          /* If there is only 1 change then gerrit will automatically
             redirect to that change */
          GerritNav.navigateToSearchQuery('topic: ' +
              obj.revert_changes[0].topic);
          break;
        default:
          this.dispatchEvent(new CustomEvent('reload-change',
              {detail: {action: action.__key}, bubbles: false}));
          break;
      }
    });
  }

  _handleShowRevertSubmissionChangesConfirm() {
    this._hideAllDialogs();
  }

  _handleResponseError(action, response, body) {
    if (action && action.__key === RevisionActions.CHERRYPICK) {
      if (response && response.status === 409 &&
          body && !body.allow_conflicts) {
        return this._showActionDialog(
            this.$.confirmCherrypickConflict);
      }
    }
    return response.text().then(errText => {
      this.dispatchEvent(new CustomEvent('show-error', {
        detail: {message: `Could not perform action: ${errText}`},
        composed: true, bubbles: true,
      }));
      if (!errText.startsWith('Change is already up to date')) {
        throw Error(errText);
      }
    });
  }

  /**
   * @param {string} method
   * @param {string|!Object|undefined} payload
   * @param {string} actionEndpoint
   * @param {boolean} revisionAction
   * @param {?Function} cleanupFn
   * @param {!Object|undefined} action
   */
  _send(method, payload, actionEndpoint, revisionAction, cleanupFn, action) {
    const handleError = response => {
      cleanupFn.call(this);
      this._handleResponseError(action, response, payload);
    };
    return this.fetchChangeUpdates(this.change, this.$.restAPI)
        .then(result => {
          if (!result.isLatest) {
            this.dispatchEvent(new CustomEvent('show-alert', {
              detail: {
                message: 'Cannot set label: a newer patch has been ' +
                  'uploaded to this change.',
                action: 'Reload',
                callback: () => {
                // Load the current change without any patch range.
                  GerritNav.navigateToChange(this.change);
                },
              },
              composed: true, bubbles: true,
            }));

            // Because this is not a network error, call the cleanup function
            // but not the error handler.
            cleanupFn();

            return Promise.resolve();
          }
          const patchNum = revisionAction ? this.latestPatchNum : null;
          return this.$.restAPI.executeChangeAction(this.changeNum, method,
              actionEndpoint, patchNum, payload, handleError)
              .then(response => {
                cleanupFn.call(this);
                return response;
              });
        });
  }

  _handleAbandonTap() {
    this._showActionDialog(this.$.confirmAbandonDialog);
  }

  _handleCherrypickTap() {
    this.$.confirmCherrypick.branch = '';
    const query = `topic: "${this.change.topic}"`;
    const options =
      this.listChangesOptionsToHex(this.ListChangesOption.MESSAGES,
          this.ListChangesOption.ALL_REVISIONS);
    this.$.restAPI.getChanges('', query, undefined, options)
        .then(changes => {
          this.$.confirmCherrypick.updateChanges(changes);
          this._showActionDialog(this.$.confirmCherrypick);
        });
  }

  _handleMoveTap() {
    this.$.confirmMove.branch = '';
    this.$.confirmMove.message = '';
    this._showActionDialog(this.$.confirmMove);
  }

  _handleDownloadTap() {
    this.dispatchEvent(new CustomEvent('download-tap', {
      composed: true, bubbles: false,
    }));
  }

  _handleDeleteTap() {
    this._showActionDialog(this.$.confirmDeleteDialog);
  }

  _handleDeleteEditTap() {
    this._showActionDialog(this.$.confirmDeleteEditDialog);
  }

  _handleFollowUpTap() {
    this._showActionDialog(this.$.createFollowUpDialog);
  }

  _handleWipTap() {
    this._fireAction('/wip', this.actions.wip, false);
  }

  _handlePublishEditTap() {
    this._fireAction('/edit:publish', this.actions.publishEdit, false);
  }

  _handleRebaseEditTap() {
    this._fireAction('/edit:rebase', this.actions.rebaseEdit, false);
  }

  _handleHideBackgroundContent() {
    this.$.mainContent.classList.add('overlayOpen');
  }

  _handleShowBackgroundContent() {
    this.$.mainContent.classList.remove('overlayOpen');
  }

  /**
   * Merge sources of change actions into a single ordered array of action
   * values.
   *
   * @param {!Array} changeActionsRecord
   * @param {!Array} revisionActionsRecord
   * @param {!Array} primariesRecord
   * @param {!Array} additionalActionsRecord
   * @param {!Object} change The change object.
   * @return {!Array}
   */
  _computeAllActions(changeActionsRecord, revisionActionsRecord,
      primariesRecord, additionalActionsRecord, change) {
    // Polymer 2: check for undefined
    if ([
      changeActionsRecord,
      revisionActionsRecord,
      primariesRecord,
      additionalActionsRecord,
      change,
    ].some(arg => arg === undefined)) {
      return [];
    }

    const revisionActionValues = this._getActionValues(revisionActionsRecord,
        primariesRecord, additionalActionsRecord, ActionType.REVISION);
    const changeActionValues = this._getActionValues(changeActionsRecord,
        primariesRecord, additionalActionsRecord, ActionType.CHANGE);
    const quickApprove = this._getQuickApproveAction();
    if (quickApprove) {
      changeActionValues.unshift(quickApprove);
    }

    return revisionActionValues
        .concat(changeActionValues)
        .sort(this._actionComparator.bind(this))
        .map(action => {
          if (ACTIONS_WITH_ICONS.has(action.__key)) {
            action.icon = action.__key;
          }
          return action;
        })
        .filter(action => !this._shouldSkipAction(action));
  }

  _getActionPriority(action) {
    if (action.__type && action.__key) {
      const overrideAction = this._actionPriorityOverrides
          .find(i => i.type === action.__type && i.key === action.__key);

      if (overrideAction !== undefined) {
        return overrideAction.priority;
      }
    }
    if (action.__key === 'review') {
      return ActionPriority.REVIEW;
    } else if (action.__primary) {
      return ActionPriority.PRIMARY;
    } else if (action.__type === ActionType.CHANGE) {
      return ActionPriority.CHANGE;
    } else if (action.__type === ActionType.REVISION) {
      return ActionPriority.REVISION;
    }
    return ActionPriority.DEFAULT;
  }

  /**
   * Sort comparator to define the order of change actions.
   */
  _actionComparator(actionA, actionB) {
    const priorityDelta = this._getActionPriority(actionA) -
        this._getActionPriority(actionB);
    // Sort by the button label if same priority.
    if (priorityDelta === 0) {
      return actionA.label > actionB.label ? 1 : -1;
    } else {
      return priorityDelta;
    }
  }

  _shouldSkipAction(action) {
    return SKIP_ACTION_KEYS.includes(action.__key);
  }

  _computeTopLevelActions(actionRecord, hiddenActionsRecord) {
    const hiddenActions = hiddenActionsRecord.base || [];
    return actionRecord.base.filter(a => {
      const overflow = this._getActionOverflowIndex(a.__type, a.__key) !== -1;
      return !(overflow || hiddenActions.includes(a.__key));
    });
  }

  _filterPrimaryActions(_topLevelActions) {
    this._topLevelPrimaryActions = _topLevelActions.filter(action =>
      action.__primary);
    this._topLevelSecondaryActions = _topLevelActions.filter(action =>
      !action.__primary);
  }

  _computeMenuActions(actionRecord, hiddenActionsRecord) {
    const hiddenActions = hiddenActionsRecord.base || [];
    return actionRecord.base.filter(a => {
      const overflow = this._getActionOverflowIndex(a.__type, a.__key) !== -1;
      return overflow && !hiddenActions.includes(a.__key);
    }).map(action => {
      let key = action.__key;
      if (key === '/') { key = 'delete'; }
      return {
        name: action.label,
        id: `${key}-${action.__type}`,
        action,
        tooltip: action.title,
      };
    });
  }

  _computeRebaseOnCurrent(revisionRebaseAction) {
    if (revisionRebaseAction) {
      return !!revisionRebaseAction.enabled;
    }
    return null;
  }

  /**
   * Occasionally, a change created by a change action is not yet knwon to the
   * API for a brief time. Wait for the given change number to be recognized.
   *
   * Returns a promise that resolves with true if a request is recognized, or
   * false if the change was never recognized after all attempts.
   *
   * @param  {number} changeNum
   * @return {Promise<boolean>}
   */
  _waitForChangeReachable(changeNum) {
    let attempsRemaining = AWAIT_CHANGE_ATTEMPTS;
    return new Promise(resolve => {
      const check = () => {
        attempsRemaining--;
        // Pass a no-op error handler to avoid the "not found" error toast.
        this.$.restAPI.getChange(changeNum, () => {}).then(response => {
          // If the response is 404, the response will be undefined.
          if (response) {
            resolve(true);
            return;
          }

          if (attempsRemaining) {
            this.async(check, AWAIT_CHANGE_TIMEOUT_MS);
          } else {
            resolve(false);
          }
        });
      };
      check();
    });
  }

  _handleEditTap() {
    this.dispatchEvent(new CustomEvent('edit-tap', {bubbles: false}));
  }

  _handleStopEditTap() {
    this.dispatchEvent(new CustomEvent('stop-edit-tap', {bubbles: false}));
  }

  _computeHasTooltip(title) {
    return !!title;
  }

  _computeHasIcon(action) {
    return action.icon ? '' : 'hidden';
  }
}

customElements.define(GrChangeActions.is, GrChangeActions);<|MERGE_RESOLUTION|>--- conflicted
+++ resolved
@@ -87,12 +87,9 @@
   PRIVATE: 'private',
   PRIVATE_DELETE: 'private.delete',
   PUBLISH_EDIT: 'publishEdit',
-<<<<<<< HEAD
   REBASE: 'rebase',
-=======
+  REBASE_EDIT: 'rebaseEdit',
   READY: 'ready',
->>>>>>> 96f9751b
-  REBASE_EDIT: 'rebaseEdit',
   RESTORE: 'restore',
   REVERT: 'revert',
   REVERT_SUBMISSION: 'revert_submission',
