/**
 * @license
 * Copyright (C) 2015 The Android Open Source Project
 *
 * Licensed under the Apache License, Version 2.0 (the "License");
 * you may not use this file except in compliance with the License.
 * You may obtain a copy of the License at
 *
 * http://www.apache.org/licenses/LICENSE-2.0
 *
 * Unless required by applicable law or agreed to in writing, software
 * distributed under the License is distributed on an "AS IS" BASIS,
 * WITHOUT WARRANTIES OR CONDITIONS OF ANY KIND, either express or implied.
 * See the License for the specific language governing permissions and
 * limitations under the License.
 */
import '../../../scripts/bundled-polymer.js';

import '../../../behaviors/fire-behavior/fire-behavior.js';
import '../../../behaviors/gr-patch-set-behavior/gr-patch-set-behavior.js';
import '../../../behaviors/keyboard-shortcut-behavior/keyboard-shortcut-behavior.js';
import '../../../behaviors/rest-client-behavior/rest-client-behavior.js';
import '@polymer/paper-tabs/paper-tabs.js';
import '../../../styles/shared-styles.js';
import '../../core/gr-navigation/gr-navigation.js';
import '../../core/gr-reporting/gr-reporting.js';
import '../../diff/gr-comment-api/gr-comment-api.js';
import '../../edit/gr-edit-constants.js';
import '../../plugins/gr-endpoint-decorator/gr-endpoint-decorator.js';
import '../../plugins/gr-endpoint-param/gr-endpoint-param.js';
import '../../shared/gr-account-link/gr-account-link.js';
import '../../shared/gr-button/gr-button.js';
import '../../shared/gr-change-star/gr-change-star.js';
import '../../shared/gr-change-status/gr-change-status.js';
import '../../shared/gr-count-string-formatter/gr-count-string-formatter.js';
import '../../shared/gr-date-formatter/gr-date-formatter.js';
import '../../shared/gr-editable-content/gr-editable-content.js';
import '../../shared/gr-js-api-interface/gr-js-api-interface.js';
import '../../shared/gr-linked-text/gr-linked-text.js';
import '../../shared/gr-overlay/gr-overlay.js';
import '../../shared/gr-rest-api-interface/gr-rest-api-interface.js';
import '../../shared/gr-tooltip-content/gr-tooltip-content.js';
import '../../shared/revision-info/revision-info.js';
import '../gr-change-actions/gr-change-actions.js';
import '../gr-change-metadata/gr-change-metadata.js';
import '../../shared/gr-icons/gr-icons.js';
import '../gr-commit-info/gr-commit-info.js';
import '../gr-download-dialog/gr-download-dialog.js';
import '../gr-file-list-header/gr-file-list-header.js';
import '../gr-file-list/gr-file-list.js';
import '../gr-included-in-dialog/gr-included-in-dialog.js';
import '../gr-messages-list/gr-messages-list.js';
import '../gr-related-changes-list/gr-related-changes-list.js';
import '../../diff/gr-apply-fix-dialog/gr-apply-fix-dialog.js';
import '../gr-reply-dialog/gr-reply-dialog.js';
import '../gr-thread-list/gr-thread-list.js';
import '../gr-upload-help-dialog/gr-upload-help-dialog.js';
import {flush} from '@polymer/polymer/lib/legacy/polymer.dom.js';
import {beforeNextRender} from '@polymer/polymer/lib/utils/render-status.js';
import {mixinBehaviors} from '@polymer/polymer/lib/legacy/class.js';
import {GestureEventListeners} from '@polymer/polymer/lib/mixins/gesture-event-listeners.js';
import {LegacyElementMixin} from '@polymer/polymer/lib/legacy/legacy-element-mixin.js';
import {PolymerElement} from '@polymer/polymer/polymer-element.js';
import {htmlTemplate} from './gr-change-view_html.js';

const CHANGE_ID_ERROR = {
  MISMATCH: 'mismatch',
  MISSING: 'missing',
};
const CHANGE_ID_REGEX_PATTERN = /^Change-Id\:\s(I[0-9a-f]{8,40})/gm;

const MIN_LINES_FOR_COMMIT_COLLAPSE = 30;
const DEFAULT_NUM_FILES_SHOWN = 200;

const REVIEWERS_REGEX = /^(R|CC)=/gm;
const MIN_CHECK_INTERVAL_SECS = 0;

// These are the same as the breakpoint set in CSS. Make sure both are changed
// together.
const BREAKPOINT_RELATED_SMALL = '50em';
const BREAKPOINT_RELATED_MED = '75em';

// In the event that the related changes medium width calculation is too close
// to zero, provide some height.
const MINIMUM_RELATED_MAX_HEIGHT = 100;

const SMALL_RELATED_HEIGHT = 400;

const REPLY_REFIT_DEBOUNCE_INTERVAL_MS = 500;

const TRAILING_WHITESPACE_REGEX = /[ \t]+$/gm;

const MSG_PREFIX = '#message-';

const ReloadToastMessage = {
  NEWER_REVISION: 'A newer patch set has been uploaded',
  RESTORED: 'This change has been restored',
  ABANDONED: 'This change has been abandoned',
  MERGED: 'This change has been merged',
  NEW_MESSAGE: 'There are new messages on this change',
};

const DiffViewMode = {
  SIDE_BY_SIDE: 'SIDE_BY_SIDE',
  UNIFIED: 'UNIFIED_DIFF',
};

const CommentTabs = {
  CHANGE_LOG: 0,
  COMMENT_THREADS: 1,
  ROBOT_COMMENTS: 2,
};

const CHANGE_DATA_TIMING_LABEL = 'ChangeDataLoaded';
const CHANGE_RELOAD_TIMING_LABEL = 'ChangeReloaded';
const SEND_REPLY_TIMING_LABEL = 'SendReply';
// Making the tab names more unique in case a plugin adds one with same name
const FILES_TAB_NAME = '__gerrit_internal_files';
const FINDINGS_TAB_NAME = '__gerrit_internal_findings';
const ROBOT_COMMENTS_LIMIT = 10;

/**
 * @appliesMixin Gerrit.FireMixin
 * @appliesMixin Gerrit.KeyboardShortcutMixin
 * @appliesMixin Gerrit.PatchSetMixin
 * @appliesMixin Gerrit.RESTClientMixin
 * @extends Polymer.Element
 */
class GrChangeView extends mixinBehaviors( [
  Gerrit.FireBehavior,
  Gerrit.KeyboardShortcutBehavior,
  Gerrit.PatchSetBehavior,
  Gerrit.RESTClientBehavior,
], GestureEventListeners(
    LegacyElementMixin(
        PolymerElement))) {
  static get template() { return htmlTemplate; }

  static get is() { return 'gr-change-view'; }
  /**
   * Fired when the title of the page should change.
   *
   * @event title-change
   */

  /**
   * Fired if an error occurs when fetching the change data.
   *
   * @event page-error
   */

  /**
   * Fired if being logged in is required.
   *
   * @event show-auth-required
   */

  static get properties() {
    return {
    /**
     * URL params passed from the router.
     */
      params: {
        type: Object,
        observer: '_paramsChanged',
      },
      /** @type {?} */
      viewState: {
        type: Object,
        notify: true,
        value() { return {}; },
        observer: '_viewStateChanged',
      },
      backPage: String,
      hasParent: Boolean,
      keyEventTarget: {
        type: Object,
        value() { return document.body; },
      },
      disableEdit: {
        type: Boolean,
        value: false,
      },
      disableDiffPrefs: {
        type: Boolean,
        value: false,
      },
      _diffPrefsDisabled: {
        type: Boolean,
        computed: '_computeDiffPrefsDisabled(disableDiffPrefs, _loggedIn)',
      },
      _commentThreads: Array,
      // TODO(taoalpha): Consider replacing diffDrafts
      // with _draftCommentThreads everywhere, currently only
      // replaced in reply-dialoig
      _draftCommentThreads: {
        type: Array,
      },
      _robotCommentThreads: {
        type: Array,
        computed: '_computeRobotCommentThreads(_commentThreads,'
          + ' _currentRobotCommentsPatchSet, _showAllRobotComments)',
      },
      /** @type {?} */
      _serverConfig: {
        type: Object,
        observer: '_startUpdateCheckTimer',
      },
      _diffPrefs: Object,
      _numFilesShown: {
        type: Number,
        value: DEFAULT_NUM_FILES_SHOWN,
        observer: '_numFilesShownChanged',
      },
      _account: {
        type: Object,
        value: {},
      },
      _prefs: Object,
      /** @type {?} */
      _changeComments: Object,
      _canStartReview: {
        type: Boolean,
        computed: '_computeCanStartReview(_change)',
      },
      _comments: Object,
      /** @type {?} */
      _change: {
        type: Object,
        observer: '_changeChanged',
      },
      _revisionInfo: {
        type: Object,
        computed: '_getRevisionInfo(_change)',
      },
      /** @type {?} */
      _commitInfo: Object,
      _currentRevision: {
        type: Object,
        computed: '_computeCurrentRevision(_change.current_revision, ' +
          '_change.revisions)',
        observer: '_handleCurrentRevisionUpdate',
      },
      _files: Object,
      _changeNum: String,
      _diffDrafts: {
        type: Object,
        value() { return {}; },
      },
      _editingCommitMessage: {
        type: Boolean,
        value: false,
      },
      _hideEditCommitMessage: {
        type: Boolean,
        computed: '_computeHideEditCommitMessage(_loggedIn, ' +
            '_editingCommitMessage, _change, _editMode, _commitCollapsed, ' +
            '_commitCollapsible)',
      },
      _diffAgainst: String,
      /** @type {?string} */
      _latestCommitMessage: {
        type: String,
        value: '',
      },
      _commentTabs: {
        type: Object,
        value: CommentTabs,
      },
      _lineHeight: Number,
      _changeIdCommitMessageError: {
        type: String,
        computed:
        '_computeChangeIdCommitMessageError(_latestCommitMessage, _change)',
      },
      /** @type {?} */
      _patchRange: {
        type: Object,
      },
      _filesExpanded: String,
      _basePatchNum: String,
      _selectedRevision: Object,
      _currentRevisionActions: Object,
      _allPatchSets: {
        type: Array,
        computed: 'computeAllPatchSets(_change, _change.revisions.*)',
      },
      _loggedIn: {
        type: Boolean,
        value: false,
      },
      _loading: Boolean,
      /** @type {?} */
      _projectConfig: Object,
      _rebaseOnCurrent: Boolean,
      _replyButtonLabel: {
        type: String,
        value: 'Reply',
        computed: '_computeReplyButtonLabel(_diffDrafts.*, _canStartReview)',
      },
      _selectedPatchSet: String,
      _shownFileCount: Number,
      _initialLoadComplete: {
        type: Boolean,
        value: false,
      },
      _replyDisabled: {
        type: Boolean,
        value: true,
        computed: '_computeReplyDisabled(_serverConfig)',
      },
      _changeStatus: {
        type: String,
        computed: 'changeStatusString(_change)',
      },
      _changeStatuses: {
        type: String,
        computed:
        '_computeChangeStatusChips(_change, _mergeable, _submitEnabled)',
      },
      /** If false, then the "Show more" button was used to expand. */
      _commitCollapsed: {
        type: Boolean,
        value: true,
      },
      /** Is the "Show more/less" button visible? */
      _commitCollapsible: {
        type: Boolean,
        computed: '_computeCommitCollapsible(_latestCommitMessage)',
      },
      _relatedChangesCollapsed: {
        type: Boolean,
        value: true,
      },
      /** @type {?number} */
      _updateCheckTimerHandle: Number,
      _editMode: {
        type: Boolean,
        computed: '_computeEditMode(_patchRange.*, params.*)',
      },
      _showRelatedToggle: {
        type: Boolean,
        value: false,
        observer: '_updateToggleContainerClass',
      },
      _parentIsCurrent: {
        type: Boolean,
        computed: '_isParentCurrent(_currentRevisionActions)',
      },
      _submitEnabled: {
        type: Boolean,
        computed: '_isSubmitEnabled(_currentRevisionActions)',
      },

      /** @type {?} */
      _mergeable: {
        type: Boolean,
        value: undefined,
      },
      _currentView: {
        type: Number,
        value: CommentTabs.CHANGE_LOG,
      },
      _showFileTabContent: {
        type: Boolean,
        value: true,
      },
      /** @type {Array<string>} */
      _dynamicTabHeaderEndpoints: {
        type: Array,
      },
      /** @type {Array<string>} */
      _dynamicTabContentEndpoints: {
        type: Array,
      },
      // The dynamic content of the plugin added tab
      _selectedTabPluginEndpoint: {
        type: String,
      },
      // The dynamic heading of the plugin added tab
      _selectedTabPluginHeader: {
        type: String,
      },
      _robotCommentsPatchSetDropdownItems: {
        type: Array,
        value() { return []; },
        computed: '_computeRobotCommentsPatchSetDropdownItems(_change, ' +
          '_commentThreads)',
      },
      _currentRobotCommentsPatchSet: {
        type: Number,
      },
      _files_tab_name: {
        type: String,
        value: FILES_TAB_NAME,
      },
      _findings_tab_name: {
        type: String,
        value: FINDINGS_TAB_NAME,
      },
      _currentTabName: {
        type: String,
        value: FILES_TAB_NAME,
      },
      _showAllRobotComments: {
        type: Boolean,
        value: false,
      },
      _showRobotCommentsButton: {
        type: Boolean,
        value: false,
      },
    };
  }

  static get observers() {
    return [
      '_labelsChanged(_change.labels.*)',
      '_paramsAndChangeChanged(params, _change)',
      '_patchNumChanged(_patchRange.patchNum)',
    ];
  }

  keyboardShortcuts() {
    return {
      [this.Shortcut.SEND_REPLY]: null, // DOC_ONLY binding
      [this.Shortcut.EMOJI_DROPDOWN]: null, // DOC_ONLY binding
      [this.Shortcut.REFRESH_CHANGE]: '_handleRefreshChange',
      [this.Shortcut.OPEN_REPLY_DIALOG]: '_handleOpenReplyDialog',
      [this.Shortcut.OPEN_DOWNLOAD_DIALOG]:
          '_handleOpenDownloadDialogShortcut',
      [this.Shortcut.TOGGLE_DIFF_MODE]: '_handleToggleDiffMode',
      [this.Shortcut.TOGGLE_CHANGE_STAR]: '_handleToggleChangeStar',
      [this.Shortcut.UP_TO_DASHBOARD]: '_handleUpToDashboard',
      [this.Shortcut.EXPAND_ALL_MESSAGES]: '_handleExpandAllMessages',
      [this.Shortcut.COLLAPSE_ALL_MESSAGES]: '_handleCollapseAllMessages',
      [this.Shortcut.OPEN_DIFF_PREFS]: '_handleOpenDiffPrefsShortcut',
      [this.Shortcut.EDIT_TOPIC]: '_handleEditTopic',
    };
  }

  /** @override */
  created() {
    super.created();

    this.addEventListener('topic-changed',
        () => this._handleTopicChanged());

    this.addEventListener(
        // When an overlay is opened in a mobile viewport, the overlay has a full
        // screen view. When it has a full screen view, we do not want the
        // background to be scrollable. This will eliminate background scroll by
        // hiding most of the contents on the screen upon opening, and showing
        // again upon closing.
        'fullscreen-overlay-opened',
        () => this._handleHideBackgroundContent());

    this.addEventListener('fullscreen-overlay-closed',
        () => this._handleShowBackgroundContent());

    this.addEventListener('diff-comments-modified',
        () => this._handleReloadCommentThreads());
  }

  /** @override */
  attached() {
    super.attached();
    this._getServerConfig().then(config => {
      this._serverConfig = config;
    });

    this._getLoggedIn().then(loggedIn => {
      this._loggedIn = loggedIn;
      if (loggedIn) {
        this.$.restAPI.getAccount().then(acct => {
          this._account = acct;
        });
      }
      this._setDiffViewMode();
    });

    Gerrit.awaitPluginsLoaded()
        .then(() => {
          this._dynamicTabHeaderEndpoints =
          Gerrit._endpoints.getDynamicEndpoints('change-view-tab-header');
          this._dynamicTabContentEndpoints =
          Gerrit._endpoints.getDynamicEndpoints('change-view-tab-content');
          if (this._dynamicTabContentEndpoints.length !==
          this._dynamicTabHeaderEndpoints.length) {
            console.warn('Different number of tab headers and tab content.');
          }
        })
        .then(() => this._setPrimaryTab());

    this.addEventListener('comment-save', this._handleCommentSave.bind(this));
    this.addEventListener('comment-refresh', this._reloadDrafts.bind(this));
    this.addEventListener('comment-discard',
        this._handleCommentDiscard.bind(this));
    this.addEventListener('change-message-deleted',
        () => this._reload());
    this.addEventListener('editable-content-save',
        this._handleCommitMessageSave.bind(this));
    this.addEventListener('editable-content-cancel',
        this._handleCommitMessageCancel.bind(this));
    this.addEventListener('open-fix-preview',
        this._onOpenFixPreview.bind(this));
    this.addEventListener('close-fix-preview',
        this._onCloseFixPreview.bind(this));
    this.listen(window, 'scroll', '_handleScroll');
    this.listen(document, 'visibilitychange', '_handleVisibilityChange');
  }

  /** @override */
  detached() {
    super.detached();
    this.unlisten(window, 'scroll', '_handleScroll');
    this.unlisten(document, 'visibilitychange', '_handleVisibilityChange');

    if (this._updateCheckTimerHandle) {
      this._cancelUpdateCheckTimer();
    }
  }

  get messagesList() {
    return this.shadowRoot.querySelector('gr-messages-list');
  }

  get threadList() {
    return this.shadowRoot.querySelector('gr-thread-list');
  }

  /**
   * @param {boolean=} opt_reset
   */
  _setDiffViewMode(opt_reset) {
    if (!opt_reset && this.viewState.diffViewMode) { return; }

    return this._getPreferences()
        .then( prefs => {
          if (!this.viewState.diffMode) {
            this.set('viewState.diffMode', prefs.default_diff_view);
          }
        })
        .then(() => {
          if (!this.viewState.diffMode) {
            this.set('viewState.diffMode', 'SIDE_BY_SIDE');
          }
        });
  }

  _onOpenFixPreview(e) {
    this.$.applyFixDialog.open(e);
  }

  _onCloseFixPreview(e) {
    this._reload();
  }

  _handleToggleDiffMode(e) {
    if (this.shouldSuppressKeyboardShortcut(e) ||
        this.modifierPressed(e)) { return; }

    e.preventDefault();
    if (this.viewState.diffMode === DiffViewMode.SIDE_BY_SIDE) {
      this.$.fileListHeader.setDiffViewMode(DiffViewMode.UNIFIED);
    } else {
      this.$.fileListHeader.setDiffViewMode(DiffViewMode.SIDE_BY_SIDE);
    }
  }

  _handleCommentTabChange() {
    this._currentView = this.$.commentTabs.selected;
    const type = Object.keys(CommentTabs).find(key => CommentTabs[key] ===
        this._currentView);
    this.$.reporting.reportInteraction('comment-tab-changed', {tabName:
        type});
  }

  _isSelectedView(currentView, view) {
    return currentView === view;
  }

  _findIfTabMatches(currentTab, tab) {
    return currentTab === tab;
  }

  _handleFileTabChange(e) {
    const selectedIndex = e.target.selected;
    const tabs = e.target.querySelectorAll('paper-tab');
    this._currentTabName = tabs[selectedIndex] &&
      tabs[selectedIndex].dataset.name;
    const source = e && e.type ? e.type : '';
    const pluginIndex = (this._dynamicTabHeaderEndpoints || []).indexOf(
        this._currentTabName);
    if (pluginIndex !== -1) {
      this._selectedTabPluginEndpoint = this._dynamicTabContentEndpoints[
          pluginIndex];
      this._selectedTabPluginHeader = this._dynamicTabHeaderEndpoints[
          pluginIndex];
    } else {
      this._selectedTabPluginEndpoint = '';
      this._selectedTabPluginHeader = '';
    }
    this.$.reporting.reportInteraction('tab-changed',
        {tabName: this._currentTabName, source});
  }

  _handleShowTab(e) {
    const primaryTabs = this.shadowRoot.querySelector('#primaryTabs');
    const tabs = primaryTabs.querySelectorAll('paper-tab');
    let idx = -1;
    tabs.forEach((tab, index) => {
      if (tab.dataset.name === e.detail.tab) idx = index;
    });
    if (idx === -1) {
      console.error(e.detail.tab + ' tab not found');
      return;
    }
    primaryTabs.selected = idx;
    primaryTabs.scrollIntoView();
    this.$.reporting.reportInteraction('show-tab', {tabName: e.detail.tab});
  }

  _handleEditCommitMessage(e) {
    this._editingCommitMessage = true;
    this.$.commitMessageEditor.focusTextarea();
  }

  _handleCommitMessageSave(e) {
    // Trim trailing whitespace from each line.
    const message = e.detail.content.replace(TRAILING_WHITESPACE_REGEX, '');

    this.$.jsAPI.handleCommitMessage(this._change, message);

    this.$.commitMessageEditor.disabled = true;
    this.$.restAPI.putChangeCommitMessage(
        this._changeNum, message).then(resp => {
      this.$.commitMessageEditor.disabled = false;
      if (!resp.ok) { return; }

      this._latestCommitMessage = this._prepareCommitMsgForLinkify(
          message);
      this._editingCommitMessage = false;
      this._reloadWindow();
    })
        .catch(err => {
          this.$.commitMessageEditor.disabled = false;
        });
  }

  _reloadWindow() {
    window.location.reload();
  }

  _handleCommitMessageCancel(e) {
    this._editingCommitMessage = false;
  }

  _computeChangeStatusChips(change, mergeable, submitEnabled) {
    // Polymer 2: check for undefined
    if ([
      change,
      mergeable,
    ].some(arg => arg === undefined)) {
      // To keep consistent with Polymer 1, we are returning undefined
      // if not all dependencies are defined
      return undefined;
    }

    // Show no chips until mergeability is loaded.
    if (mergeable === null) {
      return [];
    }

    const options = {
      includeDerived: true,
      mergeable: !!mergeable,
      submitEnabled: !!submitEnabled,
    };
    return this.changeStatuses(change, options);
  }

  _computeHideEditCommitMessage(
      loggedIn, editing, change, editMode, collapsed, collapsible) {
    if (!loggedIn || editing ||
        (change && change.status === this.ChangeStatus.MERGED) ||
        editMode ||
        (collapsed && collapsible)) {
      return true;
    }

    return false;
  }

  _robotCommentCountPerPatchSet(threads) {
    return threads.reduce((robotCommentCountMap, thread) => {
      const comments = thread.comments;
      const robotCommentsCount = comments.reduce((acc, comment) =>
        (comment.robot_id ? acc + 1 : acc), 0);
      robotCommentCountMap[comments[0].patch_set] =
          (robotCommentCountMap[comments[0].patch_set] || 0) +
        robotCommentsCount;
      return robotCommentCountMap;
    }, {});
  }

  _computeText(patch, commentThreads) {
    const commentCount = this._robotCommentCountPerPatchSet(commentThreads);
    const commentCnt = commentCount[patch._number] || 0;
    if (commentCnt === 0) return `Patchset ${patch._number}`;
    const findingsText = commentCnt === 1 ? 'finding' : 'findings';
    return `Patchset ${patch._number}`
            + ` (${commentCnt} ${findingsText})`;
  }

  _computeRobotCommentsPatchSetDropdownItems(change, commentThreads) {
    if (!change || !commentThreads || !change.revisions) return [];

    return Object.values(change.revisions)
        .filter(patch => patch._number !== 'edit')
        .map(patch => {
          return {
            text: this._computeText(patch, commentThreads),
            value: patch._number,
          };
        })
        .sort((a, b) => b.value - a.value);
  }

  _handleCurrentRevisionUpdate(currentRevision) {
    this._currentRobotCommentsPatchSet = currentRevision._number;
  }

  _handleRobotCommentPatchSetChanged(e) {
    const patchSet = parseInt(e.detail.value);
    if (patchSet === this._currentRobotCommentsPatchSet) return;
    this._currentRobotCommentsPatchSet = patchSet;
  }

  _computeShowText(showAllRobotComments) {
    return showAllRobotComments ? 'Show Less' : 'Show more';
  }

  _toggleShowRobotComments() {
    this._showAllRobotComments = !this._showAllRobotComments;
  }

  _computeRobotCommentThreads(commentThreads, currentRobotCommentsPatchSet,
      showAllRobotComments) {
    if (!commentThreads || !currentRobotCommentsPatchSet) return [];
    const threads = commentThreads.filter(thread => {
      const comments = thread.comments || [];
      return comments.length && comments[0].robot_id && (comments[0].patch_set
        === currentRobotCommentsPatchSet);
    });
    this._showRobotCommentsButton = threads.length > ROBOT_COMMENTS_LIMIT;
    return threads.slice(0, showAllRobotComments ? undefined :
      ROBOT_COMMENTS_LIMIT);
  }

  _handleReloadCommentThreads() {
    // Get any new drafts that have been saved in the diff view and show
    // in the comment thread view.
    this._reloadDrafts().then(() => {
      this._commentThreads = this._changeComments.getAllThreadsForChange()
          .map(c => Object.assign({}, c));
      flush();
    });
  }

  _handleReloadDiffComments(e) {
    // Keeps the file list counts updated.
    this._reloadDrafts().then(() => {
      // Get any new drafts that have been saved in the thread view and show
      // in the diff view.
      this.$.fileList.reloadCommentsForThreadWithRootId(e.detail.rootId,
          e.detail.path);
      flush();
    });
  }

  _computeTotalCommentCounts(unresolvedCount, changeComments) {
    if (!changeComments) return undefined;
    const draftCount = changeComments.computeDraftCount();
    const unresolvedString = GrCountStringFormatter.computeString(
        unresolvedCount, 'unresolved');
    const draftString = GrCountStringFormatter.computePluralString(
        draftCount, 'draft');

    return unresolvedString +
        // Add a comma and space if both unresolved and draft comments exist.
        (unresolvedString && draftString ? ', ' : '') +
        draftString;
  }

  _handleCommentSave(e) {
    const draft = e.detail.comment;
    if (!draft.__draft) { return; }

    draft.patch_set = draft.patch_set || this._patchRange.patchNum;

    // The use of path-based notification helpers (set, push) can’t be used
    // because the paths could contain dots in them. A new object must be
    // created to satisfy Polymer’s dirty checking.
    // https://github.com/Polymer/polymer/issues/3127
    const diffDrafts = Object.assign({}, this._diffDrafts);
    if (!diffDrafts[draft.path]) {
      diffDrafts[draft.path] = [draft];
      this._diffDrafts = diffDrafts;
      return;
    }
    for (let i = 0; i < this._diffDrafts[draft.path].length; i++) {
      if (this._diffDrafts[draft.path][i].id === draft.id) {
        diffDrafts[draft.path][i] = draft;
        this._diffDrafts = diffDrafts;
        return;
      }
    }
    diffDrafts[draft.path].push(draft);
    diffDrafts[draft.path].sort((c1, c2) =>
      // No line number means that it’s a file comment. Sort it above the
      // others.
      (c1.line || -1) - (c2.line || -1)
    );
    this._diffDrafts = diffDrafts;
  }

  _handleCommentDiscard(e) {
    const draft = e.detail.comment;
    if (!draft.__draft) { return; }

    if (!this._diffDrafts[draft.path]) {
      return;
    }
    let index = -1;
    for (let i = 0; i < this._diffDrafts[draft.path].length; i++) {
      if (this._diffDrafts[draft.path][i].id === draft.id) {
        index = i;
        break;
      }
    }
    if (index === -1) {
      // It may be a draft that hasn’t been added to _diffDrafts since it was
      // never saved.
      return;
    }

    draft.patch_set = draft.patch_set || this._patchRange.patchNum;

    // The use of path-based notification helpers (set, push) can’t be used
    // because the paths could contain dots in them. A new object must be
    // created to satisfy Polymer’s dirty checking.
    // https://github.com/Polymer/polymer/issues/3127
    const diffDrafts = Object.assign({}, this._diffDrafts);
    diffDrafts[draft.path].splice(index, 1);
    if (diffDrafts[draft.path].length === 0) {
      delete diffDrafts[draft.path];
    }
    this._diffDrafts = diffDrafts;
  }

  _handleReplyTap(e) {
    e.preventDefault();
    this._openReplyDialog(this.$.replyDialog.FocusTarget.ANY);
  }

  _handleOpenDiffPrefs() {
    this.$.fileList.openDiffPrefs();
  }

  _handleOpenIncludedInDialog() {
    this.$.includedInDialog.loadData().then(() => {
      flush();
      this.$.includedInOverlay.refit();
    });
    this.$.includedInOverlay.open();
  }

  _handleIncludedInDialogClose(e) {
    this.$.includedInOverlay.close();
  }

  _handleOpenDownloadDialog() {
    this.$.downloadOverlay.open().then(() => {
      this.$.downloadOverlay
          .setFocusStops(this.$.downloadDialog.getFocusStops());
      this.$.downloadDialog.focus();
    });
  }

  _handleDownloadDialogClose(e) {
    this.$.downloadOverlay.close();
  }

  _handleOpenUploadHelpDialog(e) {
    this.$.uploadHelpOverlay.open();
  }

  _handleCloseUploadHelpDialog(e) {
    this.$.uploadHelpOverlay.close();
  }

  _handleMessageReply(e) {
    const msg = e.detail.message.message;
    const quoteStr = msg.split('\n').map(
        line => '> ' + line)
        .join('\n') + '\n\n';
    this.$.replyDialog.quote = quoteStr;
    this._openReplyDialog(this.$.replyDialog.FocusTarget.BODY);
  }

  _handleHideBackgroundContent() {
    this.$.mainContent.classList.add('overlayOpen');
  }

  _handleShowBackgroundContent() {
    this.$.mainContent.classList.remove('overlayOpen');
  }

  _handleReplySent(e) {
    this.addEventListener('change-details-loaded',
        () => {
          this.$.reporting.timeEnd(SEND_REPLY_TIMING_LABEL);
        }, {once: true});
    this.$.replyOverlay.close();
    this._reload();
  }

  _handleReplyCancel(e) {
    this.$.replyOverlay.close();
  }

  _handleReplyAutogrow(e) {
    // If the textarea resizes, we need to re-fit the overlay.
    this.debounce('reply-overlay-refit', () => {
      this.$.replyOverlay.refit();
    }, REPLY_REFIT_DEBOUNCE_INTERVAL_MS);
  }

  _handleShowReplyDialog(e) {
    let target = this.$.replyDialog.FocusTarget.REVIEWERS;
    if (e.detail.value && e.detail.value.ccsOnly) {
      target = this.$.replyDialog.FocusTarget.CCS;
    }
    this._openReplyDialog(target);
  }

  _handleScroll() {
    this.debounce('scroll', () => {
      this.viewState.scrollTop = document.body.scrollTop;
    }, 150);
  }

  _setShownFiles(e) {
    this._shownFileCount = e.detail.length;
  }

  _expandAllDiffs() {
    this.$.fileList.expandAllDiffs();
  }

  _collapseAllDiffs() {
    this.$.fileList.collapseAllDiffs();
  }

  _paramsChanged(value) {
    this._currentView = CommentTabs.CHANGE_LOG;
    this._setPrimaryTab();
    if (value.view !== Gerrit.Nav.View.CHANGE) {
      this._initialLoadComplete = false;
      return;
    }

    if (value.changeNum && value.project) {
      this.$.restAPI.setInProjectLookup(value.changeNum, value.project);
    }

    const patchChanged = this._patchRange &&
        (value.patchNum !== undefined && value.basePatchNum !== undefined) &&
        (this._patchRange.patchNum !== value.patchNum ||
        this._patchRange.basePatchNum !== value.basePatchNum);

    if (this._changeNum !== value.changeNum) {
      this._initialLoadComplete = false;
    }

    const patchRange = {
      patchNum: value.patchNum,
      basePatchNum: value.basePatchNum || 'PARENT',
    };

    this.$.fileList.collapseAllDiffs();
    this._patchRange = patchRange;

    // If the change has already been loaded and the parameter change is only
    // in the patch range, then don't do a full reload.
    if (this._initialLoadComplete && patchChanged) {
      if (patchRange.patchNum == null) {
        patchRange.patchNum = this.computeLatestPatchNum(this._allPatchSets);
      }
      this._reloadPatchNumDependentResources().then(() => {
        this._sendShowChangeEvent();
      });
      return;
    }

    this._changeNum = value.changeNum;
    this.$.relatedChanges.clear();

    this._reload(true).then(() => {
      this._performPostLoadTasks();
    });
  }

  _sendShowChangeEvent() {
    this.$.jsAPI.handleEvent(this.$.jsAPI.EventType.SHOW_CHANGE, {
      change: this._change,
      patchNum: this._patchRange.patchNum,
      info: {mergeable: this._mergeable},
    });
  }

  _setPrimaryTab() {
    // Selected has to be set after the paper-tabs are visible, because
    // the selected underline depends on calculations made by the browser.
    // paper-tabs depends on iron-resizable-behavior, which only fires on
    // attached() without using RenderStatus.beforeNextRender. Not changing
    // this when migrating from Polymer 1 to 2 was probably an oversight by
    // the paper component maintainers.
    // https://polymer-library.polymer-project.org/2.0/docs/upgrade#attach-time-attached-connectedcallback
    // By calling _onTabSizingChanged() we are reaching into the private API
    // of paper-tabs, but we believe this workaround is acceptable for the
    // time being.
    beforeNextRender(this, () => {
      this.$.commentTabs.selected = 0;
      this.$.commentTabs._onTabSizingChanged();
      const primaryTabs = this.shadowRoot.querySelector('#primaryTabs');
      if (primaryTabs) {
        primaryTabs.selected = 0;
        primaryTabs._onTabSizingChanged();
      }
    });
  }

  _performPostLoadTasks() {
    this._maybeShowReplyDialog();
    this._maybeShowRevertDialog();

    this._sendShowChangeEvent();

    this.async(() => {
      if (this.viewState.scrollTop) {
        document.documentElement.scrollTop =
            document.body.scrollTop = this.viewState.scrollTop;
      } else {
        this._maybeScrollToMessage(window.location.hash);
      }
      this._initialLoadComplete = true;
    });
  }

  _paramsAndChangeChanged(value, change) {
    // Polymer 2: check for undefined
    if ([value, change].some(arg => arg === undefined)) {
      return;
    }

    // If the change number or patch range is different, then reset the
    // selected file index.
    const patchRangeState = this.viewState.patchRange;
    if (this.viewState.changeNum !== this._changeNum ||
        patchRangeState.basePatchNum !== this._patchRange.basePatchNum ||
        patchRangeState.patchNum !== this._patchRange.patchNum) {
      this._resetFileListViewState();
    }
  }

  _viewStateChanged(viewState) {
    this._numFilesShown = viewState.numFilesShown ?
      viewState.numFilesShown : DEFAULT_NUM_FILES_SHOWN;
  }

  _numFilesShownChanged(numFilesShown) {
    this.viewState.numFilesShown = numFilesShown;
  }

  _handleMessageAnchorTap(e) {
    const hash = MSG_PREFIX + e.detail.id;
    const url = Gerrit.Nav.getUrlForChange(this._change,
        this._patchRange.patchNum, this._patchRange.basePatchNum,
        this._editMode, hash);
    history.replaceState(null, '', url);
  }

  _maybeScrollToMessage(hash) {
    if (hash.startsWith(MSG_PREFIX)) {
      this.messagesList.scrollToMessage(hash.substr(MSG_PREFIX.length));
    }
  }

  _getLocationSearch() {
    // Not inlining to make it easier to test.
    return window.location.search;
  }

  _getUrlParameter(param) {
    const pageURL = this._getLocationSearch().substring(1);
    const vars = pageURL.split('&');
    for (let i = 0; i < vars.length; i++) {
      const name = vars[i].split('=');
      if (name[0] == param) {
        return name[0];
      }
    }
    return null;
  }

  _maybeShowRevertDialog() {
    Gerrit.awaitPluginsLoaded()
        .then(this._getLoggedIn.bind(this))
        .then(loggedIn => {
          if (!loggedIn || !this._change ||
              this._change.status !== this.ChangeStatus.MERGED) {
          // Do not display dialog if not logged-in or the change is not
          // merged.
            return;
          }
          if (this._getUrlParameter('revert')) {
            this.$.actions.showRevertDialog();
          }
        });
  }

  _maybeShowReplyDialog() {
    this._getLoggedIn().then(loggedIn => {
      if (!loggedIn) { return; }

      if (this.viewState.showReplyDialog) {
        this._openReplyDialog(this.$.replyDialog.FocusTarget.ANY);
        // TODO(kaspern@): Find a better signal for when to call center.
        this.async(() => { this.$.replyOverlay.center(); }, 100);
        this.async(() => { this.$.replyOverlay.center(); }, 1000);
        this.set('viewState.showReplyDialog', false);
      }
    });
  }

  _resetFileListViewState() {
    this.set('viewState.selectedFileIndex', 0);
    this.set('viewState.scrollTop', 0);
    if (!!this.viewState.changeNum &&
        this.viewState.changeNum !== this._changeNum) {
      // Reset the diff mode to null when navigating from one change to
      // another, so that the user's preference is restored.
      this._setDiffViewMode(true);
      this.set('_numFilesShown', DEFAULT_NUM_FILES_SHOWN);
    }
    this.set('viewState.changeNum', this._changeNum);
    this.set('viewState.patchRange', this._patchRange);
  }

  _changeChanged(change) {
    if (!change || !this._patchRange || !this._allPatchSets) { return; }

    // We get the parent first so we keep the original value for basePatchNum
    // and not the updated value.
    const parent = this._getBasePatchNum(change, this._patchRange);

    this.set('_patchRange.patchNum', this._patchRange.patchNum ||
            this.computeLatestPatchNum(this._allPatchSets));

    this.set('_patchRange.basePatchNum', parent);

    const title = change.subject + ' (' + change.change_id.substr(0, 9) + ')';
    this.fire('title-change', {title});
  }

  /**
   * Gets base patch number, if it is a parent try and decide from
   * preference whether to default to `auto merge`, `Parent 1` or `PARENT`.
   *
   * @param {Object} change
   * @param {Object} patchRange
   * @return {number|string}
   */
  _getBasePatchNum(change, patchRange) {
    if (patchRange.basePatchNum &&
        patchRange.basePatchNum !== 'PARENT') {
      return patchRange.basePatchNum;
    }

    const revisionInfo = this._getRevisionInfo(change);
    if (!revisionInfo) return 'PARENT';

    const parentCounts = revisionInfo.getParentCountMap();
    // check that there is at least 2 parents otherwise fall back to 1,
    // which means there is only one parent.
    const parentCount = parentCounts.hasOwnProperty(1) ?
      parentCounts[1] : 1;

    const preferFirst = this._prefs &&
        this._prefs.default_base_for_merges === 'FIRST_PARENT';

    if (parentCount > 1 && preferFirst && !patchRange.patchNum) {
      return -1;
    }

    return 'PARENT';
  }

  _computeChangeUrl(change) {
    return Gerrit.Nav.getUrlForChange(change);
  }

  _computeShowCommitInfo(changeStatus, current_revision) {
    return changeStatus === 'Merged' && current_revision;
  }

  _computeMergedCommitInfo(current_revision, revisions) {
    const rev = revisions[current_revision];
    if (!rev || !rev.commit) { return {}; }
    // CommitInfo.commit is optional. Set commit in all cases to avoid error
    // in <gr-commit-info>. @see Issue 5337
    if (!rev.commit.commit) { rev.commit.commit = current_revision; }
    return rev.commit;
  }

  _computeChangeIdClass(displayChangeId) {
    return displayChangeId === CHANGE_ID_ERROR.MISMATCH ? 'warning' : '';
  }

  _computeTitleAttributeWarning(displayChangeId) {
    if (displayChangeId === CHANGE_ID_ERROR.MISMATCH) {
      return 'Change-Id mismatch';
    } else if (displayChangeId === CHANGE_ID_ERROR.MISSING) {
      return 'No Change-Id in commit message';
    }
  }

  _computeChangeIdCommitMessageError(commitMessage, change) {
    // Polymer 2: check for undefined
    if ([commitMessage, change].some(arg => arg === undefined)) {
      return undefined;
    }

    if (!commitMessage) { return CHANGE_ID_ERROR.MISSING; }

    // Find the last match in the commit message:
    let changeId;
    let changeIdArr;

    while (changeIdArr = CHANGE_ID_REGEX_PATTERN.exec(commitMessage)) {
      changeId = changeIdArr[1];
    }

    if (changeId) {
      // A change-id is detected in the commit message.

      if (changeId === change.change_id) {
        // The change-id found matches the real change-id.
        return null;
      }
      // The change-id found does not match the change-id.
      return CHANGE_ID_ERROR.MISMATCH;
    }
    // There is no change-id in the commit message.
    return CHANGE_ID_ERROR.MISSING;
  }

  _computeLabelNames(labels) {
    return Object.keys(labels).sort();
  }

  _computeLabelValues(labelName, labels) {
    const result = [];
    const t = labels[labelName];
    if (!t) { return result; }
    const approvals = t.all || [];
    for (const label of approvals) {
      if (label.value && label.value != labels[labelName].default_value) {
        let labelClassName;
        let labelValPrefix = '';
        if (label.value > 0) {
          labelValPrefix = '+';
          labelClassName = 'approved';
        } else if (label.value < 0) {
          labelClassName = 'notApproved';
        }
        result.push({
          value: labelValPrefix + label.value,
          className: labelClassName,
          account: label,
        });
      }
    }
    return result;
  }

  _computeReplyButtonLabel(changeRecord, canStartReview) {
    // Polymer 2: check for undefined
    if ([changeRecord, canStartReview].some(arg => arg === undefined)) {
      return 'Reply';
    }

    if (canStartReview) {
      return 'Start review';
    }

    const drafts = (changeRecord && changeRecord.base) || {};
    const draftCount = Object.keys(drafts)
        .reduce((count, file) => count + drafts[file].length, 0);

    let label = 'Reply';
    if (draftCount > 0) {
      label += ' (' + draftCount + ')';
    }
    return label;
  }

  _handleOpenReplyDialog(e) {
    if (this.shouldSuppressKeyboardShortcut(e) ||
        this.modifierPressed(e)) {
      return;
    }
    this._getLoggedIn().then(isLoggedIn => {
      if (!isLoggedIn) {
        this.fire('show-auth-required');
        return;
      }

      e.preventDefault();
      this._openReplyDialog(this.$.replyDialog.FocusTarget.ANY);
    });
  }

  _handleOpenDownloadDialogShortcut(e) {
    if (this.shouldSuppressKeyboardShortcut(e) ||
        this.modifierPressed(e)) { return; }

    e.preventDefault();
    this.$.downloadOverlay.open();
  }

  _handleEditTopic(e) {
    if (this.shouldSuppressKeyboardShortcut(e) ||
        this.modifierPressed(e)) { return; }

    e.preventDefault();
    this.$.metadata.editTopic();
  }

  _handleRefreshChange(e) {
    if (this.shouldSuppressKeyboardShortcut(e)) { return; }
    e.preventDefault();
    Gerrit.Nav.navigateToChange(this._change);
  }

  _handleToggleChangeStar(e) {
    if (this.shouldSuppressKeyboardShortcut(e) ||
        this.modifierPressed(e)) { return; }

    e.preventDefault();
    this.$.changeStar.toggleStar();
  }

  _handleUpToDashboard(e) {
    if (this.shouldSuppressKeyboardShortcut(e) ||
        this.modifierPressed(e)) { return; }

    e.preventDefault();
    this._determinePageBack();
  }

  _handleExpandAllMessages(e) {
    if (this.shouldSuppressKeyboardShortcut(e) ||
        this.modifierPressed(e)) { return; }

    e.preventDefault();
    this.messagesList.handleExpandCollapse(true);
  }

  _handleCollapseAllMessages(e) {
    if (this.shouldSuppressKeyboardShortcut(e) ||
        this.modifierPressed(e)) { return; }

    e.preventDefault();
    this.messagesList.handleExpandCollapse(false);
  }

  _handleOpenDiffPrefsShortcut(e) {
    if (this.shouldSuppressKeyboardShortcut(e) ||
        this.modifierPressed(e)) { return; }

    if (this._diffPrefsDisabled) { return; }

    e.preventDefault();
    this.$.fileList.openDiffPrefs();
  }

  _determinePageBack() {
    // Default backPage to root if user came to change view page
    // via an email link, etc.
    Gerrit.Nav.navigateToRelativeUrl(this.backPage ||
        Gerrit.Nav.getUrlForRoot());
  }

  _handleLabelRemoved(splices, path) {
    for (const splice of splices) {
      for (const removed of splice.removed) {
        const changePath = path.split('.');
        const labelPath = changePath.splice(0, changePath.length - 2);
        const labelDict = this.get(labelPath);
        if (labelDict.approved &&
            labelDict.approved._account_id === removed._account_id) {
          this._reload();
          return;
        }
<<<<<<< HEAD
=======
      });
    },

    _handleGetChangeDetailError(response) {
      this.fire('page-error', {response});
    },

    _getLoggedIn() {
      return this.$.restAPI.getLoggedIn();
    },

    _getServerConfig() {
      return this.$.restAPI.getConfig();
    },

    _getProjectConfig() {
      if (!this._change) return;
      return this.$.restAPI.getProjectConfig(this._change.project).then(
          config => {
            this._projectConfig = config;
          });
    },

    _getPreferences() {
      return this.$.restAPI.getPreferences();
    },

    _prepareCommitMsgForLinkify(msg) {
      // TODO(wyatta) switch linkify sequence, see issue 5526.
      // This is a zero-with space. It is added to prevent the linkify library
      // from including R= or CC= as part of the email address.
      return msg.replace(REVIEWERS_REGEX, '$1=\u200B');
    },

    /**
     * Utility function to make the necessary modifications to a change in the
     * case an edit exists.
     *
     * @param {!Object} change
     * @param {?Object} edit
     */
    _processEdit(change, edit) {
      if (!edit) { return; }
      change.revisions[edit.commit.commit] = {
        _number: this.EDIT_NAME,
        basePatchNum: edit.base_patch_set_number,
        commit: edit.commit,
        fetch: edit.fetch,
      };
      // If the edit is based on the most recent patchset, load it by
      // default, unless another patch set to load was specified in the URL.
      if (!this._patchRange.patchNum &&
          change.current_revision === edit.base_revision) {
        change.current_revision = edit.commit.commit;
        this.set('_patchRange.patchNum', this.EDIT_NAME);
        // Because edits are fibbed as revisions and added to the revisions
        // array, and revision actions are always derived from the 'latest'
        // patch set, we must copy over actions from the patch set base.
        // Context: Issue 7243
        change.revisions[edit.commit.commit].actions =
            change.revisions[edit.base_revision].actions;
      }
    },

    _getChangeDetail() {
      const detailCompletes = this.$.restAPI.getChangeDetail(
          this._changeNum, this._handleGetChangeDetailError.bind(this));
      const editCompletes = this._getEdit();
      const prefCompletes = this._getPreferences();

      return Promise.all([detailCompletes, editCompletes, prefCompletes])
          .then(([change, edit, prefs]) => {
            this._prefs = prefs;

            if (!change) {
              return '';
            }
            this._processEdit(change, edit);
            // Issue 4190: Coalesce missing topics to null.
            if (!change.topic) { change.topic = null; }
            if (!change.reviewer_updates) {
              change.reviewer_updates = null;
            }
            const latestRevisionSha = this._getLatestRevisionSHA(change);
            const currentRevision = change.revisions[latestRevisionSha];
            if (currentRevision.commit && currentRevision.commit.message) {
              this._latestCommitMessage = this._prepareCommitMsgForLinkify(
                  currentRevision.commit.message);
            } else {
              this._latestCommitMessage = null;
            }


            const lineHeight = getComputedStyle(this).lineHeight;

            // Slice returns a number as a string, convert to an int.
            this._lineHeight =
                parseInt(lineHeight.slice(0, lineHeight.length - 2), 10);

            this._change = change;
            if (!this._patchRange || !this._patchRange.patchNum ||
                this.patchNumEquals(this._patchRange.patchNum,
                    currentRevision._number)) {
              // CommitInfo.commit is optional, and may need patching.
              if (!currentRevision.commit.commit) {
                currentRevision.commit.commit = latestRevisionSha;
              }
              this._commitInfo = currentRevision.commit;
              this._selectedRevision = currentRevision;
              // TODO: Fetch and process files.
            } else {
              this._selectedRevision =
                Object.values(this._change.revisions).find(
                    revision => revision._number ===
                      parseInt(this._patchRange.patchNum, 10));
            }
          });
    },

    _isSubmitEnabled(revisionActions) {
      return !!(revisionActions && revisionActions.submit &&
        revisionActions.submit.enabled);
    },

    _isParentCurrent(revisionActions) {
      if (revisionActions && revisionActions.rebase) {
        return !revisionActions.rebase.enabled;
      } else {
        return true;
      }
    },

    _getEdit() {
      return this.$.restAPI.getChangeEdit(this._changeNum, true);
    },

    _getLatestCommitMessage() {
      return this.$.restAPI.getChangeCommitInfo(this._changeNum,
          this.computeLatestPatchNum(this._allPatchSets)).then(commitInfo => {
        if (!commitInfo) return Promise.resolve();
        this._latestCommitMessage =
                    this._prepareCommitMsgForLinkify(commitInfo.message);
      });
    },

    _getLatestRevisionSHA(change) {
      if (change.current_revision) {
        return change.current_revision;
>>>>>>> 8eb05d34
      }
    }
  }

  _labelsChanged(changeRecord) {
    if (!changeRecord) { return; }
    if (changeRecord.value && changeRecord.value.indexSplices) {
      this._handleLabelRemoved(changeRecord.value.indexSplices,
          changeRecord.path);
    }
    this.$.jsAPI.handleEvent(this.$.jsAPI.EventType.LABEL_CHANGE, {
      change: this._change,
    });
  }

  /**
   * @param {string=} opt_section
   */
  _openReplyDialog(opt_section) {
    this.$.replyOverlay.open().finally(() => {
      // the following code should be executed no matter open succeed or not
      this._resetReplyOverlayFocusStops();
      this.$.replyDialog.open(opt_section);
      flush();
      this.$.replyOverlay.center();
    });
  }

  _handleReloadChange(e) {
    return this._reload().then(() => {
      // If the change was rebased or submitted, we need to reload the page
      // with the latest patch.
      const action = e.detail.action;
      if (action === 'rebase' || action === 'submit') {
        Gerrit.Nav.navigateToChange(this._change);
      }
    });
  }

  _handleGetChangeDetailError(response) {
    this.fire('page-error', {response});
  }

  _getLoggedIn() {
    return this.$.restAPI.getLoggedIn();
  }

  _getServerConfig() {
    return this.$.restAPI.getConfig();
  }

  _getProjectConfig() {
    if (!this._change) return;
    return this.$.restAPI.getProjectConfig(this._change.project).then(
        config => {
          this._projectConfig = config;
        });
  }

  _getPreferences() {
    return this.$.restAPI.getPreferences();
  }

  _prepareCommitMsgForLinkify(msg) {
    // TODO(wyatta) switch linkify sequence, see issue 5526.
    // This is a zero-with space. It is added to prevent the linkify library
    // from including R= or CC= as part of the email address.
    return msg.replace(REVIEWERS_REGEX, '$1=\u200B');
  }

  /**
   * Utility function to make the necessary modifications to a change in the
   * case an edit exists.
   *
   * @param {!Object} change
   * @param {?Object} edit
   */
  _processEdit(change, edit) {
    if (!edit) { return; }
    change.revisions[edit.commit.commit] = {
      _number: this.EDIT_NAME,
      basePatchNum: edit.base_patch_set_number,
      commit: edit.commit,
      fetch: edit.fetch,
    };
    // If the edit is based on the most recent patchset, load it by
    // default, unless another patch set to load was specified in the URL.
    if (!this._patchRange.patchNum &&
        change.current_revision === edit.base_revision) {
      change.current_revision = edit.commit.commit;
      this.set('_patchRange.patchNum', this.EDIT_NAME);
      // Because edits are fibbed as revisions and added to the revisions
      // array, and revision actions are always derived from the 'latest'
      // patch set, we must copy over actions from the patch set base.
      // Context: Issue 7243
      change.revisions[edit.commit.commit].actions =
          change.revisions[edit.base_revision].actions;
    }
  }

  _getChangeDetail() {
    const detailCompletes = this.$.restAPI.getChangeDetail(
        this._changeNum, this._handleGetChangeDetailError.bind(this));
    const editCompletes = this._getEdit();
    const prefCompletes = this._getPreferences();

    return Promise.all([detailCompletes, editCompletes, prefCompletes])
        .then(([change, edit, prefs]) => {
          this._prefs = prefs;

          if (!change) {
            return '';
          }
          this._processEdit(change, edit);
          // Issue 4190: Coalesce missing topics to null.
          if (!change.topic) { change.topic = null; }
          if (!change.reviewer_updates) {
            change.reviewer_updates = null;
          }
          const latestRevisionSha = this._getLatestRevisionSHA(change);
          const currentRevision = change.revisions[latestRevisionSha];
          if (currentRevision.commit && currentRevision.commit.message) {
            this._latestCommitMessage = this._prepareCommitMsgForLinkify(
                currentRevision.commit.message);
          } else {
            this._latestCommitMessage = null;
          }

          const lineHeight = getComputedStyle(this).lineHeight;

          // Slice returns a number as a string, convert to an int.
          this._lineHeight =
              parseInt(lineHeight.slice(0, lineHeight.length - 2), 10);

          this._change = change;
          if (!this._patchRange || !this._patchRange.patchNum ||
              this.patchNumEquals(this._patchRange.patchNum,
                  currentRevision._number)) {
            // CommitInfo.commit is optional, and may need patching.
            if (!currentRevision.commit.commit) {
              currentRevision.commit.commit = latestRevisionSha;
            }
            this._commitInfo = currentRevision.commit;
            this._selectedRevision = currentRevision;
            // TODO: Fetch and process files.
          } else {
            this._selectedRevision =
              Object.values(this._change.revisions).find(
                  revision => {
                    // edit patchset is a special one
                    const thePatchNum = this._patchRange.patchNum;
                    if (thePatchNum === 'edit') {
                      return revision._number === thePatchNum;
                    }
                    return revision._number === parseInt(thePatchNum, 10);
                  });
          }
        });
  }

  _isSubmitEnabled(revisionActions) {
    return !!(revisionActions && revisionActions.submit &&
      revisionActions.submit.enabled);
  }

  _getEdit() {
    return this.$.restAPI.getChangeEdit(this._changeNum, true);
  }

  _getLatestCommitMessage() {
    return this.$.restAPI.getChangeCommitInfo(this._changeNum,
        this.computeLatestPatchNum(this._allPatchSets)).then(commitInfo => {
      if (!commitInfo) return Promise.resolve();
      this._latestCommitMessage =
                  this._prepareCommitMsgForLinkify(commitInfo.message);
    });
  }

  _getLatestRevisionSHA(change) {
    if (change.current_revision) {
      return change.current_revision;
    }
    // current_revision may not be present in the case where the latest rev is
    // a draft and the user doesn’t have permission to view that rev.
    let latestRev = null;
    let latestPatchNum = -1;
    for (const rev in change.revisions) {
      if (!change.revisions.hasOwnProperty(rev)) { continue; }

      if (change.revisions[rev]._number > latestPatchNum) {
        latestRev = rev;
        latestPatchNum = change.revisions[rev]._number;
      }
    }
    return latestRev;
  }

  _getCommitInfo() {
    return this.$.restAPI.getChangeCommitInfo(
        this._changeNum, this._patchRange.patchNum).then(
        commitInfo => {
          this._commitInfo = commitInfo;
        });
  }

  _reloadDraftsWithCallback(e) {
    return this._reloadDrafts().then(() => e.detail.resolve());
  }

  /**
   * Fetches a new changeComment object, and data for all types of comments
   * (comments, robot comments, draft comments) is requested.
   */
  _reloadComments() {
    return this.$.commentAPI.loadAll(this._changeNum)
        .then(comments => this._recomputeComments(comments));
  }

  /**
   * Fetches a new changeComment object, but only updated data for drafts is
   * requested.
   *
   * TODO(taoalpha): clean up this and _reloadComments, as single comment
   * can be a thread so it does not make sense to only update drafts
   * without updating threads
   */
  _reloadDrafts() {
    return this.$.commentAPI.reloadDrafts(this._changeNum)
        .then(comments => this._recomputeComments(comments));
  }

  _recomputeComments(comments) {
    this._changeComments = comments;
    this._diffDrafts = Object.assign({}, this._changeComments.drafts);
    this._commentThreads = this._changeComments.getAllThreadsForChange()
        .map(c => Object.assign({}, c));
    this._draftCommentThreads = this._commentThreads
        .filter(c => c.comments[c.comments.length - 1].__draft);
  }

  /**
   * Reload the change.
   *
   * @param {boolean=} opt_isLocationChange Reloads the related changes
   *     when true and ends reporting events that started on location change.
   * @return {Promise} A promise that resolves when the core data has loaded.
   *     Some non-core data loading may still be in-flight when the core data
   *     promise resolves.
   */
  _reload(opt_isLocationChange) {
    this._loading = true;
    this._relatedChangesCollapsed = true;
    this.$.reporting.time(CHANGE_RELOAD_TIMING_LABEL);
    this.$.reporting.time(CHANGE_DATA_TIMING_LABEL);

    // Array to house all promises related to data requests.
    const allDataPromises = [];

    // Resolves when the change detail and the edit patch set (if available)
    // are loaded.
    const detailCompletes = this._getChangeDetail();
    allDataPromises.push(detailCompletes);

    // Resolves when the loading flag is set to false, meaning that some
    // change content may start appearing.
    const loadingFlagSet = detailCompletes
        .then(() => {
          this._loading = false;
          this.dispatchEvent(new CustomEvent('change-details-loaded',
              {bubbles: true, composed: true}));
        })
        .then(() => {
          this.$.reporting.timeEnd(CHANGE_RELOAD_TIMING_LABEL);
          if (opt_isLocationChange) {
            this.$.reporting.changeDisplayed();
          }
        });

    // Resolves when the project config has loaded.
    const projectConfigLoaded = detailCompletes
        .then(() => this._getProjectConfig());
    allDataPromises.push(projectConfigLoaded);

    // Resolves when change comments have loaded (comments, drafts and robot
    // comments).
    const commentsLoaded = this._reloadComments();
    allDataPromises.push(commentsLoaded);

    let coreDataPromise;

    // If the patch number is specified
    if (this._patchRange && this._patchRange.patchNum) {
      // Because a specific patchset is specified, reload the resources that
      // are keyed by patch number or patch range.
      const patchResourcesLoaded = this._reloadPatchNumDependentResources();
      allDataPromises.push(patchResourcesLoaded);

      // Promise resolves when the change detail and patch dependent resources
      // have loaded.
      const detailAndPatchResourcesLoaded =
          Promise.all([patchResourcesLoaded, loadingFlagSet]);

      // Promise resolves when mergeability information has loaded.
      const mergeabilityLoaded = detailAndPatchResourcesLoaded
          .then(() => this._getMergeability());
      allDataPromises.push(mergeabilityLoaded);

      // Promise resovles when the change actions have loaded.
      const actionsLoaded = detailAndPatchResourcesLoaded
          .then(() => this.$.actions.reload());
      allDataPromises.push(actionsLoaded);

      // The core data is loaded when both mergeability and actions are known.
      coreDataPromise = Promise.all([mergeabilityLoaded, actionsLoaded]);
    } else {
      // Resolves when the file list has loaded.
      const fileListReload = loadingFlagSet
          .then(() => this.$.fileList.reload());
      allDataPromises.push(fileListReload);

      const latestCommitMessageLoaded = loadingFlagSet.then(() => {
        // If the latest commit message is known, there is nothing to do.
        if (this._latestCommitMessage) { return Promise.resolve(); }
        return this._getLatestCommitMessage();
      });
      allDataPromises.push(latestCommitMessageLoaded);

      // Promise resolves when mergeability information has loaded.
      const mergeabilityLoaded = loadingFlagSet
          .then(() => this._getMergeability());
      allDataPromises.push(mergeabilityLoaded);

      // Core data is loaded when mergeability has been loaded.
      coreDataPromise = mergeabilityLoaded;
    }

    if (opt_isLocationChange) {
      const relatedChangesLoaded = coreDataPromise
          .then(() => this.$.relatedChanges.reload());
      allDataPromises.push(relatedChangesLoaded);
    }

    Promise.all(allDataPromises).then(() => {
      this.$.reporting.timeEnd(CHANGE_DATA_TIMING_LABEL);
      if (opt_isLocationChange) {
        this.$.reporting.changeFullyLoaded();
      }
    });

    return coreDataPromise;
  }

  /**
   * Kicks off requests for resources that rely on the patch range
   * (`this._patchRange`) being defined.
   */
  _reloadPatchNumDependentResources() {
    return Promise.all([
      this._getCommitInfo(),
      this.$.fileList.reload(),
    ]);
  }

  _getMergeability() {
    if (!this._change) {
      this._mergeable = null;
      return Promise.resolve();
    }
    // If the change is closed, it is not mergeable. Note: already merged
    // changes are obviously not mergeable, but the mergeability API will not
    // answer for abandoned changes.
    if (this._change.status === this.ChangeStatus.MERGED ||
        this._change.status === this.ChangeStatus.ABANDONED) {
      this._mergeable = false;
      return Promise.resolve();
    }

    this._mergeable = null;
    return this.$.restAPI.getMergeable(this._changeNum).then(m => {
      this._mergeable = m.mergeable;
    });
  }

  _computeCanStartReview(change) {
    return !!(change.actions && change.actions.ready &&
        change.actions.ready.enabled);
  }

  _computeReplyDisabled() { return false; }

  _computeChangePermalinkAriaLabel(changeNum) {
    return 'Change ' + changeNum;
  }

  _computeCommitMessageCollapsed(collapsed, collapsible) {
    return collapsible && collapsed;
  }

  _computeRelatedChangesClass(collapsed) {
    return collapsed ? 'collapsed' : '';
  }

  _computeCollapseText(collapsed) {
    // Symbols are up and down triangles.
    return collapsed ? '\u25bc Show more' : '\u25b2 Show less';
  }

  /**
   * Returns the text to be copied when
   * click the copy icon next to change subject
   *
   * @param {!Object} change
   */
  _computeCopyTextForTitle(change) {
    return `${change._number}: ${change.subject}` +
     ` | https://${location.host}${this._computeChangeUrl(change)}`;
  }

  _toggleCommitCollapsed() {
    this._commitCollapsed = !this._commitCollapsed;
    if (this._commitCollapsed) {
      window.scrollTo(0, 0);
    }
  }

  _toggleRelatedChangesCollapsed() {
    this._relatedChangesCollapsed = !this._relatedChangesCollapsed;
    if (this._relatedChangesCollapsed) {
      window.scrollTo(0, 0);
    }
  }

  _computeCommitCollapsible(commitMessage) {
    if (!commitMessage) { return false; }
    return commitMessage.split('\n').length >= MIN_LINES_FOR_COMMIT_COLLAPSE;
  }

  _getOffsetHeight(element) {
    return element.offsetHeight;
  }

  _getScrollHeight(element) {
    return element.scrollHeight;
  }

  /**
   * Get the line height of an element to the nearest integer.
   */
  _getLineHeight(element) {
    const lineHeightStr = getComputedStyle(element).lineHeight;
    return Math.round(lineHeightStr.slice(0, lineHeightStr.length - 2));
  }

  /**
   * New max height for the related changes section, shorter than the existing
   * change info height.
   */
  _updateRelatedChangeMaxHeight() {
    // Takes into account approximate height for the expand button and
    // bottom margin.
    const EXTRA_HEIGHT = 30;
    let newHeight;

    if (window.matchMedia(`(max-width: ${BREAKPOINT_RELATED_SMALL})`)
        .matches) {
      // In a small (mobile) view, give the relation chain some space.
      newHeight = SMALL_RELATED_HEIGHT;
    } else if (window.matchMedia(`(max-width: ${BREAKPOINT_RELATED_MED})`)
        .matches) {
      // Since related changes are below the commit message, but still next to
      // metadata, the height should be the height of the metadata minus the
      // height of the commit message to reduce jank. However, if that doesn't
      // result in enough space, instead use the MINIMUM_RELATED_MAX_HEIGHT.
      // Note: extraHeight is to take into account margin/padding.
      const medRelatedHeight = Math.max(
          this._getOffsetHeight(this.$.mainChangeInfo) -
          this._getOffsetHeight(this.$.commitMessage) - 2 * EXTRA_HEIGHT,
          MINIMUM_RELATED_MAX_HEIGHT);
      newHeight = medRelatedHeight;
    } else {
      if (this._commitCollapsible) {
        // Make sure the content is lined up if both areas have buttons. If
        // the commit message is not collapsed, instead use the change info
        // height.
        newHeight = this._getOffsetHeight(this.$.commitMessage);
      } else {
        newHeight = this._getOffsetHeight(this.$.commitAndRelated) -
            EXTRA_HEIGHT;
      }
    }
    const stylesToUpdate = {};

    // Get the line height of related changes, and convert it to the nearest
    // integer.
    const lineHeight = this._getLineHeight(this.$.relatedChanges);

    // Figure out a new height that is divisible by the rounded line height.
    const remainder = newHeight % lineHeight;
    newHeight = newHeight - remainder;

    stylesToUpdate['--relation-chain-max-height'] = newHeight + 'px';

    // Update the max-height of the relation chain to this new height.
    if (this._commitCollapsible) {
      stylesToUpdate['--related-change-btn-top-padding'] = remainder + 'px';
    }

    this.updateStyles(stylesToUpdate);
  }

  _computeShowRelatedToggle() {
    // Make sure the max height has been applied, since there is now content
    // to populate.
    if (!util.getComputedStyleValue('--relation-chain-max-height', this)) {
      this._updateRelatedChangeMaxHeight();
    }
    // Prevents showMore from showing when click on related change, since the
    // line height would be positive, but related changes height is 0.
    if (!this._getScrollHeight(this.$.relatedChanges)) {
      return this._showRelatedToggle = false;
    }

    if (this._getScrollHeight(this.$.relatedChanges) >
        (this._getOffsetHeight(this.$.relatedChanges) +
        this._getLineHeight(this.$.relatedChanges))) {
      return this._showRelatedToggle = true;
    }
    this._showRelatedToggle = false;
  }

  _updateToggleContainerClass(showRelatedToggle) {
    if (showRelatedToggle) {
      this.$.relatedChangesToggle.classList.add('showToggle');
    } else {
      this.$.relatedChangesToggle.classList.remove('showToggle');
    }
  }

  _startUpdateCheckTimer() {
    if (!this._serverConfig ||
        !this._serverConfig.change ||
        this._serverConfig.change.update_delay === undefined ||
        this._serverConfig.change.update_delay <= MIN_CHECK_INTERVAL_SECS) {
      return;
    }

    this._updateCheckTimerHandle = this.async(() => {
      this.fetchChangeUpdates(this._change, this.$.restAPI).then(result => {
        let toastMessage = null;
        if (!result.isLatest) {
          toastMessage = ReloadToastMessage.NEWER_REVISION;
        } else if (result.newStatus === this.ChangeStatus.MERGED) {
          toastMessage = ReloadToastMessage.MERGED;
        } else if (result.newStatus === this.ChangeStatus.ABANDONED) {
          toastMessage = ReloadToastMessage.ABANDONED;
        } else if (result.newStatus === this.ChangeStatus.NEW) {
          toastMessage = ReloadToastMessage.RESTORED;
        } else if (result.newMessages) {
          toastMessage = ReloadToastMessage.NEW_MESSAGE;
        }

        if (!toastMessage) {
          this._startUpdateCheckTimer();
          return;
        }

        this._cancelUpdateCheckTimer();
        this.fire('show-alert', {
          message: toastMessage,
          // Persist this alert.
          dismissOnNavigation: true,
          action: 'Reload',
          callback: function() {
            // Load the current change without any patch range.
            Gerrit.Nav.navigateToChange(this._change);
          }.bind(this),
        });
      });
    }, this._serverConfig.change.update_delay * 1000);
  }

  _cancelUpdateCheckTimer() {
    if (this._updateCheckTimerHandle) {
      this.cancelAsync(this._updateCheckTimerHandle);
    }
    this._updateCheckTimerHandle = null;
  }

  _handleVisibilityChange() {
    if (document.hidden && this._updateCheckTimerHandle) {
      this._cancelUpdateCheckTimer();
    } else if (!this._updateCheckTimerHandle) {
      this._startUpdateCheckTimer();
    }
  }

  _handleTopicChanged() {
    this.$.relatedChanges.reload();
  }

  _computeHeaderClass(editMode) {
    const classes = ['header'];
    if (editMode) { classes.push('editMode'); }
    return classes.join(' ');
  }

  _computeEditMode(patchRangeRecord, paramsRecord) {
    if ([patchRangeRecord, paramsRecord].some(arg => arg === undefined)) {
      return undefined;
    }

    if (paramsRecord.base && paramsRecord.base.edit) { return true; }

    const patchRange = patchRangeRecord.base || {};
    return this.patchNumEquals(patchRange.patchNum, this.EDIT_NAME);
  }

  _handleFileActionTap(e) {
    e.preventDefault();
    const controls = this.$.fileListHeader.$.editControls;
    const path = e.detail.path;
    switch (e.detail.action) {
      case GrEditConstants.Actions.DELETE.id:
        controls.openDeleteDialog(path);
        break;
      case GrEditConstants.Actions.OPEN.id:
        Gerrit.Nav.navigateToRelativeUrl(
            Gerrit.Nav.getEditUrlForDiff(this._change, path,
                this._patchRange.patchNum));
        break;
      case GrEditConstants.Actions.RENAME.id:
        controls.openRenameDialog(path);
        break;
      case GrEditConstants.Actions.RESTORE.id:
        controls.openRestoreDialog(path);
        break;
    }
  }

  _computeCommitMessageKey(number, revision) {
    return `c${number}_rev${revision}`;
  }

  _patchNumChanged(patchNumStr) {
    if (!this._selectedRevision) {
      return;
    }

    let patchNum = parseInt(patchNumStr, 10);
    if (patchNumStr === 'edit') {
      patchNum = patchNumStr;
    }

    if (patchNum === this._selectedRevision._number) {
      return;
    }
    this._selectedRevision = Object.values(this._change.revisions).find(
        revision => revision._number === patchNum);
  }

  /**
   * If an edit exists already, load it. Otherwise, toggle edit mode via the
   * navigation API.
   */
  _handleEditTap() {
    const editInfo = Object.values(this._change.revisions).find(info =>
      info._number === this.EDIT_NAME);

    if (editInfo) {
      Gerrit.Nav.navigateToChange(this._change, this.EDIT_NAME);
      return;
    }

    // Avoid putting patch set in the URL unless a non-latest patch set is
    // selected.
    let patchNum;
    if (!this.patchNumEquals(this._patchRange.patchNum,
        this.computeLatestPatchNum(this._allPatchSets))) {
      patchNum = this._patchRange.patchNum;
    }
    Gerrit.Nav.navigateToChange(this._change, patchNum, null, true);
  }

  _handleStopEditTap() {
    Gerrit.Nav.navigateToChange(this._change, this._patchRange.patchNum);
  }

  _resetReplyOverlayFocusStops() {
    this.$.replyOverlay.setFocusStops(this.$.replyDialog.getFocusStops());
  }

  _handleToggleStar(e) {
    this.$.restAPI.saveChangeStarred(e.detail.change._number,
        e.detail.starred);
  }

  _getRevisionInfo(change) {
    return new Gerrit.RevisionInfo(change);
  }

  _computeCurrentRevision(currentRevision, revisions) {
    return currentRevision && revisions && revisions[currentRevision];
  }

  _computeDiffPrefsDisabled(disableDiffPrefs, loggedIn) {
    return disableDiffPrefs || !loggedIn;
  }
}

customElements.define(GrChangeView.is, GrChangeView);<|MERGE_RESOLUTION|>--- conflicted
+++ resolved
@@ -1415,157 +1415,6 @@
           this._reload();
           return;
         }
-<<<<<<< HEAD
-=======
-      });
-    },
-
-    _handleGetChangeDetailError(response) {
-      this.fire('page-error', {response});
-    },
-
-    _getLoggedIn() {
-      return this.$.restAPI.getLoggedIn();
-    },
-
-    _getServerConfig() {
-      return this.$.restAPI.getConfig();
-    },
-
-    _getProjectConfig() {
-      if (!this._change) return;
-      return this.$.restAPI.getProjectConfig(this._change.project).then(
-          config => {
-            this._projectConfig = config;
-          });
-    },
-
-    _getPreferences() {
-      return this.$.restAPI.getPreferences();
-    },
-
-    _prepareCommitMsgForLinkify(msg) {
-      // TODO(wyatta) switch linkify sequence, see issue 5526.
-      // This is a zero-with space. It is added to prevent the linkify library
-      // from including R= or CC= as part of the email address.
-      return msg.replace(REVIEWERS_REGEX, '$1=\u200B');
-    },
-
-    /**
-     * Utility function to make the necessary modifications to a change in the
-     * case an edit exists.
-     *
-     * @param {!Object} change
-     * @param {?Object} edit
-     */
-    _processEdit(change, edit) {
-      if (!edit) { return; }
-      change.revisions[edit.commit.commit] = {
-        _number: this.EDIT_NAME,
-        basePatchNum: edit.base_patch_set_number,
-        commit: edit.commit,
-        fetch: edit.fetch,
-      };
-      // If the edit is based on the most recent patchset, load it by
-      // default, unless another patch set to load was specified in the URL.
-      if (!this._patchRange.patchNum &&
-          change.current_revision === edit.base_revision) {
-        change.current_revision = edit.commit.commit;
-        this.set('_patchRange.patchNum', this.EDIT_NAME);
-        // Because edits are fibbed as revisions and added to the revisions
-        // array, and revision actions are always derived from the 'latest'
-        // patch set, we must copy over actions from the patch set base.
-        // Context: Issue 7243
-        change.revisions[edit.commit.commit].actions =
-            change.revisions[edit.base_revision].actions;
-      }
-    },
-
-    _getChangeDetail() {
-      const detailCompletes = this.$.restAPI.getChangeDetail(
-          this._changeNum, this._handleGetChangeDetailError.bind(this));
-      const editCompletes = this._getEdit();
-      const prefCompletes = this._getPreferences();
-
-      return Promise.all([detailCompletes, editCompletes, prefCompletes])
-          .then(([change, edit, prefs]) => {
-            this._prefs = prefs;
-
-            if (!change) {
-              return '';
-            }
-            this._processEdit(change, edit);
-            // Issue 4190: Coalesce missing topics to null.
-            if (!change.topic) { change.topic = null; }
-            if (!change.reviewer_updates) {
-              change.reviewer_updates = null;
-            }
-            const latestRevisionSha = this._getLatestRevisionSHA(change);
-            const currentRevision = change.revisions[latestRevisionSha];
-            if (currentRevision.commit && currentRevision.commit.message) {
-              this._latestCommitMessage = this._prepareCommitMsgForLinkify(
-                  currentRevision.commit.message);
-            } else {
-              this._latestCommitMessage = null;
-            }
-
-
-            const lineHeight = getComputedStyle(this).lineHeight;
-
-            // Slice returns a number as a string, convert to an int.
-            this._lineHeight =
-                parseInt(lineHeight.slice(0, lineHeight.length - 2), 10);
-
-            this._change = change;
-            if (!this._patchRange || !this._patchRange.patchNum ||
-                this.patchNumEquals(this._patchRange.patchNum,
-                    currentRevision._number)) {
-              // CommitInfo.commit is optional, and may need patching.
-              if (!currentRevision.commit.commit) {
-                currentRevision.commit.commit = latestRevisionSha;
-              }
-              this._commitInfo = currentRevision.commit;
-              this._selectedRevision = currentRevision;
-              // TODO: Fetch and process files.
-            } else {
-              this._selectedRevision =
-                Object.values(this._change.revisions).find(
-                    revision => revision._number ===
-                      parseInt(this._patchRange.patchNum, 10));
-            }
-          });
-    },
-
-    _isSubmitEnabled(revisionActions) {
-      return !!(revisionActions && revisionActions.submit &&
-        revisionActions.submit.enabled);
-    },
-
-    _isParentCurrent(revisionActions) {
-      if (revisionActions && revisionActions.rebase) {
-        return !revisionActions.rebase.enabled;
-      } else {
-        return true;
-      }
-    },
-
-    _getEdit() {
-      return this.$.restAPI.getChangeEdit(this._changeNum, true);
-    },
-
-    _getLatestCommitMessage() {
-      return this.$.restAPI.getChangeCommitInfo(this._changeNum,
-          this.computeLatestPatchNum(this._allPatchSets)).then(commitInfo => {
-        if (!commitInfo) return Promise.resolve();
-        this._latestCommitMessage =
-                    this._prepareCommitMsgForLinkify(commitInfo.message);
-      });
-    },
-
-    _getLatestRevisionSHA(change) {
-      if (change.current_revision) {
-        return change.current_revision;
->>>>>>> 8eb05d34
       }
     }
   }
@@ -1731,6 +1580,14 @@
       revisionActions.submit.enabled);
   }
 
+  _isParentCurrent(revisionActions) {
+    if (revisionActions && revisionActions.rebase) {
+      return !revisionActions.rebase.enabled;
+    } else {
+      return true;
+    }
+  }
+
   _getEdit() {
     return this.$.restAPI.getChangeEdit(this._changeNum, true);
   }
