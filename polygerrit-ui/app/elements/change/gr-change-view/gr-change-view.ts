--- conflicted
+++ resolved
@@ -197,17 +197,14 @@
 } from '../../../utils/attention-set-util';
 import {listen} from '../../../services/shortcuts/shortcuts-service';
 
-<<<<<<< HEAD
-const MIN_LINES_FOR_COMMIT_COLLAPSE = 18;
-=======
 const CHANGE_ID_ERROR = {
   MISMATCH: 'mismatch',
   MISSING: 'missing',
 };
-const CHANGE_ID_REGEX_PATTERN = /^(Change-Id:\s|Link:.*\/id\/)(I[0-9a-f]{8,40})/gm;
-
-const MIN_LINES_FOR_COMMIT_COLLAPSE = 17;
->>>>>>> 9ea482bf
+const CHANGE_ID_REGEX_PATTERN =
+  /^(Change-Id:\s|Link:.*\/id\/)(I[0-9a-f]{8,40})/gm;
+
+const MIN_LINES_FOR_COMMIT_COLLAPSE = 18;
 
 const REVIEWERS_REGEX = /^(R|CC)=/gm;
 const MIN_CHECK_INTERVAL_SECS = 0;
@@ -1497,19 +1494,6 @@
     return GerritNav.getUrlForChange(change);
   }
 
-<<<<<<< HEAD
-=======
-  _computeShowCommitInfo(
-    changeStatuses: string[],
-    current_revision: RevisionInfo
-  ) {
-    return (
-      changeStatuses.length === 1 &&
-      changeStatuses[0] === 'Merged' &&
-      current_revision
-    );
-  }
-
   _computeChangeIdClass(displayChangeId: string) {
     return displayChangeId === CHANGE_ID_ERROR.MISMATCH ? 'warning' : '';
   }
@@ -1557,7 +1541,6 @@
     return CHANGE_ID_ERROR.MISSING;
   }
 
->>>>>>> 9ea482bf
   _computeReplyButtonLabel(
     drafts?: {[path: string]: UIDraft[]},
     canStartReview?: boolean
