--- conflicted
+++ resolved
@@ -426,20 +426,38 @@
   });
 
   test('_computeParents', () => {
-    const revision = {commit: {parents: [{commit: '123', subject: 'abc'}]}};
-    assert.isUndefined(element._computeParents({}));
-    assert.equal(element._computeParents(revision), revision.commit.parents);
+    const parents = [{commit: '123', subject: 'abc'}];
+    const revision = {commit: {parents}};
+    assert.deepEqual(element._computeParents({}, {}), []);
+    assert.equal(element._computeParents(null, revision), parents);
+    const change = current_revision => {
+      return {current_revision, revisions: {456: revision}};
+    };
+    assert.deepEqual(element._computeParents(change(null), null), []);
+    const change_bad_revision = change('789');
+    assert.deepEqual(element._computeParents(change_bad_revision, {}), []);
+    const change_no_commit = {current_revision: '456', revisions: {456: {}}};
+    assert.deepEqual(element._computeParents(change_no_commit, null), []);
+    const change_good = change('456');
+    assert.equal(element._computeParents(change_good, null), parents);
   });
 
   test('_currentParents', () => {
-    element.revision = {
-      commit: {parents: [{commit: '123', subject: 'abc'}]},
-    };
-    assert.equal(element._currentParents[0].commit, '123');
-    element.revision = {
-      commit: {parents: [{commit: '12345', subject: 'abc'}]},
-    };
-    assert.equal(element._currentParents[0].commit, '12345');
+    const revision = parent => {
+      return {commit: {parents: [{commit: parent, subject: 'abc'}]}};
+    };
+    element.change = {
+      current_revision: '456',
+      revisions: {456: revision('111')},
+    };
+    element.revision = revision('222');
+    assert.equal(element._currentParents[0].commit, '222');
+    element.revision = revision('333');
+    assert.equal(element._currentParents[0].commit, '333');
+    element.revision = null;
+    assert.equal(element._currentParents[0].commit, '111');
+    element.change = {current_revision: null};
+    assert.deepEqual(element._currentParents, []);
   });
 
   test('_computeParentsLabel', () => {
@@ -516,7 +534,6 @@
       };
     });
 
-<<<<<<< HEAD
     test('_computeTopicReadOnly', () => {
       let mutable = false;
       assert.isTrue(element._computeTopicReadOnly(mutable, change));
@@ -571,41 +588,6 @@
         },
         removable_reviewers: [],
       };
-=======
-    test('_computeParents', () => {
-      const parents = [{commit: '123', subject: 'abc'}];
-      const revision = {commit: {parents}};
-      assert.deepEqual(element._computeParents({}, {}), []);
-      assert.equal(element._computeParents(null, revision), parents);
-      const change = current_revision => {
-        return {current_revision, revisions: {456: revision}};
-      };
-      assert.deepEqual(element._computeParents(change(null), null), []);
-      const change_bad_revision = change('789');
-      assert.deepEqual(element._computeParents(change_bad_revision, {}), []);
-      const change_no_commit = {current_revision: '456', revisions: {456: {}}};
-      assert.deepEqual(element._computeParents(change_no_commit, null), []);
-      const change_good = change('456');
-      assert.equal(element._computeParents(change_good, null), parents);
-    });
-
-    test('_currentParents', () => {
-      const revision = parent => {
-        return {commit: {parents: [{commit: parent, subject: 'abc'}]}};
-      };
-      element.change = {
-        current_revision: '456',
-        revisions: {456: revision('111')},
-      };
-      element.revision = revision('222');
-      assert.equal(element._currentParents[0].commit, '222');
-      element.revision = revision('333');
-      assert.equal(element._currentParents[0].commit, '333');
-      element.revision = null;
-      assert.equal(element._currentParents[0].commit, '111');
-      element.change = {current_revision: null};
-      assert.deepEqual(element._currentParents, []);
->>>>>>> f4b39aa0
     });
 
     test('_computeHashtagReadOnly', () => {
