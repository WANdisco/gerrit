--- conflicted
+++ resolved
@@ -426,14 +426,20 @@
   });
 
   test('_computeParents', () => {
-    const parents = [{commit: '123', subject: 'abc'}];
-    assert.isUndefined(element._computeParents(
-        {revisions: {456: {commit: {parents}}}}));
-    assert.isUndefined(element._computeParents(
-        {current_revision: '789', revisions: {456: {commit: {parents}}}}));
-    assert.equal(element._computeParents(
-        {current_revision: '456', revisions: {456: {commit: {parents}}}}),
-    parents);
+    const revision = {commit: {parents: [{commit: '123', subject: 'abc'}]}};
+    assert.isUndefined(element._computeParents({}));
+    assert.equal(element._computeParents(revision), revision.commit.parents);
+  });
+
+  test('_currentParents', () => {
+    element.revision = {
+      commit: {parents: [{commit: '123', subject: 'abc'}]},
+    };
+    assert.equal(element._currentParents[0].commit, '123');
+    element.revision = {
+      commit: {parents: [{commit: '12345', subject: 'abc'}]},
+    };
+    assert.equal(element._currentParents[0].commit, '12345');
   });
 
   test('_computeParentsLabel', () => {
@@ -566,7 +572,6 @@
       };
     });
 
-<<<<<<< HEAD
     test('_computeHashtagReadOnly', () => {
       flushAsynchronousOperations();
       let mutable = false;
@@ -577,23 +582,6 @@
       assert.isFalse(element._computeHashtagReadOnly(mutable, change));
       mutable = false;
       assert.isTrue(element._computeHashtagReadOnly(mutable, change));
-=======
-    test('_computeParents', () => {
-      const revision = {commit: {parents: [{commit: '123', subject: 'abc'}]}};
-      assert.isUndefined(element._computeParents({}));
-      assert.equal(element._computeParents(revision), revision.commit.parents);
-    });
-
-    test('_currentParents', () => {
-      element.revision = {
-        commit: {parents: [{commit: '123', subject: 'abc'}]},
-      };
-      assert.equal(element._currentParents[0].commit, '123');
-      element.revision = {
-        commit: {parents: [{commit: '12345', subject: 'abc'}]},
-      };
-      assert.equal(element._currentParents[0].commit, '12345');
->>>>>>> 7b6db6b5
     });
 
     test('hashtag read only hides delete button', () => {
