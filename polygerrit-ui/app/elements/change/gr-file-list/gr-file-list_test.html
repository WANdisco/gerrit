--- conflicted
+++ resolved
@@ -1409,12 +1409,8 @@
         theme: 'DEFAULT',
         ignore_whitespace: 'IGNORE_NONE',
       };
-<<<<<<< HEAD
-      diff._diff = mock.diffResponse;
+      diff.diff = mock.diffResponse;
       diff.$.diff.flushDebouncer('renderDiffTable');
-=======
-      diff.diff = mock.diffResponse;
->>>>>>> 17051974
     };
 
     const renderAndGetNewDiffs = function(index) {
