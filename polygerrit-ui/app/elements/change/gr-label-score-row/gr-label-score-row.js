/**
 * @license
 * Copyright (C) 2017 The Android Open Source Project
 *
 * Licensed under the Apache License, Version 2.0 (the "License");
 * you may not use this file except in compliance with the License.
 * You may obtain a copy of the License at
 *
 * http://www.apache.org/licenses/LICENSE-2.0
 *
 * Unless required by applicable law or agreed to in writing, software
 * distributed under the License is distributed on an "AS IS" BASIS,
 * WITHOUT WARRANTIES OR CONDITIONS OF ANY KIND, either express or implied.
 * See the License for the specific language governing permissions and
 * limitations under the License.
 */
(function() {
  'use strict';

  Polymer({
    is: 'gr-label-score-row',

    /**
     * Fired when any label is changed.
     *
     * @event labels-changed
     */

    properties: {
      /**
       * @type {{ name: string }}
       */
      label: Object,
      labels: Object,
      name: {
        type: String,
        reflectToAttribute: true,
      },
      permittedLabels: Object,
      labelValues: Object,
      _selectedValueText: {
        type: String,
        value: 'No value selected',
      },
      _items: {
        type: Array,
        computed: '_computePermittedLabelValues(permittedLabels, label.name)',
      },
    },

    get selectedItem() {
      if (!this._ironSelector) { return undefined; }
      return this._ironSelector.selectedItem;
    },

    get selectedValue() {
      if (!this._ironSelector) { return undefined; }
      return this._ironSelector.selected;
    },

    setSelectedValue(value) {
      // The selector may not be present if it’s not at the latest patch set.
      if (!this._ironSelector) { return; }
      this._ironSelector.select(value);
    },

    get _ironSelector() {
      return this.$ && this.$.labelSelector;
    },

    _computeBlankItems(permittedLabels, label, side) {
      if (!permittedLabels || !permittedLabels[label] ||
          !permittedLabels[label].length || !this.labelValues ||
          !Object.keys(this.labelValues).length) {
        return [];
      }
      const startPosition = this.labelValues[parseInt(
          permittedLabels[label][0], 10)];
      if (side === 'start') {
        return new Array(startPosition);
      }
      const endPosition = this.labelValues[parseInt(
          permittedLabels[label][permittedLabels[label].length - 1], 10)];
      return new Array(Object.keys(this.labelValues).length - endPosition - 1);
    },

    _getLabelValue(labels, permittedLabels, label) {
      if (label.value) {
        return label.value;
      } else if (labels[label.name].hasOwnProperty('default_value') &&
                 permittedLabels.hasOwnProperty(label.name)) {
        // default_value is an int, convert it to string label, e.g. "+1".
        return permittedLabels[label.name].find(
            value => parseInt(value, 10) === labels[label.name].default_value);
      }
    },

    _computeButtonClass(value, index, totalItems) {
      const classes = [];
      if (value === this.selectedValue) {
        classes.push('iron-selected');
      }

      if (value < 0 && index === 0) {
        classes.push('min');
      } else if (value < 0) {
        classes.push('negative');
      } else if (value > 0 && index === totalItems - 1) {
        classes.push('max');
      } else if (value > 0) {
        classes.push('positive');
      } else {
        classes.push('neutral');
      }

      return classes.join(' ');
    },

    _computeLabelValue(labels, permittedLabels, label) {
      if ([labels, permittedLabels, label].some(arg => arg === undefined)) {
        return null;
      }
      if (!labels[label.name]) { return null; }
      const labelValue = this._getLabelValue(labels, permittedLabels, label);
      const len = permittedLabels[label.name] != null ?
        permittedLabels[label.name].length : 0;
      for (let i = 0; i < len; i++) {
        const val = permittedLabels[label.name][i];
        if (val === labelValue) {
          return val;
        }
      }
      return null;
    },

    _setSelectedValueText(e) {
      // Needed because when the selected item changes, it first changes to
      // nothing and then to the new item.
      if (!e.target.selectedItem) { return; }
      this._selectedValueText = e.target.selectedItem.getAttribute('title');
      // Needed to update the style of the selected button.
      this.updateStyles();
      const name = e.target.selectedItem.name;
      const value = e.target.selectedItem.getAttribute('value');
      this.dispatchEvent(new CustomEvent(
<<<<<<< HEAD
          'labels-changed',
          {detail: {name, value}, bubbles: true, composed: true}));
=======
          'labels-changed', {detail: {name, value}, bubbles: true}));
>>>>>>> e7d93748
    },

    _computeAnyPermittedLabelValues(permittedLabels, label) {
      return permittedLabels && permittedLabels.hasOwnProperty(label) &&
        permittedLabels[label].length;
    },

    _computeHiddenClass(permittedLabels, label) {
      return !this._computeAnyPermittedLabelValues(permittedLabels, label) ?
        'hidden' : '';
    },

    _computePermittedLabelValues(permittedLabels, label) {
      // Polymer 2: check for undefined
      if ([permittedLabels, label].some(arg => arg === undefined)) {
        return undefined;
      }

      return permittedLabels[label];
    },

    _computeLabelValueTitle(labels, label, value) {
      return labels[label] &&
        labels[label].values &&
        labels[label].values[value];
    },
  });
})();<|MERGE_RESOLUTION|>--- conflicted
+++ resolved
@@ -143,12 +143,8 @@
       const name = e.target.selectedItem.name;
       const value = e.target.selectedItem.getAttribute('value');
       this.dispatchEvent(new CustomEvent(
-<<<<<<< HEAD
           'labels-changed',
           {detail: {name, value}, bubbles: true, composed: true}));
-=======
-          'labels-changed', {detail: {name, value}, bubbles: true}));
->>>>>>> e7d93748
     },
 
     _computeAnyPermittedLabelValues(permittedLabels, label) {
