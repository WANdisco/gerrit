--- conflicted
+++ resolved
@@ -25,6 +25,7 @@
 import {css, html, LitElement, nothing, PropertyValues} from 'lit';
 import {MessageTag, SpecialFilePath} from '../../../constants/constants';
 import {customElement, property, state} from 'lit/decorators';
+import {hasOwnProperty} from '../../../utils/common-util';
 import {
   ChangeInfo,
   ServerInfo,
@@ -45,6 +46,7 @@
   LabelExtreme,
   PATCH_SET_PREFIX_PATTERN,
 } from '../../../utils/comment-util';
+import {LABEL_TITLE_SCORE_PATTERN} from '../gr-message-scores/gr-message-scores';
 import {getAppContext} from '../../../services/app-context';
 import {pluralize} from '../../../utils/string-util';
 import {GerritNav} from '../../core/gr-navigation/gr-navigation';
@@ -131,47 +133,10 @@
   @state()
   private isAdmin = false;
 
-<<<<<<< HEAD
   @state()
   private isDeletingChangeMsg = false;
 
   private readonly restApiService = getAppContext().restApiService;
-=======
-  @property({type: Boolean})
-  _isDeletingChangeMsg = false;
-
-  @property({type: Boolean, computed: '_computeExpanded(message.expanded)'})
-  _expanded = false;
-
-  @property({
-    type: String,
-    computed:
-      '_computeMessageContentExpanded(_expanded, message.message,' +
-      ' message.accounts_in_message,' +
-      ' message.tag,' +
-      ' change.labels)',
-  })
-  _messageContentExpanded = '';
-
-  @property({
-    type: String,
-    computed:
-      '_computeMessageContentCollapsed(message.message,' +
-      ' message.accounts_in_message,' +
-      ' message.tag,' +
-      ' commentThreads,' +
-      ' change.labels)',
-  })
-  _messageContentCollapsed = '';
-
-  @property({
-    type: String,
-    computed: '_computeCommentCountText(commentThreads)',
-  })
-  _commentCountText = '';
-
-  private readonly restApiService = appContext.restApiService;
->>>>>>> f5130581
 
   constructor() {
     super();
@@ -359,7 +324,6 @@
     }
   }
 
-<<<<<<< HEAD
   override render() {
     if (!this.message) return nothing;
     if (this.hideAutomated && this.computeIsAutomated()) return nothing;
@@ -416,7 +380,8 @@
         false,
         this.message.message.substring(0, 1000),
         this.message.accounts_in_message,
-        this.message.tag
+        this.message.tag,
+        this.change?.labels
       ) || this.patchsetCommentSummary();
     return html` <div class="content messageContent">
       <div class="message hideOnOpen">${messageContentCollapsed}</div>
@@ -430,7 +395,8 @@
       true,
       this.message.message,
       this.message.accounts_in_message,
-      this.message.tag
+      this.message.tag,
+      this.change?.labels
     );
     return html`
       <gr-formatted-text
@@ -552,23 +518,6 @@
     } else {
       this.classList.remove('expanded');
     }
-=======
-  _computeMessageContentExpanded(
-    expanded: boolean,
-    content?: string,
-    accountsInMessage?: AccountInfo[],
-    tag?: ReviewInputTag,
-    labels?: LabelNameToInfoMap
-  ) {
-    if (!expanded) return '';
-    return this._computeMessageContent(
-      true,
-      content,
-      accountsInMessage,
-      tag,
-      labels
-    );
->>>>>>> f5130581
   }
 
   // Private but used in tests.
@@ -596,31 +545,7 @@
     return '';
   }
 
-<<<<<<< HEAD
   private showViewDiffButton() {
-=======
-  _computeMessageContentCollapsed(
-    content?: string,
-    accountsInMessage?: AccountInfo[],
-    tag?: ReviewInputTag,
-    commentThreads?: CommentThread[],
-    labels?: LabelNameToInfoMap
-  ) {
-    // Content is under text-overflow, so it's always shorten
-    const shortenedContent = content?.substring(0, 1000);
-    const summary = this._computeMessageContent(
-      false,
-      shortenedContent,
-      accountsInMessage,
-      tag,
-      labels
-    );
-    if (summary || !commentThreads) return summary;
-    return this._patchsetCommentSummary(commentThreads);
-  }
-
-  _showViewDiffButton(message?: ChangeMessage) {
->>>>>>> f5130581
     return (
       this.isNewPatchsetTag(this.message?.tag) ||
       this.isMergePatchset(this.message)
