--- conflicted
+++ resolved
@@ -613,7 +613,6 @@
           this._change,
           this._patchRange,
           this._change && this._change.revisions);
-<<<<<<< HEAD
       return;
     }
 
@@ -647,7 +646,8 @@
 
   _goToEditFile() {
     // TODO(taoalpha): add a shortcut for editing
-    const editUrl = GerritNav.getEditUrlForDiff(this._change, this._path);
+    const editUrl = GerritNav.getEditUrlForDiff(
+        this._change, this._path, this._patchRange.patchNum);
     return GerritNav.navigateToRelativeUrl(editUrl);
   }
 
@@ -729,149 +729,6 @@
       this.dispatchEvent(new CustomEvent('title-change', {
         detail: {title: this.computeTruncatedPath(this._path)},
         composed: true, bubbles: true,
-=======
-    },
-
-    _navToFile(path, fileList, direction) {
-      const newPath = this._getNavLinkPath(path, fileList, direction);
-      if (!newPath) { return; }
-
-      if (newPath.up) {
-        this._navigateToChange(
-            this._change,
-            this._patchRange,
-            this._change && this._change.revisions);
-        return;
-      }
-
-      Gerrit.Nav.navigateToDiff(this._change, newPath.path,
-          this._patchRange.patchNum, this._patchRange.basePatchNum);
-    },
-
-    /**
-     * @param {?string} path The path of the current file being shown.
-     * @param {!Array<string>} fileList The list of files in this change and
-     *     patch range.
-     * @param {number} direction Either 1 (next file) or -1 (prev file).
-     * @param {(number|boolean)} opt_noUp Whether to return to the change view
-     *     when advancing the file goes outside the bounds of fileList.
-     *
-     * @return {?string} The next URL when proceeding in the specified
-     *     direction.
-     */
-    _computeNavLinkURL(change, path, fileList, direction, opt_noUp) {
-      const newPath = this._getNavLinkPath(path, fileList, direction, opt_noUp);
-      if (!newPath) { return null; }
-
-      if (newPath.up) {
-        return this._getChangePath(
-            this._change,
-            this._patchRange,
-            this._change && this._change.revisions);
-      }
-      return this._getDiffUrl(this._change, this._patchRange, newPath.path);
-    },
-
-    _goToEditFile() {
-      // TODO(taoalpha): add a shortcut for editing
-      const editUrl = Gerrit.Nav.getEditUrlForDiff(
-          this._change, this._path, this._patchRange.patchNum);
-      return Gerrit.Nav.navigateToRelativeUrl(editUrl);
-    },
-
-    /**
-     * Gives an object representing the target of navigating either left or
-     * right through the change. The resulting object will have one of the
-     * following forms:
-     *   * {path: "<target file path>"} - When another file path should be the
-     *     result of the navigation.
-     *   * {up: true} - When the result of navigating should go back to the
-     *     change view.
-     *   * null - When no navigation is possible for the given direction.
-     *
-     * @param {?string} path The path of the current file being shown.
-     * @param {!Array<string>} fileList The list of files in this change and
-     *     patch range.
-     * @param {number} direction Either 1 (next file) or -1 (prev file).
-     * @param {?number|boolean=} opt_noUp Whether to return to the change view
-     *     when advancing the file goes outside the bounds of fileList.
-     * @return {?Object}
-     */
-    _getNavLinkPath(path, fileList, direction, opt_noUp) {
-      if (!path || !fileList || fileList.length === 0) { return null; }
-
-      let idx = fileList.indexOf(path);
-      if (idx === -1) {
-        const file = direction > 0 ?
-          fileList[0] :
-          fileList[fileList.length - 1];
-        return {path: file};
-      }
-
-      idx += direction;
-      // Redirect to the change view if opt_noUp isn’t truthy and idx falls
-      // outside the bounds of [0, fileList.length).
-      if (idx < 0 || idx > fileList.length - 1) {
-        if (opt_noUp) { return null; }
-        return {up: true};
-      }
-
-      return {path: fileList[idx]};
-    },
-
-    _getReviewedFiles(changeNum, patchNum) {
-      return this.$.restAPI.getReviewedFiles(changeNum, patchNum)
-          .then(files => {
-            this._reviewedFiles = new Set(files);
-            return this._reviewedFiles;
-          });
-    },
-
-    _getReviewedStatus(editMode, changeNum, patchNum, path) {
-      if (editMode) { return Promise.resolve(false); }
-      return this._getReviewedFiles(changeNum, patchNum)
-          .then(files => files.has(path));
-    },
-
-    _paramsChanged(value) {
-      if (value.view !== Gerrit.Nav.View.DIFF) { return; }
-
-      if (value.changeNum && value.project) {
-        this.$.restAPI.setInProjectLookup(value.changeNum, value.project);
-      }
-
-      this.$.diffHost.lineOfInterest = this._getLineOfInterest(this.params);
-      this._initCursor(this.params);
-
-      this._changeNum = value.changeNum;
-      this._path = value.path;
-      this._patchRange = {
-        patchNum: value.patchNum,
-        basePatchNum: value.basePatchNum || PARENT,
-      };
-
-      // NOTE: This may be called before attachment (e.g. while parentElement is
-      // null). Fire title-change in an async so that, if attachment to the DOM
-      // has been queued, the event can bubble up to the handler in gr-app.
-      this.async(() => {
-        this.fire('title-change',
-            {title: this.computeTruncatedPath(this._path)});
-      });
-
-      // When navigating away from the page, there is a possibility that the
-      // patch number is no longer a part of the URL (say when navigating to
-      // the top-level change info view) and therefore undefined in `params`.
-      if (!this._patchRange.patchNum) {
-        return;
-      }
-
-      const promises = [];
-
-      promises.push(this._getDiffPreferences());
-
-      promises.push(this._getPreferences().then(prefs => {
-        this._userPrefs = prefs;
->>>>>>> 7b6db6b5
       }));
     });
 
