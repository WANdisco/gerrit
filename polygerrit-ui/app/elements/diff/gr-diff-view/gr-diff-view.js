/**
 * @license
 * Copyright (C) 2015 The Android Open Source Project
 *
 * Licensed under the Apache License, Version 2.0 (the "License");
 * you may not use this file except in compliance with the License.
 * You may obtain a copy of the License at
 *
 * http://www.apache.org/licenses/LICENSE-2.0
 *
 * Unless required by applicable law or agreed to in writing, software
 * distributed under the License is distributed on an "AS IS" BASIS,
 * WITHOUT WARRANTIES OR CONDITIONS OF ANY KIND, either express or implied.
 * See the License for the specific language governing permissions and
 * limitations under the License.
 */
import '@polymer/iron-dropdown/iron-dropdown.js';
import '@polymer/iron-input/iron-input.js';
import '../../../styles/shared-styles.js';
import '../../shared/gr-button/gr-button.js';
import '../../shared/gr-dropdown/gr-dropdown.js';
import '../../shared/gr-dropdown-list/gr-dropdown-list.js';
import '../../shared/gr-fixed-panel/gr-fixed-panel.js';
import '../../shared/gr-icons/gr-icons.js';
import '../../shared/gr-rest-api-interface/gr-rest-api-interface.js';
import '../../shared/gr-select/gr-select.js';
import '../../shared/revision-info/revision-info.js';
import '../gr-comment-api/gr-comment-api.js';
import '../gr-diff-cursor/gr-diff-cursor.js';
import '../gr-apply-fix-dialog/gr-apply-fix-dialog.js';
import '../gr-diff-host/gr-diff-host.js';
import '../gr-diff-mode-selector/gr-diff-mode-selector.js';
import '../gr-diff-preferences-dialog/gr-diff-preferences-dialog.js';
import '../gr-patch-range-select/gr-patch-range-select.js';
import {dom} from '@polymer/polymer/lib/legacy/polymer.dom.js';
import {mixinBehaviors} from '@polymer/polymer/lib/legacy/class.js';
import {GestureEventListeners} from '@polymer/polymer/lib/mixins/gesture-event-listeners.js';
import {LegacyElementMixin} from '@polymer/polymer/lib/legacy/legacy-element-mixin.js';
import {PolymerElement} from '@polymer/polymer/polymer-element.js';
import {htmlTemplate} from './gr-diff-view_html.js';
import {PatchSetBehavior} from '../../../behaviors/gr-patch-set-behavior/gr-patch-set-behavior.js';
import {PathListBehavior} from '../../../behaviors/gr-path-list-behavior/gr-path-list-behavior.js';
import {KeyboardShortcutBehavior} from '../../../behaviors/keyboard-shortcut-behavior/keyboard-shortcut-behavior.js';
import {RESTClientBehavior} from '../../../behaviors/rest-client-behavior/rest-client-behavior.js';
import {GrCountStringFormatter} from '../../shared/gr-count-string-formatter/gr-count-string-formatter.js';
import {GerritNav} from '../../core/gr-navigation/gr-navigation.js';
import {RevisionInfo} from '../../shared/revision-info/revision-info.js';
import {appContext} from '../../../services/app-context.js';

const ERR_REVIEW_STATUS = 'Couldn’t change file review status.';
const MSG_LOADING_BLAME = 'Loading blame...';
const MSG_LOADED_BLAME = 'Blame loaded';

const PARENT = 'PARENT';

const DiffSides = {
  LEFT: 'left',
  RIGHT: 'right',
};

const DiffViewMode = {
  SIDE_BY_SIDE: 'SIDE_BY_SIDE',
  UNIFIED: 'UNIFIED_DIFF',
};

/**
 * @appliesMixin PatchSetMixin
 * @extends PolymerElement
 */
class GrDiffView extends mixinBehaviors( [
  KeyboardShortcutBehavior,
  PatchSetBehavior,
  PathListBehavior,
  RESTClientBehavior,
], GestureEventListeners(
    LegacyElementMixin(
        PolymerElement))) {
  static get template() { return htmlTemplate; }

  static get is() { return 'gr-diff-view'; }
  /**
   * Fired when the title of the page should change.
   *
   * @event title-change
   */

  /**
   * Fired when user tries to navigate away while comments are pending save.
   *
   * @event show-alert
   */

  static get properties() {
    return {
    /**
     * URL params passed from the router.
     */
      params: {
        type: Object,
        observer: '_paramsChanged',
      },
      keyEventTarget: {
        type: Object,
        value() { return document.body; },
      },
      /**
       * @type {{ diffMode: (string|undefined) }}
       */
      changeViewState: {
        type: Object,
        notify: true,
        value() { return {}; },
        observer: '_changeViewStateChanged',
      },
      disableDiffPrefs: {
        type: Boolean,
        value: false,
      },
      _diffPrefsDisabled: {
        type: Boolean,
        computed: '_computeDiffPrefsDisabled(disableDiffPrefs, _loggedIn)',
      },
      /** @type {?} */
      _patchRange: Object,
      /** @type {?} */
      _commitRange: Object,
      /**
       * @type {{
       *  subject: string,
       *  project: string,
       *  revisions: string,
       * }}
       */
      _change: Object,
      /** @type {?} */
      _changeComments: Object,
      _changeNum: String,
      /**
       * This is a DiffInfo object.
       * This is retrieved and owned by a child component.
       */
      _diff: Object,
      // An array specifically formatted to be used in a gr-dropdown-list
      // element for selected a file to view.
      _formattedFiles: {
        type: Array,
        computed: '_formatFilesForDropdown(_files, ' +
          '_patchRange.patchNum, _changeComments)',
      },
      // An sorted array of files, as returned by the rest API.
      _fileList: {
        type: Array,
        computed: '_getSortedFileList(_files)',
      },
      /**
       * Contains information about files as returned by the rest API.
       *
       * @type {{ sortedFileList: Array<string>, changeFilesByPath: Object }}
       */
      _files: {
        type: Object,
        value() { return {sortedFileList: [], changeFilesByPath: {}}; },
      },

      /** @type {Gerrit.FileRange} */
      _file: {
        type: Object,
        computed: '_getCurrentFile(_files, _path)',
      },

      _path: {
        type: String,
        observer: '_pathChanged',
      },
      _fileNum: {
        type: Number,
        computed: '_computeFileNum(_path, _formattedFiles)',
      },
      _loggedIn: {
        type: Boolean,
        value: false,
      },
      _loading: {
        type: Boolean,
        value: true,
      },
      _prefs: Object,
      _localPrefs: Object,
      _projectConfig: Object,
      _userPrefs: Object,
      _diffMode: {
        type: String,
        computed: '_getDiffViewMode(changeViewState.diffMode, _userPrefs)',
      },
      _isImageDiff: Boolean,
      _filesWeblinks: Object,

      /**
       * Map of paths in the current change and patch range that have comments
       * or drafts or robot comments.
       */
      _commentMap: Object,

      _commentsForDiff: Object,

      /**
       * Object to contain the path of the next and previous file in the current
       * change and patch range that has comments.
       */
      _commentSkips: {
        type: Object,
        computed: '_computeCommentSkips(_commentMap, _fileList, _path)',
      },
      _panelFloatingDisabled: {
        type: Boolean,
        value: () => window.PANEL_FLOATING_DISABLED,
      },
      _editMode: {
        type: Boolean,
        computed: '_computeEditMode(_patchRange.*)',
      },
      _isBlameLoaded: Boolean,
      _isBlameLoading: {
        type: Boolean,
        value: false,
      },
      _allPatchSets: {
        type: Array,
        computed: 'computeAllPatchSets(_change, _change.revisions.*)',
      },
      _revisionInfo: {
        type: Object,
        computed: '_getRevisionInfo(_change)',
      },
      _reviewedFiles: {
        type: Object,
        value: () => new Set(),
      },

      /**
       * gr-diff-view has gr-fixed-panel on top. The panel can
       * intersect a main element and partially hides a content of
       * the main element. To correctly calculates visibility of an
       * element, the cursor must know how much height occupied by a fixed
       * panel.
       * The scrollTopMargin defines margin occupied by fixed panel.
       */
      _scrollTopMargin: {
        type: Number,
        value: 0,
      },
    };
  }

  static get observers() {
    return [
      '_getProjectConfig(_change.project)',
      '_getFiles(_changeNum, _patchRange.*, _changeComments)',
      '_setReviewedObserver(_loggedIn, params.*, _prefs)',
      '_recomputeComments(_files.changeFilesByPath,' +
      '_path, _patchRange, _projectConfig)',
    ];
  }

  get keyBindings() {
    return {
      esc: '_handleEscKey',
    };
  }

  keyboardShortcuts() {
    return {
      [this.Shortcut.LEFT_PANE]: '_handleLeftPane',
      [this.Shortcut.RIGHT_PANE]: '_handleRightPane',
      [this.Shortcut.NEXT_LINE]: '_handleNextLineOrFileWithComments',
      [this.Shortcut.PREV_LINE]: '_handlePrevLineOrFileWithComments',
      [this.Shortcut.VISIBLE_LINE]: '_handleVisibleLine',
      [this.Shortcut.NEXT_FILE_WITH_COMMENTS]:
          '_handleNextLineOrFileWithComments',
      [this.Shortcut.PREV_FILE_WITH_COMMENTS]:
          '_handlePrevLineOrFileWithComments',
      [this.Shortcut.NEW_COMMENT]: '_handleNewComment',
      [this.Shortcut.SAVE_COMMENT]: null, // DOC_ONLY binding
      [this.Shortcut.NEXT_FILE]: '_handleNextFile',
      [this.Shortcut.PREV_FILE]: '_handlePrevFile',
      [this.Shortcut.NEXT_CHUNK]: '_handleNextChunkOrCommentThread',
      [this.Shortcut.NEXT_COMMENT_THREAD]: '_handleNextChunkOrCommentThread',
      [this.Shortcut.PREV_CHUNK]: '_handlePrevChunkOrCommentThread',
      [this.Shortcut.PREV_COMMENT_THREAD]: '_handlePrevChunkOrCommentThread',
      [this.Shortcut.OPEN_REPLY_DIALOG]:
          '_handleOpenReplyDialogOrToggleLeftPane',
      [this.Shortcut.TOGGLE_LEFT_PANE]:
          '_handleOpenReplyDialogOrToggleLeftPane',
      [this.Shortcut.UP_TO_CHANGE]: '_handleUpToChange',
      [this.Shortcut.OPEN_DIFF_PREFS]: '_handleCommaKey',
      [this.Shortcut.TOGGLE_DIFF_MODE]: '_handleToggleDiffMode',
      [this.Shortcut.TOGGLE_FILE_REVIEWED]: '_handleToggleFileReviewed',
      [this.Shortcut.EXPAND_ALL_DIFF_CONTEXT]: '_handleExpandAllDiffContext',
      [this.Shortcut.NEXT_UNREVIEWED_FILE]: '_handleNextUnreviewedFile',
      [this.Shortcut.TOGGLE_BLAME]: '_handleToggleBlame',

      // Final two are actually handled by gr-comment-thread.
      [this.Shortcut.EXPAND_ALL_COMMENT_THREADS]: null,
      [this.Shortcut.COLLAPSE_ALL_COMMENT_THREADS]: null,
    };
  }

  constructor() {
    super();
    this.reporting = appContext.reportingService;
  }

  /** @override */
  attached() {
    super.attached();
    this._getLoggedIn().then(loggedIn => {
      this._loggedIn = loggedIn;
    });

    this.addEventListener('open-fix-preview',
        this._onOpenFixPreview.bind(this));
    this.$.cursor.push('diffs', this.$.diffHost);

    const onRender = () => {
      this.$.diffHost.removeEventListener('render', onRender);
      this.$.cursor.reInitCursor();
    };
    this.$.diffHost.addEventListener('render', onRender);
  }

  _getLoggedIn() {
    return this.$.restAPI.getLoggedIn();
  }

  _getProjectConfig(project) {
    return this.$.restAPI.getProjectConfig(project).then(
        config => {
          this._projectConfig = config;
        });
  }

  _getChangeDetail(changeNum) {
    return this.$.restAPI.getDiffChangeDetail(changeNum).then(change => {
      this._change = change;
      return change;
    });
  }

  _getChangeEdit(changeNum) {
    return this.$.restAPI.getChangeEdit(this._changeNum);
  }

  _getSortedFileList(files) {
    return files.sortedFileList;
  }

  /**
   * @param {!Object} files
   * @param {string} path
   * @returns {!Gerrit.FileRange}
   */
  _getCurrentFile(files, path) {
    if ([files, path].includes(undefined)) return;
    const fileInfo = files.changeFilesByPath[path];
    const fileRange = {path};
    if (fileInfo && fileInfo.old_path) {
      fileRange.basePath = fileInfo.old_path;
    }
    return fileRange;
  }

  _getFiles(changeNum, patchRangeRecord, changeComments) {
    // Polymer 2: check for undefined
    if ([changeNum, patchRangeRecord, patchRangeRecord.base, changeComments]
        .some(arg => arg === undefined)) {
      return Promise.resolve();
    }

    const patchRange = patchRangeRecord.base;
    return this.$.restAPI.getChangeFiles(
        changeNum, patchRange).then(changeFiles => {
      if (!changeFiles) return;
      const commentedPaths = changeComments.getPaths(patchRange);
      const files = Object.assign({}, changeFiles);
      Object.keys(commentedPaths).forEach(commentedPath => {
        if (files.hasOwnProperty(commentedPath)) { return; }
        files[commentedPath] = {status: 'U'};
      });
      this._files = {
        sortedFileList: Object.keys(files).sort(this.specialFilePathCompare),
        changeFilesByPath: files,
      };
    });
  }

  _getDiffPreferences() {
    return this.$.restAPI.getDiffPreferences().then(prefs => {
      this._prefs = prefs;
    });
  }

  _getPreferences() {
    return this.$.restAPI.getPreferences();
  }

  _getWindowWidth() {
    return window.innerWidth;
  }

  _handleReviewedChange(e) {
    this._setReviewed(dom(e).rootTarget.checked);
  }

  _setReviewed(reviewed) {
    if (this._editMode) { return; }
    this.$.reviewed.checked = reviewed;
    this._saveReviewedState(reviewed).catch(err => {
      this.dispatchEvent(new CustomEvent('show-alert', {
        detail: {message: ERR_REVIEW_STATUS},
        composed: true, bubbles: true,
      }));
      throw err;
    });
  }

  _saveReviewedState(reviewed) {
    return this.$.restAPI.saveFileReviewed(this._changeNum,
        this._patchRange.patchNum, this._path, reviewed);
  }

  _handleToggleFileReviewed(e) {
    if (this.shouldSuppressKeyboardShortcut(e) ||
        this.modifierPressed(e)) { return; }

    e.preventDefault();
    this._setReviewed(!this.$.reviewed.checked);
  }

  _handleEscKey(e) {
    if (this.shouldSuppressKeyboardShortcut(e) ||
        this.modifierPressed(e)) { return; }

    e.preventDefault();
    this.$.diffHost.displayLine = false;
  }

  _handleLeftPane(e) {
    if (this.shouldSuppressKeyboardShortcut(e)) { return; }

    e.preventDefault();
    this.$.cursor.moveLeft();
  }

  _handleRightPane(e) {
    if (this.shouldSuppressKeyboardShortcut(e)) { return; }

    e.preventDefault();
    this.$.cursor.moveRight();
  }

  _handlePrevLineOrFileWithComments(e) {
    if (this.shouldSuppressKeyboardShortcut(e)) { return; }
    if (e.detail.keyboardEvent.shiftKey &&
        e.detail.keyboardEvent.keyCode === 75) { // 'K'
      this._moveToPreviousFileWithComment();
      return;
    }
    if (this.modifierPressed(e)) { return; }

    e.preventDefault();
    this.$.diffHost.displayLine = true;
    this.$.cursor.moveUp();
  }

  _handleVisibleLine(e) {
    if (this.shouldSuppressKeyboardShortcut(e)) { return; }

    e.preventDefault();
    this.$.cursor.moveToVisibleArea();
  }

  _onOpenFixPreview(e) {
    this.$.applyFixDialog.open(e);
  }

  _handleNextLineOrFileWithComments(e) {
    if (this.shouldSuppressKeyboardShortcut(e)) { return; }
    if (e.detail.keyboardEvent.shiftKey &&
        e.detail.keyboardEvent.keyCode === 74) { // 'J'
      this._moveToNextFileWithComment();
      return;
    }
    if (this.modifierPressed(e)) { return; }

    e.preventDefault();
    this.$.diffHost.displayLine = true;
    this.$.cursor.moveDown();
  }

  _moveToPreviousFileWithComment() {
    if (!this._commentSkips) { return; }

    // If there is no previous diff with comments, then return to the change
    // view.
    if (!this._commentSkips.previous) {
      this._navToChangeView();
      return;
    }

    GerritNav.navigateToDiff(this._change, this._commentSkips.previous,
        this._patchRange.patchNum, this._patchRange.basePatchNum);
  }

  _moveToNextFileWithComment() {
    if (!this._commentSkips) { return; }

    // If there is no next diff with comments, then return to the change view.
    if (!this._commentSkips.next) {
      this._navToChangeView();
      return;
    }

    GerritNav.navigateToDiff(this._change, this._commentSkips.next,
        this._patchRange.patchNum, this._patchRange.basePatchNum);
  }

  _handleNewComment(e) {
    if (this.shouldSuppressKeyboardShortcut(e) ||
        this.modifierPressed(e)) { return; }
    e.preventDefault();
    this.$.cursor.createCommentInPlace();
  }

  _handlePrevFile(e) {
    // Check for meta key to avoid overriding native chrome shortcut.
    if (this.shouldSuppressKeyboardShortcut(e) ||
        this.getKeyboardEvent(e).metaKey) { return; }

    e.preventDefault();
    this._navToFile(this._path, this._fileList, -1);
  }

  _handleNextFile(e) {
    // Check for meta key to avoid overriding native chrome shortcut.
    if (this.shouldSuppressKeyboardShortcut(e) ||
        this.getKeyboardEvent(e).metaKey) { return; }

    e.preventDefault();
    this._navToFile(this._path, this._fileList, 1);
  }

  _handleNextChunkOrCommentThread(e) {
    if (this.shouldSuppressKeyboardShortcut(e)) { return; }

    e.preventDefault();
    if (e.detail.keyboardEvent.shiftKey) {
      this.$.cursor.moveToNextCommentThread();
    } else {
      if (this.modifierPressed(e)) { return; }
      this.$.cursor.moveToNextChunk();
    }
  }

  _handlePrevChunkOrCommentThread(e) {
    if (this.shouldSuppressKeyboardShortcut(e)) { return; }

    e.preventDefault();
    if (e.detail.keyboardEvent.shiftKey) {
      this.$.cursor.moveToPreviousCommentThread();
    } else {
      if (this.modifierPressed(e)) { return; }
      this.$.cursor.moveToPreviousChunk();
    }
  }

  _handleOpenReplyDialogOrToggleLeftPane(e) {
    if (this.shouldSuppressKeyboardShortcut(e)) { return; }

    if (e.detail.keyboardEvent.shiftKey) { // Hide left diff.
      e.preventDefault();
      this.$.diffHost.toggleLeftDiff();
      return;
    }

    if (this.modifierPressed(e)) { return; }

    if (!this._loggedIn) { return; }

    this.set('changeViewState.showReplyDialog', true);
    e.preventDefault();
    this._navToChangeView();
  }

  _handleUpToChange(e) {
    if (this.shouldSuppressKeyboardShortcut(e) ||
        this.modifierPressed(e)) { return; }

    e.preventDefault();
    this._navToChangeView();
  }

  _handleCommaKey(e) {
    if (this.shouldSuppressKeyboardShortcut(e) ||
        this.modifierPressed(e)) { return; }
    if (this._diffPrefsDisabled) { return; }

    e.preventDefault();
    this.$.diffPreferencesDialog.open();
  }

  _handleToggleDiffMode(e) {
    if (this.shouldSuppressKeyboardShortcut(e) ||
        this.modifierPressed(e)) { return; }

    e.preventDefault();
    if (this._getDiffViewMode() === DiffViewMode.SIDE_BY_SIDE) {
      this.$.modeSelect.setMode(DiffViewMode.UNIFIED);
    } else {
      this.$.modeSelect.setMode(DiffViewMode.SIDE_BY_SIDE);
    }
  }

  _navToChangeView() {
    if (!this._changeNum || !this._patchRange.patchNum) { return; }
    this._navigateToChange(
        this._change,
        this._patchRange,
        this._change && this._change.revisions);
  }

  _navToFile(path, fileList, direction) {
    const newPath = this._getNavLinkPath(path, fileList, direction);
    if (!newPath) { return; }

    if (newPath.up) {
      this._navigateToChange(
          this._change,
          this._patchRange,
          this._change && this._change.revisions);
      return;
    }

    GerritNav.navigateToDiff(this._change, newPath.path,
        this._patchRange.patchNum, this._patchRange.basePatchNum);
  }

  /**
   * @param {?string} path The path of the current file being shown.
   * @param {!Array<string>} fileList The list of files in this change and
   *     patch range.
   * @param {number} direction Either 1 (next file) or -1 (prev file).
   * @param {(number|boolean)} opt_noUp Whether to return to the change view
   *     when advancing the file goes outside the bounds of fileList.
   *
   * @return {?string} The next URL when proceeding in the specified
   *     direction.
   */
  _computeNavLinkURL(change, path, fileList, direction, opt_noUp) {
    const newPath = this._getNavLinkPath(path, fileList, direction, opt_noUp);
    if (!newPath) { return null; }

    if (newPath.up) {
      return this._getChangePath(
          this._change,
          this._patchRange,
          this._change && this._change.revisions);
    }
    return this._getDiffUrl(this._change, this._patchRange, newPath.path);
  }

  _goToEditFile() {
    // TODO(taoalpha): add a shortcut for editing
    const editUrl = GerritNav.getEditUrlForDiff(
        this._change, this._path, this._patchRange.patchNum);
    return GerritNav.navigateToRelativeUrl(editUrl);
  }

  /**
   * Gives an object representing the target of navigating either left or
   * right through the change. The resulting object will have one of the
   * following forms:
   *   * {path: "<target file path>"} - When another file path should be the
   *     result of the navigation.
   *   * {up: true} - When the result of navigating should go back to the
   *     change view.
   *   * null - When no navigation is possible for the given direction.
   *
   * @param {?string} path The path of the current file being shown.
   * @param {!Array<string>} fileList The list of files in this change and
   *     patch range.
   * @param {number} direction Either 1 (next file) or -1 (prev file).
   * @param {?number|boolean=} opt_noUp Whether to return to the change view
   *     when advancing the file goes outside the bounds of fileList.
   * @return {?Object}
   */
  _getNavLinkPath(path, fileList, direction, opt_noUp) {
    if (!path || !fileList || fileList.length === 0) { return null; }

    let idx = fileList.indexOf(path);
    if (idx === -1) {
      const file = direction > 0 ?
        fileList[0] :
        fileList[fileList.length - 1];
      return {path: file};
    }

    idx += direction;
    // Redirect to the change view if opt_noUp isn’t truthy and idx falls
    // outside the bounds of [0, fileList.length).
    if (idx < 0 || idx > fileList.length - 1) {
      if (opt_noUp) { return null; }
      return {up: true};
    }

    return {path: fileList[idx]};
  }

  _getReviewedFiles(changeNum, patchNum) {
    return this.$.restAPI.getReviewedFiles(changeNum, patchNum)
        .then(files => {
          this._reviewedFiles = new Set(files);
          return this._reviewedFiles;
        });
  }

  _getReviewedStatus(editMode, changeNum, patchNum, path) {
    if (editMode) { return Promise.resolve(false); }
    return this._getReviewedFiles(changeNum, patchNum)
        .then(files => files.has(path));
  }

  _paramsChanged(value) {
    if (value.view !== GerritNav.View.DIFF) { return; }

    if (value.changeNum && value.project) {
      this.$.restAPI.setInProjectLookup(value.changeNum, value.project);
    }

    this.$.diffHost.lineOfInterest = this._getLineOfInterest(this.params);
    this._initCursor(this.params);

    this._changeNum = value.changeNum;
    this._path = value.path;
    this._patchRange = {
      patchNum: value.patchNum,
      basePatchNum: value.basePatchNum || PARENT,
    };

    // NOTE: This may be called before attachment (e.g. while parentElement is
    // null). Fire title-change in an async so that, if attachment to the DOM
    // has been queued, the event can bubble up to the handler in gr-app.
    this.async(() => {
      this.dispatchEvent(new CustomEvent('title-change', {
        detail: {title: this.computeTruncatedPath(this._path)},
        composed: true, bubbles: true,
      }));
    });

    // When navigating away from the page, there is a possibility that the
    // patch number is no longer a part of the URL (say when navigating to
    // the top-level change info view) and therefore undefined in `params`.
    if (!this._patchRange.patchNum) {
      return;
    }

    const promises = [];

    promises.push(this._getDiffPreferences());

    promises.push(this._getPreferences().then(prefs => {
      this._userPrefs = prefs;
    }));

    promises.push(this._getChangeDetail(this._changeNum).then(change => {
      let commit;
      let baseCommit;
      if (change) {
        for (const commitSha in change.revisions) {
          if (!change.revisions.hasOwnProperty(commitSha)) continue;
          const revision = change.revisions[commitSha];
          const patchNum = revision._number.toString();
          if (patchNum === this._patchRange.patchNum) {
            commit = commitSha;
            const commitObj = revision.commit || {};
            const parents = commitObj.parents || [];
            if (this._patchRange.basePatchNum === PARENT && parents.length) {
              baseCommit = parents[parents.length - 1].commit;
            }
          } else if (patchNum === this._patchRange.basePatchNum) {
            baseCommit = commitSha;
          }
        }
        this._commitRange = {commit, baseCommit};
      }
    }));

    promises.push(this._loadComments());

    promises.push(this._getChangeEdit(this._changeNum));

    this._loading = true;
    return Promise.all(promises)
        .then(r => {
          const edit = r[4];
          if (edit) {
            this.set('_change.revisions.' + edit.commit.commit, {
              _number: this.EDIT_NAME,
              basePatchNum: edit.base_patch_set_number,
              commit: edit.commit,
            });
          }
          this._loading = false;
          this.$.diffHost.comments = this._commentsForDiff;
          return this.$.diffHost.reload(true);
        })
        .then(() => {
          this.reporting.diffViewFullyLoaded();
          // If diff view displayed has not ended yet, it ends here.
          this.reporting.diffViewDisplayed();
        });
  }

  _changeViewStateChanged(changeViewState) {
    if (changeViewState.diffMode === null) {
      // If screen size is small, always default to unified view.
      this.$.restAPI.getPreferences().then(prefs => {
        this.set('changeViewState.diffMode', prefs.default_diff_view);
      });
    }
  }

  _setReviewedObserver(_loggedIn, paramsRecord, _prefs) {
    // Polymer 2: check for undefined
    if ([_loggedIn, paramsRecord, _prefs].some(arg => arg === undefined)) {
      return;
    }

    const params = paramsRecord.base || {};
    if (!_loggedIn) { return; }

    if (_prefs.manual_review) {
      // Checkbox state needs to be set explicitly only when manual_review
      // is specified.
      this._getReviewedStatus(this.editMode, this._changeNum,
          this._patchRange.patchNum, this._path).then(status => {
        this.$.reviewed.checked = status;
      });
      return;
    }

    if (params.view === GerritNav.View.DIFF) {
      this._setReviewed(true);
    }
  }

  /**
   * If the params specify a diff address then configure the diff cursor.
   */
  _initCursor(params) {
    if (params.lineNum === undefined) { return; }
    if (params.leftSide) {
      this.$.cursor.side = DiffSides.LEFT;
    } else {
      this.$.cursor.side = DiffSides.RIGHT;
    }
    this.$.cursor.initialLineNumber = params.lineNum;
  }

  _getLineOfInterest(params) {
    // If there is a line number specified, pass it along to the diff so that
    // it will not get collapsed.
    if (!params.lineNum) { return null; }
    return {number: params.lineNum, leftSide: params.leftSide};
  }

  _pathChanged(path) {
    if (path) {
      this.dispatchEvent(new CustomEvent('title-change', {
        detail: {title: this.computeTruncatedPath(path)},
        composed: true, bubbles: true,
      }));
    }

    if (this._fileList.length == 0) { return; }

    this.set('changeViewState.selectedFileIndex',
        this._fileList.indexOf(path));
  }

  _getDiffUrl(change, patchRange, path) {
    if ([change, patchRange, path].some(arg => arg === undefined)) {
      return '';
    }
    return GerritNav.getUrlForDiff(change, path, patchRange.patchNum,
        patchRange.basePatchNum);
  }

  _patchRangeStr(patchRange) {
    let patchStr = patchRange.patchNum;
    if (patchRange.basePatchNum != null &&
        patchRange.basePatchNum != PARENT) {
      patchStr = patchRange.basePatchNum + '..' + patchRange.patchNum;
    }
    return patchStr;
  }

  /**
   * When the latest patch of the change is selected (and there is no base
   * patch) then the patch range need not appear in the URL. Return a patch
   * range object with undefined values when a range is not needed.
   *
   * @param {!Object} patchRange
   * @param {!Object} revisions
   * @return {!Object}
   */
  _getChangeUrlRange(patchRange, revisions) {
    let patchNum = undefined;
    let basePatchNum = undefined;
    let latestPatchNum = -1;
    for (const rev of Object.values(revisions || {})) {
      latestPatchNum = Math.max(latestPatchNum, rev._number);
    }
    if (patchRange.basePatchNum !== PARENT ||
        parseInt(patchRange.patchNum, 10) !== latestPatchNum) {
      patchNum = patchRange.patchNum;
      basePatchNum = patchRange.basePatchNum;
    }
    return {patchNum, basePatchNum};
  }

  _getChangePath(change, patchRange, revisions) {
    if ([change, patchRange].some(arg => arg === undefined)) {
      return '';
    }
    const range = this._getChangeUrlRange(patchRange, revisions);
    return GerritNav.getUrlForChange(change, range.patchNum,
        range.basePatchNum);
  }

  _navigateToChange(change, patchRange, revisions) {
    const range = this._getChangeUrlRange(patchRange, revisions);
    GerritNav.navigateToChange(change, range.patchNum, range.basePatchNum);
  }

  _computeChangePath(change, patchRangeRecord, revisions) {
    return this._getChangePath(change, patchRangeRecord.base, revisions);
  }

  _formatFilesForDropdown(files, patchNum, changeComments) {
    // Polymer 2: check for undefined
    if ([
      files,
      patchNum,
      changeComments,
    ].some(arg => arg === undefined)) {
      return;
    }

    if (!files) { return; }
    const dropdownContent = [];
    for (const path of files.sortedFileList) {
      dropdownContent.push({
        text: this.computeDisplayPath(path),
        mobileText: this.computeTruncatedPath(path),
        value: path,
        bottomText: this._computeCommentString(changeComments, patchNum,
            path, files.changeFilesByPath[path]),
      });
    }
    return dropdownContent;
  }

  _computeCommentString(changeComments, patchNum, path, changeFileInfo) {
    const unresolvedCount = changeComments.computeUnresolvedNum({patchNum,
      path});
    const commentCount = changeComments.computeCommentCount({patchNum, path});
    const commentString = GrCountStringFormatter.computePluralString(
        commentCount, 'comment');
    const unresolvedString = GrCountStringFormatter.computeString(
        unresolvedCount, 'unresolved');

    const unmodifiedString = changeFileInfo.status === 'U' ? 'no changes': '';

    return [
      unmodifiedString,
      commentString,
      unresolvedString]
        .filter(v => v && v.length > 0).join(', ');
  }

  _computePrefsButtonHidden(prefs, prefsDisabled) {
    return prefsDisabled || !prefs;
  }

  _handleFileChange(e) {
    // This is when it gets set initially.
    const path = e.detail.value;
    if (path === this._path) {
      return;
    }

    GerritNav.navigateToDiff(this._change, path, this._patchRange.patchNum,
        this._patchRange.basePatchNum);
  }

  _handleFileTap(e) {
    // async is needed so that that the click event is fired before the
    // dropdown closes (This was a bug for touch devices).
    this.async(() => {
      this.$.dropdown.close();
    }, 1);
  }

  _handlePatchChange(e) {
    const {basePatchNum, patchNum} = e.detail;
    if (this.patchNumEquals(basePatchNum, this._patchRange.basePatchNum) &&
        this.patchNumEquals(patchNum, this._patchRange.patchNum)) { return; }
    GerritNav.navigateToDiff(
        this._change, this._path, patchNum, basePatchNum);
  }

  _handlePrefsTap(e) {
    e.preventDefault();
    this.$.diffPreferencesDialog.open();
  }

  /**
   * _getDiffViewMode: Get the diff view (side-by-side or unified) based on
   * the current state.
   *
   * The expected behavior is to use the mode specified in the user's
   * preferences unless they have manually chosen the alternative view or they
   * are on a mobile device. If the user navigates up to the change view, it
   * should clear this choice and revert to the preference the next time a
   * diff is viewed.
   *
   * Use side-by-side if the user is not logged in.
   *
   * @return {string}
   */
  _getDiffViewMode() {
    if (this.changeViewState.diffMode) {
      return this.changeViewState.diffMode;
    } else if (this._userPrefs) {
      this.set('changeViewState.diffMode', this._userPrefs.default_diff_view);
      return this._userPrefs.default_diff_view;
    } else {
      return 'SIDE_BY_SIDE';
    }
  }

  _computeModeSelectHideClass(isImageDiff) {
    return isImageDiff ? 'hide' : '';
  }

  _onLineSelected(e, detail) {
    if (!this._change) { return; }
    const cursorAddress = this.$.cursor.getAddress();
    const number = cursorAddress ? cursorAddress.number : undefined;
    const leftSide = cursorAddress ? cursorAddress.leftSide : undefined;
    const url = GerritNav.getUrlForDiffById(this._changeNum,
        this._change.project, this._path, this._patchRange.patchNum,
        this._patchRange.basePatchNum, number, leftSide);
    history.replaceState(null, '', url);
  }

  _computeDownloadDropdownLinks(
      project, changeNum, patchRange, path, diff) {
    if (!patchRange || !patchRange.patchNum) { return []; }

    const links = [
      {
        url: this._computeDownloadPatchLink(
            project, changeNum, patchRange, path),
        name: 'Patch',
      },
    ];

    if (diff && diff.meta_a) {
      let leftPath = path;
      if (diff.change_type === 'RENAMED') {
        leftPath = diff.meta_a.name;
      }
      links.push(
          {
            url: this._computeDownloadFileLink(
                project, changeNum, patchRange, leftPath, true),
            name: 'Left Content',
          }
      );
    }

    if (diff && diff.meta_b) {
      links.push(
          {
            url: this._computeDownloadFileLink(
                project, changeNum, patchRange, path, false),
            name: 'Right Content',
          }
      );
    }

    return links;
  }

  _computeDownloadFileLink(
      project, changeNum, patchRange, path, isBase) {
    let patchNum = patchRange.patchNum;

    const comparedAgainsParent = patchRange.basePatchNum === 'PARENT';

    if (isBase && !comparedAgainsParent) {
      patchNum = patchRange.basePatchNum;
    }

    let url = this.changeBaseURL(project, changeNum, patchNum) +
        `/files/${encodeURIComponent(path)}/download`;

    if (isBase && comparedAgainsParent) {
      url += '?parent=1';
    }

    return url;
  }

  _computeDownloadPatchLink(project, changeNum, patchRange, path) {
    let url = this.changeBaseURL(project, changeNum, patchRange.patchNum);
    url += '/patch?zip&path=' + encodeURIComponent(path);
    return url;
  }

  _loadComments() {
    return this.$.commentAPI.loadAll(this._changeNum).then(comments => {
      this._changeComments = comments;
      this._commentMap = this._getPaths(this._patchRange);

      this._commentsForDiff = this._getCommentsForPath(this._path,
          this._patchRange, this._projectConfig);
    });
  }

  _recomputeComments(files, path, patchRange, projectConfig) {
    // Polymer 2: check for undefined
    if ([
      files,
      path,
      patchRange,
      projectConfig,
    ].some(arg => arg === undefined)) {
      return undefined;
    }

    const file = files[path];
    if (file && file.old_path) {
      this._commentsForDiff = this._changeComments.getCommentsBySideForFile(
          {path, basePath: file.old_path},
          patchRange,
          projectConfig);

      this.$.diffHost.comments = this._commentsForDiff;
    }
  }

  _getPaths(patchRange) {
    return this._changeComments.getPaths(patchRange);
  }

  _getCommentsForPath(path, patchRange, projectConfig) {
    return this._changeComments.getCommentsBySideForPath(path, patchRange,
        projectConfig);
  }

  _getDiffDrafts() {
    return this.$.restAPI.getDiffDrafts(this._changeNum);
  }

  _computeCommentSkips(commentMap, fileList, path) {
    // Polymer 2: check for undefined
    if ([
      commentMap,
      fileList,
      path,
    ].some(arg => arg === undefined)) {
      return undefined;
    }

    const skips = {previous: null, next: null};
    if (!fileList.length) { return skips; }
    const pathIndex = fileList.indexOf(path);

    // Scan backward for the previous file.
    for (let i = pathIndex - 1; i >= 0; i--) {
      if (commentMap[fileList[i]]) {
        skips.previous = fileList[i];
        break;
      }
    }

    // Scan forward for the next file.
    for (let i = pathIndex + 1; i < fileList.length; i++) {
      if (commentMap[fileList[i]]) {
        skips.next = fileList[i];
        break;
      }
    }

    return skips;
  }

  _computeDiffClass(panelFloatingDisabled) {
    if (panelFloatingDisabled) {
      return 'noOverflow';
    }
  }

  /**
   * @param {!Object} patchRangeRecord
   */
  _computeEditMode(patchRangeRecord) {
    const patchRange = patchRangeRecord.base || {};
    return this.patchNumEquals(patchRange.patchNum, this.EDIT_NAME);
  }

  /**
   * @param {boolean} editMode
   */
  _computeContainerClass(editMode) {
    return editMode ? 'editMode' : '';
  }

  _computeBlameToggleLabel(loaded, loading) {
    if (loaded) { return 'Hide blame'; }
    return 'Show blame';
  }

  /**
   * Load and display blame information if it has not already been loaded.
   * Otherwise hide it.
   */
  _toggleBlame() {
    if (this._isBlameLoaded) {
      this.$.diffHost.clearBlame();
      return;
    }

    this._isBlameLoading = true;
    this.dispatchEvent(new CustomEvent('show-alert', {
      detail: {message: MSG_LOADING_BLAME},
      composed: true, bubbles: true,
    }));
    this.$.diffHost.loadBlame()
        .then(() => {
          this._isBlameLoading = false;
          this.dispatchEvent(new CustomEvent('show-alert', {
            detail: {message: MSG_LOADED_BLAME},
            composed: true, bubbles: true,
          }));
        })
        .catch(() => {
          this._isBlameLoading = false;
        });
  }

  _handleToggleBlame(e) {
    if (this.shouldSuppressKeyboardShortcut(e) ||
      this.modifierPressed(e)) { return; }
    this._toggleBlame();
  }

  _computeBlameLoaderClass(isImageDiff, path) {
    return !this.isMagicPath(path) && !isImageDiff ? 'show' : '';
  }

  _getRevisionInfo(change) {
    return new RevisionInfo(change);
  }

  _computeFileNum(file, files) {
    // Polymer 2: check for undefined
    if ([file, files].some(arg => arg === undefined)) {
      return undefined;
    }

    return files.findIndex(({value}) => value === file) + 1;
  }

  /**
   * @param {number} fileNum
   * @param {!Array<string>} files
   * @return {string}
   */
  _computeFileNumClass(fileNum, files) {
    if (files && fileNum > 0) {
      return 'show';
    }
    return '';
  }

  _handleExpandAllDiffContext(e) {
    if (this.shouldSuppressKeyboardShortcut(e)) { return; }
    this.$.diffHost.expandAllContext();
  }

  _computeDiffPrefsDisabled(disableDiffPrefs, loggedIn) {
    return disableDiffPrefs || !loggedIn;
  }

  _handleNextUnreviewedFile(e) {
    if (this.shouldSuppressKeyboardShortcut(e)) { return; }
    this._setReviewed(true);
    // Ensure that the currently viewed file always appears in unreviewedFiles
    // so we resolve the right "next" file.
    const unreviewedFiles = this._fileList
        .filter(file =>
          (file === this._path || !this._reviewedFiles.has(file)));
    this._navToFile(this._path, unreviewedFiles, 1);
  }

  _handleReloadingDiffPreference() {
    this._getDiffPreferences();
  }

  _onChangeHeaderPanelHeightChanged(e) {
    this._scrollTopMargin = e.detail.value;
  }

<<<<<<< HEAD
  _computeIsLoggedIn(loggedIn) {
    return !!loggedIn;
  }

  _computeCanEdit(loggedIn, changeChangeRecord) {
    return this._computeIsLoggedIn(loggedIn) &&
        this.changeIsOpen(changeChangeRecord.base);
=======
  _computeCanEdit(loggedIn, changeChangeRecord) {
    if ([changeChangeRecord, changeChangeRecord.base]
        .some(arg => arg === undefined)) {
      return false;
    }
    return loggedIn && this.changeIsOpen(changeChangeRecord.base);
>>>>>>> 3333feb7
  }
}

customElements.define(GrDiffView.is, GrDiffView);<|MERGE_RESOLUTION|>--- conflicted
+++ resolved
@@ -1324,22 +1324,12 @@
     this._scrollTopMargin = e.detail.value;
   }
 
-<<<<<<< HEAD
-  _computeIsLoggedIn(loggedIn) {
-    return !!loggedIn;
-  }
-
-  _computeCanEdit(loggedIn, changeChangeRecord) {
-    return this._computeIsLoggedIn(loggedIn) &&
-        this.changeIsOpen(changeChangeRecord.base);
-=======
   _computeCanEdit(loggedIn, changeChangeRecord) {
     if ([changeChangeRecord, changeChangeRecord.base]
         .some(arg => arg === undefined)) {
       return false;
     }
     return loggedIn && this.changeIsOpen(changeChangeRecord.base);
->>>>>>> 3333feb7
   }
 }
 
