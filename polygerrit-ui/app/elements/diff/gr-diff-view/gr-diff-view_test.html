<!DOCTYPE html>
<!--
@license
Copyright (C) 2015 The Android Open Source Project

Licensed under the Apache License, Version 2.0 (the "License");
you may not use this file except in compliance with the License.
You may obtain a copy of the License at

http://www.apache.org/licenses/LICENSE-2.0

Unless required by applicable law or agreed to in writing, software
distributed under the License is distributed on an "AS IS" BASIS,
WITHOUT WARRANTIES OR CONDITIONS OF ANY KIND, either express or implied.
See the License for the specific language governing permissions and
limitations under the License.
-->

<meta name="viewport" content="width=device-width, minimum-scale=1.0, initial-scale=1.0, user-scalable=yes">
<meta charset="utf-8">
<title>gr-diff-view</title>

<script src="/node_modules/@webcomponents/webcomponentsjs/custom-elements-es5-adapter.js"></script>

<script src="/node_modules/@webcomponents/webcomponentsjs/webcomponents-lite.js"></script>
<script src="/components/wct-browser-legacy/browser.js"></script>
<script src="/node_modules/page/page.js"></script>

<test-fixture id="basic">
  <template>
    <gr-diff-view></gr-diff-view>
  </template>
</test-fixture>

<test-fixture id="blank">
  <template>
    <div></div>
  </template>
</test-fixture>

<script type="module">
import '../../../test/common-test-setup.js';
import './gr-diff-view.js';
import {dom} from '@polymer/polymer/lib/legacy/polymer.dom.js';
import {KeyboardShortcutBinder} from '../../../behaviors/keyboard-shortcut-behavior/keyboard-shortcut-behavior.js';
import {GerritNav} from '../../core/gr-navigation/gr-navigation.js';
import {ChangeStatus} from '../../../constants/constants.js';

suite('gr-diff-view tests', () => {
  suite('basic tests', () => {
    const kb = KeyboardShortcutBinder;
    kb.bindShortcut(kb.Shortcut.LEFT_PANE, 'shift+left');
    kb.bindShortcut(kb.Shortcut.RIGHT_PANE, 'shift+right');
    kb.bindShortcut(kb.Shortcut.NEXT_LINE, 'j', 'down');
    kb.bindShortcut(kb.Shortcut.PREV_LINE, 'k', 'up');
    kb.bindShortcut(kb.Shortcut.NEXT_FILE_WITH_COMMENTS, 'shift+j');
    kb.bindShortcut(kb.Shortcut.PREV_FILE_WITH_COMMENTS, 'shift+k');
    kb.bindShortcut(kb.Shortcut.NEW_COMMENT, 'c');
    kb.bindShortcut(kb.Shortcut.SAVE_COMMENT, 'ctrl+s');
    kb.bindShortcut(kb.Shortcut.NEXT_FILE, ']');
    kb.bindShortcut(kb.Shortcut.PREV_FILE, '[');
    kb.bindShortcut(kb.Shortcut.NEXT_CHUNK, 'n');
    kb.bindShortcut(kb.Shortcut.NEXT_COMMENT_THREAD, 'shift+n');
    kb.bindShortcut(kb.Shortcut.PREV_CHUNK, 'p');
    kb.bindShortcut(kb.Shortcut.PREV_COMMENT_THREAD, 'shift+p');
    kb.bindShortcut(kb.Shortcut.OPEN_REPLY_DIALOG, 'a');
    kb.bindShortcut(kb.Shortcut.TOGGLE_LEFT_PANE, 'shift+a');
    kb.bindShortcut(kb.Shortcut.UP_TO_CHANGE, 'u');
    kb.bindShortcut(kb.Shortcut.OPEN_DIFF_PREFS, ',');
    kb.bindShortcut(kb.Shortcut.TOGGLE_DIFF_MODE, 'm');
    kb.bindShortcut(kb.Shortcut.TOGGLE_FILE_REVIEWED, 'r');
    kb.bindShortcut(kb.Shortcut.EXPAND_ALL_DIFF_CONTEXT, 'shift+x');
    kb.bindShortcut(kb.Shortcut.EXPAND_ALL_COMMENT_THREADS, 'e');
    kb.bindShortcut(kb.Shortcut.COLLAPSE_ALL_COMMENT_THREADS, 'shift+e');
    kb.bindShortcut(kb.Shortcut.NEXT_UNREVIEWED_FILE, 'shift+m');
    kb.bindShortcut(kb.Shortcut.TOGGLE_BLAME, 'b');

    let element;
    let sandbox;

    const PARENT = 'PARENT';

    function getFilesFromFileList(fileList) {
      const changeFilesByPath = fileList.reduce((files, path) => {
        files[path] = {};
        return files;
      }, {});
      return {
        sortedFileList: fileList,
        changeFilesByPath,
      };
    }

    setup(() => {
      sandbox = sinon.sandbox.create();

      stub('gr-rest-api-interface', {
        getConfig() {
          return Promise.resolve({change: {}});
        },
        getLoggedIn() {
          return Promise.resolve(false);
        },
        getProjectConfig() {
          return Promise.resolve({});
        },
        getDiffChangeDetail() {
          return Promise.resolve({});
        },
        getChangeFiles() {
          return Promise.resolve({});
        },
        saveFileReviewed() {
          return Promise.resolve();
        },
        getDiffComments() {
          return Promise.resolve({});
        },
        getDiffRobotComments() {
          return Promise.resolve({});
        },
        getDiffDrafts() {
          return Promise.resolve({});
        },
        getReviewedFiles() {
          return Promise.resolve([]);
        },
      });
      element = fixture('basic');
      return element._loadComments();
    });

    teardown(() => {
      sandbox.restore();
    });

    test('params change triggers diffViewDisplayed()', () => {
      sandbox.stub(element.reporting, 'diffViewDisplayed');
      sandbox.stub(element.$.diffHost, 'reload').returns(Promise.resolve());
      sandbox.spy(element, '_paramsChanged');
      element.params = {
        view: GerritNav.View.DIFF,
        changeNum: '42',
        patchNum: '2',
        basePatchNum: '1',
        path: '/COMMIT_MSG',
      };

      return element._paramsChanged.returnValues[0].then(() => {
        assert.isTrue(element.reporting.diffViewDisplayed.calledOnce);
      });
    });

    test('toggle left diff with a hotkey', () => {
      const toggleLeftDiffStub = sandbox.stub(
          element.$.diffHost, 'toggleLeftDiff');
      MockInteractions.pressAndReleaseKeyOn(element, 65, 'shift', 'a');
      assert.isTrue(toggleLeftDiffStub.calledOnce);
    });

    test('keyboard shortcuts', () => {
      element._changeNum = '42';
      element._patchRange = {
        basePatchNum: PARENT,
        patchNum: '10',
      };
      element._change = {
        _number: 42,
        revisions: {
          a: {_number: 10, commit: {parents: []}},
        },
      };
      element._files = getFilesFromFileList(
          ['chell.go', 'glados.txt', 'wheatley.md']);
      element._path = 'glados.txt';
      element.changeViewState.selectedFileIndex = 1;
      element._loggedIn = true;

      const diffNavStub = sandbox.stub(GerritNav, 'navigateToDiff');
      const changeNavStub = sandbox.stub(GerritNav, 'navigateToChange');

      MockInteractions.pressAndReleaseKeyOn(element, 85, null, 'u');
      assert(changeNavStub.lastCall.calledWith(element._change),
          'Should navigate to /c/42/');

      MockInteractions.pressAndReleaseKeyOn(element, 221, null, ']');
      assert(diffNavStub.lastCall.calledWith(element._change, 'wheatley.md',
          '10', PARENT), 'Should navigate to /c/42/10/wheatley.md');
      element._path = 'wheatley.md';
      assert.equal(element.changeViewState.selectedFileIndex, 2);
      assert.isTrue(element._loading);

      MockInteractions.pressAndReleaseKeyOn(element, 219, null, '[');
      assert(diffNavStub.lastCall.calledWith(element._change, 'glados.txt',
          '10', PARENT), 'Should navigate to /c/42/10/glados.txt');
      element._path = 'glados.txt';
      assert.equal(element.changeViewState.selectedFileIndex, 1);
      assert.isTrue(element._loading);

      MockInteractions.pressAndReleaseKeyOn(element, 219, null, '[');
      assert(diffNavStub.lastCall.calledWith(element._change, 'chell.go', '10',
          PARENT), 'Should navigate to /c/42/10/chell.go');
      element._path = 'chell.go';
      assert.equal(element.changeViewState.selectedFileIndex, 0);
      assert.isTrue(element._loading);

      MockInteractions.pressAndReleaseKeyOn(element, 219, null, '[');
      assert(changeNavStub.lastCall.calledWith(element._change),
          'Should navigate to /c/42/');
      assert.equal(element.changeViewState.selectedFileIndex, 0);
      assert.isTrue(element._loading);

      const showPrefsStub =
          sandbox.stub(element.$.diffPreferencesDialog, 'open',
              () => Promise.resolve());

      MockInteractions.pressAndReleaseKeyOn(element, 188, null, ',');
      assert(showPrefsStub.calledOnce);

      element.disableDiffPrefs = true;
      MockInteractions.pressAndReleaseKeyOn(element, 188, null, ',');
      assert(showPrefsStub.calledOnce);

      let scrollStub = sandbox.stub(element.$.cursor, 'moveToNextChunk');
      MockInteractions.pressAndReleaseKeyOn(element, 78, null, 'n');
      assert(scrollStub.calledOnce);

      scrollStub = sandbox.stub(element.$.cursor, 'moveToPreviousChunk');
      MockInteractions.pressAndReleaseKeyOn(element, 80, null, 'p');
      assert(scrollStub.calledOnce);

      scrollStub = sandbox.stub(element.$.cursor, 'moveToNextCommentThread');
      MockInteractions.pressAndReleaseKeyOn(element, 78, 'shift', 'n');
      assert(scrollStub.calledOnce);

      scrollStub = sandbox.stub(element.$.cursor,
          'moveToPreviousCommentThread');
      MockInteractions.pressAndReleaseKeyOn(element, 80, 'shift', 'p');
      assert(scrollStub.calledOnce);

      const computeContainerClassStub = sandbox.stub(element.$.diffHost.$.diff,
          '_computeContainerClass');
      MockInteractions.pressAndReleaseKeyOn(element, 74, null, 'j');
      assert(computeContainerClassStub.lastCall.calledWithExactly(
          false, 'SIDE_BY_SIDE', true));

      MockInteractions.pressAndReleaseKeyOn(element, 27, null, 'esc');
      assert(computeContainerClassStub.lastCall.calledWithExactly(
          false, 'SIDE_BY_SIDE', false));

      sandbox.stub(element, '_setReviewed');
      element.$.reviewed.checked = false;
      MockInteractions.pressAndReleaseKeyOn(element, 82, 'shift', 'r');
      assert.isFalse(element._setReviewed.called);

      MockInteractions.pressAndReleaseKeyOn(element, 82, null, 'r');
      assert.isTrue(element._setReviewed.called);
      assert.equal(element._setReviewed.lastCall.args[0], true);
    });

    test('shift+x shortcut expands all diff context', () => {
      const expandStub = sandbox.stub(element.$.diffHost, 'expandAllContext');
      MockInteractions.pressAndReleaseKeyOn(element, 88, 'shift', 'x');
      flushAsynchronousOperations();
      assert.isTrue(expandStub.called);
    });

    test('keyboard shortcuts with patch range', () => {
      element._changeNum = '42';
      element._patchRange = {
        basePatchNum: '5',
        patchNum: '10',
      };
      element._change = {
        _number: 42,
        revisions: {
          a: {_number: 10, commit: {parents: []}},
          b: {_number: 5, commit: {parents: []}},
        },
      };
      element._files = getFilesFromFileList(
          ['chell.go', 'glados.txt', 'wheatley.md']);
      element._path = 'glados.txt';

      const diffNavStub = sandbox.stub(GerritNav, 'navigateToDiff');
      const changeNavStub = sandbox.stub(GerritNav, 'navigateToChange');

      MockInteractions.pressAndReleaseKeyOn(element, 65, null, 'a');
      assert.isTrue(changeNavStub.notCalled, 'The `a` keyboard shortcut ' +
          'should only work when the user is logged in.');
      assert.isNull(window.sessionStorage.getItem(
          'changeView.showReplyDialog'));

      element._loggedIn = true;
      MockInteractions.pressAndReleaseKeyOn(element, 65, null, 'a');
      assert.isTrue(element.changeViewState.showReplyDialog);

      assert(changeNavStub.lastCall.calledWithExactly(element._change, '10',
          '5'), 'Should navigate to /c/42/5..10');

      MockInteractions.pressAndReleaseKeyOn(element, 85, null, 'u');
      assert(changeNavStub.lastCall.calledWithExactly(element._change, '10',
          '5'), 'Should navigate to /c/42/5..10');

      MockInteractions.pressAndReleaseKeyOn(element, 221, null, ']');
      assert.isTrue(element._loading);
      assert(diffNavStub.lastCall.calledWithExactly(element._change,
          'wheatley.md', '10', '5'),
      'Should navigate to /c/42/5..10/wheatley.md');
      element._path = 'wheatley.md';

      MockInteractions.pressAndReleaseKeyOn(element, 219, null, '[');
      assert.isTrue(element._loading);
      assert(diffNavStub.lastCall.calledWithExactly(element._change,
          'glados.txt', '10', '5'),
      'Should navigate to /c/42/5..10/glados.txt');
      element._path = 'glados.txt';

      MockInteractions.pressAndReleaseKeyOn(element, 219, null, '[');
      assert.isTrue(element._loading);
      assert(diffNavStub.lastCall.calledWithExactly(
          element._change,
          'chell.go',
          '10',
          '5'),
      'Should navigate to /c/42/5..10/chell.go');
      element._path = 'chell.go';

      MockInteractions.pressAndReleaseKeyOn(element, 219, null, '[');
      assert.isTrue(element._loading);
      assert(changeNavStub.lastCall.calledWithExactly(element._change, '10',
          '5'),
      'Should navigate to /c/42/5..10');
    });

    test('keyboard shortcuts with old patch number', () => {
      element._changeNum = '42';
      element._patchRange = {
        basePatchNum: PARENT,
        patchNum: '1',
      };
      element._change = {
        _number: 42,
        revisions: {
          a: {_number: 1, commit: {parents: []}},
          b: {_number: 2, commit: {parents: []}},
        },
      };
      element._files = getFilesFromFileList(
          ['chell.go', 'glados.txt', 'wheatley.md']);
      element._path = 'glados.txt';

      const diffNavStub = sandbox.stub(GerritNav, 'navigateToDiff');
      const changeNavStub = sandbox.stub(GerritNav, 'navigateToChange');

      MockInteractions.pressAndReleaseKeyOn(element, 65, null, 'a');
      assert.isTrue(changeNavStub.notCalled, 'The `a` keyboard shortcut ' +
          'should only work when the user is logged in.');
      assert.isNull(window.sessionStorage.getItem(
          'changeView.showReplyDialog'));

      element._loggedIn = true;
      MockInteractions.pressAndReleaseKeyOn(element, 65, null, 'a');
      assert.isTrue(element.changeViewState.showReplyDialog);

      assert(changeNavStub.lastCall.calledWithExactly(element._change, '1',
          PARENT), 'Should navigate to /c/42/1');

      MockInteractions.pressAndReleaseKeyOn(element, 85, null, 'u');
      assert(changeNavStub.lastCall.calledWithExactly(element._change, '1',
          PARENT), 'Should navigate to /c/42/1');

      MockInteractions.pressAndReleaseKeyOn(element, 221, null, ']');
      assert(diffNavStub.lastCall.calledWithExactly(element._change,
          'wheatley.md', '1', PARENT),
      'Should navigate to /c/42/1/wheatley.md');
      element._path = 'wheatley.md';

      MockInteractions.pressAndReleaseKeyOn(element, 219, null, '[');
      assert(diffNavStub.lastCall.calledWithExactly(element._change,
          'glados.txt', '1', PARENT),
      'Should navigate to /c/42/1/glados.txt');
      element._path = 'glados.txt';

      MockInteractions.pressAndReleaseKeyOn(element, 219, null, '[');
      assert(diffNavStub.lastCall.calledWithExactly(
          element._change,
          'chell.go',
          '1',
          PARENT), 'Should navigate to /c/42/1/chell.go');
      element._path = 'chell.go';

      MockInteractions.pressAndReleaseKeyOn(element, 219, null, '[');
      assert(changeNavStub.lastCall.calledWithExactly(element._change, '1',
          PARENT), 'Should navigate to /c/42/1');
    });

    test('edit should redirect to edit page', done => {
      element._loggedIn = true;
      element._path = 't.txt';
      element._patchRange = {
        basePatchNum: PARENT,
        patchNum: '1',
      };
      element._change = {
        _number: 42,
<<<<<<< HEAD
        status: ChangeStatus.NEW,
=======
        project: 'gerrit',
        status: 'NEW',
>>>>>>> 8431c15c
        revisions: {
          a: {_number: 1, commit: {parents: []}},
          b: {_number: 2, commit: {parents: []}},
        },
      };
      const redirectStub = sandbox.stub(GerritNav, 'navigateToRelativeUrl');
      flush(() => {
        const editBtn = element.shadowRoot
            .querySelector('.editButton gr-button');
        assert.isTrue(!!editBtn);
        MockInteractions.tap(editBtn);
        assert.isTrue(redirectStub.called);
        assert.isTrue(redirectStub.lastCall.calledWithExactly(
            GerritNav.getEditUrlForDiff(element._change, element._path)));
        done();
      });
    });

    function isEditVisibile({loggedIn, changeStatus}) {
      return new Promise(resolve => {
        element._loggedIn = loggedIn;
        element._path = 't.txt';
        element._patchRange = {
          basePatchNum: PARENT,
          patchNum: '1',
        };
        element._change = {
          _number: 42,
          status: changeStatus,
          revisions: {
            a: {_number: 1, commit: {parents: []}},
            b: {_number: 2, commit: {parents: []}},
          },
        };
        flush(() => {
          const editBtn = element.shadowRoot
              .querySelector('.editButton gr-button');
          resolve(!!editBtn);
        });
      });
    }

    test('edit visible only when logged and status NEW', async () => {
      for (const changeStatus in ChangeStatus) {
        if (!ChangeStatus.hasOwnProperty(changeStatus)) {
          continue;
        }
        assert.isFalse(await isEditVisibile({loggedIn: false, changeStatus}),
            `loggedIn: false, changeStatus: ${changeStatus}`);

        if (changeStatus !== ChangeStatus.NEW) {
          assert.isFalse(await isEditVisibile({loggedIn: true, changeStatus}),
              `loggedIn: true, changeStatus: ${changeStatus}`);
        } else {
          assert.isTrue(await isEditVisibile({loggedIn: true, changeStatus}),
              `loggedIn: true, changeStatus: ${changeStatus}`);
        }
      }
    });

    test('edit visible when logged and status NEW', async () => {
      assert.isTrue(await isEditVisibile(
          {loggedIn: true, changeStatus: ChangeStatus.NEW}));
    });

    test('edit hidden when logged and status ABANDONED', async () => {
      assert.isFalse(await isEditVisibile(
          {loggedIn: true, changeStatus: ChangeStatus.ABANDONED}));
    });

    test('edit hidden when logged and status MERGED', async () => {
      assert.isFalse(await isEditVisibile(
          {loggedIn: true, changeStatus: ChangeStatus.MERGED}));
    });

    suite('diff prefs hidden', () => {
      test('when no prefs or logged out', () => {
        element.disableDiffPrefs = false;
        element._loggedIn = false;
        flushAsynchronousOperations();
        assert.isTrue(element.$.diffPrefsContainer.hidden);

        element._loggedIn = true;
        flushAsynchronousOperations();
        assert.isTrue(element.$.diffPrefsContainer.hidden);

        element._loggedIn = false;
        element._prefs = {font_size: '12'};
        flushAsynchronousOperations();
        assert.isTrue(element.$.diffPrefsContainer.hidden);

        element._loggedIn = true;
        flushAsynchronousOperations();
        assert.isFalse(element.$.diffPrefsContainer.hidden);
      });

      test('when disableDiffPrefs is set', () => {
        element._loggedIn = true;
        element._prefs = {font_size: '12'};
        element.disableDiffPrefs = false;
        flushAsynchronousOperations();

        assert.isFalse(element.$.diffPrefsContainer.hidden);
        element.disableDiffPrefs = true;
        flushAsynchronousOperations();

        assert.isTrue(element.$.diffPrefsContainer.hidden);
      });
    });

    test('prefsButton opens gr-diff-preferences', () => {
      const handlePrefsTapSpy = sandbox.spy(element, '_handlePrefsTap');
      const overlayOpenStub = sandbox.stub(element.$.diffPreferencesDialog,
          'open');
      const prefsButton =
          dom(element.root).querySelector('.prefsButton');

      MockInteractions.tap(prefsButton);

      assert.isTrue(handlePrefsTapSpy.called);
      assert.isTrue(overlayOpenStub.called);
    });

    test('_computeCommentString', done => {
      const path = '/test';
      element.$.commentAPI.loadAll().then(comments => {
        const commentCountStub =
            sandbox.stub(comments, 'computeCommentCount');
        const unresolvedCountStub =
            sandbox.stub(comments, 'computeUnresolvedNum');
        commentCountStub.withArgs({patchNum: 1, path}).returns(0);
        commentCountStub.withArgs({patchNum: 2, path}).returns(1);
        commentCountStub.withArgs({patchNum: 3, path}).returns(2);
        commentCountStub.withArgs({patchNum: 4, path}).returns(0);
        unresolvedCountStub.withArgs({patchNum: 1, path}).returns(1);
        unresolvedCountStub.withArgs({patchNum: 2, path}).returns(0);
        unresolvedCountStub.withArgs({patchNum: 3, path}).returns(2);
        unresolvedCountStub.withArgs({patchNum: 4, path}).returns(0);

        assert.equal(element._computeCommentString(comments, 1, path, {}),
            '1 unresolved');
        assert.equal(
            element._computeCommentString(comments, 2, path, {status: 'M'}),
            '1 comment');
        assert.equal(
            element._computeCommentString(comments, 2, path, {status: 'U'}),
            'no changes, 1 comment');
        assert.equal(
            element._computeCommentString(comments, 3, path, {status: 'A'}),
            '2 comments, 2 unresolved');
        assert.equal(
            element._computeCommentString(
                comments, 4, path, {status: 'M'}
            ), '');
        assert.equal(
            element._computeCommentString(comments, 4, path, {status: 'U'}),
            'no changes');
        done();
      });
    });

    suite('url params', () => {
      setup(() => {
        sandbox.stub(
            GerritNav,
            'getUrlForDiff',
            (c, p, pn, bpn) => `${c._number}-${p}-${pn}-${bpn}`);
        sandbox.stub(
            GerritNav
            , 'getUrlForChange',
            (c, pn, bpn) => `${c._number}-${pn}-${bpn}`);
      });

      test('_formattedFiles', () => {
        element._changeNum = '42';
        element._patchRange = {
          basePatchNum: PARENT,
          patchNum: '10',
        };
        element._change = {_number: 42};
        element._files = getFilesFromFileList(
            ['chell.go', 'glados.txt', 'wheatley.md',
              '/COMMIT_MSG', '/MERGE_LIST']);
        element._path = 'glados.txt';
        const expectedFormattedFiles = [
          {
            text: 'chell.go',
            mobileText: 'chell.go',
            value: 'chell.go',
            bottomText: '',
          }, {
            text: 'glados.txt',
            mobileText: 'glados.txt',
            value: 'glados.txt',
            bottomText: '',
          }, {
            text: 'wheatley.md',
            mobileText: 'wheatley.md',
            value: 'wheatley.md',
            bottomText: '',
          },
          {
            text: 'Commit message',
            mobileText: 'Commit message',
            value: '/COMMIT_MSG',
            bottomText: '',
          },
          {
            text: 'Merge list',
            mobileText: 'Merge list',
            value: '/MERGE_LIST',
            bottomText: '',
          },
        ];

        assert.deepEqual(element._formattedFiles, expectedFormattedFiles);
        assert.equal(element._formattedFiles[1].value, element._path);
      });

      test('prev/up/next links', () => {
        element._changeNum = '42';
        element._patchRange = {
          basePatchNum: PARENT,
          patchNum: '10',
        };
        element._change = {
          _number: 42,
          revisions: {
            a: {_number: 10, commit: {parents: []}},
          },
        };
        element._files = getFilesFromFileList(
            ['chell.go', 'glados.txt', 'wheatley.md']);
        element._path = 'glados.txt';
        flushAsynchronousOperations();
        const linkEls = dom(element.root).querySelectorAll('.navLink');
        assert.equal(linkEls.length, 3);
        assert.equal(linkEls[0].getAttribute('href'), '42-chell.go-10-PARENT');
        assert.equal(linkEls[1].getAttribute('href'), '42-undefined-undefined');
        assert.equal(linkEls[2].getAttribute('href'),
            '42-wheatley.md-10-PARENT');
        element._path = 'wheatley.md';
        flushAsynchronousOperations();
        assert.equal(linkEls[0].getAttribute('href'),
            '42-glados.txt-10-PARENT');
        assert.equal(linkEls[1].getAttribute('href'), '42-undefined-undefined');
        assert.isFalse(linkEls[2].hasAttribute('href'));
        element._path = 'chell.go';
        flushAsynchronousOperations();
        assert.isFalse(linkEls[0].hasAttribute('href'));
        assert.equal(linkEls[1].getAttribute('href'), '42-undefined-undefined');
        assert.equal(linkEls[2].getAttribute('href'),
            '42-glados.txt-10-PARENT');
        element._path = 'not_a_real_file';
        flushAsynchronousOperations();
        assert.equal(linkEls[0].getAttribute('href'),
            '42-wheatley.md-10-PARENT');
        assert.equal(linkEls[1].getAttribute('href'), '42-undefined-undefined');
        assert.equal(linkEls[2].getAttribute('href'), '42-chell.go-10-PARENT');
      });

      test('prev/up/next links with patch range', () => {
        element._changeNum = '42';
        element._patchRange = {
          basePatchNum: '5',
          patchNum: '10',
        };
        element._change = {
          _number: 42,
          revisions: {
            a: {_number: 5, commit: {parents: []}},
            b: {_number: 10, commit: {parents: []}},
          },
        };
        element._files = getFilesFromFileList(
            ['chell.go', 'glados.txt', 'wheatley.md']);
        element._path = 'glados.txt';
        flushAsynchronousOperations();
        const linkEls = dom(element.root).querySelectorAll('.navLink');
        assert.equal(linkEls.length, 3);
        assert.equal(linkEls[0].getAttribute('href'), '42-chell.go-10-5');
        assert.equal(linkEls[1].getAttribute('href'), '42-10-5');
        assert.equal(linkEls[2].getAttribute('href'), '42-wheatley.md-10-5');
        element._path = 'wheatley.md';
        flushAsynchronousOperations();
        assert.equal(linkEls[0].getAttribute('href'), '42-glados.txt-10-5');
        assert.equal(linkEls[1].getAttribute('href'), '42-10-5');
        assert.isFalse(linkEls[2].hasAttribute('href'));
        element._path = 'chell.go';
        flushAsynchronousOperations();
        assert.isFalse(linkEls[0].hasAttribute('href'));
        assert.equal(linkEls[1].getAttribute('href'), '42-10-5');
        assert.equal(linkEls[2].getAttribute('href'), '42-glados.txt-10-5');
      });
    });

    test('_handlePatchChange calls navigateToDiff correctly', () => {
      const navigateStub = sandbox.stub(GerritNav, 'navigateToDiff');
      element._change = {_number: 321, project: 'foo/bar'};
      element._path = 'path/to/file.txt';

      element._patchRange = {
        basePatchNum: 'PARENT',
        patchNum: '3',
      };

      const detail = {
        basePatchNum: 'PARENT',
        patchNum: '1',
      };

      element.$.rangeSelect.dispatchEvent(
          new CustomEvent('patch-range-change', {detail, bubbles: false}));

      assert(navigateStub.lastCall.calledWithExactly(element._change,
          element._path, '1', 'PARENT'));
    });

    test('_prefs.manual_review is respected', () => {
      const saveReviewedStub = sandbox.stub(element, '_saveReviewedState',
          () => Promise.resolve());
      const getReviewedStub = sandbox.stub(element, '_getReviewedStatus',
          () => Promise.resolve());

      sandbox.stub(element.$.diffHost, 'reload');
      element._loggedIn = true;
      element.params = {
        view: GerritNav.View.DIFF,
        changeNum: '42',
        patchNum: '2',
        basePatchNum: '1',
        path: '/COMMIT_MSG',
      };
      element._prefs = {manual_review: true};
      flushAsynchronousOperations();

      assert.isFalse(saveReviewedStub.called);
      assert.isTrue(getReviewedStub.called);

      element._prefs = {};
      flushAsynchronousOperations();

      assert.isTrue(saveReviewedStub.called);
      assert.isTrue(getReviewedStub.calledOnce);
    });

    test('file review status', () => {
      const saveReviewedStub = sandbox.stub(element, '_saveReviewedState',
          () => Promise.resolve());
      sandbox.stub(element.$.diffHost, 'reload');

      element._loggedIn = true;
      element.params = {
        view: GerritNav.View.DIFF,
        changeNum: '42',
        patchNum: '2',
        basePatchNum: '1',
        path: '/COMMIT_MSG',
      };
      element._prefs = {};
      flushAsynchronousOperations();

      const commitMsg = dom(element.root).querySelector(
          'input[type="checkbox"]');

      assert.isTrue(commitMsg.checked);
      MockInteractions.tap(commitMsg);
      assert.isFalse(commitMsg.checked);
      assert.isTrue(saveReviewedStub.lastCall.calledWithExactly(false));

      MockInteractions.tap(commitMsg);
      assert.isTrue(commitMsg.checked);
      assert.isTrue(saveReviewedStub.lastCall.calledWithExactly(true));
      const callCount = saveReviewedStub.callCount;

      element.set('params.view', GerritNav.View.CHANGE);
      flushAsynchronousOperations();

      // saveReviewedState observer observes params, but should not fire when
      // view !== GerritNav.View.DIFF.
      assert.equal(saveReviewedStub.callCount, callCount);
    });

    test('file review status with edit loaded', () => {
      const saveReviewedStub = sandbox.stub(element, '_saveReviewedState');

      element._patchRange = {patchNum: element.EDIT_NAME};
      flushAsynchronousOperations();

      assert.isTrue(element._editMode);
      element._setReviewed();
      assert.isFalse(saveReviewedStub.called);
    });

    test('hash is determined from params', done => {
      sandbox.stub(element.$.diffHost, 'reload');
      sandbox.stub(element, '_initCursor');

      element._loggedIn = true;
      element.params = {
        view: GerritNav.View.DIFF,
        changeNum: '42',
        patchNum: '2',
        basePatchNum: '1',
        path: '/COMMIT_MSG',
        hash: 10,
      };

      flush(() => {
        assert.isTrue(element._initCursor.calledOnce);
        done();
      });
    });

    test('diff mode selector correctly toggles the diff', () => {
      const select = element.$.modeSelect;
      const diffDisplay = element.$.diffHost;
      element._userPrefs = {default_diff_view: 'SIDE_BY_SIDE'};

      // The mode selected in the view state reflects the selected option.
      assert.equal(element._getDiffViewMode(), select.mode);

      // The mode selected in the view state reflects the view rednered in the
      // diff.
      assert.equal(select.mode, diffDisplay.viewMode);

      // We will simulate a user change of the selected mode.
      const newMode = 'UNIFIED_DIFF';

      // Set the mode, and simulate the change event.
      element.set('changeViewState.diffMode', newMode);

      // Make sure the handler was called and the state is still coherent.
      assert.equal(element._getDiffViewMode(), newMode);
      assert.equal(element._getDiffViewMode(), select.mode);
      assert.equal(element._getDiffViewMode(), diffDisplay.viewMode);
    });

    test('diff mode selector initializes from preferences', () => {
      let resolvePrefs;
      const prefsPromise = new Promise(resolve => {
        resolvePrefs = resolve;
      });
      sandbox.stub(element.$.restAPI, 'getPreferences', () => prefsPromise);

      // Attach a new gr-diff-view so we can intercept the preferences fetch.
      const view = document.createElement('gr-diff-view');
      fixture('blank').appendChild(view);
      flushAsynchronousOperations();

      // At this point the diff mode doesn't yet have the user's preference.
      assert.equal(view._getDiffViewMode(), 'SIDE_BY_SIDE');

      // Receive the overriding preference.
      resolvePrefs({default_diff_view: 'UNIFIED'});
      flushAsynchronousOperations();
      assert.equal(element._getDiffViewMode(), 'SIDE_BY_SIDE');
    });

    suite('_commitRange', () => {
      setup(() => {
        sandbox.stub(element.$.diffHost, 'reload');
        sandbox.stub(element, '_initCursor');
        sandbox.stub(element, '_getChangeDetail').returns(Promise.resolve({
          _number: 42,
          revisions: {
            'commit-sha-1': {
              _number: 1,
              commit: {
                parents: [{commit: 'sha-1-parent'}],
              },
            },
            'commit-sha-2': {_number: 2},
            'commit-sha-3': {_number: 3},
            'commit-sha-4': {_number: 4},
            'commit-sha-5': {
              _number: 5,
              commit: {
                parents: [{commit: 'sha-5-parent'}],
              },
            },
          },
        }));
      });

      test('uses the patchNum and basePatchNum ', done => {
        element.params = {
          view: GerritNav.View.DIFF,
          changeNum: '42',
          patchNum: '4',
          basePatchNum: '2',
          path: '/COMMIT_MSG',
        };
        flush(() => {
          assert.deepEqual(element._commitRange, {
            baseCommit: 'commit-sha-2',
            commit: 'commit-sha-4',
          });
          done();
        });
      });

      test('uses the parent when there is no base patch num ', done => {
        element.params = {
          view: GerritNav.View.DIFF,
          changeNum: '42',
          patchNum: '5',
          path: '/COMMIT_MSG',
        };
        flush(() => {
          assert.deepEqual(element._commitRange, {
            commit: 'commit-sha-5',
            baseCommit: 'sha-5-parent',
          });
          done();
        });
      });
    });

    test('_initCursor', () => {
      assert.isNotOk(element.$.cursor.initialLineNumber);

      // Does nothing when params specify no cursor address:
      element._initCursor({});
      assert.isNotOk(element.$.cursor.initialLineNumber);

      // Does nothing when params specify side but no number:
      element._initCursor({leftSide: true});
      assert.isNotOk(element.$.cursor.initialLineNumber);

      // Revision hash: specifies lineNum but not side.
      element._initCursor({lineNum: 234});
      assert.equal(element.$.cursor.initialLineNumber, 234);
      assert.equal(element.$.cursor.side, 'right');

      // Base hash: specifies lineNum and side.
      element._initCursor({leftSide: true, lineNum: 345});
      assert.equal(element.$.cursor.initialLineNumber, 345);
      assert.equal(element.$.cursor.side, 'left');

      // Specifies right side:
      element._initCursor({leftSide: false, lineNum: 123});
      assert.equal(element.$.cursor.initialLineNumber, 123);
      assert.equal(element.$.cursor.side, 'right');
    });

    test('_getLineOfInterest', () => {
      assert.isNull(element._getLineOfInterest({}));

      let result = element._getLineOfInterest({lineNum: 12});
      assert.equal(result.number, 12);
      assert.isNotOk(result.leftSide);

      result = element._getLineOfInterest({lineNum: 12, leftSide: true});
      assert.equal(result.number, 12);
      assert.isOk(result.leftSide);
    });

    test('_onLineSelected', () => {
      const getUrlStub = sandbox.stub(GerritNav, 'getUrlForDiffById');
      const replaceStateStub = sandbox.stub(history, 'replaceState');
      sandbox.stub(element.$.cursor, 'getAddress')
          .returns({number: 123, isLeftSide: false});

      element._changeNum = 321;
      element._change = {_number: 321, project: 'foo/bar'};
      element._patchRange = {
        basePatchNum: '3',
        patchNum: '5',
      };
      const e = {};
      const detail = {number: 123, side: 'right'};

      element._onLineSelected(e, detail);

      assert.isTrue(replaceStateStub.called);
      assert.isTrue(getUrlStub.called);
    });

    test('_onLineSelected w/o line address', () => {
      const getUrlStub = sandbox.stub(GerritNav, 'getUrlForDiffById');
      sandbox.stub(history, 'replaceState');
      sandbox.stub(element.$.cursor, 'moveToLineNumber');
      sandbox.stub(element.$.cursor, 'getAddress').returns(null);
      element._changeNum = 321;
      element._change = {_number: 321, project: 'foo/bar'};
      element._patchRange = {basePatchNum: '3', patchNum: '5'};
      element._onLineSelected({}, {number: 123, side: 'right'});
      assert.isTrue(getUrlStub.calledOnce);
      assert.isUndefined(getUrlStub.lastCall.args[5]);
      assert.isUndefined(getUrlStub.lastCall.args[6]);
    });

    test('_getDiffViewMode', () => {
      // No user prefs or change view state set.
      assert.equal(element._getDiffViewMode(), 'SIDE_BY_SIDE');

      // User prefs but no change view state set.
      element._userPrefs = {default_diff_view: 'UNIFIED_DIFF'};
      assert.equal(element._getDiffViewMode(), 'UNIFIED_DIFF');

      // User prefs and change view state set.
      element.changeViewState = {diffMode: 'SIDE_BY_SIDE'};
      assert.equal(element._getDiffViewMode(), 'SIDE_BY_SIDE');
    });

    test('_handleToggleDiffMode', () => {
      sandbox.stub(element, 'shouldSuppressKeyboardShortcut').returns(false);
      const e = {preventDefault: () => {}};
      // Initial state.
      assert.equal(element._getDiffViewMode(), 'SIDE_BY_SIDE');

      element._handleToggleDiffMode(e);
      assert.equal(element._getDiffViewMode(), 'UNIFIED_DIFF');

      element._handleToggleDiffMode(e);
      assert.equal(element._getDiffViewMode(), 'SIDE_BY_SIDE');
    });

    suite('_loadComments', () => {
      test('empty', done => {
        element._loadComments().then(() => {
          assert.equal(Object.keys(element._commentMap).length, 0);
          done();
        });
      });

      test('has paths', done => {
        sandbox.stub(element, '_getPaths').returns({
          'path/to/file/one.cpp': [{patch_set: 3, message: 'lorem'}],
          'path-to/file/two.py': [{patch_set: 5, message: 'ipsum'}],
        });
        sandbox.stub(element, '_getCommentsForPath').returns({meta: {}});
        element._changeNum = '42';
        element._patchRange = {
          basePatchNum: '3',
          patchNum: '5',
        };
        element._loadComments().then(() => {
          assert.deepEqual(Object.keys(element._commentMap),
              ['path/to/file/one.cpp', 'path-to/file/two.py']);
          done();
        });
      });
    });

    suite('_computeCommentSkips', () => {
      test('empty file list', () => {
        const commentMap = {
          'path/one.jpg': true,
          'path/three.wav': true,
        };
        const path = 'path/two.m4v';
        const fileList = [];
        const result = element._computeCommentSkips(commentMap, fileList, path);
        assert.isNull(result.previous);
        assert.isNull(result.next);
      });

      test('finds skips', () => {
        const fileList = ['path/one.jpg', 'path/two.m4v', 'path/three.wav'];
        let path = fileList[1];
        const commentMap = {};
        commentMap[fileList[0]] = true;
        commentMap[fileList[1]] = false;
        commentMap[fileList[2]] = true;

        let result = element._computeCommentSkips(commentMap, fileList, path);
        assert.equal(result.previous, fileList[0]);
        assert.equal(result.next, fileList[2]);

        commentMap[fileList[1]] = true;

        result = element._computeCommentSkips(commentMap, fileList, path);
        assert.equal(result.previous, fileList[0]);
        assert.equal(result.next, fileList[2]);

        path = fileList[0];

        result = element._computeCommentSkips(commentMap, fileList, path);
        assert.isNull(result.previous);
        assert.equal(result.next, fileList[1]);

        path = fileList[2];

        result = element._computeCommentSkips(commentMap, fileList, path);
        assert.equal(result.previous, fileList[1]);
        assert.isNull(result.next);
      });

      suite('skip next/previous', () => {
        let navToChangeStub;
        let navToDiffStub;

        setup(() => {
          navToChangeStub = sandbox.stub(element, '_navToChangeView');
          navToDiffStub = sandbox.stub(GerritNav, 'navigateToDiff');
          element._files = getFilesFromFileList([
            'path/one.jpg', 'path/two.m4v', 'path/three.wav',
          ]);
          element._patchRange = {patchNum: '2', basePatchNum: '1'};
        });

        suite('_moveToPreviousFileWithComment', () => {
          test('no skips', () => {
            element._moveToPreviousFileWithComment();
            assert.isFalse(navToChangeStub.called);
            assert.isFalse(navToDiffStub.called);
          });

          test('no previous', () => {
            const commentMap = {};
            commentMap[element._fileList[0]] = false;
            commentMap[element._fileList[1]] = false;
            commentMap[element._fileList[2]] = true;
            element._commentMap = commentMap;
            element._path = element._fileList[1];

            element._moveToPreviousFileWithComment();
            assert.isTrue(navToChangeStub.calledOnce);
            assert.isFalse(navToDiffStub.called);
          });

          test('w/ previous', () => {
            const commentMap = {};
            commentMap[element._fileList[0]] = true;
            commentMap[element._fileList[1]] = false;
            commentMap[element._fileList[2]] = true;
            element._commentMap = commentMap;
            element._path = element._fileList[1];

            element._moveToPreviousFileWithComment();
            assert.isFalse(navToChangeStub.called);
            assert.isTrue(navToDiffStub.calledOnce);
          });
        });

        suite('_moveToNextFileWithComment', () => {
          test('no skips', () => {
            element._moveToNextFileWithComment();
            assert.isFalse(navToChangeStub.called);
            assert.isFalse(navToDiffStub.called);
          });

          test('no previous', () => {
            const commentMap = {};
            commentMap[element._fileList[0]] = true;
            commentMap[element._fileList[1]] = false;
            commentMap[element._fileList[2]] = false;
            element._commentMap = commentMap;
            element._path = element._fileList[1];

            element._moveToNextFileWithComment();
            assert.isTrue(navToChangeStub.calledOnce);
            assert.isFalse(navToDiffStub.called);
          });

          test('w/ previous', () => {
            const commentMap = {};
            commentMap[element._fileList[0]] = true;
            commentMap[element._fileList[1]] = false;
            commentMap[element._fileList[2]] = true;
            element._commentMap = commentMap;
            element._path = element._fileList[1];

            element._moveToNextFileWithComment();
            assert.isFalse(navToChangeStub.called);
            assert.isTrue(navToDiffStub.calledOnce);
          });
        });
      });
    });

    test('_computeEditMode', () => {
      const callCompute = range => element._computeEditMode({base: range});
      assert.isFalse(callCompute({}));
      assert.isFalse(callCompute({basePatchNum: 'PARENT', patchNum: 1}));
      assert.isFalse(callCompute({basePatchNum: 'edit', patchNum: 1}));
      assert.isTrue(callCompute({basePatchNum: 1, patchNum: 'edit'}));
    });

    test('_computeFileNum', () => {
      assert.equal(element._computeFileNum('/foo',
          [{value: '/foo'}, {value: '/bar'}]), 1);
      assert.equal(element._computeFileNum('/bar',
          [{value: '/foo'}, {value: '/bar'}]), 2);
    });

    test('_computeFileNumClass', () => {
      assert.equal(element._computeFileNumClass(0, []), '');
      assert.equal(element._computeFileNumClass(1,
          [{value: '/foo'}, {value: '/bar'}]), 'show');
    });

    test('_getReviewedStatus', () => {
      const promises = [];
      element.$.restAPI.getReviewedFiles.restore();

      sandbox.stub(element.$.restAPI, 'getReviewedFiles')
          .returns(Promise.resolve(['path']));

      promises.push(element._getReviewedStatus(true, null, null, 'path')
          .then(reviewed => assert.isFalse(reviewed)));

      promises.push(element._getReviewedStatus(false, null, null, 'otherPath')
          .then(reviewed => assert.isFalse(reviewed)));

      promises.push(element._getReviewedStatus(false, null, null, 'path')
          .then(reviewed => assert.isTrue(reviewed)));

      return Promise.all(promises);
    });

    suite('blame', () => {
      test('toggle blame with button', () => {
        const toggleBlame = sandbox.stub(
            element.$.diffHost, 'loadBlame', () => Promise.resolve());
        MockInteractions.tap(element.$.toggleBlame);
        assert.isTrue(toggleBlame.calledOnce);
      });
      test('toggle blame with shortcut', () => {
        const toggleBlame = sandbox.stub(
            element.$.diffHost, 'loadBlame', () => Promise.resolve());
        MockInteractions.pressAndReleaseKeyOn(element, 66, null, 'b');
        assert.isTrue(toggleBlame.calledOnce);
      });
    });

    suite('editMode behavior', () => {
      setup(() => {
        element._loggedIn = true;
      });

      const isVisible = el => {
        assert.ok(el);
        return getComputedStyle(el).getPropertyValue('display') !== 'none';
      };

      test('reviewed checkbox', () => {
        sandbox.stub(element, '_handlePatchChange');
        element._patchRange = {patchNum: '1'};
        // Reviewed checkbox should be shown.
        assert.isTrue(isVisible(element.$.reviewed));
        element.set('_patchRange.patchNum', element.EDIT_NAME);
        flushAsynchronousOperations();

        assert.isFalse(isVisible(element.$.reviewed));
      });
    });

    test('_paramsChanged sets in projectLookup', () => {
      sandbox.stub(element, '_getLineOfInterest');
      sandbox.stub(element, '_initCursor');
      const setStub = sandbox.stub(element.$.restAPI, 'setInProjectLookup');
      element._paramsChanged({
        view: GerritNav.View.DIFF,
        changeNum: 101,
        project: 'test-project',
        path: '',
      });
      assert.isTrue(setStub.calledOnce);
      assert.isTrue(setStub.calledWith(101, 'test-project'));
    });

    test('shift+m navigates to next unreviewed file', () => {
      element._files = getFilesFromFileList(['file1', 'file2', 'file3']);
      element._reviewedFiles = new Set(['file1', 'file2']);
      element._path = 'file1';
      const reviewedStub = sandbox.stub(element, '_setReviewed');
      const navStub = sandbox.stub(element, '_navToFile');
      MockInteractions.pressAndReleaseKeyOn(element, 77, 'shift', 'm');
      flushAsynchronousOperations();

      assert.isTrue(reviewedStub.lastCall.args[0]);
      assert.deepEqual(navStub.lastCall.args, [
        'file1',
        ['file1', 'file3'],
        1,
      ]);
    });

    test('File change should trigger navigateToDiff once', () => {
      element._files = getFilesFromFileList(['file1', 'file2', 'file3']);
      sandbox.stub(element, '_getLineOfInterest');
      sandbox.stub(element, '_initCursor');
      sandbox.stub(GerritNav, 'navigateToDiff');

      // Load file1
      element._paramsChanged({
        view: GerritNav.View.DIFF,
        patchNum: 1,
        changeNum: 101,
        project: 'test-project',
        path: 'file1',
      });
      assert.isTrue(GerritNav.navigateToDiff.notCalled);

      // Switch to file2
      element.$.dropdown.value = 'file2';
      assert.isTrue(GerritNav.navigateToDiff.calledOnce);

      // This is to mock the param change triggered by above navigate
      element._paramsChanged({
        view: GerritNav.View.DIFF,
        patchNum: 1,
        changeNum: 101,
        project: 'test-project',
        path: 'file2',
      });

      // No extra call
      assert.isTrue(GerritNav.navigateToDiff.calledOnce);
    });

    test('_computeDownloadDropdownLinks', () => {
      const downloadLinks = [
        {
          url: '/changes/test~12/revisions/1/patch?zip&path=index.php',
          name: 'Patch',
        },
        {
          url: '/changes/test~12/revisions/1' +
              '/files/index.php/download?parent=1',
          name: 'Left Content',
        },
        {
          url: '/changes/test~12/revisions/1' +
              '/files/index.php/download',
          name: 'Right Content',
        },
      ];

      const side = {
        meta_a: true,
        meta_b: true,
      };

      const base = {
        patchNum: 1,
        basePatchNum: 'PARENT',
      };

      assert.deepEqual(
          element._computeDownloadDropdownLinks(
              'test', 12, base, 'index.php', side),
          downloadLinks);
    });

    test('_computeDownloadDropdownLinks diff returns renamed', () => {
      const downloadLinks = [
        {
          url: '/changes/test~12/revisions/3/patch?zip&path=index.php',
          name: 'Patch',
        },
        {
          url: '/changes/test~12/revisions/2' +
              '/files/index2.php/download',
          name: 'Left Content',
        },
        {
          url: '/changes/test~12/revisions/3' +
              '/files/index.php/download',
          name: 'Right Content',
        },
      ];

      const side = {
        change_type: 'RENAMED',
        meta_a: {
          name: 'index2.php',
        },
        meta_b: true,
      };

      const base = {
        patchNum: 3,
        basePatchNum: 2,
      };

      assert.deepEqual(
          element._computeDownloadDropdownLinks(
              'test', 12, base, 'index.php', side),
          downloadLinks);
    });

    test('_computeDownloadFileLink', () => {
      const base = {
        patchNum: 1,
        basePatchNum: 'PARENT',
      };

      assert.equal(
          element._computeDownloadFileLink(
              'test', 12, base, 'index.php', true),
          '/changes/test~12/revisions/1/files/index.php/download?parent=1');

      assert.equal(
          element._computeDownloadFileLink(
              'test', 12, base, 'index.php', false),
          '/changes/test~12/revisions/1/files/index.php/download');
    });

    test('_computeDownloadPatchLink', () => {
      assert.equal(
          element._computeDownloadPatchLink(
              'test', 12, {patchNum: 1}, 'index.php'),
          '/changes/test~12/revisions/1/patch?zip&path=index.php');
    });
  });

  suite('gr-diff-view tests unmodified files with comments', () => {
    let sandbox;
    let element;
    setup(() => {
      sandbox = sinon.sandbox.create();
      const changedFiles = {
        'file1.txt': {},
        'a/b/test.c': {},
      };
      stub('gr-rest-api-interface', {
        getConfig() { return Promise.resolve({change: {}}); },
        getLoggedIn() { return Promise.resolve(false); },
        getProjectConfig() { return Promise.resolve({}); },
        getDiffChangeDetail() { return Promise.resolve({}); },
        getChangeFiles() { return Promise.resolve(changedFiles); },
        saveFileReviewed() { return Promise.resolve(); },
        getDiffComments() { return Promise.resolve({}); },
        getDiffRobotComments() { return Promise.resolve({}); },
        getDiffDrafts() { return Promise.resolve({}); },
        getReviewedFiles() { return Promise.resolve([]); },
      });
      element = fixture('basic');
      return element._loadComments();
    });

    teardown(() => {
      sandbox.restore();
    });

    test('_getFiles add files with comments without changes', () => {
      const patchChangeRecord = {
        base: {
          basePatchNum: '5',
          patchNum: '10',
        },
      };
      const changeComments = {
        getPaths: sandbox.stub().returns({
          'file2.txt': {},
          'file1.txt': {},
        }),
      };
      return element._getFiles(23, patchChangeRecord, changeComments)
          .then(() => {
            assert.deepEqual(element._files, {
              sortedFileList: ['a/b/test.c', 'file1.txt', 'file2.txt'],
              changeFilesByPath: {
                'file1.txt': {},
                'file2.txt': {status: 'U'},
                'a/b/test.c': {},
              },
            });
          });
    });
  });
});
</script><|MERGE_RESOLUTION|>--- conflicted
+++ resolved
@@ -404,12 +404,8 @@
       };
       element._change = {
         _number: 42,
-<<<<<<< HEAD
+        project: 'gerrit',
         status: ChangeStatus.NEW,
-=======
-        project: 'gerrit',
-        status: 'NEW',
->>>>>>> 8431c15c
         revisions: {
           a: {_number: 1, commit: {parents: []}},
           b: {_number: 2, commit: {parents: []}},
