<!DOCTYPE html>
<!--
@license
Copyright (C) 2015 The Android Open Source Project

Licensed under the Apache License, Version 2.0 (the "License");
you may not use this file except in compliance with the License.
You may obtain a copy of the License at

http://www.apache.org/licenses/LICENSE-2.0

Unless required by applicable law or agreed to in writing, software
distributed under the License is distributed on an "AS IS" BASIS,
WITHOUT WARRANTIES OR CONDITIONS OF ANY KIND, either express or implied.
See the License for the specific language governing permissions and
limitations under the License.
-->

<meta name="viewport" content="width=device-width, minimum-scale=1.0, initial-scale=1.0, user-scalable=yes">
<meta charset="utf-8">
<title>gr-diff-view</title>

<script src="/node_modules/@webcomponents/webcomponentsjs/custom-elements-es5-adapter.js"></script>

<script src="/node_modules/@webcomponents/webcomponentsjs/webcomponents-lite.js"></script>
<script src="/components/wct-browser-legacy/browser.js"></script>
<script src="/node_modules/page/page.js"></script>

<test-fixture id="basic">
  <template>
    <gr-diff-view></gr-diff-view>
  </template>
</test-fixture>

<test-fixture id="blank">
  <template>
    <div></div>
  </template>
</test-fixture>

<script type="module">
import '../../../test/common-test-setup.js';
import './gr-diff-view.js';
import {dom} from '@polymer/polymer/lib/legacy/polymer.dom.js';
import {KeyboardShortcutBinder} from '../../../behaviors/keyboard-shortcut-behavior/keyboard-shortcut-behavior.js';
import {GerritNav} from '../../core/gr-navigation/gr-navigation.js';

suite('gr-diff-view tests', () => {
  suite('basic tests', () => {
    const kb = KeyboardShortcutBinder;
    kb.bindShortcut(kb.Shortcut.LEFT_PANE, 'shift+left');
    kb.bindShortcut(kb.Shortcut.RIGHT_PANE, 'shift+right');
    kb.bindShortcut(kb.Shortcut.NEXT_LINE, 'j', 'down');
    kb.bindShortcut(kb.Shortcut.PREV_LINE, 'k', 'up');
    kb.bindShortcut(kb.Shortcut.NEXT_FILE_WITH_COMMENTS, 'shift+j');
    kb.bindShortcut(kb.Shortcut.PREV_FILE_WITH_COMMENTS, 'shift+k');
    kb.bindShortcut(kb.Shortcut.NEW_COMMENT, 'c');
    kb.bindShortcut(kb.Shortcut.SAVE_COMMENT, 'ctrl+s');
    kb.bindShortcut(kb.Shortcut.NEXT_FILE, ']');
    kb.bindShortcut(kb.Shortcut.PREV_FILE, '[');
    kb.bindShortcut(kb.Shortcut.NEXT_CHUNK, 'n');
    kb.bindShortcut(kb.Shortcut.NEXT_COMMENT_THREAD, 'shift+n');
    kb.bindShortcut(kb.Shortcut.PREV_CHUNK, 'p');
    kb.bindShortcut(kb.Shortcut.PREV_COMMENT_THREAD, 'shift+p');
    kb.bindShortcut(kb.Shortcut.OPEN_REPLY_DIALOG, 'a');
    kb.bindShortcut(kb.Shortcut.TOGGLE_LEFT_PANE, 'shift+a');
    kb.bindShortcut(kb.Shortcut.UP_TO_CHANGE, 'u');
    kb.bindShortcut(kb.Shortcut.OPEN_DIFF_PREFS, ',');
    kb.bindShortcut(kb.Shortcut.TOGGLE_DIFF_MODE, 'm');
    kb.bindShortcut(kb.Shortcut.TOGGLE_FILE_REVIEWED, 'r');
    kb.bindShortcut(kb.Shortcut.EXPAND_ALL_DIFF_CONTEXT, 'shift+x');
    kb.bindShortcut(kb.Shortcut.EXPAND_ALL_COMMENT_THREADS, 'e');
    kb.bindShortcut(kb.Shortcut.COLLAPSE_ALL_COMMENT_THREADS, 'shift+e');
    kb.bindShortcut(kb.Shortcut.NEXT_UNREVIEWED_FILE, 'shift+m');
    kb.bindShortcut(kb.Shortcut.TOGGLE_BLAME, 'b');

    let element;
    let sandbox;

    const PARENT = 'PARENT';

    function getFilesFromFileList(fileList) {
      const changeFilesByPath = fileList.reduce((files, path) => {
        files[path] = {};
        return files;
      }, {});
      return {
        sortedFileList: fileList,
        changeFilesByPath,
      };
    }

    setup(() => {
      sandbox = sinon.sandbox.create();

      stub('gr-rest-api-interface', {
        getConfig() {
          return Promise.resolve({change: {}});
        },
        getLoggedIn() {
          return Promise.resolve(false);
        },
        getProjectConfig() {
          return Promise.resolve({});
        },
        getDiffChangeDetail() {
          return Promise.resolve({});
        },
        getChangeFiles() {
          return Promise.resolve({});
        },
        saveFileReviewed() {
          return Promise.resolve();
        },
        getDiffComments() {
          return Promise.resolve({});
        },
        getDiffRobotComments() {
          return Promise.resolve({});
        },
        getDiffDrafts() {
          return Promise.resolve({});
        },
        getReviewedFiles() {
          return Promise.resolve([]);
        },
      });
      element = fixture('basic');
      return element._loadComments();
    });

    teardown(() => {
      sandbox.restore();
    });

    test('params change triggers diffViewDisplayed()', () => {
      sandbox.stub(element.$.reporting, 'diffViewDisplayed');
      sandbox.stub(element.$.diffHost, 'reload').returns(Promise.resolve());
      sandbox.spy(element, '_paramsChanged');
      element.params = {
        view: GerritNav.View.DIFF,
        changeNum: '42',
        patchNum: '2',
        basePatchNum: '1',
        path: '/COMMIT_MSG',
      };

      return element._paramsChanged.returnValues[0].then(() => {
        assert.isTrue(element.$.reporting.diffViewDisplayed.calledOnce);
      });
    });

    test('toggle left diff with a hotkey', () => {
      const toggleLeftDiffStub = sandbox.stub(
          element.$.diffHost, 'toggleLeftDiff');
      MockInteractions.pressAndReleaseKeyOn(element, 65, 'shift', 'a');
      assert.isTrue(toggleLeftDiffStub.calledOnce);
    });

    test('keyboard shortcuts', () => {
      element._changeNum = '42';
      element._patchRange = {
        basePatchNum: PARENT,
        patchNum: '10',
      };
      element._change = {
        _number: 42,
        revisions: {
          a: {_number: 10, commit: {parents: []}},
        },
      };
      element._files = getFilesFromFileList(
          ['chell.go', 'glados.txt', 'wheatley.md']);
      element._path = 'glados.txt';
      element.changeViewState.selectedFileIndex = 1;
      element._loggedIn = true;

      const diffNavStub = sandbox.stub(GerritNav, 'navigateToDiff');
      const changeNavStub = sandbox.stub(GerritNav, 'navigateToChange');

      MockInteractions.pressAndReleaseKeyOn(element, 85, null, 'u');
      assert(changeNavStub.lastCall.calledWith(element._change),
          'Should navigate to /c/42/');

      MockInteractions.pressAndReleaseKeyOn(element, 221, null, ']');
      assert(diffNavStub.lastCall.calledWith(element._change, 'wheatley.md',
          '10', PARENT), 'Should navigate to /c/42/10/wheatley.md');
      element._path = 'wheatley.md';
      assert.equal(element.changeViewState.selectedFileIndex, 2);
      assert.isTrue(element._loading);

      MockInteractions.pressAndReleaseKeyOn(element, 219, null, '[');
      assert(diffNavStub.lastCall.calledWith(element._change, 'glados.txt',
          '10', PARENT), 'Should navigate to /c/42/10/glados.txt');
      element._path = 'glados.txt';
      assert.equal(element.changeViewState.selectedFileIndex, 1);
      assert.isTrue(element._loading);

      MockInteractions.pressAndReleaseKeyOn(element, 219, null, '[');
      assert(diffNavStub.lastCall.calledWith(element._change, 'chell.go', '10',
          PARENT), 'Should navigate to /c/42/10/chell.go');
      element._path = 'chell.go';
      assert.equal(element.changeViewState.selectedFileIndex, 0);
      assert.isTrue(element._loading);

      MockInteractions.pressAndReleaseKeyOn(element, 219, null, '[');
      assert(changeNavStub.lastCall.calledWith(element._change),
          'Should navigate to /c/42/');
      assert.equal(element.changeViewState.selectedFileIndex, 0);
      assert.isTrue(element._loading);

      const showPrefsStub =
          sandbox.stub(element.$.diffPreferencesDialog, 'open',
              () => Promise.resolve());

      MockInteractions.pressAndReleaseKeyOn(element, 188, null, ',');
      assert(showPrefsStub.calledOnce);

      element.disableDiffPrefs = true;
      MockInteractions.pressAndReleaseKeyOn(element, 188, null, ',');
      assert(showPrefsStub.calledOnce);

      let scrollStub = sandbox.stub(element.$.cursor, 'moveToNextChunk');
      MockInteractions.pressAndReleaseKeyOn(element, 78, null, 'n');
      assert(scrollStub.calledOnce);

      scrollStub = sandbox.stub(element.$.cursor, 'moveToPreviousChunk');
      MockInteractions.pressAndReleaseKeyOn(element, 80, null, 'p');
      assert(scrollStub.calledOnce);

      scrollStub = sandbox.stub(element.$.cursor, 'moveToNextCommentThread');
      MockInteractions.pressAndReleaseKeyOn(element, 78, 'shift', 'n');
      assert(scrollStub.calledOnce);

      scrollStub = sandbox.stub(element.$.cursor,
          'moveToPreviousCommentThread');
      MockInteractions.pressAndReleaseKeyOn(element, 80, 'shift', 'p');
      assert(scrollStub.calledOnce);

      const computeContainerClassStub = sandbox.stub(element.$.diffHost.$.diff,
          '_computeContainerClass');
      MockInteractions.pressAndReleaseKeyOn(element, 74, null, 'j');
      assert(computeContainerClassStub.lastCall.calledWithExactly(
          false, 'SIDE_BY_SIDE', true));

      MockInteractions.pressAndReleaseKeyOn(element, 27, null, 'esc');
      assert(computeContainerClassStub.lastCall.calledWithExactly(
          false, 'SIDE_BY_SIDE', false));

      sandbox.stub(element, '_setReviewed');
      element.$.reviewed.checked = false;
      MockInteractions.pressAndReleaseKeyOn(element, 82, 'shift', 'r');
      assert.isFalse(element._setReviewed.called);

      MockInteractions.pressAndReleaseKeyOn(element, 82, null, 'r');
      assert.isTrue(element._setReviewed.called);
      assert.equal(element._setReviewed.lastCall.args[0], true);
    });

    test('shift+x shortcut expands all diff context', () => {
      const expandStub = sandbox.stub(element.$.diffHost, 'expandAllContext');
      MockInteractions.pressAndReleaseKeyOn(element, 88, 'shift', 'x');
      flushAsynchronousOperations();
      assert.isTrue(expandStub.called);
    });

    test('keyboard shortcuts with patch range', () => {
      element._changeNum = '42';
      element._patchRange = {
        basePatchNum: '5',
        patchNum: '10',
      };
      element._change = {
        _number: 42,
        revisions: {
          a: {_number: 10, commit: {parents: []}},
          b: {_number: 5, commit: {parents: []}},
        },
      };
      element._files = getFilesFromFileList(
          ['chell.go', 'glados.txt', 'wheatley.md']);
      element._path = 'glados.txt';

      const diffNavStub = sandbox.stub(GerritNav, 'navigateToDiff');
      const changeNavStub = sandbox.stub(GerritNav, 'navigateToChange');

      MockInteractions.pressAndReleaseKeyOn(element, 65, null, 'a');
      assert.isTrue(changeNavStub.notCalled, 'The `a` keyboard shortcut ' +
          'should only work when the user is logged in.');
      assert.isNull(window.sessionStorage.getItem(
          'changeView.showReplyDialog'));

      element._loggedIn = true;
      MockInteractions.pressAndReleaseKeyOn(element, 65, null, 'a');
      assert.isTrue(element.changeViewState.showReplyDialog);

      assert(changeNavStub.lastCall.calledWithExactly(element._change, '10',
          '5'), 'Should navigate to /c/42/5..10');

      MockInteractions.pressAndReleaseKeyOn(element, 85, null, 'u');
      assert(changeNavStub.lastCall.calledWithExactly(element._change, '10',
          '5'), 'Should navigate to /c/42/5..10');

      MockInteractions.pressAndReleaseKeyOn(element, 221, null, ']');
      assert.isTrue(element._loading);
      assert(diffNavStub.lastCall.calledWithExactly(element._change,
          'wheatley.md', '10', '5'),
      'Should navigate to /c/42/5..10/wheatley.md');
      element._path = 'wheatley.md';

      MockInteractions.pressAndReleaseKeyOn(element, 219, null, '[');
      assert.isTrue(element._loading);
      assert(diffNavStub.lastCall.calledWithExactly(element._change,
          'glados.txt', '10', '5'),
      'Should navigate to /c/42/5..10/glados.txt');
      element._path = 'glados.txt';

      MockInteractions.pressAndReleaseKeyOn(element, 219, null, '[');
      assert.isTrue(element._loading);
      assert(diffNavStub.lastCall.calledWithExactly(
          element._change,
          'chell.go',
          '10',
          '5'),
      'Should navigate to /c/42/5..10/chell.go');
      element._path = 'chell.go';

      MockInteractions.pressAndReleaseKeyOn(element, 219, null, '[');
      assert.isTrue(element._loading);
      assert(changeNavStub.lastCall.calledWithExactly(element._change, '10',
          '5'),
      'Should navigate to /c/42/5..10');
    });

    test('keyboard shortcuts with old patch number', () => {
      element._changeNum = '42';
      element._patchRange = {
        basePatchNum: PARENT,
        patchNum: '1',
      };
      element._change = {
        _number: 42,
        revisions: {
          a: {_number: 1, commit: {parents: []}},
          b: {_number: 2, commit: {parents: []}},
        },
      };
      element._files = getFilesFromFileList(
          ['chell.go', 'glados.txt', 'wheatley.md']);
      element._path = 'glados.txt';

      const diffNavStub = sandbox.stub(GerritNav, 'navigateToDiff');
      const changeNavStub = sandbox.stub(GerritNav, 'navigateToChange');

      MockInteractions.pressAndReleaseKeyOn(element, 65, null, 'a');
      assert.isTrue(changeNavStub.notCalled, 'The `a` keyboard shortcut ' +
          'should only work when the user is logged in.');
      assert.isNull(window.sessionStorage.getItem(
          'changeView.showReplyDialog'));

      element._loggedIn = true;
      MockInteractions.pressAndReleaseKeyOn(element, 65, null, 'a');
      assert.isTrue(element.changeViewState.showReplyDialog);

      assert(changeNavStub.lastCall.calledWithExactly(element._change, '1',
          PARENT), 'Should navigate to /c/42/1');

      MockInteractions.pressAndReleaseKeyOn(element, 85, null, 'u');
      assert(changeNavStub.lastCall.calledWithExactly(element._change, '1',
          PARENT), 'Should navigate to /c/42/1');

      MockInteractions.pressAndReleaseKeyOn(element, 221, null, ']');
      assert(diffNavStub.lastCall.calledWithExactly(element._change,
          'wheatley.md', '1', PARENT),
      'Should navigate to /c/42/1/wheatley.md');
      element._path = 'wheatley.md';

      MockInteractions.pressAndReleaseKeyOn(element, 219, null, '[');
      assert(diffNavStub.lastCall.calledWithExactly(element._change,
          'glados.txt', '1', PARENT),
      'Should navigate to /c/42/1/glados.txt');
      element._path = 'glados.txt';

      MockInteractions.pressAndReleaseKeyOn(element, 219, null, '[');
      assert(diffNavStub.lastCall.calledWithExactly(
          element._change,
          'chell.go',
          '1',
          PARENT), 'Should navigate to /c/42/1/chell.go');
      element._path = 'chell.go';

      MockInteractions.pressAndReleaseKeyOn(element, 219, null, '[');
      assert(changeNavStub.lastCall.calledWithExactly(element._change, '1',
          PARENT), 'Should navigate to /c/42/1');
    });

    test('edit should redirect to edit page', done => {
      element._loggedIn = true;
      element._path = 't.txt';
      element._patchRange = {
        basePatchNum: PARENT,
        patchNum: '1',
      };
      element._change = {
        _number: 42,
        status: 'NEW',
        revisions: {
          a: {_number: 1, commit: {parents: []}},
          b: {_number: 2, commit: {parents: []}},
        },
      };
      const redirectStub = sandbox.stub(GerritNav, 'navigateToRelativeUrl');
      flush(() => {
        const editBtn = element.shadowRoot
            .querySelector('.editButton gr-button');
        assert.isTrue(!!editBtn);
        MockInteractions.tap(editBtn);
        assert.isTrue(redirectStub.called);
<<<<<<< HEAD
        assert.isTrue(redirectStub.lastCall.calledWithExactly(
            GerritNav.getEditUrlForDiff(element._change, element._path)));
=======
>>>>>>> 7b6db6b5
        done();
      });
    });

    function isEditVisibile({loggedIn, changeStatus}) {
      return new Promise(resolve => {
        element._loggedIn = loggedIn;
        element._path = 't.txt';
        element._patchRange = {
          basePatchNum: PARENT,
          patchNum: '1',
        };
        element._change = {
          _number: 42,
          status: changeStatus,
          revisions: {
            a: {_number: 1, commit: {parents: []}},
            b: {_number: 2, commit: {parents: []}},
          },
        };
        flush(() => {
          const editBtn = element.shadowRoot
              .querySelector('.editButton gr-button');
          resolve(!!editBtn);
        });
      });
    }

    test('edit visible only when logged and status NEW', async () => {
      for (const changeStatus in element.ChangeStatus) {
        if (!element.ChangeStatus.hasOwnProperty(changeStatus)) {
          continue;
        }
        assert.isFalse(await isEditVisibile({loggedIn: false, changeStatus}),
            `loggedIn: false, changeStatus: ${changeStatus}`);

        if (changeStatus !== element.ChangeStatus.NEW) {
          assert.isFalse(await isEditVisibile({loggedIn: true, changeStatus}),
              `loggedIn: true, changeStatus: ${changeStatus}`);
        } else {
          assert.isTrue(await isEditVisibile({loggedIn: true, changeStatus}),
              `loggedIn: true, changeStatus: ${changeStatus}`);
        }
      }
    });

    test('edit visible when logged and status NEW', async () => {
      assert.isTrue(await isEditVisibile(
          {loggedIn: true, changeStatus: element.ChangeStatus.NEW}));
    });

    test('edit hidden when logged and status ABANDONED', async () => {
      assert.isFalse(await isEditVisibile(
          {loggedIn: true, changeStatus: element.ChangeStatus.ABANDONED}));
    });

    test('edit hidden when logged and status MERGED', async () => {
      assert.isFalse(await isEditVisibile(
          {loggedIn: true, changeStatus: element.ChangeStatus.MERGED}));
    });

    suite('diff prefs hidden', () => {
      test('when no prefs or logged out', () => {
        element.disableDiffPrefs = false;
        element._loggedIn = false;
        flushAsynchronousOperations();
        assert.isTrue(element.$.diffPrefsContainer.hidden);

        element._loggedIn = true;
        flushAsynchronousOperations();
        assert.isTrue(element.$.diffPrefsContainer.hidden);

        element._loggedIn = false;
        element._prefs = {font_size: '12'};
        flushAsynchronousOperations();
        assert.isTrue(element.$.diffPrefsContainer.hidden);

        element._loggedIn = true;
        flushAsynchronousOperations();
        assert.isFalse(element.$.diffPrefsContainer.hidden);
      });

      test('when disableDiffPrefs is set', () => {
        element._loggedIn = true;
        element._prefs = {font_size: '12'};
        element.disableDiffPrefs = false;
        flushAsynchronousOperations();

        assert.isFalse(element.$.diffPrefsContainer.hidden);
        element.disableDiffPrefs = true;
        flushAsynchronousOperations();

        assert.isTrue(element.$.diffPrefsContainer.hidden);
      });
    });

    test('prefsButton opens gr-diff-preferences', () => {
      const handlePrefsTapSpy = sandbox.spy(element, '_handlePrefsTap');
      const overlayOpenStub = sandbox.stub(element.$.diffPreferencesDialog,
          'open');
      const prefsButton =
          dom(element.root).querySelector('.prefsButton');

      MockInteractions.tap(prefsButton);

      assert.isTrue(handlePrefsTapSpy.called);
      assert.isTrue(overlayOpenStub.called);
    });

    test('_computeCommentString', done => {
      const path = '/test';
      element.$.commentAPI.loadAll().then(comments => {
        const commentCountStub =
            sandbox.stub(comments, 'computeCommentCount');
        const unresolvedCountStub =
            sandbox.stub(comments, 'computeUnresolvedNum');
        commentCountStub.withArgs({patchNum: 1, path}).returns(0);
        commentCountStub.withArgs({patchNum: 2, path}).returns(1);
        commentCountStub.withArgs({patchNum: 3, path}).returns(2);
        commentCountStub.withArgs({patchNum: 4, path}).returns(0);
        unresolvedCountStub.withArgs({patchNum: 1, path}).returns(1);
        unresolvedCountStub.withArgs({patchNum: 2, path}).returns(0);
        unresolvedCountStub.withArgs({patchNum: 3, path}).returns(2);
        unresolvedCountStub.withArgs({patchNum: 4, path}).returns(0);

        assert.equal(element._computeCommentString(comments, 1, path, {}),
            '1 unresolved');
        assert.equal(
            element._computeCommentString(comments, 2, path, {status: 'M'}),
            '1 comment');
        assert.equal(
            element._computeCommentString(comments, 2, path, {status: 'U'}),
            'no changes, 1 comment');
        assert.equal(
            element._computeCommentString(comments, 3, path, {status: 'A'}),
            '2 comments, 2 unresolved');
        assert.equal(
            element._computeCommentString(
                comments, 4, path, {status: 'M'}
            ), '');
        assert.equal(
            element._computeCommentString(comments, 4, path, {status: 'U'}),
            'no changes');
        done();
      });
    });

    suite('url params', () => {
      setup(() => {
        sandbox.stub(
            GerritNav,
            'getUrlForDiff',
            (c, p, pn, bpn) => `${c._number}-${p}-${pn}-${bpn}`);
        sandbox.stub(
            GerritNav
            , 'getUrlForChange',
            (c, pn, bpn) => `${c._number}-${pn}-${bpn}`);
      });

      test('_formattedFiles', () => {
        element._changeNum = '42';
        element._patchRange = {
          basePatchNum: PARENT,
          patchNum: '10',
        };
        element._change = {_number: 42};
        element._files = getFilesFromFileList(
            ['chell.go', 'glados.txt', 'wheatley.md',
              '/COMMIT_MSG', '/MERGE_LIST']);
        element._path = 'glados.txt';
        const expectedFormattedFiles = [
          {
            text: 'chell.go',
            mobileText: 'chell.go',
            value: 'chell.go',
            bottomText: '',
          }, {
            text: 'glados.txt',
            mobileText: 'glados.txt',
            value: 'glados.txt',
            bottomText: '',
          }, {
            text: 'wheatley.md',
            mobileText: 'wheatley.md',
            value: 'wheatley.md',
            bottomText: '',
          },
          {
            text: 'Commit message',
            mobileText: 'Commit message',
            value: '/COMMIT_MSG',
            bottomText: '',
          },
          {
            text: 'Merge list',
            mobileText: 'Merge list',
            value: '/MERGE_LIST',
            bottomText: '',
          },
        ];

        assert.deepEqual(element._formattedFiles, expectedFormattedFiles);
        assert.equal(element._formattedFiles[1].value, element._path);
      });

      test('prev/up/next links', () => {
        element._changeNum = '42';
        element._patchRange = {
          basePatchNum: PARENT,
          patchNum: '10',
        };
        element._change = {
          _number: 42,
          revisions: {
            a: {_number: 10, commit: {parents: []}},
          },
        };
        element._files = getFilesFromFileList(
            ['chell.go', 'glados.txt', 'wheatley.md']);
        element._path = 'glados.txt';
        flushAsynchronousOperations();
        const linkEls = dom(element.root).querySelectorAll('.navLink');
        assert.equal(linkEls.length, 3);
        assert.equal(linkEls[0].getAttribute('href'), '42-chell.go-10-PARENT');
        assert.equal(linkEls[1].getAttribute('href'), '42-undefined-undefined');
        assert.equal(linkEls[2].getAttribute('href'),
            '42-wheatley.md-10-PARENT');
        element._path = 'wheatley.md';
        flushAsynchronousOperations();
        assert.equal(linkEls[0].getAttribute('href'),
            '42-glados.txt-10-PARENT');
        assert.equal(linkEls[1].getAttribute('href'), '42-undefined-undefined');
        assert.isFalse(linkEls[2].hasAttribute('href'));
        element._path = 'chell.go';
        flushAsynchronousOperations();
        assert.isFalse(linkEls[0].hasAttribute('href'));
        assert.equal(linkEls[1].getAttribute('href'), '42-undefined-undefined');
        assert.equal(linkEls[2].getAttribute('href'),
            '42-glados.txt-10-PARENT');
        element._path = 'not_a_real_file';
        flushAsynchronousOperations();
        assert.equal(linkEls[0].getAttribute('href'),
            '42-wheatley.md-10-PARENT');
        assert.equal(linkEls[1].getAttribute('href'), '42-undefined-undefined');
        assert.equal(linkEls[2].getAttribute('href'), '42-chell.go-10-PARENT');
      });

      test('prev/up/next links with patch range', () => {
        element._changeNum = '42';
        element._patchRange = {
          basePatchNum: '5',
          patchNum: '10',
        };
        element._change = {
          _number: 42,
          revisions: {
            a: {_number: 5, commit: {parents: []}},
            b: {_number: 10, commit: {parents: []}},
          },
        };
        element._files = getFilesFromFileList(
            ['chell.go', 'glados.txt', 'wheatley.md']);
        element._path = 'glados.txt';
        flushAsynchronousOperations();
        const linkEls = dom(element.root).querySelectorAll('.navLink');
        assert.equal(linkEls.length, 3);
        assert.equal(linkEls[0].getAttribute('href'), '42-chell.go-10-5');
        assert.equal(linkEls[1].getAttribute('href'), '42-10-5');
        assert.equal(linkEls[2].getAttribute('href'), '42-wheatley.md-10-5');
        element._path = 'wheatley.md';
        flushAsynchronousOperations();
        assert.equal(linkEls[0].getAttribute('href'), '42-glados.txt-10-5');
        assert.equal(linkEls[1].getAttribute('href'), '42-10-5');
        assert.isFalse(linkEls[2].hasAttribute('href'));
        element._path = 'chell.go';
        flushAsynchronousOperations();
        assert.isFalse(linkEls[0].hasAttribute('href'));
        assert.equal(linkEls[1].getAttribute('href'), '42-10-5');
        assert.equal(linkEls[2].getAttribute('href'), '42-glados.txt-10-5');
      });
    });

    test('_handlePatchChange calls navigateToDiff correctly', () => {
      const navigateStub = sandbox.stub(GerritNav, 'navigateToDiff');
      element._change = {_number: 321, project: 'foo/bar'};
      element._path = 'path/to/file.txt';

      element._patchRange = {
        basePatchNum: 'PARENT',
        patchNum: '3',
      };

      const detail = {
        basePatchNum: 'PARENT',
        patchNum: '1',
      };

      element.$.rangeSelect.dispatchEvent(
          new CustomEvent('patch-range-change', {detail, bubbles: false}));

      assert(navigateStub.lastCall.calledWithExactly(element._change,
          element._path, '1', 'PARENT'));
    });

    test('_prefs.manual_review is respected', () => {
      const saveReviewedStub = sandbox.stub(element, '_saveReviewedState',
          () => Promise.resolve());
      const getReviewedStub = sandbox.stub(element, '_getReviewedStatus',
          () => Promise.resolve());

      sandbox.stub(element.$.diffHost, 'reload');
      element._loggedIn = true;
      element.params = {
        view: GerritNav.View.DIFF,
        changeNum: '42',
        patchNum: '2',
        basePatchNum: '1',
        path: '/COMMIT_MSG',
      };
      element._prefs = {manual_review: true};
      flushAsynchronousOperations();

      assert.isFalse(saveReviewedStub.called);
      assert.isTrue(getReviewedStub.called);

      element._prefs = {};
      flushAsynchronousOperations();

      assert.isTrue(saveReviewedStub.called);
      assert.isTrue(getReviewedStub.calledOnce);
    });

    test('file review status', () => {
      const saveReviewedStub = sandbox.stub(element, '_saveReviewedState',
          () => Promise.resolve());
      sandbox.stub(element.$.diffHost, 'reload');

      element._loggedIn = true;
      element.params = {
        view: GerritNav.View.DIFF,
        changeNum: '42',
        patchNum: '2',
        basePatchNum: '1',
        path: '/COMMIT_MSG',
      };
      element._prefs = {};
      flushAsynchronousOperations();

      const commitMsg = dom(element.root).querySelector(
          'input[type="checkbox"]');

      assert.isTrue(commitMsg.checked);
      MockInteractions.tap(commitMsg);
      assert.isFalse(commitMsg.checked);
      assert.isTrue(saveReviewedStub.lastCall.calledWithExactly(false));

      MockInteractions.tap(commitMsg);
      assert.isTrue(commitMsg.checked);
      assert.isTrue(saveReviewedStub.lastCall.calledWithExactly(true));
      const callCount = saveReviewedStub.callCount;

      element.set('params.view', GerritNav.View.CHANGE);
      flushAsynchronousOperations();

      // saveReviewedState observer observes params, but should not fire when
      // view !== GerritNav.View.DIFF.
      assert.equal(saveReviewedStub.callCount, callCount);
    });

    test('file review status with edit loaded', () => {
      const saveReviewedStub = sandbox.stub(element, '_saveReviewedState');

      element._patchRange = {patchNum: element.EDIT_NAME};
      flushAsynchronousOperations();

      assert.isTrue(element._editMode);
      element._setReviewed();
      assert.isFalse(saveReviewedStub.called);
    });

    test('hash is determined from params', done => {
      sandbox.stub(element.$.diffHost, 'reload');
      sandbox.stub(element, '_initCursor');

      element._loggedIn = true;
      element.params = {
        view: GerritNav.View.DIFF,
        changeNum: '42',
        patchNum: '2',
        basePatchNum: '1',
        path: '/COMMIT_MSG',
        hash: 10,
      };

      flush(() => {
        assert.isTrue(element._initCursor.calledOnce);
        done();
      });
    });

    test('diff mode selector correctly toggles the diff', () => {
      const select = element.$.modeSelect;
      const diffDisplay = element.$.diffHost;
      element._userPrefs = {default_diff_view: 'SIDE_BY_SIDE'};

      // The mode selected in the view state reflects the selected option.
      assert.equal(element._getDiffViewMode(), select.mode);

      // The mode selected in the view state reflects the view rednered in the
      // diff.
      assert.equal(select.mode, diffDisplay.viewMode);

      // We will simulate a user change of the selected mode.
      const newMode = 'UNIFIED_DIFF';

      // Set the mode, and simulate the change event.
      element.set('changeViewState.diffMode', newMode);

      // Make sure the handler was called and the state is still coherent.
      assert.equal(element._getDiffViewMode(), newMode);
      assert.equal(element._getDiffViewMode(), select.mode);
      assert.equal(element._getDiffViewMode(), diffDisplay.viewMode);
    });

    test('diff mode selector initializes from preferences', () => {
      let resolvePrefs;
      const prefsPromise = new Promise(resolve => {
        resolvePrefs = resolve;
      });
      sandbox.stub(element.$.restAPI, 'getPreferences', () => prefsPromise);

      // Attach a new gr-diff-view so we can intercept the preferences fetch.
      const view = document.createElement('gr-diff-view');
      fixture('blank').appendChild(view);
      flushAsynchronousOperations();

      // At this point the diff mode doesn't yet have the user's preference.
      assert.equal(view._getDiffViewMode(), 'SIDE_BY_SIDE');

      // Receive the overriding preference.
      resolvePrefs({default_diff_view: 'UNIFIED'});
      flushAsynchronousOperations();
      assert.equal(element._getDiffViewMode(), 'SIDE_BY_SIDE');
    });

    suite('_commitRange', () => {
      setup(() => {
        sandbox.stub(element.$.diffHost, 'reload');
        sandbox.stub(element, '_initCursor');
        sandbox.stub(element, '_getChangeDetail').returns(Promise.resolve({
          _number: 42,
          revisions: {
            'commit-sha-1': {
              _number: 1,
              commit: {
                parents: [{commit: 'sha-1-parent'}],
              },
            },
            'commit-sha-2': {_number: 2},
            'commit-sha-3': {_number: 3},
            'commit-sha-4': {_number: 4},
            'commit-sha-5': {
              _number: 5,
              commit: {
                parents: [{commit: 'sha-5-parent'}],
              },
            },
          },
        }));
      });

      test('uses the patchNum and basePatchNum ', done => {
        element.params = {
          view: GerritNav.View.DIFF,
          changeNum: '42',
          patchNum: '4',
          basePatchNum: '2',
          path: '/COMMIT_MSG',
        };
        flush(() => {
          assert.deepEqual(element._commitRange, {
            baseCommit: 'commit-sha-2',
            commit: 'commit-sha-4',
          });
          done();
        });
      });

      test('uses the parent when there is no base patch num ', done => {
        element.params = {
          view: GerritNav.View.DIFF,
          changeNum: '42',
          patchNum: '5',
          path: '/COMMIT_MSG',
        };
        flush(() => {
          assert.deepEqual(element._commitRange, {
            commit: 'commit-sha-5',
            baseCommit: 'sha-5-parent',
          });
          done();
        });
      });
    });

    test('_initCursor', () => {
      assert.isNotOk(element.$.cursor.initialLineNumber);

      // Does nothing when params specify no cursor address:
      element._initCursor({});
      assert.isNotOk(element.$.cursor.initialLineNumber);

      // Does nothing when params specify side but no number:
      element._initCursor({leftSide: true});
      assert.isNotOk(element.$.cursor.initialLineNumber);

      // Revision hash: specifies lineNum but not side.
      element._initCursor({lineNum: 234});
      assert.equal(element.$.cursor.initialLineNumber, 234);
      assert.equal(element.$.cursor.side, 'right');

      // Base hash: specifies lineNum and side.
      element._initCursor({leftSide: true, lineNum: 345});
      assert.equal(element.$.cursor.initialLineNumber, 345);
      assert.equal(element.$.cursor.side, 'left');

      // Specifies right side:
      element._initCursor({leftSide: false, lineNum: 123});
      assert.equal(element.$.cursor.initialLineNumber, 123);
      assert.equal(element.$.cursor.side, 'right');
    });

    test('_getLineOfInterest', () => {
      assert.isNull(element._getLineOfInterest({}));

      let result = element._getLineOfInterest({lineNum: 12});
      assert.equal(result.number, 12);
      assert.isNotOk(result.leftSide);

      result = element._getLineOfInterest({lineNum: 12, leftSide: true});
      assert.equal(result.number, 12);
      assert.isOk(result.leftSide);
    });

    test('_onLineSelected', () => {
      const getUrlStub = sandbox.stub(GerritNav, 'getUrlForDiffById');
      const replaceStateStub = sandbox.stub(history, 'replaceState');
      sandbox.stub(element.$.cursor, 'getAddress')
          .returns({number: 123, isLeftSide: false});

      element._changeNum = 321;
      element._change = {_number: 321, project: 'foo/bar'};
      element._patchRange = {
        basePatchNum: '3',
        patchNum: '5',
      };
      const e = {};
      const detail = {number: 123, side: 'right'};

      element._onLineSelected(e, detail);

      assert.isTrue(replaceStateStub.called);
      assert.isTrue(getUrlStub.called);
    });

    test('_onLineSelected w/o line address', () => {
      const getUrlStub = sandbox.stub(GerritNav, 'getUrlForDiffById');
      sandbox.stub(history, 'replaceState');
      sandbox.stub(element.$.cursor, 'moveToLineNumber');
      sandbox.stub(element.$.cursor, 'getAddress').returns(null);
      element._changeNum = 321;
      element._change = {_number: 321, project: 'foo/bar'};
      element._patchRange = {basePatchNum: '3', patchNum: '5'};
      element._onLineSelected({}, {number: 123, side: 'right'});
      assert.isTrue(getUrlStub.calledOnce);
      assert.isUndefined(getUrlStub.lastCall.args[5]);
      assert.isUndefined(getUrlStub.lastCall.args[6]);
    });

    test('_getDiffViewMode', () => {
      // No user prefs or change view state set.
      assert.equal(element._getDiffViewMode(), 'SIDE_BY_SIDE');

      // User prefs but no change view state set.
      element._userPrefs = {default_diff_view: 'UNIFIED_DIFF'};
      assert.equal(element._getDiffViewMode(), 'UNIFIED_DIFF');

      // User prefs and change view state set.
      element.changeViewState = {diffMode: 'SIDE_BY_SIDE'};
      assert.equal(element._getDiffViewMode(), 'SIDE_BY_SIDE');
    });

    test('_handleToggleDiffMode', () => {
      sandbox.stub(element, 'shouldSuppressKeyboardShortcut').returns(false);
      const e = {preventDefault: () => {}};
      // Initial state.
      assert.equal(element._getDiffViewMode(), 'SIDE_BY_SIDE');

      element._handleToggleDiffMode(e);
      assert.equal(element._getDiffViewMode(), 'UNIFIED_DIFF');

      element._handleToggleDiffMode(e);
      assert.equal(element._getDiffViewMode(), 'SIDE_BY_SIDE');
    });

    suite('_loadComments', () => {
      test('empty', done => {
        element._loadComments().then(() => {
          assert.equal(Object.keys(element._commentMap).length, 0);
          done();
        });
      });

      test('has paths', done => {
        sandbox.stub(element, '_getPaths').returns({
          'path/to/file/one.cpp': [{patch_set: 3, message: 'lorem'}],
          'path-to/file/two.py': [{patch_set: 5, message: 'ipsum'}],
        });
        sandbox.stub(element, '_getCommentsForPath').returns({meta: {}});
        element._changeNum = '42';
        element._patchRange = {
          basePatchNum: '3',
          patchNum: '5',
        };
        element._loadComments().then(() => {
          assert.deepEqual(Object.keys(element._commentMap),
              ['path/to/file/one.cpp', 'path-to/file/two.py']);
          done();
        });
      });
    });

    suite('_computeCommentSkips', () => {
      test('empty file list', () => {
        const commentMap = {
          'path/one.jpg': true,
          'path/three.wav': true,
        };
        const path = 'path/two.m4v';
        const fileList = [];
        const result = element._computeCommentSkips(commentMap, fileList, path);
        assert.isNull(result.previous);
        assert.isNull(result.next);
      });

      test('finds skips', () => {
        const fileList = ['path/one.jpg', 'path/two.m4v', 'path/three.wav'];
        let path = fileList[1];
        const commentMap = {};
        commentMap[fileList[0]] = true;
        commentMap[fileList[1]] = false;
        commentMap[fileList[2]] = true;

        let result = element._computeCommentSkips(commentMap, fileList, path);
        assert.equal(result.previous, fileList[0]);
        assert.equal(result.next, fileList[2]);

        commentMap[fileList[1]] = true;

        result = element._computeCommentSkips(commentMap, fileList, path);
        assert.equal(result.previous, fileList[0]);
        assert.equal(result.next, fileList[2]);

        path = fileList[0];

        result = element._computeCommentSkips(commentMap, fileList, path);
        assert.isNull(result.previous);
        assert.equal(result.next, fileList[1]);

        path = fileList[2];

        result = element._computeCommentSkips(commentMap, fileList, path);
        assert.equal(result.previous, fileList[1]);
        assert.isNull(result.next);
      });

      suite('skip next/previous', () => {
        let navToChangeStub;
        let navToDiffStub;

        setup(() => {
          navToChangeStub = sandbox.stub(element, '_navToChangeView');
          navToDiffStub = sandbox.stub(GerritNav, 'navigateToDiff');
          element._files = getFilesFromFileList([
            'path/one.jpg', 'path/two.m4v', 'path/three.wav',
          ]);
          element._patchRange = {patchNum: '2', basePatchNum: '1'};
        });

        suite('_moveToPreviousFileWithComment', () => {
          test('no skips', () => {
            element._moveToPreviousFileWithComment();
            assert.isFalse(navToChangeStub.called);
            assert.isFalse(navToDiffStub.called);
          });

          test('no previous', () => {
            const commentMap = {};
            commentMap[element._fileList[0]] = false;
            commentMap[element._fileList[1]] = false;
            commentMap[element._fileList[2]] = true;
            element._commentMap = commentMap;
            element._path = element._fileList[1];

            element._moveToPreviousFileWithComment();
            assert.isTrue(navToChangeStub.calledOnce);
            assert.isFalse(navToDiffStub.called);
          });

          test('w/ previous', () => {
            const commentMap = {};
            commentMap[element._fileList[0]] = true;
            commentMap[element._fileList[1]] = false;
            commentMap[element._fileList[2]] = true;
            element._commentMap = commentMap;
            element._path = element._fileList[1];

            element._moveToPreviousFileWithComment();
            assert.isFalse(navToChangeStub.called);
            assert.isTrue(navToDiffStub.calledOnce);
          });
        });

        suite('_moveToNextFileWithComment', () => {
          test('no skips', () => {
            element._moveToNextFileWithComment();
            assert.isFalse(navToChangeStub.called);
            assert.isFalse(navToDiffStub.called);
          });

          test('no previous', () => {
            const commentMap = {};
            commentMap[element._fileList[0]] = true;
            commentMap[element._fileList[1]] = false;
            commentMap[element._fileList[2]] = false;
            element._commentMap = commentMap;
            element._path = element._fileList[1];

            element._moveToNextFileWithComment();
            assert.isTrue(navToChangeStub.calledOnce);
            assert.isFalse(navToDiffStub.called);
          });

          test('w/ previous', () => {
            const commentMap = {};
            commentMap[element._fileList[0]] = true;
            commentMap[element._fileList[1]] = false;
            commentMap[element._fileList[2]] = true;
            element._commentMap = commentMap;
            element._path = element._fileList[1];

            element._moveToNextFileWithComment();
            assert.isFalse(navToChangeStub.called);
            assert.isTrue(navToDiffStub.calledOnce);
          });
        });
      });
    });

    test('_computeEditMode', () => {
      const callCompute = range => element._computeEditMode({base: range});
      assert.isFalse(callCompute({}));
      assert.isFalse(callCompute({basePatchNum: 'PARENT', patchNum: 1}));
      assert.isFalse(callCompute({basePatchNum: 'edit', patchNum: 1}));
      assert.isTrue(callCompute({basePatchNum: 1, patchNum: 'edit'}));
    });

    test('_computeFileNum', () => {
      assert.equal(element._computeFileNum('/foo',
          [{value: '/foo'}, {value: '/bar'}]), 1);
      assert.equal(element._computeFileNum('/bar',
          [{value: '/foo'}, {value: '/bar'}]), 2);
    });

    test('_computeFileNumClass', () => {
      assert.equal(element._computeFileNumClass(0, []), '');
      assert.equal(element._computeFileNumClass(1,
          [{value: '/foo'}, {value: '/bar'}]), 'show');
    });

    test('_getReviewedStatus', () => {
      const promises = [];
      element.$.restAPI.getReviewedFiles.restore();

      sandbox.stub(element.$.restAPI, 'getReviewedFiles')
          .returns(Promise.resolve(['path']));

      promises.push(element._getReviewedStatus(true, null, null, 'path')
          .then(reviewed => assert.isFalse(reviewed)));

      promises.push(element._getReviewedStatus(false, null, null, 'otherPath')
          .then(reviewed => assert.isFalse(reviewed)));

      promises.push(element._getReviewedStatus(false, null, null, 'path')
          .then(reviewed => assert.isTrue(reviewed)));

      return Promise.all(promises);
    });

    suite('blame', () => {
      test('toggle blame with button', () => {
        const toggleBlame = sandbox.stub(
            element.$.diffHost, 'loadBlame', () => Promise.resolve());
        MockInteractions.tap(element.$.toggleBlame);
        assert.isTrue(toggleBlame.calledOnce);
      });
      test('toggle blame with shortcut', () => {
        const toggleBlame = sandbox.stub(
            element.$.diffHost, 'loadBlame', () => Promise.resolve());
        MockInteractions.pressAndReleaseKeyOn(element, 66, null, 'b');
        assert.isTrue(toggleBlame.calledOnce);
      });
    });

    suite('editMode behavior', () => {
      setup(() => {
        element._loggedIn = true;
      });

      const isVisible = el => {
        assert.ok(el);
        return getComputedStyle(el).getPropertyValue('display') !== 'none';
      };

      test('reviewed checkbox', () => {
        sandbox.stub(element, '_handlePatchChange');
        element._patchRange = {patchNum: '1'};
        // Reviewed checkbox should be shown.
        assert.isTrue(isVisible(element.$.reviewed));
        element.set('_patchRange.patchNum', element.EDIT_NAME);
        flushAsynchronousOperations();

        assert.isFalse(isVisible(element.$.reviewed));
      });
    });

    test('_paramsChanged sets in projectLookup', () => {
      sandbox.stub(element, '_getLineOfInterest');
      sandbox.stub(element, '_initCursor');
      const setStub = sandbox.stub(element.$.restAPI, 'setInProjectLookup');
      element._paramsChanged({
        view: GerritNav.View.DIFF,
        changeNum: 101,
        project: 'test-project',
        path: '',
      });
      assert.isTrue(setStub.calledOnce);
      assert.isTrue(setStub.calledWith(101, 'test-project'));
    });

    test('shift+m navigates to next unreviewed file', () => {
      element._files = getFilesFromFileList(['file1', 'file2', 'file3']);
      element._reviewedFiles = new Set(['file1', 'file2']);
      element._path = 'file1';
      const reviewedStub = sandbox.stub(element, '_setReviewed');
      const navStub = sandbox.stub(element, '_navToFile');
      MockInteractions.pressAndReleaseKeyOn(element, 77, 'shift', 'm');
      flushAsynchronousOperations();

      assert.isTrue(reviewedStub.lastCall.args[0]);
      assert.deepEqual(navStub.lastCall.args, [
        'file1',
        ['file1', 'file3'],
        1,
      ]);
    });

    test('File change should trigger navigateToDiff once', () => {
      element._files = getFilesFromFileList(['file1', 'file2', 'file3']);
      sandbox.stub(element, '_getLineOfInterest');
      sandbox.stub(element, '_initCursor');
      sandbox.stub(GerritNav, 'navigateToDiff');

      // Load file1
      element._paramsChanged({
        view: GerritNav.View.DIFF,
        patchNum: 1,
        changeNum: 101,
        project: 'test-project',
        path: 'file1',
      });
      assert.isTrue(GerritNav.navigateToDiff.notCalled);

      // Switch to file2
      element.$.dropdown.value = 'file2';
      assert.isTrue(GerritNav.navigateToDiff.calledOnce);

      // This is to mock the param change triggered by above navigate
      element._paramsChanged({
        view: GerritNav.View.DIFF,
        patchNum: 1,
        changeNum: 101,
        project: 'test-project',
        path: 'file2',
      });

      // No extra call
      assert.isTrue(GerritNav.navigateToDiff.calledOnce);
    });

    test('_computeDownloadDropdownLinks', () => {
      const downloadLinks = [
        {
          url: '/changes/test~12/revisions/1/patch?zip&path=index.php',
          name: 'Patch',
        },
        {
          url: '/changes/test~12/revisions/1' +
              '/files/index.php/download?parent=1',
          name: 'Left Content',
        },
        {
          url: '/changes/test~12/revisions/1' +
              '/files/index.php/download',
          name: 'Right Content',
        },
      ];

      const side = {
        meta_a: true,
        meta_b: true,
      };

      const base = {
        patchNum: 1,
        basePatchNum: 'PARENT',
      };

      assert.deepEqual(
          element._computeDownloadDropdownLinks(
              'test', 12, base, 'index.php', side),
          downloadLinks);
    });

    test('_computeDownloadDropdownLinks diff returns renamed', () => {
      const downloadLinks = [
        {
          url: '/changes/test~12/revisions/3/patch?zip&path=index.php',
          name: 'Patch',
        },
        {
          url: '/changes/test~12/revisions/2' +
              '/files/index2.php/download',
          name: 'Left Content',
        },
        {
          url: '/changes/test~12/revisions/3' +
              '/files/index.php/download',
          name: 'Right Content',
        },
      ];

      const side = {
        change_type: 'RENAMED',
        meta_a: {
          name: 'index2.php',
        },
        meta_b: true,
      };

      const base = {
        patchNum: 3,
        basePatchNum: 2,
      };

      assert.deepEqual(
          element._computeDownloadDropdownLinks(
              'test', 12, base, 'index.php', side),
          downloadLinks);
    });

    test('_computeDownloadFileLink', () => {
      const base = {
        patchNum: 1,
        basePatchNum: 'PARENT',
      };

      assert.equal(
          element._computeDownloadFileLink(
              'test', 12, base, 'index.php', true),
          '/changes/test~12/revisions/1/files/index.php/download?parent=1');

      assert.equal(
          element._computeDownloadFileLink(
              'test', 12, base, 'index.php', false),
          '/changes/test~12/revisions/1/files/index.php/download');
    });

    test('_computeDownloadPatchLink', () => {
      assert.equal(
          element._computeDownloadPatchLink(
              'test', 12, {patchNum: 1}, 'index.php'),
          '/changes/test~12/revisions/1/patch?zip&path=index.php');
    });
  });

  suite('gr-diff-view tests unmodified files with comments', () => {
    let sandbox;
    let element;
    setup(() => {
      sandbox = sinon.sandbox.create();
      const changedFiles = {
        'file1.txt': {},
        'a/b/test.c': {},
      };
      stub('gr-rest-api-interface', {
        getConfig() { return Promise.resolve({change: {}}); },
        getLoggedIn() { return Promise.resolve(false); },
        getProjectConfig() { return Promise.resolve({}); },
        getDiffChangeDetail() { return Promise.resolve({}); },
        getChangeFiles() { return Promise.resolve(changedFiles); },
        saveFileReviewed() { return Promise.resolve(); },
        getDiffComments() { return Promise.resolve({}); },
        getDiffRobotComments() { return Promise.resolve({}); },
        getDiffDrafts() { return Promise.resolve({}); },
        getReviewedFiles() { return Promise.resolve([]); },
      });
      element = fixture('basic');
      return element._loadComments();
    });

    teardown(() => {
      sandbox.restore();
    });

    test('_getFiles add files with comments without changes', () => {
      const patchChangeRecord = {
        base: {
          basePatchNum: '5',
          patchNum: '10',
        },
      };
      const changeComments = {
        getPaths: sandbox.stub().returns({
          'file2.txt': {},
          'file1.txt': {},
        }),
      };
      return element._getFiles(23, patchChangeRecord, changeComments)
          .then(() => {
            assert.deepEqual(element._files, {
              sortedFileList: ['a/b/test.c', 'file1.txt', 'file2.txt'],
              changeFilesByPath: {
                'file1.txt': {},
                'file2.txt': {status: 'U'},
                'a/b/test.c': {},
              },
            });
          });
    });
  });
});
</script><|MERGE_RESOLUTION|>--- conflicted
+++ resolved
@@ -416,11 +416,6 @@
         assert.isTrue(!!editBtn);
         MockInteractions.tap(editBtn);
         assert.isTrue(redirectStub.called);
-<<<<<<< HEAD
-        assert.isTrue(redirectStub.lastCall.calledWithExactly(
-            GerritNav.getEditUrlForDiff(element._change, element._path)));
-=======
->>>>>>> 7b6db6b5
         done();
       });
     });
