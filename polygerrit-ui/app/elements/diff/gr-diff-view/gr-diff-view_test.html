--- conflicted
+++ resolved
@@ -349,14 +349,6 @@
           PARENT), 'Should navigate to /c/42/1');
     });
 
-<<<<<<< HEAD
-    suite('diff prefs hidden', () => {
-      test('when no prefs or logged out', () => {
-        element.disableDiffPrefs = false;
-        element._loggedIn = false;
-        flushAsynchronousOperations();
-        assert.isTrue(element.$.diffPrefsContainer.hidden);
-=======
     test('edit should redirect to edit page', done => {
       element._loggedIn = true;
       element._path = 't.txt';
@@ -403,7 +395,13 @@
         done();
       });
     });
->>>>>>> f8afbc61
+
+    suite('diff prefs hidden', () => {
+      test('when no prefs or logged out', () => {
+        element.disableDiffPrefs = false;
+        element._loggedIn = false;
+        flushAsynchronousOperations();
+        assert.isTrue(element.$.diffPrefsContainer.hidden);
 
         element._loggedIn = true;
         flushAsynchronousOperations();
