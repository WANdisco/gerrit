/**
 * @license
 * Copyright (C) 2016 The Android Open Source Project
 *
 * Licensed under the Apache License, Version 2.0 (the "License");
 * you may not use this file except in compliance with the License.
 * You may obtain a copy of the License at
 *
 * http://www.apache.org/licenses/LICENSE-2.0
 *
 * Unless required by applicable law or agreed to in writing, software
 * distributed under the License is distributed on an "AS IS" BASIS,
 * WITHOUT WARRANTIES OR CONDITIONS OF ANY KIND, either express or implied.
 * See the License for the specific language governing permissions and
 * limitations under the License.
 */
(function() {
  'use strict';

  Polymer({
    is: 'gr-diff-highlight',
    _legacyUndefinedCheck: true,

    properties: {
      /** @type {!Array<!Gerrit.HoveredRange>} */
      commentRanges: {
        type: Array,
        notify: true,
      },
      loggedIn: Boolean,
      /**
       * querySelector can return null, so needs to be nullable.
       *
       * @type {?HTMLElement}
       * */
      _cachedDiffBuilder: Object,
    },

    listeners: {
      'comment-thread-mouseleave': '_handleCommentThreadMouseleave',
      'comment-thread-mouseenter': '_handleCommentThreadMouseenter',
      'create-range-comment': '_createRangeComment',
    },

    get diffBuilder() {
      if (!this._cachedDiffBuilder) {
        this._cachedDiffBuilder =
            Polymer.dom(this).querySelector('gr-diff-builder');
      }
      return this._cachedDiffBuilder;
    },


    isRangeSelected() {
      return !!this.$$('gr-selection-action-box');
    },

    /**
     * Determines side/line/range for a DOM selection and shows a tooltip.
     *
     * With native shadow DOM, gr-diff-highlight cannot access a selection that
     * references the DOM elements making up the diff because they are in the
     * shadow DOM the gr-diff element. For this reason, we listen to the
     * selectionchange event and retrieve the selection in gr-diff, and then
     * call this method to process the Selection.
     *
     * @param {Selection} selection A DOM Selection living in the shadow DOM of
     *     the diff element.
     * @param {boolean} isMouseUp If true, this is called due to a mouseup
     *     event, in which case we might want to immediately create a comment,
     *     because isMouseUp === true combined with an existing selection must
     *     mean that this is the end of a double-click.
     */
    handleSelectionChange(selection, isMouseUp) {
      // Debounce is not just nice for waiting until the selection has settled,
      // it is also vital for being able to click on the action box before it is
      // removed.
      // If you wait longer than 50 ms, then you don't properly catch a very
      // quick 'c' press after the selection change. If you wait less than 10
      // ms, then you will have about 50 _handleSelection calls when doing a
      // simple drag for select.
      this.debounce(
          'selectionChange', () => this._handleSelection(selection, isMouseUp),
          10);
    },

    _getThreadEl(e) {
      const path = Polymer.dom(e).path || [];
      for (const pathEl of path) {
        if (pathEl.classList.contains('comment-thread')) return pathEl;
      }
      return null;
    },

    _handleCommentThreadMouseenter(e) {
      const threadEl = this._getThreadEl(e);
      const index = this._indexForThreadEl(threadEl);

      if (index !== undefined) {
        this.set(['commentRanges', index, 'hovering'], true);
      }
    },

    _handleCommentThreadMouseleave(e) {
      const threadEl = this._getThreadEl(e);
      const index = this._indexForThreadEl(threadEl);

      if (index !== undefined) {
        this.set(['commentRanges', index, 'hovering'], false);
      }
    },

    _indexForThreadEl(threadEl) {
      const side = threadEl.getAttribute('comment-side');
      const range = JSON.parse(threadEl.getAttribute('range'));

      if (!range) return undefined;

      return this._indexOfCommentRange(side, range);
    },

    _indexOfCommentRange(side, range) {
      function rangesEqual(a, b) {
        if (!a && !b) {
          return true;
        }
        if (!a || !b) {
          return false;
        }
        return a.start_line === b.start_line &&
            a.start_character === b.start_character &&
            a.end_line === b.end_line &&
            a.end_character === b.end_character;
      }

      return this.commentRanges.findIndex(commentRange =>
          commentRange.side === side && rangesEqual(commentRange.range, range));
    },

    /**
     * Get current normalized selection.
     * Merges multiple ranges, accounts for triple click, accounts for
     * syntax highligh, convert native DOM Range objects to Gerrit concepts
     * (line, side, etc).
<<<<<<< HEAD
     * @param {Selection} selection
=======
     *
>>>>>>> 25673abb
     * @return {({
     *   start: {
     *     node: Node,
     *     side: string,
     *     line: Number,
     *     column: Number
     *   },
     *   end: {
     *     node: Node,
     *     side: string,
     *     line: Number,
     *     column: Number
     *   }
     * })|null|!Object}
     */
    _getNormalizedRange(selection) {
      const rangeCount = selection.rangeCount;
      if (rangeCount === 0) {
        return null;
      } else if (rangeCount === 1) {
        return this._normalizeRange(selection.getRangeAt(0));
      } else {
        const startRange = this._normalizeRange(selection.getRangeAt(0));
        const endRange = this._normalizeRange(
            selection.getRangeAt(rangeCount - 1));
        return {
          start: startRange.start,
          end: endRange.end,
        };
      }
    },

    /**
     * Normalize a specific DOM Range.
     *
     * @return {!Object} fixed normalized range
     */
    _normalizeRange(domRange) {
      const range = GrRangeNormalizer.normalize(domRange);
      return this._fixTripleClickSelection({
        start: this._normalizeSelectionSide(
            range.startContainer, range.startOffset),
        end: this._normalizeSelectionSide(
            range.endContainer, range.endOffset),
      }, domRange);
    },

    /**
     * Adjust triple click selection for the whole line.
     * A triple click always results in:
     * - start.column == end.column == 0
     * - end.line == start.line + 1
     *
     * @param {!Object} range Normalized range, ie column/line numbers
     * @param {!Range} domRange DOM Range object
     * @return {!Object} fixed normalized range
     */
    _fixTripleClickSelection(range, domRange) {
      if (!range.start) {
        // Selection outside of current diff.
        return range;
      }
      const start = range.start;
      const end = range.end;
      // Happens when triple click in side-by-side mode with other side empty.
      const endsAtOtherEmptySide = !end &&
          domRange.endOffset === 0 &&
          domRange.endContainer.nodeName === 'TD' &&
          (domRange.endContainer.classList.contains('left') ||
           domRange.endContainer.classList.contains('right'));
      const endsAtBeginningOfNextLine = end &&
          start.column === 0 &&
          end.column === 0 &&
          end.line === start.line + 1;
      const content = domRange.cloneContents().querySelector('.contentText');
      const lineLength = content && this._getLength(content) || 0;
      if (lineLength && (endsAtBeginningOfNextLine || endsAtOtherEmptySide)) {
        // Move the selection to the end of the previous line.
        range.end = {
          node: start.node,
          column: lineLength,
          side: start.side,
          line: start.line,
        };
      }
      return range;
    },

    /**
     * Convert DOM Range selection to concrete numbers (line, column, side).
     * Moves range end if it's not inside td.content.
     * Returns null if selection end is not valid (outside of diff).
     *
     * @param {Node} node td.content child
     * @param {number} offset offset within node
     * @return {({
     *   node: Node,
     *   side: string,
     *   line: Number,
     *   column: Number
     * }|undefined)}
     */
    _normalizeSelectionSide(node, offset) {
      let column;
      if (!this.contains(node)) {
        return;
      }
      const lineEl = this.diffBuilder.getLineElByChild(node);
      if (!lineEl) {
        return;
      }
      const side = this.diffBuilder.getSideByLineEl(lineEl);
      if (!side) {
        return;
      }
      const line = this.diffBuilder.getLineNumberByChild(lineEl);
      if (!line) {
        return;
      }
      const contentText = this.diffBuilder.getContentByLineEl(lineEl);
      if (!contentText) {
        return;
      }
      const contentTd = contentText.parentElement;
      if (!contentTd.contains(node)) {
        node = contentText;
        column = 0;
      } else {
        const thread = contentTd.querySelector('.comment-thread');
        if (thread && thread.contains(node)) {
          column = this._getLength(contentText);
          node = contentText;
        } else {
          column = this._convertOffsetToColumn(node, offset);
        }
      }

      return {
        node,
        side,
        line,
        column,
      };
    },

    /**
     * The only line in which add a comment tooltip is cut off is the first
     * line. Even if there is a collapsed section, The first visible line is
     * in the position where the second line would have been, if not for the
     * collapsed section, so don't need to worry about this case for
     * positioning the tooltip.
     */
    _positionActionBox(actionBox, startLine, range) {
      if (startLine > 1) {
        actionBox.placeAbove(range);
        return;
      }
      actionBox.positionBelow = true;
      actionBox.placeBelow(range);
    },

    _isRangeValid(range) {
      if (!range || !range.start || !range.end) {
        return false;
      }
      const start = range.start;
      const end = range.end;
      if (start.side !== end.side ||
          end.line < start.line ||
          (start.line === end.line && start.column === end.column)) {
        return false;
      }
      return true;
    },

    _handleSelection(selection, isMouseUp) {
      const normalizedRange = this._getNormalizedRange(selection);
      if (!this._isRangeValid(normalizedRange)) {
        this._removeActionBox();
        return;
      }
      const domRange = selection.getRangeAt(0);
      const start = normalizedRange.start;
      const end = normalizedRange.end;

      // TODO (viktard): Drop empty first and last lines from selection.

      // If the selection is from the end of one line to the start of the next
      // line, then this must have been a double-click, or you have started
      // dragging. Showing the action box is bad in the former case and not very
      // useful in the latter, so never do that.
      // If this was a mouse-up event, we create a comment immediately if
      // the selection is from the end of a line to the start of the next line.
      // In a perfect world we would only do this for double-click, but it is
      // extremely rare that a user would drag from the end of one line to the
      // start of the next and release the mouse, so we don't bother.
      // TODO(brohlfs): This does not work, if the double-click is before a new
      // diff chunk (start will be equal to end), and neither before an "expand
      // the diff context" block (end line will match the first line of the new
      // section and thus be greater than start line + 1).
      if (start.line === end.line - 1 && end.column === 0) {
        // Rather than trying to find the line contents (for comparing
        // start.column with the content length), we just check if the selection
        // is empty to see that it's at the end of a line.
        const content = domRange.cloneContents().querySelector('.contentText');
        if (isMouseUp && this._getLength(content) === 0) {
          this.fire('create-range-comment', {side: start.side, range: {
            start_line: start.line,
            start_character: 0,
            end_line: start.line,
            end_character: start.column,
          }});
        }
        return;
      }

      let actionBox = this.$$('gr-selection-action-box');
      if (!actionBox) {
        actionBox = document.createElement('gr-selection-action-box');
        const root = Polymer.dom(this.root);
        root.insertBefore(actionBox, root.firstElementChild);
      }
      actionBox.range = {
        start_line: start.line,
        start_character: start.column,
        end_line: end.line,
        end_character: end.column,
      };
      actionBox.side = start.side;
      if (start.line === end.line) {
        this._positionActionBox(actionBox, start.line, domRange);
      } else if (start.node instanceof Text) {
        if (start.column) {
          this._positionActionBox(actionBox, start.line,
              start.node.splitText(start.column));
        }
        start.node.parentElement.normalize(); // Undo splitText from above.
      } else if (start.node.classList.contains('content') &&
          start.node.firstChild) {
        this._positionActionBox(actionBox, start.line, start.node.firstChild);
      } else {
        this._positionActionBox(actionBox, start.line, start.node);
      }
    },

    _createRangeComment(e) {
      this._removeActionBox();
    },

    _removeActionBox() {
      const actionBox = this.$$('gr-selection-action-box');
      if (actionBox) {
        Polymer.dom(this.root).removeChild(actionBox);
      }
    },

    _convertOffsetToColumn(el, offset) {
      if (el instanceof Element && el.classList.contains('content')) {
        return offset;
      }
      while (el.previousSibling ||
          !el.parentElement.classList.contains('content')) {
        if (el.previousSibling) {
          el = el.previousSibling;
          offset += this._getLength(el);
        } else {
          el = el.parentElement;
        }
      }
      return offset;
    },

    /**
     * Traverse Element from right to left, call callback for each node.
     * Stops if callback returns true.
     *
     * @param {!Element} startNode
     * @param {function(Node):boolean} callback
     * @param {Object=} opt_flags If flags.left is true, traverse left.
     */
    _traverseContentSiblings(startNode, callback, opt_flags) {
      const travelLeft = opt_flags && opt_flags.left;
      let node = startNode;
      while (node) {
        if (node instanceof Element &&
            node.tagName !== 'HL' &&
            node.tagName !== 'SPAN') {
          break;
        }
        const nextNode = travelLeft ? node.previousSibling : node.nextSibling;
        if (callback(node)) {
          break;
        }
        node = nextNode;
      }
    },

    /**
     * Get length of a node. If the node is a content node, then only give the
     * length of its .contentText child.
     *
     * @param {?Element} node this is sometimes passed as null.
     * @return {number}
     */
    _getLength(node) {
      if (node instanceof Element && node.classList.contains('content')) {
        return this._getLength(node.querySelector('.contentText'));
      } else {
        return GrAnnotation.getLength(node);
      }
    },
  });
})();<|MERGE_RESOLUTION|>--- conflicted
+++ resolved
@@ -134,7 +134,7 @@
       }
 
       return this.commentRanges.findIndex(commentRange =>
-          commentRange.side === side && rangesEqual(commentRange.range, range));
+        commentRange.side === side && rangesEqual(commentRange.range, range));
     },
 
     /**
@@ -142,11 +142,8 @@
      * Merges multiple ranges, accounts for triple click, accounts for
      * syntax highligh, convert native DOM Range objects to Gerrit concepts
      * (line, side, etc).
-<<<<<<< HEAD
+     *
      * @param {Selection} selection
-=======
-     *
->>>>>>> 25673abb
      * @return {({
      *   start: {
      *     node: Node,
