<!--
@license
Copyright (C) 2016 The Android Open Source Project

Licensed under the Apache License, Version 2.0 (the "License");
you may not use this file except in compliance with the License.
You may obtain a copy of the License at

http://www.apache.org/licenses/LICENSE-2.0

Unless required by applicable law or agreed to in writing, software
distributed under the License is distributed on an "AS IS" BASIS,
WITHOUT WARRANTIES OR CONDITIONS OF ANY KIND, either express or implied.
See the License for the specific language governing permissions and
limitations under the License.
-->
<link rel="import" href="../../../bower_components/polymer/polymer.html">
<link rel="import" href="../../shared/gr-js-api-interface/gr-js-api-interface.html">
<link rel="import" href="../gr-diff-processor/gr-diff-processor.html">
<link rel="import" href="../gr-ranged-comment-layer/gr-ranged-comment-layer.html">
<link rel="import" href="../gr-syntax-layer/gr-syntax-layer.html">

<dom-module id="gr-diff-builder">
  <template>
    <div class="contentWrapper">
      <slot></slot>
    </div>
    <gr-ranged-comment-layer
        id="rangeLayer"
        comment-ranges="[[commentRanges]]"></gr-ranged-comment-layer>
    <gr-syntax-layer
        id="syntaxLayer"
        diff="[[diff]]"></gr-syntax-layer>
    <gr-diff-processor
        id="processor"
        groups="{{_groups}}"></gr-diff-processor>
    <gr-js-api-interface id="jsAPI"></gr-js-api-interface>
  </template>
  <script src="../../../scripts/util.js"></script>
  <script src="../gr-diff/gr-diff-line.js"></script>
  <script src="../gr-diff/gr-diff-group.js"></script>
  <script src="../gr-diff-highlight/gr-annotation.js"></script>
  <script src="gr-diff-builder.js"></script>
  <script src="gr-diff-builder-side-by-side.js"></script>
  <script src="gr-diff-builder-unified.js"></script>
  <script src="gr-diff-builder-image.js"></script>
  <script src="gr-diff-builder-binary.js"></script>
  <script>
    (function() {
      'use strict';

      const DiffViewMode = {
        SIDE_BY_SIDE: 'SIDE_BY_SIDE',
        UNIFIED: 'UNIFIED_DIFF',
      };

      // If any line of the diff is more than the character limit, then disable
      // syntax highlighting for the entire file.
      const SYNTAX_MAX_LINE_LENGTH = 500;

      // Disable syntax highlighting if the overall diff is too large.
      const SYNTAX_MAX_DIFF_LENGTH = 20000;

      const TRAILING_WHITESPACE_PATTERN = /\s+$/;

      Polymer({
        is: 'gr-diff-builder',
        _legacyUndefinedCheck: true,

        /**
         * Fired when the diff begins rendering.
         *
         * @event render-start
         */

        /**
         * Fired when the diff finishes rendering text content and starts
         * syntax highlighting.
         *
         * @event render-content
         */

        /**
         * Fired when the diff finishes syntax highlighting.
         *
         * @event render-syntax
         */

        properties: {
          diff: Object,
          diffPath: String,
          changeNum: String,
          patchNum: String,
          viewMode: String,
          isImageDiff: Boolean,
          baseImage: Object,
          revisionImage: Object,
          parentIndex: Number,
          path: String,
          projectName: String,

          _builder: Object,
          _groups: Array,
          _layers: Array,
          _showTabs: Boolean,
          /** @type {!Array<!Gerrit.HoveredRange>} */
          commentRanges: {
            type: Array,
            value: () => [],
          },
          /**
           * The promise last returned from `render()` while the asynchronous
           * rendering is running - `null` otherwise. Provides a `cancel()`
           * method that rejects it with `{isCancelled: true}`.
           * @type {?Object}
           */
          _cancelableRenderPromise: Object,
        },

        get diffElement() {
          return this.queryEffectiveChildren('#diffTable');
        },

        observers: [
          '_groupsChanged(_groups.splices)',
        ],

        render(keyLocations, prefs) {
          // Setting up annotation layers must happen after plugins are
          // installed, and |render| satisfies the requirement, however,
          // |attached| doesn't because in the diff view page, the element is
          // attached before plugins are installed.
          this._setupAnnotationLayers();

          this.$.syntaxLayer.enabled = prefs.syntax_highlighting;
          this._showTabs = !!prefs.show_tabs;
          this._showTrailingWhitespace = !!prefs.show_whitespace_errors;

          // Stop the processor and syntax layer (if they're running).
          this.cancel();

          this._builder = this._getDiffBuilder(this.diff, prefs);

          this.$.processor.context = prefs.context;
          this.$.processor.keyLocations = keyLocations;

          this._clearDiffContent();
          this._builder.addColumns(this.diffElement, prefs.font_size);

          const isBinary = !!(this.isImageDiff || this.diff.binary);

          this.dispatchEvent(new CustomEvent('render-start', {bubbles: true}));
          this._cancelableRenderPromise = util.makeCancelable(
              this.$.processor.process(this.diff.content, isBinary)
                  .then(() => {
                    if (this.isImageDiff) {
                      this._builder.renderDiff();
                    }
                    this.dispatchEvent(new CustomEvent('render-content',
                        {bubbles: true}));

                    if (this._diffTooLargeForSyntax()) {
                      this.$.syntaxLayer.enabled = false;
                    }

                    return this.$.syntaxLayer.process();
                  })
                  .then(() => {
                    this.dispatchEvent(
                        new CustomEvent('render-syntax', {bubbles: true}));
                  }));
          return this._cancelableRenderPromise
              .finally(() => { this._cancelableRenderPromise = null; })
              // Mocca testing does not like uncaught rejections, so we catch
              // the cancels which are expected and should not throw errors in
              // tests.
              .catch(e => { if (!e.isCanceled) return Promise.reject(e); });
        },

        _setupAnnotationLayers() {
          const layers = [
            this._createTrailingWhitespaceLayer(),
            this.$.syntaxLayer,
            this._createIntralineLayer(),
            this._createTabIndicatorLayer(),
            this.$.rangeLayer,
          ];

          // Get layers from plugins (if any).
          for (const pluginLayer of this.$.jsAPI.getDiffLayers(
              this.diffPath, this.changeNum, this.patchNum)) {
            layers.push(pluginLayer);
          }

          this._layers = layers;
        },

        getLineElByChild(node) {
          while (node) {
            if (node instanceof Element) {
              if (node.classList.contains('lineNum')) {
                return node;
              }
              if (node.classList.contains('section')) {
                return null;
              }
            }
            node = node.previousSibling || node.parentElement;
          }
          return null;
        },

        getLineNumberByChild(node) {
          const lineEl = this.getLineElByChild(node);
          return lineEl ?
            parseInt(lineEl.getAttribute('data-value'), 10) :
            null;
        },

        getContentByLine(lineNumber, opt_side, opt_root) {
          return this._builder.getContentByLine(lineNumber, opt_side, opt_root);
        },

        getContentByLineEl(lineEl) {
          const root = Polymer.dom(lineEl.parentElement);
          const side = this.getSideByLineEl(lineEl);
          const line = lineEl.getAttribute('data-value');
          return this.getContentByLine(line, side, root);
        },

        getLineElByNumber(lineNumber, opt_side) {
          const sideSelector = opt_side ? ('.' + opt_side) : '';
          return this.diffElement.querySelector(
              '.lineNum[data-value="' + lineNumber + '"]' + sideSelector);
        },

        getContentsByLineRange(startLine, endLine, opt_side) {
          const result = [];
          this._builder.findLinesByRange(startLine, endLine, opt_side, null,
              result);
          return result;
        },

        getSideByLineEl(lineEl) {
          return lineEl.classList.contains(GrDiffBuilder.Side.RIGHT) ?
            GrDiffBuilder.Side.RIGHT : GrDiffBuilder.Side.LEFT;
        },

        emitGroup(group, sectionEl) {
          this._builder.emitGroup(group, sectionEl);
        },

        showContext(newGroups, sectionEl) {
          const groups = this._builder.groups;

          const contextIndex = groups.findIndex(group =>
            group.element === sectionEl
          );
          groups.splice(...[contextIndex, 1].concat(newGroups));

          for (const newGroup of newGroups) {
            this._builder.emitGroup(newGroup, sectionEl);
          }
          sectionEl.parentNode.removeChild(sectionEl);

          this.async(() => this.fire('render-content'), 1);
        },

        cancel() {
          this.$.processor.cancel();
          this.$.syntaxLayer.cancel();
          if (this._cancelableRenderPromise) {
            this._cancelableRenderPromise.cancel();
            this._cancelableRenderPromise = null;
          }
        },

        _handlePreferenceError(pref) {
          const message = `The value of the '${pref}' user preference is ` +
              `invalid. Fix in diff preferences`;
          this.dispatchEvent(new CustomEvent('show-alert', {
            detail: {
              message,
            }, bubbles: true}));
          throw Error(`Invalid preference value: ${pref}`);
        },

        _getDiffBuilder(diff, prefs) {
          if (isNaN(prefs.tab_size) || prefs.tab_size <= 0) {
            this._handlePreferenceError('tab size');
            return;
          }

          if (isNaN(prefs.line_length) || prefs.line_length <= 0) {
            this._handlePreferenceError('diff width');
            return;
          }

          let builder = null;
          if (this.isImageDiff) {
<<<<<<< HEAD
            builder = new GrDiffBuilderImage(diff, prefs, this.diffElement,
              this.baseImage, this.revisionImage);
=======
            builder = new GrDiffBuilderImage(diff, comments, createFn, prefs,
                this.diffElement, this.baseImage, this.revisionImage);
>>>>>>> 25673abb
          } else if (diff.binary) {
            // If the diff is binary, but not an image.
            return new GrDiffBuilderBinary(diff, prefs, this.diffElement);
          } else if (this.viewMode === DiffViewMode.SIDE_BY_SIDE) {
            builder = new GrDiffBuilderSideBySide(diff, prefs, this.diffElement,
                this._layers);
          } else if (this.viewMode === DiffViewMode.UNIFIED) {
            builder = new GrDiffBuilderUnified(diff, prefs, this.diffElement,
                this._layers);
          }
          if (!builder) {
            throw Error('Unsupported diff view mode: ' + this.viewMode);
          }
          return builder;
        },

        _clearDiffContent() {
          this.diffElement.innerHTML = null;
        },

        _groupsChanged(changeRecord) {
          if (!changeRecord) { return; }
          for (const splice of changeRecord.indexSplices) {
            let group;
            for (let i = 0; i < splice.addedCount; i++) {
              group = splice.object[splice.index + i];
              this._builder.groups.push(group);
              this._builder.emitGroup(group);
            }
          }
        },

        _createIntralineLayer() {
          return {
            // Take a DIV.contentText element and a line object with intraline
            // differences to highlight and apply them to the element as
            // annotations.
            annotate(contentEl, lineNumberEl, line) {
              const HL_CLASS = 'style-scope gr-diff intraline';
              for (const highlight of line.highlights) {
                // The start and end indices could be the same if a highlight is
                // meant to start at the end of a line and continue onto the
                // next one. Ignore it.
                if (highlight.startIndex === highlight.endIndex) { continue; }

                // If endIndex isn't present, continue to the end of the line.
                const endIndex = highlight.endIndex === undefined ?
                  line.text.length :
                  highlight.endIndex;

                GrAnnotation.annotateElement(
                    contentEl,
                    highlight.startIndex,
                    endIndex - highlight.startIndex,
                    HL_CLASS);
              }
            },
          };
        },

        _createTabIndicatorLayer() {
          const show = () => this._showTabs;
          return {
            annotate(contentEl, lineNumberEl, line) {
              // If visible tabs are disabled, do nothing.
              if (!show()) { return; }

              // Find and annotate the locations of tabs.
              const split = line.text.split('\t');
              if (!split) { return; }
              for (let i = 0, pos = 0; i < split.length - 1; i++) {
                // Skip forward by the length of the content
                pos += split[i].length;

                GrAnnotation.annotateElement(contentEl, pos, 1,
                    'style-scope gr-diff tab-indicator');

                // Skip forward by one tab character.
                pos++;
              }
            },
          };
        },

        _createTrailingWhitespaceLayer() {
          const show = function() {
            return this._showTrailingWhitespace;
          }.bind(this);

          return {
            annotate(contentEl, lineNumberEl, line) {
              if (!show()) { return; }

              const match = line.text.match(TRAILING_WHITESPACE_PATTERN);
              if (match) {
                // Normalize string positions in case there is unicode before or
                // within the match.
                const index = GrAnnotation.getStringLength(
                    line.text.substr(0, match.index));
                const length = GrAnnotation.getStringLength(match[0]);
                GrAnnotation.annotateElement(contentEl, index, length,
                    'style-scope gr-diff trailing-whitespace');
              }
            },
          };
        },

        /**
<<<<<<< HEAD
=======
         * In pages with large diffs, creating the first comment thread can be
         * slow because nested Polymer elements (particularly
         * iron-autogrow-textarea) add style elements to the document head,
         * which, in turn, triggers a reflow on the page. Create a hidden
         * thread, attach it to the page, and remove it so the stylesheet will
         * already exist and the user's comment will be quick to load.
         *
         * @see https://gerrit-review.googlesource.com/c/82213/
         */
        _preRenderThread() {
          const thread = document.createElement('gr-diff-comment-thread');
          thread.setAttribute('hidden', true);
          thread.addDraft();
          const parent = Polymer.dom(this.root);
          parent.appendChild(thread);
          Polymer.dom.flush();
          parent.removeChild(thread);
        },

        /**
>>>>>>> 25673abb
         * @return {boolean} whether any of the lines in _groups are longer
         * than SYNTAX_MAX_LINE_LENGTH.
         */
        _anyLineTooLong() {
          return this._groups.reduce((acc, group) => {
            return acc || group.lines.reduce((acc, line) => {
              return acc || line.text.length >= SYNTAX_MAX_LINE_LENGTH;
            }, false);
          }, false);
        },

        _diffTooLargeForSyntax() {
          return this._anyLineTooLong() ||
              this.getDiffLength() > SYNTAX_MAX_DIFF_LENGTH;
        },

        setBlame(blame) {
          if (!this._builder || !blame) { return; }
          this._builder.setBlame(blame);
        },

        /**
         * Get the approximate length of the diff as the sum of the maximum
         * length of the chunks.
         *
         * @return {number}
         */
        getDiffLength() {
          return this.diff.content.reduce((sum, sec) => {
            if (sec.hasOwnProperty('ab')) {
              return sum + sec.ab.length;
            } else {
              return sum + Math.max(
                  sec.hasOwnProperty('a') ? sec.a.length : 0,
                  sec.hasOwnProperty('b') ? sec.b.length : 0);
            }
          }, 0);
        },
      });
    })();
  </script>
</dom-module><|MERGE_RESOLUTION|>--- conflicted
+++ resolved
@@ -112,6 +112,7 @@
            * The promise last returned from `render()` while the asynchronous
            * rendering is running - `null` otherwise. Provides a `cancel()`
            * method that rejects it with `{isCancelled: true}`.
+           *
            * @type {?Object}
            */
           _cancelableRenderPromise: Object,
@@ -298,13 +299,8 @@
 
           let builder = null;
           if (this.isImageDiff) {
-<<<<<<< HEAD
             builder = new GrDiffBuilderImage(diff, prefs, this.diffElement,
-              this.baseImage, this.revisionImage);
-=======
-            builder = new GrDiffBuilderImage(diff, comments, createFn, prefs,
-                this.diffElement, this.baseImage, this.revisionImage);
->>>>>>> 25673abb
+                this.baseImage, this.revisionImage);
           } else if (diff.binary) {
             // If the diff is binary, but not an image.
             return new GrDiffBuilderBinary(diff, prefs, this.diffElement);
@@ -413,29 +409,6 @@
         },
 
         /**
-<<<<<<< HEAD
-=======
-         * In pages with large diffs, creating the first comment thread can be
-         * slow because nested Polymer elements (particularly
-         * iron-autogrow-textarea) add style elements to the document head,
-         * which, in turn, triggers a reflow on the page. Create a hidden
-         * thread, attach it to the page, and remove it so the stylesheet will
-         * already exist and the user's comment will be quick to load.
-         *
-         * @see https://gerrit-review.googlesource.com/c/82213/
-         */
-        _preRenderThread() {
-          const thread = document.createElement('gr-diff-comment-thread');
-          thread.setAttribute('hidden', true);
-          thread.addDraft();
-          const parent = Polymer.dom(this.root);
-          parent.appendChild(thread);
-          Polymer.dom.flush();
-          parent.removeChild(thread);
-        },
-
-        /**
->>>>>>> 25673abb
          * @return {boolean} whether any of the lines in _groups are longer
          * than SYNTAX_MAX_LINE_LENGTH.
          */
