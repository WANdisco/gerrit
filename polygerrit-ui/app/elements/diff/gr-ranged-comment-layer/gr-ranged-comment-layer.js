--- conflicted
+++ resolved
@@ -135,13 +135,12 @@
         this._updateRangesMap(
             side, range, hovering, (forLine, start, end, hovering) => {
               const index = forLine.findIndex(lineRange =>
-                  lineRange.start === start && lineRange.end === end);
+                lineRange.start === start && lineRange.end === end);
               forLine[index].hovering = hovering;
             });
       }
 
       // If comments were spliced in or out.
-<<<<<<< HEAD
       if (record.path === 'commentRanges.splices') {
         for (const indexSplice of record.value.indexSplices) {
           const removed = indexSplice.removed;
@@ -149,7 +148,7 @@
             this._updateRangesMap(
                 side, range, hovering, (forLine, start, end) => {
                   const index = forLine.findIndex(lineRange =>
-                      lineRange.start === start && lineRange.end === end);
+                    lineRange.start === start && lineRange.end === end);
                   forLine.splice(index, 1);
                 });
           }
@@ -161,42 +160,10 @@
                   forLine.push({start, end, hovering});
                 });
           }
-=======
-      match = record.path.match(SPLICE_PATH_PATTERN);
-      if (match) {
-        side = match[1];
-        this._commentMap[side] = this._computeCommentMap(this.comments[side]);
-        this._handleCommentSplice(record.value, side);
-      }
-    },
-
-    /**
-     * Take a list of comments and return a sparse list mapping line numbers to
-     * partial ranges. Uses an end-character-index of -1 to indicate the end of
-     * the line.
-     *
-     * @param {?} commentList The list of comments.
-     *    Getting this param to match closure requirements caused problems.
-     * @return {!Object} The sparse list.
-     */
-    _computeCommentMap(commentList) {
-      const result = {};
-      for (const comment of commentList) {
-        if (!comment.range) { continue; }
-        const range = comment.range;
-        for (let line = range.start_line; line <= range.end_line; line++) {
-          if (!result[line]) { result[line] = []; }
-          result[line].push({
-            comment,
-            start: line === range.start_line ? range.start_character : 0,
-            end: line === range.end_line ? range.end_character : -1,
-          });
->>>>>>> 25673abb
         }
       }
     },
 
-<<<<<<< HEAD
     _updateRangesMap(side, range, hovering, operation) {
       const forSide = this._rangesMap[side] || (this._rangesMap[side] = {});
       for (let line = range.start_line; line <= range.end_line; line++) {
@@ -204,22 +171,6 @@
         const start = line === range.start_line ? range.start_character : 0;
         const end = line === range.end_line ? range.end_character : -1;
         operation(forLine, start, end, hovering);
-=======
-    /**
-     * Translate a splice record into range update notifications.
-     */
-    _handleCommentSplice(record, side) {
-      if (!record || !record.indexSplices) { return; }
-
-      for (const splice of record.indexSplices) {
-        const ranges = splice.removed.length ?
-          splice.removed.map(c => { return c.range; }) :
-          [splice.object[splice.index].range];
-        for (const range of ranges) {
-          if (!range) { continue; }
-          this._notifyUpdateRange(range.start_line, range.end_line, side);
-        }
->>>>>>> 25673abb
       }
       this._notifyUpdateRange(range.start_line, range.end_line, side);
     },
