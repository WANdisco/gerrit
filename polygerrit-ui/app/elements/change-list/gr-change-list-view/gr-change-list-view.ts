--- conflicted
+++ resolved
@@ -35,14 +35,10 @@
 import {fire, fireTitleChange} from '../../../utils/event-util';
 import {getAppContext} from '../../../services/app-context';
 import {GerritView} from '../../../services/router/router-model';
-<<<<<<< HEAD
-import {RELOAD_DASHBOARD_INTERVAL_MS} from '../../../constants/constants';
 import {sharedStyles} from '../../../styles/shared-styles';
 import {LitElement, PropertyValues, html, css} from 'lit';
 import {customElement, property, state, query} from 'lit/decorators';
 import {ValueChangedEvent} from '../../../types/events';
-=======
->>>>>>> 494cb452
 
 const LOOKUP_QUERY_PATTERNS: RegExp[] = [
   /^\s*i?[0-9a-f]{7,40}\s*$/i, // CHANGE_ID
@@ -113,32 +109,12 @@
     this.addEventListener('reload', () => this.reload());
   }
 
-  private readonly visibilityChangeListener = () => {
-    if (document.visibilityState === 'visible') {
-      if (
-        Date.now() - this.lastVisibleTimestampMs >
-        RELOAD_DASHBOARD_INTERVAL_MS
-      )
-        this.reload();
-    } else {
-      this.lastVisibleTimestampMs = Date.now();
-    }
-  };
-
   override connectedCallback() {
     super.connectedCallback();
     this.loadPreferences();
-    document.addEventListener(
-      'visibilitychange',
-      this.visibilityChangeListener
-    );
   }
 
   override disconnectedCallback() {
-    document.removeEventListener(
-      'visibilitychange',
-      this.visibilityChangeListener
-    );
     super.disconnectedCallback();
   }
 
