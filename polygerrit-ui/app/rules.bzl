--- conflicted
+++ resolved
@@ -2,13 +2,7 @@
 load("//tools/bzl:genrule2.bzl", "genrule2")
 load(
     "//tools/bzl:js.bzl",
-<<<<<<< HEAD
-    "bower_component",
     "bundle_assets",
-    "js_component",
-=======
-    "vulcanize",
->>>>>>> d51236b5
 )
 
 def polygerrit_bundle(name, srcs, outs, app):
