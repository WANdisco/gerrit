--- conflicted
+++ resolved
@@ -45,15 +45,9 @@
         const line = context.line;
         // Highlight lines missing coverage with this background color if
         // coverage should be displayed, else do nothing.
-<<<<<<< HEAD
-        const annotationStyle = displayCoverage ?
-          coverageStyle :
-          emptyStyle;
-=======
         const annotationStyle = displayCoverage
           ? coverageStyle
           : emptyStyle;
->>>>>>> 7dd43b31
         if (coverageData[path] &&
               coverageData[path].changeNum === context.changeNum &&
               coverageData[path].patchNum === context.patchNum) {
