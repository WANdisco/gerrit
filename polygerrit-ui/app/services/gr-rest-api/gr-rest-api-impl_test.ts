--- conflicted
+++ resolved
@@ -62,10 +62,7 @@
 import {AuthService} from '../gr-auth/gr-auth';
 import {GrAuthMock} from '../gr-auth/gr-auth_mock';
 import {getBaseUrl} from '../../utils/url-util';
-<<<<<<< HEAD
 import {FlagsServiceImplementation} from '../flags/flags_impl';
-=======
->>>>>>> 6d2643ec
 
 const EXPECTED_QUERY_OPTIONS = listChangesOptionsToHex(
   ListChangesOption.CHANGE_ACTIONS,
@@ -1195,29 +1192,17 @@
     const repo = 'test-repo' as RepoName;
 
     test('getChange fails to yield a project', async () => {
-<<<<<<< HEAD
       const promise = mockPromise<undefined>();
       sinon.stub(element, 'getChange').returns(promise);
 
       const projectLookup = element.getFromProjectLookup(changeNum);
       promise.resolve(undefined);
-=======
-      const promise = mockPromise<null>();
-      sinon.stub(element, 'getChange').returns(promise);
-
-      const projectLookup = element.getFromProjectLookup(changeNum);
-      promise.resolve(null);
->>>>>>> 6d2643ec
 
       assert.isUndefined(await projectLookup);
     });
 
     test('getChange succeeds with project', async () => {
-<<<<<<< HEAD
       const promise = mockPromise<undefined | ChangeInfo>();
-=======
-      const promise = mockPromise<null | ChangeInfo>();
->>>>>>> 6d2643ec
       sinon.stub(element, 'getChange').returns(promise);
 
       const projectLookup = element.getFromProjectLookup(changeNum);
@@ -1228,20 +1213,12 @@
     });
 
     test('getChange fails, but a setInProjectLookup() call is used as fallback', async () => {
-<<<<<<< HEAD
       const promise = mockPromise<undefined>();
-=======
-      const promise = mockPromise<null>();
->>>>>>> 6d2643ec
       sinon.stub(element, 'getChange').returns(promise);
 
       const projectLookup = element.getFromProjectLookup(changeNum);
       element.setInProjectLookup(changeNum, repo);
-<<<<<<< HEAD
       promise.resolve(undefined);
-=======
-      promise.resolve(null);
->>>>>>> 6d2643ec
 
       assert.equal(await projectLookup, repo);
     });
