<!--
@license
Copyright (C) 2015 The Android Open Source Project

Licensed under the Apache License, Version 2.0 (the "License");
you may not use this file except in compliance with the License.
You may obtain a copy of the License at

http://www.apache.org/licenses/LICENSE-2.0

Unless required by applicable law or agreed to in writing, software
distributed under the License is distributed on an "AS IS" BASIS,
WITHOUT WARRANTIES OR CONDITIONS OF ANY KIND, either express or implied.
See the License for the specific language governing permissions and
limitations under the License.
-->
<custom-style><style is="custom-style">
html {
  /**
   * When adding a new color variable make sure to also add it to the other
   * theme files in the same directory.
   *
   * For colors prefer lower case hex colors.
   *
   * Note that plugins might be using these variables, so removing a variable
   * can be a breaking change that should go into the release notes.
   */

  /* text colors */
  --primary-text-color: black;
  --link-color: #2a66d9;
  --comment-text-color: black;
  --deemphasized-text-color: #5F6368;
  --default-button-text-color: #2a66d9;
  --error-text-color: red;
  --primary-button-text-color: white;
    /* Used on text color for change list that doesn't need user's attention. */
  --reviewed-text-color: black;
  --secondary-button-text-color: #212121;
  --tooltip-text-color: white;
  --vote-text-color-recommended: #388e3c;
  --vote-text-color-disliked: #d32f2f;

  /* background colors */
  --assignee-highlight-color: #fcfad6;
  --chip-background-color: #eee;
  --comment-background-color: #fcfad6;
  --default-button-background-color: white;
  --dialog-background-color: white;
  --dropdown-background-color: white;
  --edit-mode-background-color: #ebf5fb;
  --emphasis-color: #fff9c4;
  --expanded-background-color: #eee;
  --hover-background-color: rgba(161, 194, 250, 0.2);
  --primary-button-background-color: #2a66d9;
  --secondary-button-background-color: white;
  --select-background-color: #f8f8f8;
  --selection-background-color: rgba(161, 194, 250, 0.1);
  --shell-command-background-color: #f5f5f5;
  --shell-command-decoration-background-color: #ebebeb;
  --table-header-background-color: #fafafa;
  --table-subheader-background-color: #eaeaea;
  --tooltip-background-color: #333;
  --unresolved-comment-background-color: #fcfaa6;
  --view-background-color: white;
  --vote-color-approved: #9fcc6b;
  --vote-color-disliked: #f7c4cb;
  --vote-color-neutral: #ebf5fb;
  --vote-color-recommended: #c9dfaf;
  --vote-color-rejected: #f7a1ad;

  /* misc colors */
  --border-color: #ddd;

  /* fonts */
  --font-family: 'Roboto', -apple-system, BlinkMacSystemFont, 'Segoe UI', Helvetica, Arial, sans-serif, 'Apple Color Emoji', 'Segoe UI Emoji', 'Segoe UI Symbol';
  --monospace-font-family: 'Roboto Mono', Menlo, 'Lucida Console', Monaco, monospace;
  --font-size-code: 12px;     /* 12px mono */
  --font-size-mono: .929rem;  /* 13px mono */
  --font-size-small: .857rem; /* 12px */
  --font-size-normal: 1rem;   /* 14px */
  --font-size-h3: 1.143rem;   /* 16px */
  --font-size-h2: 1.429rem;   /* 20px */
  --font-size-h1: 1.714rem;   /* 24px */
  --line-height-code: 1.334;      /* 16px */
  --line-height-mono: 1.286rem;   /* 18px */
  --line-height-small: 1.143rem;  /* 16px */
  --line-height-normal: 1.429rem; /* 20px */
  --line-height-h3: 1.714rem;     /* 24px */
  --line-height-h2: 2rem;         /* 28px */
  --line-height-h1: 2.286rem;     /* 32px */
  --font-weight-normal: 400;
  --font-weight-bold: 500;

  /* spacing */
  --spacing-xxs: 1px;
  --spacing-xs: 2px;
  --spacing-s: 4px;
  --spacing-m: 8px;
  --spacing-l: 12px;
  --spacing-xl: 16px;
  --spacing-xxl: 24px;

  /* header and footer */
  --footer-background-color: #eee;
  --footer-border-top: 1px solid var(--border-color);
  --header-background-color: #eee;
  --header-border-bottom: 1px solid var(--border-color);
  --header-border-image: '';
  --header-box-shadow: none;
  --header-padding: 0 var(--spacing-l);
  --header-icon-size: 0em;
  --header-icon: none;
  --header-text-color: black;
  --header-title-content: 'Gerrit';
  --header-title-font-size: 1.75rem;

  /* diff colors */
  --dark-add-highlight-color: #aaf2aa;
  --dark-rebased-add-highlight-color: #d7d7f9;
  --dark-rebased-remove-highlight-color: #f7e8b7;
  --dark-remove-highlight-color: #ffcdd2;
  --diff-blank-background-color: white;
  --diff-context-control-background-color: #fff7d4;
  --diff-context-control-border-color: #f6e6a5;
  --diff-context-control-color: var(--deemphasized-text-color);
  --diff-highlight-range-color: rgba(255, 213, 0, 0.5);
  --diff-highlight-range-hover-color: rgba(255, 255, 0, 0.5);
  --diff-selection-background-color: #c7dbf9;
  --diff-tab-indicator-color: var(--deemphasized-text-color);
  --diff-trailing-whitespace-indicator: #ff9ad2;
  --light-add-highlight-color: #d8fed8;
  --light-rebased-add-highlight-color: #eef;
  --light-remove-add-highlight-color: #fff8dc;
  --light-remove-highlight-color: #ffebee;

  /* syntax colors */
  --syntax-attr-color: #219;
  --syntax-attribute-color: var(--primary-text-color);
  --syntax-built_in-color: #30a;
  --syntax-comment-color: #3f7f5f;
  --syntax-default-color: var(--primary-text-color);
  --syntax-function-color: var(--primary-text-color);
  --syntax-keyword-color: #9e0069;
  --syntax-link-color: #219;
  --syntax-literal-color: #219;
<<<<<<< HEAD
  --syntax-meta-color: #ff1717;
  --syntax-meta-keyword-color: #219;
  --syntax-number-color: #164;
  --syntax-param-color: var(--primary-text-color);
  --syntax-regexp-color: #fa8602;
  --syntax-selector-attr-color: #fa8602;
  --syntax-selector-class-color: #164;
  --syntax-selector-id-color: #2a00ff;
  --syntax-selector-pseudo-color: #fa8602;
  --syntax-string-color: #2a00ff;
  --syntax-tag-color: #170;
  --syntax-template-tag-color: #fa8602;
  --syntax-template-variable-color: #0000c0;
  --syntax-title-color: #0000c0;
  --syntax-type-color: #2a66d9;
  --syntax-variable-color: var(--primary-text-color);

  /* misc */
  --border-radius: 4px;
=======
  --syntax-selector-pseudo-color: #FA8602;
  --syntax-regexp-color: #FA8602;
  --syntax-selector-attr-color: #FA8602;
  --syntax-template-tag-color: #FA8602;
  --syntax-params-color: var(--primary-text-color);
  --syntax-doctag-weight: bold;
>>>>>>> 69c2f377
  --reply-overlay-z-index: 1000;
  --iron-overlay-backdrop: {
    transition: none;
  };
}
@media screen and (max-width: 50em) {
  html {
    --spacing-xxs: 1px;
    --spacing-xs: 1px;
    --spacing-s: 2px;
    --spacing-m: 4px;
    --spacing-l: 8px;
    --spacing-xl: 12px;
    --spacing-xxl: 16px;
  }
}
</style></custom-style><|MERGE_RESOLUTION|>--- conflicted
+++ resolved
@@ -140,15 +140,15 @@
   --syntax-built_in-color: #30a;
   --syntax-comment-color: #3f7f5f;
   --syntax-default-color: var(--primary-text-color);
+  --syntax-doctag-weight: bold;
   --syntax-function-color: var(--primary-text-color);
   --syntax-keyword-color: #9e0069;
   --syntax-link-color: #219;
   --syntax-literal-color: #219;
-<<<<<<< HEAD
   --syntax-meta-color: #ff1717;
   --syntax-meta-keyword-color: #219;
   --syntax-number-color: #164;
-  --syntax-param-color: var(--primary-text-color);
+  --syntax-params-color: var(--primary-text-color);
   --syntax-regexp-color: #fa8602;
   --syntax-selector-attr-color: #fa8602;
   --syntax-selector-class-color: #164;
@@ -161,17 +161,8 @@
   --syntax-title-color: #0000c0;
   --syntax-type-color: #2a66d9;
   --syntax-variable-color: var(--primary-text-color);
-
   /* misc */
   --border-radius: 4px;
-=======
-  --syntax-selector-pseudo-color: #FA8602;
-  --syntax-regexp-color: #FA8602;
-  --syntax-selector-attr-color: #FA8602;
-  --syntax-template-tag-color: #FA8602;
-  --syntax-params-color: var(--primary-text-color);
-  --syntax-doctag-weight: bold;
->>>>>>> 69c2f377
   --reply-overlay-z-index: 1000;
   --iron-overlay-backdrop: {
     transition: none;
