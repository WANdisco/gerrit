--- conflicted
+++ resolved
@@ -26,19 +26,11 @@
     "brace-style": ["error", "1tbs", { "allowSingleLine": true }],
     "camelcase": "off",
     "comma-dangle": ["error", {
-<<<<<<< HEAD
       "arrays": "always-multiline",
       "objects": "always-multiline",
       "imports": "always-multiline",
       "exports": "always-multiline",
       "functions": "never"
-=======
-        "arrays": "always-multiline",
-        "objects": "always-multiline",
-        "imports": "always-multiline",
-        "exports": "always-multiline",
-        "functions": "never"
->>>>>>> 2c37edbc
     }],
     "eol-last": "off",
     "indent": ["error", 2, {
