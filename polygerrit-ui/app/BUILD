--- conflicted
+++ resolved
@@ -45,7 +45,6 @@
     ),
 )
 
-<<<<<<< HEAD
 filegroup(
     name = "pg_code_without_test",
     srcs = glob(
@@ -62,19 +61,6 @@
     ),
 )
 
-filegroup(
-    name = "bower_components",
-    srcs = glob(
-        [
-            "bower_components/**/*.html",
-            "bower_components/**/*.js",
-            "bower_components/**/*.js.map",
-        ],
-    ),
-)
-
-=======
->>>>>>> 9b871b8f
 genrule2(
     name = "pg_code_zip",
     srcs = [":pg_code"],
