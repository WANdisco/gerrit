--- conflicted
+++ resolved
@@ -49,8 +49,6 @@
         "zip -qr $$ROOT/$@ fonts",
     ]),
     output_to_bindir = 1,
-<<<<<<< HEAD
-    visibility = ["//visibility:public"],
 )
 
 go_binary(
@@ -67,6 +65,4 @@
         "@org_golang_x_tools//godoc/vfs/httpfs:go_default_library",
         "@org_golang_x_tools//godoc/vfs/zipfs:go_default_library",
     ],
-=======
->>>>>>> b0ff9fc5
 )