# PolyGerrit

## Installing [Bazel](https://bazel.build/)

Follow the instructions
[here](https://gerrit-review.googlesource.com/Documentation/dev-bazel.html#_installation)
to get and install Bazel.

## Installing [Node.js](https://nodejs.org/en/download/) and npm packages

The minimum nodejs version supported is 8.x+

```sh
# Debian experimental
sudo apt-get install nodejs-legacy
sudo apt-get install npm

# OS X with Homebrew
brew install node
brew install npm
```

All other platforms: [download from
nodejs.org](https://nodejs.org/en/download/).

Various steps below require installing additional npm packages. The full list of
dependencies can be installed with:

```sh
npm install
```

It may complain about a missing `typescript@2.3.4` peer dependency, which is
harmless.

If you're interested in the details, keep reading.

## Local UI, Production Data

This is a quick and easy way to test your local changes against real data.
Unfortunately, you can't sign in, so testing certain features will require
you to use the "test data" technique described below.

### Running the server

To test the local UI against gerrit-review.googlesource.com:

```sh
./polygerrit-ui/run-server.sh
```

Then visit http://localhost:8081

## Local UI, Test Data

```sh
./polygerrit-ui/run-server.sh --plugins=plugins/my_plugin/static/my_plugin.js,plugins/my_plugin/static/my_plugin.html
```

1. [Build Gerrit](https://gerrit-review.googlesource.com/Documentation/dev-bazel.html#_gerrit_development_war_file)
2. Set up a local test site. Docs
   [here](https://gerrit-review.googlesource.com/Documentation/linux-quickstart.html) and
   [here](https://gerrit-review.googlesource.com/Documentation/dev-readme.html#init).

When your project is set up and works using the classic UI, run a test server
that serves PolyGerrit:

```sh
bazel build gerrit &&
  $(bazel info output_base)/external/local_jdk/bin/java -DsourceRoot=/path/to/my/checkout \
  -jar bazel-bin/gerrit.war daemon --polygerrit-dev \
  -d ../gerrit_testsite --console-log --show-stack-trace
```

Serving plugins

> Local dev plugins must be put inside of gerrit/plugins

Loading a single plugin file:

```sh
./run-server.sh --plugins=plugins/my_plugin/static/my_plugin.js
```

Loading multiple plugin files:

```sh
./run-server.sh --plugins=plugins/my_plugin/static/my_plugin.js,plugins/my_plugin/static/my_plugin.html
```

## Running Tests

This step requires the `web-component-tester` npm module.

Note: it may be necessary to add the options `--unsafe-perm=true --allow-root`
to the `npm install` command to avoid file permission errors.

For daily development you typically only want to run and debug individual tests.
Run the local [Go proxy server](#go-server) and navigate for example to
<http://localhost:8081/elements/change/gr-account-entry/gr-account-entry_test.html>.
Check "Disable cache" in the "Network" tab of Chrome's dev tools, so code
changes are picked up on "reload".

Our CI integration ensures that all tests are run when you upload a change to
Gerrit, but you can also run all tests locally in headless mode:

```sh
npm test
```

To allow the tests to run in Safari:

* In the Advanced preferences tab, check "Show Develop menu in menu bar".
* In the Develop menu, enable the "Allow Remote Automation" option.

<<<<<<< HEAD
If you need to pass additional arguments to `wct`:

```sh
WCT_ARGS='-p --some-flag="foo bar"' ./polygerrit-ui/app/run_test.sh
```

For interactively working on a single test file, do the following:

```sh
./polygerrit-ui/run-server.sh
```

Then visit http://localhost:8081/elements/foo/bar_test.html and check "Disable
cache" in the "Network" tab of Chrome's dev tools, so code changes are picked
up on "reload".

=======
>>>>>>> 25673abb
To run Chrome tests in headless mode:

```sh
WCT_HEADLESS_MODE=1 WCT_ARGS='--verbose -l chrome' ./polygerrit-ui/app/run_test.sh
```

Toolchain requirements for headless mode:

* Chrome: 59+
* web-component-tester: v6.5.0+

## Style guide

We follow the [Google JavaScript Style Guide](https://google.github.io/styleguide/javascriptguide.xml)
with a few exceptions. When in doubt, remain consistent with the code around you.

In addition, we encourage the use of [ESLint](http://eslint.org/).
It is available as a command line utility, as well as a plugin for most editors
and IDEs.

`eslint-config-google` is a port of the Google JS Style Guide to an ESLint
config module, and `eslint-plugin-html` allows ESLint to lint scripts inside
HTML.
We have an .eslintrc.json config file in the polygerrit-ui/ directory configured
to enforce the preferred style of the PolyGerrit project.
After installing, you can use `eslint` on any new file you create.
In addition, you can supply the `--fix` flag to apply some suggested fixes for
simple style issues.
If you modify JS inside of `<script>` tags, like for test suites, you may have
to supply the `--ext .html` flag.

Some useful commands:

* To run ESLint on the whole app, less some dependency code:

```sh
npm run eslint
```

* To run ESLint on just the subdirectory you modified:

```sh
node_modules/eslint/bin/eslint.js --ext .html,.js polygerrit-ui/app/$YOUR_DIR_HERE
```

* To run the linter on all of your local changes:

```sh
git diff --name-only master | xargs node_modules/eslint/bin/eslint.js --ext .html,.js
```

We also use the `polylint` tool to lint use of Polymer. To install polylint,
execute the following command.

To run polylint, execute the following command.

```sh
bazel test //polygerrit-ui/app:polylint_test
```

or

```sh
npm run polylint
```

## Template Type Safety
Polymer elements are not type checked against the element definition, making it trivial to break the display when refactoring or moving code. We now run additional tests to help ensure that template types are checked.

A few notes to ensure that these tests pass
- Any functions with optional parameters will need closure annotations.
- Any Polymer parameters that are nullable or can be multiple types (other than the one explicitly delared) will need type annotations.

These tests require the `typescript` and `fried-twinkie` npm packages.

To run on all files, execute the following command:

```sh
./polygerrit-ui/app/run_template_test.sh
```

or

```sh
npm run test-template
```

To run on a specific top level directory (ex: change-list)
```sh
TEMPLATE_NO_DEFAULT=true ./polygerrit-ui/app/run_template_test.sh //polygerrit-ui/app:template_test_change-list
```

To run on a specific file (ex: gr-change-list-view), execute the following command:
```sh
TEMPLATE_NO_DEFAULT=true ./polygerrit-ui/app/run_template_test.sh //polygerrit-ui/app:template_test_<TOP_LEVEL_DIRECTORY> --test_arg=<VIEW_NAME>
```

```sh
TEMPLATE_NO_DEFAULT=true ./polygerrit-ui/app/run_template_test.sh //polygerrit-ui/app:template_test_change-list --test_arg=gr-change-list-view
```<|MERGE_RESOLUTION|>--- conflicted
+++ resolved
@@ -113,25 +113,6 @@
 * In the Advanced preferences tab, check "Show Develop menu in menu bar".
 * In the Develop menu, enable the "Allow Remote Automation" option.
 
-<<<<<<< HEAD
-If you need to pass additional arguments to `wct`:
-
-```sh
-WCT_ARGS='-p --some-flag="foo bar"' ./polygerrit-ui/app/run_test.sh
-```
-
-For interactively working on a single test file, do the following:
-
-```sh
-./polygerrit-ui/run-server.sh
-```
-
-Then visit http://localhost:8081/elements/foo/bar_test.html and check "Disable
-cache" in the "Network" tab of Chrome's dev tools, so code changes are picked
-up on "reload".
-
-=======
->>>>>>> 25673abb
 To run Chrome tests in headless mode:
 
 ```sh
