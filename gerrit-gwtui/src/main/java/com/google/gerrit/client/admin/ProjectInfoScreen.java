--- conflicted
+++ resolved
@@ -186,7 +186,7 @@
     grid.addHeader(new SmallHeading(Util.C.headingProjectOptions()));
 
     state = new ListBox();
-    for (final Project.State stateValue : Project.State.values()) {
+    for (ProjectState stateValue : ProjectState.values()) {
       state.addItem(Util.toLongString(stateValue), stateValue.name());
     }
     saveEnabler.listenTo(state);
@@ -205,16 +205,6 @@
     saveEnabler.listenTo(submitType);
     grid.add(Util.C.headingProjectSubmitType(), submitType);
 
-<<<<<<< HEAD
-    state = new ListBox();
-    for (final ProjectState stateValue : ProjectState.values()) {
-      state.addItem(Util.toLongString(stateValue), stateValue.name());
-    }
-    saveEnabler.listenTo(state);
-    grid.add(Util.C.headingProjectState(), state);
-
-=======
->>>>>>> df71e93f
     contentMerge = newInheritedBooleanBox();
     saveEnabler.listenTo(contentMerge);
     grid.add(Util.C.useContentMerge(), contentMerge);
