--- conflicted
+++ resolved
@@ -26,21 +26,13 @@
     .edit, .cancel { float: right; }
   </ui:style>
   <g:HTMLPanel>
-<<<<<<< HEAD
     <div ui:field='show' styleName='{style.show}'>
       <x:InlineHyperlink ui:field='text'
           title='Search for changes on this topic'/>
-=======
-    <g:FlowPanel ui:field='show'
-        styleName='{style.show}'
-        title='Edit topic (Shortcut: t)'>
-      <ui:attribute name='title'/>
-      <g:InlineLabel ui:field='text'/>
->>>>>>> 52c73b83
       <g:Image ui:field='editIcon'
           resource='{ico.edit}'
           styleName='{style.edit}'
-          title='Click to edit topic (Shortcut: t)'/>
+          title='Edit topic (Shortcut: t)'/>
     </div>
 
     <div ui:field='form' style='display: none' aria-hidden='true'>
