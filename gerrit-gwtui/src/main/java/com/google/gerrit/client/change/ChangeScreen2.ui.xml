<?xml version="1.0" encoding="UTF-8"?>
<!--
Copyright (C) 2013 The Android Open Source Project

Licensed under the Apache License, Version 2.0 (the "License");
you may not use this file except in compliance with the License.
You may obtain a copy of the License at

http://www.apache.org/licenses/LICENSE-2.0

Unless required by applicable law or agreed to in writing, software
distributed under the License is distributed on an "AS IS" BASIS,
WITHOUT WARRANTIES OR CONDITIONS OF ANY KIND, either express or implied.
See the License for the specific language governing permissions and
limitations under the License.
-->
<ui:UiBinder
    xmlns:ui='urn:ui:com.google.gwt.uibinder'
    xmlns:c='urn:import:com.google.gerrit.client.change'
    xmlns:g='urn:import:com.google.gwt.user.client.ui'
    xmlns:x='urn:import:com.google.gerrit.client.ui'>
  <ui:with field='ico' type='com.google.gerrit.client.GerritResources'/>
  <ui:with field='res' type='com.google.gerrit.client.change.Resources'/>
  <ui:style type='com.google.gerrit.client.change.ChangeScreen2.Style'>
    @eval textColor com.google.gerrit.client.Gerrit.getTheme().textColor;
    @eval trimColor com.google.gerrit.client.Gerrit.getTheme().trimColor;

    @def COMMIT_WIDTH 560px;
    @def HEADER_HEIGHT 29px;

    .cs2 {
      margin-bottom: 1em;
    }

    .headerLine {
      position: relative;
      background-color: trimColor;
      height: HEADER_HEIGHT;
      margin: 0 -5px;
      padding: 0 5px;
    }

    .subjectLine {
      position: relative;
      width: COMMIT_WIDTH;
      height: HEADER_HEIGHT;
      background-color: trimColor;
      color: textColor;
      font-family: sans-serif;
    }
    .subjectText {
      width: 460px;
      height: HEADER_HEIGHT;
      line-height: HEADER_HEIGHT;
      overflow: hidden;
      text-overflow: ellipsis;
      white-space: nowrap;
    }
    .subjectButtons {
      position: absolute;
      top: 0;
      right: 3px;
      height: HEADER_HEIGHT;
      line-height: HEADER_HEIGHT;
    }

    .infoLine {
      position: absolute;
      top: 0;
      left: COMMIT_WIDTH;
      height: HEADER_HEIGHT;
      padding-left: 25px;
    }

    .infoLineHeaderButtons {
      display: inline-block;
      height: HEADER_HEIGHT;
      line-height: HEADER_HEIGHT;
      vertical-align: top;
    }
    .statusRight {
      position: absolute;
      top: 0;
      right: 0;
      height: HEADER_HEIGHT;
    }
    .idAndStatus {
      display: inline-block;
      position: relative;
      height: HEADER_HEIGHT;
      width: 300px;
    }
    .star {
      position: absolute;
      top: 5px;
      right: 2px;
      cursor: pointer;
      outline: none;
    }
    .changeId {
      width: 300px;
      white-space: nowrap;
      line-height: HEADER_HEIGHT;
      overflow: hidden;
      text-overflow: ellipsis;
    }
    .statusText {
      font-weight: bold;
    }

    div.popdown {
      display: inline-block;
      margin-top: 2px;
      margin-left: 5px;
      margin-right: 25px;
    }

    .popdown button {
      cursor: pointer;
      height: 25px;
      border: none;
      border-left: 2px solid #fff;
      border-right: 2px solid #fff;
      background-color: trimColor;
      margin: 0 0 0 -2px;
      padding-left: 2px;
      padding-right: 2px;
      min-width: 100px;
    }
    .popdown button div {
      padding-left: 6px;
      padding-right: 6px;
    }
    .popdown button div:after {
      content: " \25bc";
    }
    .popdown button.selected {
      font-weight: bold;
    }
    .popdown button:focus {
      outline: none;
    }

    .headerButtons button:disabled,
    #change_infoTable button:disabled,
    .popdown button:disabled {
      background-color: #999;
      background-image: -webkit-linear-gradient(top, #999, #999);
    }

    .infoTable {
      border-spacing: 0;
    }

    .infoTable th {
      width: 60px;
      color: #444;
      font-weight: normal;
      vertical-align: top;
      text-align: left;
      padding: 0 5px 0 0;
    }

    .projectSettings {
      float: right;
      cursor: pointer;
    }

    .infoColumn {
      width: 440px;
      padding-left: 17px;
      padding-right: 17px;
      vertical-align: top;
    }

    #change_infoTable {
      border-spacing: 0;
      width: 100%;
      margin-left: 2px;
      margin-right: 5px;
    }

    .notMergeable {
      float: right;
      font-weight: bold;
      color: #d00;
    }

    .commitColumn, .relatedColumn {
      padding: 0;
      vertical-align: top;
    }
    .commitColumn { width: COMMIT_WIDTH; }
    .relatedColumn { width: 375px; }

    .labels {
      border-spacing: 0;
      padding: 0;
    }
    .labelName {
      color: #444;
      vertical-align: top;
      text-align: left;
      padding-top: 3px;
      padding-right: 5px;
      white-space: nowrap;
    }

    .label_user {
      display: inline-block;
      margin-bottom: 2px;
      padding: 1px 3px 0px 3px;
      border-radius: 5px;
      -webkit-border-radius: 5px;
      background: trimColor;
      border: 1px solid trimColor;
      white-space: nowrap;
    }
    .label_user img.avatar {
      margin: 0 2px 0 0;
      width: 16px;
      height: 16px;
      vertical-align: bottom;
    }
    .label_user button {
      cursor: pointer;
      padding: 0;
      margin: 0 0 0 5px;
      border: 0;
      background-color: transparent;
      white-space: nowrap;
    }

    .label_ok {color: #060;}
    .label_reject {color: #d14836;}
    .label_need {color: #000;}
    .label_may {color: #777;}

    .headerButtons button {
      margin: 6px 3px 0 0;
      border-color: rgba(0, 0, 0, 0.1);
      text-align: center;
      font-size: 8pt;
      font-weight: bold;
      border: 1px solid;
      cursor: pointer;
      color: #444;
      background-color: #f5f5f5;
      background-image: -webkit-linear-gradient(top, #f5f5f5, #f1f1f1);
      -webkit-border-radius: 2px;
      -webkit-box-sizing: content-box;
    }
    .headerButtons button div {
      color: #444;
      height: 10px;
      min-width: 54px;
      line-height: 10px;
      white-space: nowrap;
    }
    button.quickApprove {
      background-color: #4d90fe;
      background-image: -webkit-linear-gradient(top, #4d90fe, #4d90fe);
    }
    button.quickApprove div { color: #fff; }

    .sectionHeader {
      position: relative;
      background-color: trimColor;
      font-weight: bold;
      color: textColor;
      height: 18px;
      margin: 0 -5px;
      padding: 5px 5px;
    }
    .sectionHeader .headerButtons {
      position: absolute;
      left: 300px;
      top: 2px;
      height: 18px;
      line-height: 18px;
      border-left: 1px inset #fff;
      padding-left: 5px;
      padding-top: 3px;
      padding-bottom: 3px;
    }
    .sectionHeader button { margin-top: 0; }

    .diffBase {
      display: inline-block;
      height: 18px;
      line-height: 18px;
      font-size: smaller;
      font-weight: normal;
      vertical-align: top;
    }
    .diffBase select {
      margin: 0;
      border: 1px solid #bbb;
      font-size: smaller;
    }

    .replyBox {
      background-color: trimColor;
    }
  </ui:style>

  <g:HTMLPanel styleName='{style.cs2}'>
    <g:HTMLPanel styleName='{style.headerLine}' ui:field='headerLine'>
      <div class='{style.subjectLine}'>
        <div class='{style.idAndStatus}'>
          <span class='{style.changeId}'>
            <ui:msg>Change <g:Anchor ui:field='permalink' title='Reload the change (Shortcut: R)'>
              <ui:attribute name='title'/>
            </g:Anchor> - <span ui:field='statusText' class='{style.statusText}'/></ui:msg>
          </span>
        </div>
        <div class='{style.subjectButtons} {style.headerButtons}'>
          <g:Button ui:field='editMessage'
              styleName=''
              visible='false'
              title='Edit commit message (Shortcut: e)'>
            <ui:attribute name='title'/>
            <div><ui:msg>Edit Message</ui:msg></div>
          </g:Button>
        </div>
      </div>

      <div class='{style.infoLine}'>
        <div class='{style.headerButtons} {style.infoLineHeaderButtons}'>
          <g:Button ui:field='reply'
              styleName=''
              title='Reply and score (Shortcut: a)'>
            <ui:attribute name='title'/>
            <div><ui:msg>Reply&#8230;</ui:msg></div>
          </g:Button>
          <c:QuickApprove ui:field='quickApprove'
              styleName='{style.quickApprove}'
              title='Apply score with one click'>
            <ui:attribute name='title'/>
          </c:QuickApprove>
        </div>
      </div>

      <div class='{style.statusRight}'>
        <g:FlowPanel styleName='{style.popdown}'>
          <g:Button ui:field='includedIn' styleName='' visible="false">
            <div><ui:msg>Included in</ui:msg></div>
          </g:Button>
          <g:Button ui:field='patchSets' styleName=''>
            <div ui:field='patchSetsText'/>
          </g:Button>
          <g:Button ui:field='download' styleName=''>
            <div><ui:msg>Download</ui:msg></div>
          </g:Button>
        </g:FlowPanel>
        <c:StarIcon ui:field='star' styleName='{style.star}' title='Star the change (Shortcut: s)'>
          <ui:attribute name='title'/>
        </c:StarIcon>
      </div>
    </g:HTMLPanel>

    <table class='{style.infoTable}'>
      <tr>
        <td class='{style.commitColumn}'>
          <c:CommitBox ui:field='commit'/>
        </td>
        <td class='{style.infoColumn}'>
          <table id='change_infoTable'>
            <tr>
              <th><ui:msg>Owner</ui:msg></th>
              <td><x:InlineHyperlink ui:field='ownerLink'/></td>
            </tr>
            <tr>
              <th><ui:msg>Reviewers</ui:msg></th>
              <td>
                <c:Reviewers ui:field='reviewers'/>
              </td>
            </tr>
            <tr>
              <th/>
              <td ui:field='ccText'/>
            </tr>
            <tr>
              <th><ui:msg>Project</ui:msg></th>
              <td><x:InlineHyperlink ui:field='projectDashboard'
                     title='Go to project dashboard'>
                     <ui:attribute name='title'/>
                  </x:InlineHyperlink>
<<<<<<< HEAD
                  <g:Image
                     ui:field='projectSettings'
                     resource='{ico.gear}'
                     styleName='{style.projectSettings}'
                     title='Go to project settings'>
                    <ui:attribute name='title'/>
                  </g:Image>
=======
                  <a ui:field='projectSettingsLink'
                     class='{style.projectSettings}'>
                    <g:Image
                       ui:field='projectSettings'
                       resource='{ico.gear}'
                       title='Go to project settings'>
                      <ui:attribute name='title'/>
                    </g:Image>
                  </a>
>>>>>>> 83983598
              </td>
            </tr>
            <tr>
              <th><ui:msg>Branch</ui:msg></th>
              <td><x:InlineHyperlink ui:field='branchLink'
                     title='Search for changes on this branch'>
                     <ui:attribute name='title'/>
                  </x:InlineHyperlink>
              </td>
            </tr>
            <tr>
              <th><ui:msg>Topic</ui:msg></th>
              <td><c:Topic ui:field='topic'/></td>
            </tr>
            <tr ui:field='strategy'>
              <th><ui:msg>Strategy</ui:msg></th>
              <td>
                <span ui:field='submitActionText'/>
                <div ui:field='notMergeable'
                     class='{style.notMergeable}'
                     style='display: none'
                     aria-hidden='true'
                     title='The change cannot be merged due to a path conflict. Rebase the change locally and upload the rebased commit for review.'>
                  <ui:attribute name='title'/>
                  <ui:msg>Cannot Merge</ui:msg>
                </div>
              </td>
            </tr>
            <tr>
              <th ui:field='actionText'/>
              <td ui:field='actionDate'/>
            </tr>
            <tr><td colspan='2'><c:Actions ui:field='actions'/></td></tr>
          </table>
          <hr/>
          <c:Labels ui:field='labels' styleName='{style.labels}'/>
          <div id='change_plugins'/>
        </td>
        <td class='{style.relatedColumn}'>
          <c:RelatedChanges ui:field='related'/>
        </td>
      </tr>
    </table>

    <div class='{style.sectionHeader}'>
      <ui:msg>Files</ui:msg>
      <div class='{style.headerButtons}'>
        <g:Button ui:field='openAll'
            styleName=''
            title='Open each file in a new tab'>
          <ui:attribute name='title'/>
          <div><ui:msg>Open All</ui:msg></div>
        </g:Button>
        <div class='{style.diffBase}'>
          <ui:msg>Diff against: <g:ListBox ui:field='diffBase' styleName=''/></ui:msg>
        </div>
      </div>
    </div>
    <c:FileTable ui:field='files'/>

    <div class='{style.sectionHeader}'>
      <ui:msg>History</ui:msg>
      <div class='{style.headerButtons}'>
        <g:Button ui:field='expandAll'
            styleName=''
            title='Expand all messages in the change history'>
          <ui:attribute name='title'/>
          <div><ui:msg>Expand All</ui:msg></div>
        </g:Button>
        <g:Button ui:field='collapseAll'
            styleName=''
            visible='false'
            title='Collapse all messages in the change history'>
          <ui:attribute name='title'/>
          <div><ui:msg>Collapse All</ui:msg></div>
        </g:Button>
      </div>
    </div>
    <c:History ui:field='history'/>
  </g:HTMLPanel>
</ui:UiBinder><|MERGE_RESOLUTION|>--- conflicted
+++ resolved
@@ -386,15 +386,6 @@
                      title='Go to project dashboard'>
                      <ui:attribute name='title'/>
                   </x:InlineHyperlink>
-<<<<<<< HEAD
-                  <g:Image
-                     ui:field='projectSettings'
-                     resource='{ico.gear}'
-                     styleName='{style.projectSettings}'
-                     title='Go to project settings'>
-                    <ui:attribute name='title'/>
-                  </g:Image>
-=======
                   <a ui:field='projectSettingsLink'
                      class='{style.projectSettings}'>
                     <g:Image
@@ -404,7 +395,6 @@
                       <ui:attribute name='title'/>
                     </g:Image>
                   </a>
->>>>>>> 83983598
               </td>
             </tr>
             <tr>
