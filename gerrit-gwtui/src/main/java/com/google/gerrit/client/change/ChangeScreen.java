// Copyright (C) 2013 The Android Open Source Project
//
// Licensed under the Apache License, Version 2.0 (the "License");
// you may not use this file except in compliance with the License.
// You may obtain a copy of the License at
//
// http://www.apache.org/licenses/LICENSE-2.0
//
// Unless required by applicable law or agreed to in writing, software
// distributed under the License is distributed on an "AS IS" BASIS,
// WITHOUT WARRANTIES OR CONDITIONS OF ANY KIND, either express or implied.
// See the License for the specific language governing permissions and
// limitations under the License.

package com.google.gerrit.client.change;

import com.google.gerrit.client.AvatarImage;
import com.google.gerrit.client.ErrorDialog;
import com.google.gerrit.client.FormatUtil;
import com.google.gerrit.client.Gerrit;
import com.google.gerrit.client.GerritUiExtensionPoint;
import com.google.gerrit.client.api.ChangeGlue;
import com.google.gerrit.client.api.ExtensionPanel;
import com.google.gerrit.client.changes.ChangeApi;
import com.google.gerrit.client.changes.ChangeList;
import com.google.gerrit.client.changes.CommentInfo;
import com.google.gerrit.client.changes.RevisionInfoCache;
import com.google.gerrit.client.changes.StarredChanges;
import com.google.gerrit.client.changes.Util;
import com.google.gerrit.client.diff.DiffApi;
import com.google.gerrit.client.info.AccountInfo;
import com.google.gerrit.client.info.AccountInfo.AvatarInfo;
import com.google.gerrit.client.info.ActionInfo;
import com.google.gerrit.client.info.ChangeInfo;
import com.google.gerrit.client.info.ChangeInfo.CommitInfo;
import com.google.gerrit.client.info.ChangeInfo.EditInfo;
import com.google.gerrit.client.info.ChangeInfo.LabelInfo;
import com.google.gerrit.client.info.ChangeInfo.MessageInfo;
import com.google.gerrit.client.info.ChangeInfo.RevisionInfo;
import com.google.gerrit.client.info.FileInfo;
import com.google.gerrit.client.info.GpgKeyInfo;
import com.google.gerrit.client.info.PushCertificateInfo;
import com.google.gerrit.client.projects.ConfigInfoCache;
import com.google.gerrit.client.projects.ConfigInfoCache.Entry;
import com.google.gerrit.client.rpc.CallbackGroup;
import com.google.gerrit.client.rpc.GerritCallback;
import com.google.gerrit.client.rpc.NativeMap;
import com.google.gerrit.client.rpc.NativeString;
import com.google.gerrit.client.rpc.Natives;
import com.google.gerrit.client.rpc.RestApi;
import com.google.gerrit.client.rpc.ScreenLoadCallback;
import com.google.gerrit.client.ui.BranchLink;
import com.google.gerrit.client.ui.ChangeLink;
import com.google.gerrit.client.ui.CommentLinkProcessor;
import com.google.gerrit.client.ui.Hyperlink;
import com.google.gerrit.client.ui.InlineHyperlink;
import com.google.gerrit.client.ui.Screen;
import com.google.gerrit.client.ui.UserActivityMonitor;
import com.google.gerrit.common.PageLinks;
import com.google.gerrit.extensions.client.ListChangesOption;
import com.google.gerrit.extensions.client.SubmitType;
import com.google.gerrit.reviewdb.client.Change;
import com.google.gerrit.reviewdb.client.Change.Status;
import com.google.gerrit.reviewdb.client.PatchSet;
import com.google.gwt.core.client.GWT;
import com.google.gwt.core.client.JsArray;
import com.google.gwt.core.client.JsArrayString;
import com.google.gwt.dom.client.AnchorElement;
import com.google.gwt.dom.client.Element;
import com.google.gwt.dom.client.NativeEvent;
import com.google.gwt.dom.client.SelectElement;
import com.google.gwt.dom.client.Style.Display;
import com.google.gwt.event.dom.client.ChangeEvent;
import com.google.gwt.event.dom.client.ClickEvent;
import com.google.gwt.event.dom.client.ClickHandler;
import com.google.gwt.event.dom.client.KeyPressEvent;
import com.google.gwt.event.logical.shared.ValueChangeEvent;
import com.google.gwt.event.shared.HandlerRegistration;
import com.google.gwt.resources.client.CssResource;
import com.google.gwt.uibinder.client.UiBinder;
import com.google.gwt.uibinder.client.UiField;
import com.google.gwt.uibinder.client.UiHandler;
import com.google.gwt.user.client.DOM;
import com.google.gwt.user.client.Event;
import com.google.gwt.user.client.EventListener;
import com.google.gwt.user.client.Window;
import com.google.gwt.user.client.rpc.AsyncCallback;
import com.google.gwt.user.client.ui.Anchor;
import com.google.gwt.user.client.ui.Button;
import com.google.gwt.user.client.ui.FlowPanel;
import com.google.gwt.user.client.ui.HTMLPanel;
import com.google.gwt.user.client.ui.Image;
import com.google.gwt.user.client.ui.InlineLabel;
import com.google.gwt.user.client.ui.ListBox;
import com.google.gwt.user.client.ui.Panel;
import com.google.gwt.user.client.ui.SimplePanel;
import com.google.gwt.user.client.ui.ToggleButton;
import com.google.gwtexpui.globalkey.client.GlobalKey;
import com.google.gwtexpui.globalkey.client.KeyCommand;
import com.google.gwtexpui.globalkey.client.KeyCommandSet;
import com.google.gwtexpui.safehtml.client.SafeHtmlBuilder;
import com.google.gwtorm.client.KeyUtil;

import net.codemirror.lib.CodeMirror;

import java.sql.Timestamp;
import java.util.ArrayList;
import java.util.Collections;
import java.util.EnumSet;
import java.util.List;

public class ChangeScreen extends Screen {
  interface Binder extends UiBinder<HTMLPanel, ChangeScreen> {}
  private static final Binder uiBinder = GWT.create(Binder.class);

  interface Style extends CssResource {
    String avatar();
    String hashtagName();
    String highlight();
    String labelName();
    String label_may();
    String label_need();
    String label_ok();
    String label_reject();
    String label_user();
    String pushCertStatus();
    String replyBox();
    String selected();
  }

  static ChangeScreen get(NativeEvent in) {
    Element e = in.getEventTarget().cast();
    for (e = DOM.getParent(e); e != null; e = DOM.getParent(e)) {
      EventListener l = DOM.getEventListener(e);
      if (l instanceof ChangeScreen) {
        return (ChangeScreen) l;
      }
    }
    return null;
  }

  private final Change.Id changeId;
  private String base;
  private String revision;
  private ChangeInfo changeInfo;
  private boolean hasDraftComments;
  private CommentLinkProcessor commentLinkProcessor;
  private EditInfo edit;

  private List<HandlerRegistration> handlers = new ArrayList<>(4);
  private UpdateCheckTimer updateCheck;
  private Timestamp lastDisplayedUpdate;
  private UpdateAvailableBar updateAvailable;
  private boolean openReplyBox;
  private boolean loaded;
  private FileTable.Mode fileTableMode;

  @UiField HTMLPanel headerLine;
  @UiField SimplePanel headerExtension;
  @UiField SimplePanel headerExtensionMiddle;
  @UiField SimplePanel headerExtensionRight;
  @UiField Style style;
  @UiField ToggleButton star;
  @UiField Anchor permalink;

  @UiField Element ccText;
  @UiField Reviewers reviewers;
  @UiField Hashtags hashtags;
  @UiField Element hashtagTableRow;

  @UiField FlowPanel ownerPanel;
  @UiField InlineHyperlink ownerLink;

  @UiField Element uploaderRow;
  @UiField FlowPanel uploaderPanel;
  @UiField InlineLabel uploaderName;

  @UiField Element statusText;
  @UiField Image projectSettings;
  @UiField AnchorElement projectSettingsLink;
  @UiField InlineHyperlink projectDashboard;
  @UiField InlineHyperlink branchLink;
  @UiField Element strategy;
  @UiField Element submitActionText;
  @UiField Element notMergeable;
  @UiField Topic topic;
  @UiField Element actionText;
  @UiField Element actionDate;
  @UiField SimplePanel changeExtension;

  @UiField Actions actions;
  @UiField Labels labels;
  @UiField CommitBox commit;
  @UiField RelatedChanges related;
  @UiField FileTable files;
  @UiField ListBox diffBase;
  @UiField History history;

  @UiField Button includedIn;
  @UiField Button patchSets;
  @UiField Element patchSetsText;
  @UiField Button download;
  @UiField Button reply;
  @UiField Button publishEdit;
  @UiField Button rebaseEdit;
  @UiField Button deleteEdit;
  @UiField Button publish;
  @UiField Button deleteChange;
  @UiField Button deleteRevision;
  @UiField Button openAll;
  @UiField Button editMode;
  @UiField Button reviewMode;
  @UiField Button addFile;
  @UiField Button deleteFile;
  @UiField Button renameFile;
  @UiField Button expandAll;
  @UiField Button collapseAll;
  @UiField QuickApprove quickApprove;

  private ReplyAction replyAction;
  private IncludedInAction includedInAction;
  private PatchSetsAction patchSetsAction;
  private DownloadAction downloadAction;
  private AddFileAction addFileAction;
  private DeleteFileAction deleteFileAction;
  private RenameFileAction renameFileAction;

  public ChangeScreen(Change.Id changeId, String base, String revision,
      boolean openReplyBox, FileTable.Mode mode) {
    this.changeId = changeId;
    this.base = normalize(base);
    this.revision = normalize(revision);
    this.openReplyBox = openReplyBox;
    this.fileTableMode = mode;
    add(uiBinder.createAndBindUi(this));
  }

  Change.Id getChangeId() {
    return changeId;
  }

  @Override
  protected void onLoad() {
    super.onLoad();
    CallbackGroup group = new CallbackGroup();
    if (Gerrit.isSignedIn()) {
      ChangeList.query("change:" + changeId.get() + " has:draft",
          Collections.<ListChangesOption> emptySet(),
          group.add(new AsyncCallback<ChangeList>() {
            @Override
            public void onSuccess(ChangeList result) {
              hasDraftComments = result.length() > 0;
            }

            @Override
            public void onFailure(Throwable caught) {
            }
          }));
      ChangeApi.editWithFiles(changeId.get(), group.add(
          new AsyncCallback<EditInfo>() {
            @Override
            public void onSuccess(EditInfo result) {
              edit = result;
            }

            @Override
            public void onFailure(Throwable caught) {
            }
          }));
    }
    loadChangeInfo(true, group.addFinal(
        new GerritCallback<ChangeInfo>() {
          @Override
          public void onSuccess(ChangeInfo info) {
            info.init();
            addExtensionPoints(info);
            loadConfigInfo(info, base);
          }
        }));
  }

  private void addExtensionPoints(ChangeInfo change) {
    addExtensionPoint(GerritUiExtensionPoint.CHANGE_SCREEN_HEADER,
        headerExtension, change);
    addExtensionPoint(GerritUiExtensionPoint.CHANGE_SCREEN_HEADER_RIGHT_OF_BUTTONS,
        headerExtensionMiddle, change);
    addExtensionPoint(GerritUiExtensionPoint.CHANGE_SCREEN_HEADER_RIGHT_OF_POP_DOWNS,
        headerExtensionRight, change);
    addExtensionPoint(
        GerritUiExtensionPoint.CHANGE_SCREEN_BELOW_CHANGE_INFO_BLOCK,
        changeExtension, change);
  }

  private void addExtensionPoint(GerritUiExtensionPoint extensionPoint,
      Panel p, ChangeInfo change) {
    ExtensionPanel extensionPanel = new ExtensionPanel(extensionPoint);
    extensionPanel.putObject(GerritUiExtensionPoint.Key.CHANGE_INFO, change);
    p.add(extensionPanel);
  }

  private boolean enableSignedPush() {
    return Gerrit.info().receive().enableSignedPush();
  }

  void loadChangeInfo(boolean fg, AsyncCallback<ChangeInfo> cb) {
    RestApi call = ChangeApi.detail(changeId.get());
    EnumSet<ListChangesOption> opts = EnumSet.of(
      ListChangesOption.ALL_REVISIONS,
      ListChangesOption.CHANGE_ACTIONS);
    if (enableSignedPush()) {
      opts.add(ListChangesOption.PUSH_CERTIFICATES);
    }
    ChangeList.addOptions(call, opts);
    if (!fg) {
      call.background();
    }
    call.get(cb);
  }

  void loadRevisionInfo() {
    RestApi call = ChangeApi.actions(changeId.get(), revision);
    call.background();
    call.get(new GerritCallback<NativeMap<ActionInfo>>() {
      @Override
      public void onSuccess(NativeMap<ActionInfo> actionMap) {
        actionMap.copyKeysIntoChildren("id");
        renderRevisionInfo(changeInfo, actionMap);
      }
    });
  }

  @Override
  protected void onUnload() {
    if (replyAction != null) {
      replyAction.hide();
    }
    if (updateCheck != null) {
      updateCheck.cancel();
      updateCheck = null;
    }
    for (HandlerRegistration h : handlers) {
      h.removeHandler();
    }
    handlers.clear();
    super.onUnload();
  }

  @Override
  protected void onInitUI() {
    super.onInitUI();
    setHeaderVisible(false);
    Resources.I.style().ensureInjected();
    star.setVisible(Gerrit.isSignedIn());
    labels.init(style);
    reviewers.init(style, ccText);
    hashtags.init(style);
  }

  private void initReplyButton(ChangeInfo info, String revision) {
    if (!info.revision(revision).isEdit()) {
      reply.setTitle(Gerrit.info().change().replyLabel());
      reply.setHTML(new SafeHtmlBuilder()
        .openDiv()
        .append(Gerrit.info().change().replyLabel())
        .closeDiv());
      if (hasDraftComments) {
        reply.setStyleName(style.highlight());
      }
      reply.setVisible(true);
    }
  }

  private void gotoSibling(final int offset) {
    if (offset > 0 && changeInfo.currentRevision().equals(revision)) {
      return;
    }

    if (offset < 0 && changeInfo.revision(revision)._number() == 1) {
      return;
    }

    JsArray<RevisionInfo> revisions = changeInfo.revisions().values();
    RevisionInfo.sortRevisionInfoByNumber(revisions);
    for (int i = 0; i < revisions.length(); i++) {
      if (revision.equals(revisions.get(i).name())) {
        if (0 <= i + offset && i + offset < revisions.length()) {
          Gerrit.display(PageLinks.toChange(
              new PatchSet.Id(changeInfo.legacyId(),
              revisions.get(i + offset)._number())));
          return;
        }
        return;
      }
    }
  }

  private void initIncludedInAction(ChangeInfo info) {
    if (info.status() == Status.MERGED) {
      includedInAction = new IncludedInAction(
          info.legacyId(),
          style, headerLine, includedIn);
      includedIn.setVisible(true);
    }
  }

  private void initChangeAction(ChangeInfo info) {
    if (info.status() == Status.DRAFT) {
      NativeMap<ActionInfo> actions = info.hasActions()
          ? info.actions()
          : NativeMap.<ActionInfo> create();
      actions.copyKeysIntoChildren("id");
      if (actions.containsKey("/")) {
        deleteChange.setVisible(true);
        deleteChange.setTitle(actions.get("/").title());
      }
    }
  }

  private void initRevisionsAction(ChangeInfo info, String revision,
      NativeMap<ActionInfo> actions) {
    int currentPatchSet;
    if (info.currentRevision() != null
        && info.revisions().containsKey(info.currentRevision())) {
      currentPatchSet = info.revision(info.currentRevision())._number();
    } else {
      JsArray<RevisionInfo> revList = info.revisions().values();
      RevisionInfo.sortRevisionInfoByNumber(revList);
      currentPatchSet = revList.get(revList.length() - 1)._number();
    }

    String currentlyViewedPatchSet;
    if (info.revision(revision).id().equals("edit")) {
      currentlyViewedPatchSet =
          Resources.M.editPatchSet(RevisionInfo.findEditParent(info.revisions()
              .values()));
      currentPatchSet = info.revisions().values().length() - 1;
    } else {
      currentlyViewedPatchSet = info.revision(revision).id();
    }
    patchSetsText.setInnerText(Resources.M.patchSets(
        currentlyViewedPatchSet, currentPatchSet));
    patchSetsAction = new PatchSetsAction(
        info.legacyId(), revision, edit,
        style, headerLine, patchSets);

    RevisionInfo revInfo = info.revision(revision);
    if (revInfo.draft()) {
      if (actions.containsKey("publish")) {
        publish.setVisible(true);
        publish.setTitle(actions.get("publish").title());
      }
      if (actions.containsKey("/")) {
        deleteRevision.setVisible(true);
        deleteRevision.setTitle(actions.get("/").title());
      }
    }
  }

  private void initDownloadAction(ChangeInfo info, String revision) {
    downloadAction =
        new DownloadAction(info, revision, style, headerLine, download);
  }

  private void initProjectLinks(final ChangeInfo info) {
    projectSettingsLink.setHref(
        "#" + PageLinks.toProject(info.projectNameKey()));
    projectSettings.addDomHandler(new ClickHandler() {
      @Override
      public void onClick(ClickEvent event) {
        if (Hyperlink.impl.handleAsClick((Event) event.getNativeEvent())) {
          event.stopPropagation();
          event.preventDefault();
          Gerrit.display(PageLinks.toProject(info.projectNameKey()));
        }
      }
    }, ClickEvent.getType());
    projectDashboard.setText(info.project());
    projectDashboard.setTargetHistoryToken(
        PageLinks.toProjectDefaultDashboard(info.projectNameKey()));
  }

  private void initBranchLink(ChangeInfo info) {
    branchLink.setText(info.branch());
    branchLink.setTargetHistoryToken(
        PageLinks.toChangeQuery(
            BranchLink.query(
                info.projectNameKey(),
                info.status(),
                info.branch(),
                null)));
  }

  private void initEditMode(ChangeInfo info, String revision) {
    if (Gerrit.isSignedIn() && info.status().isOpen()) {
      RevisionInfo rev = info.revision(revision);
      if (isEditModeEnabled(info, rev)) {
        editMode.setVisible(fileTableMode == FileTable.Mode.REVIEW);
        addFile.setVisible(!editMode.isVisible());
        deleteFile.setVisible(!editMode.isVisible());
        renameFile.setVisible(!editMode.isVisible());
        reviewMode.setVisible(!editMode.isVisible());
        addFileAction = new AddFileAction(
            changeId, info.revision(revision),
            style, addFile, files);
        deleteFileAction = new DeleteFileAction(
            changeId, info.revision(revision),
            style, addFile);
        renameFileAction = new RenameFileAction(
            changeId, info.revision(revision),
            style, addFile);
      } else {
        editMode.setVisible(false);
        addFile.setVisible(false);
        reviewMode.setVisible(false);
      }

      if (rev.isEdit()) {
        if (info.hasEditBasedOnCurrentPatchSet()) {
          publishEdit.setVisible(true);
        } else {
          rebaseEdit.setVisible(true);
        }
        deleteEdit.setVisible(true);
      }
    }
  }

  private boolean isEditModeEnabled(ChangeInfo info, RevisionInfo rev) {
    if (rev.isEdit()) {
      return true;
    }
    if (edit == null) {
      return revision.equals(info.currentRevision());
    }
    return rev._number() == RevisionInfo.findEditParent(
        info.revisions().values());
  }

  @UiHandler("publishEdit")
  void onPublishEdit(@SuppressWarnings("unused") ClickEvent e) {
    EditActions.publishEdit(changeId);
  }

  @UiHandler("rebaseEdit")
  void onRebaseEdit(@SuppressWarnings("unused") ClickEvent e) {
    EditActions.rebaseEdit(changeId);
  }

  @UiHandler("deleteEdit")
  void onDeleteEdit(@SuppressWarnings("unused") ClickEvent e) {
    if (Window.confirm(Resources.C.deleteChangeEdit())) {
      EditActions.deleteEdit(changeId);
    }
  }

  @UiHandler("publish")
  void onPublish(@SuppressWarnings("unused") ClickEvent e) {
    DraftActions.publish(changeId, revision);
  }

  @UiHandler("deleteRevision")
  void onDeleteRevision(@SuppressWarnings("unused") ClickEvent e) {
    if (Window.confirm(Resources.C.deleteDraftRevision())) {
      DraftActions.delete(changeId, revision);
    }
  }

  @UiHandler("deleteChange")
  void onDeleteChange(@SuppressWarnings("unused") ClickEvent e) {
    if (Window.confirm(Resources.C.deleteDraftChange())) {
      DraftActions.delete(changeId);
    }
  }

  @Override
  public void registerKeys() {
    super.registerKeys();

    KeyCommandSet keysNavigation = new KeyCommandSet(Gerrit.C.sectionNavigation());
    keysNavigation.add(new KeyCommand(0, 'u', Util.C.upToChangeList()) {
      @Override
      public void onKeyPress(final KeyPressEvent event) {
        Gerrit.displayLastChangeList();
      }
    });
    keysNavigation.add(new KeyCommand(0, 'R', Util.C.keyReloadChange()) {
      @Override
      public void onKeyPress(final KeyPressEvent event) {
        Gerrit.display(PageLinks.toChange(changeId));
      }
    });
    keysNavigation.add(new KeyCommand(0, 'n', Util.C.keyNextPatchSet()) {
        @Override
        public void onKeyPress(final KeyPressEvent event) {
          gotoSibling(1);
        }
      }, new KeyCommand(0, 'p', Util.C.keyPreviousPatchSet()) {
        @Override
        public void onKeyPress(final KeyPressEvent event) {
          gotoSibling(-1);
        }
      });
    handlers.add(GlobalKey.add(this, keysNavigation));

    KeyCommandSet keysAction = new KeyCommandSet(Gerrit.C.sectionActions());
    keysAction.add(new KeyCommand(0, 'a', Util.C.keyPublishComments()) {
      @Override
      public void onKeyPress(KeyPressEvent event) {
        if (Gerrit.isSignedIn()) {
          onReply(null);
        } else {
          Gerrit.doSignIn(getToken());
        }
      }
    });
    keysAction.add(new KeyCommand(0, 'x', Util.C.keyExpandAllMessages()) {
      @Override
      public void onKeyPress(KeyPressEvent event) {
        onExpandAll(null);
      }
    });
    keysAction.add(new KeyCommand(0, 'z', Util.C.keyCollapseAllMessages()) {
      @Override
      public void onKeyPress(KeyPressEvent event) {
        onCollapseAll(null);
      }
    });
    keysAction.add(new KeyCommand(0, 's', Util.C.changeTableStar()) {
      @Override
      public void onKeyPress(KeyPressEvent event) {
        if (Gerrit.isSignedIn()) {
          star.setValue(!star.getValue(), true);
        } else {
          Gerrit.doSignIn(getToken());
        }
      }
    });
    keysAction.add(new KeyCommand(0, 'c', Util.C.keyAddReviewers()) {
      @Override
      public void onKeyPress(KeyPressEvent event) {
        if (Gerrit.isSignedIn()) {
          reviewers.onOpenForm();
        } else {
          Gerrit.doSignIn(getToken());
        }
      }
    });
    keysAction.add(new KeyCommand(0, 't', Util.C.keyEditTopic()) {
      @Override
      public void onKeyPress(KeyPressEvent event) {
        if (Gerrit.isSignedIn()) {
          // In Firefox this event is mistakenly called when F5 is pressed so
          // differentiate F5 from 't' by checking the charCode(F5=0, t=116).
          if (event.getNativeEvent().getCharCode() == 0) {
            Window.Location.reload();
            return;
          }
          if (topic.canEdit()) {
            topic.onEdit();
          }
        } else {
          Gerrit.doSignIn(getToken());
        }
      }
    });
    handlers.add(GlobalKey.add(this, keysAction));
    files.registerKeys();
  }

  @Override
  public void onShowView() {
    super.onShowView();
    commit.onShowView();
    related.setMaxHeight(commit.getElement()
        .getParentElement()
        .getOffsetHeight());

    if (openReplyBox) {
      onReply();
    } else {
      String prior = Gerrit.getPriorView();
      if (prior != null && prior.startsWith("/c/")) {
        scrollToPath(prior.substring(3));
      }
    }

    ChangeGlue.fireShowChange(changeInfo, changeInfo.revision(revision));
    CodeMirror.preload();
    startPoller();
  }

  private void scrollToPath(String token) {
    int s = token.indexOf('/');
    try {
      String c = token.substring(0, s);
      int editIndex = c.indexOf(",edit");
      if (editIndex > 0) {
        c = c.substring(0, editIndex);
      }
      if (s < 0 || !changeId.equals(Change.Id.parse(c))) {
        return; // Unrelated URL, do not scroll.
      }
    } catch (IllegalArgumentException e) {
      return;
    }

    s = token.indexOf('/', s + 1);
    if (s < 0) {
      return; // URL does not name a file.
    }

    int c = token.lastIndexOf(',');
    if (0 <= c) {
      token = token.substring(s + 1, c);
    } else {
      token = token.substring(s + 1);
    }

    if (!token.isEmpty()) {
      files.scrollToPath(KeyUtil.decode(token));
    }
  }

  @UiHandler("star")
  void onToggleStar(ValueChangeEvent<Boolean> e) {
    StarredChanges.toggleStar(changeId, e.getValue());
  }

  @UiHandler("includedIn")
  void onIncludedIn(@SuppressWarnings("unused") ClickEvent e) {
    includedInAction.show();
  }

  @UiHandler("download")
  void onDownload(@SuppressWarnings("unused") ClickEvent e) {
    downloadAction.show();
  }

  @UiHandler("patchSets")
  void onPatchSets(@SuppressWarnings("unused") ClickEvent e) {
    patchSetsAction.show();
  }

  @UiHandler("reply")
  void onReply(@SuppressWarnings("unused") ClickEvent e) {
    onReply();
  }

  @UiHandler("permalink")
  void onReload(ClickEvent e) {
    e.preventDefault();
    Gerrit.display(PageLinks.toChange(changeId));
  }

  private void onReply() {
    if (Gerrit.isSignedIn()) {
      replyAction.onReply(null);
    } else {
      Gerrit.doSignIn(getToken());
    }
  }

  @UiHandler("openAll")
  void onOpenAll(@SuppressWarnings("unused") ClickEvent e) {
    files.openAll();
  }

  @UiHandler("editMode")
  void onEditMode(@SuppressWarnings("unused") ClickEvent e) {
    fileTableMode = FileTable.Mode.EDIT;
    refreshFileTable();
    editMode.setVisible(false);
    addFile.setVisible(true);
    deleteFile.setVisible(true);
    renameFile.setVisible(true);
    reviewMode.setVisible(true);
  }

  @UiHandler("reviewMode")
  void onReviewMode(@SuppressWarnings("unused") ClickEvent e) {
    fileTableMode = FileTable.Mode.REVIEW;
    refreshFileTable();
    editMode.setVisible(true);
    addFile.setVisible(false);
    deleteFile.setVisible(false);
    renameFile.setVisible(false);
    reviewMode.setVisible(false);
  }

  @UiHandler("addFile")
  void onAddFile(@SuppressWarnings("unused") ClickEvent e) {
    addFileAction.onEdit();
  }

  @UiHandler("deleteFile")
  void onDeleteFile(@SuppressWarnings("unused") ClickEvent e) {
    deleteFileAction.onDelete();
  }

  @UiHandler("renameFile")
  void onRenameFile(@SuppressWarnings("unused") ClickEvent e) {
    renameFileAction.onRename();
  }

  private void refreshFileTable() {
    int idx = diffBase.getSelectedIndex();
    if (0 <= idx) {
      String n = diffBase.getValue(idx);
      loadConfigInfo(changeInfo, !n.isEmpty() ? n : null);
    }
  }

  @UiHandler("expandAll")
  void onExpandAll(@SuppressWarnings("unused") ClickEvent e) {
    int n = history.getWidgetCount();
    for (int i = 0; i < n; i++) {
      ((Message) history.getWidget(i)).setOpen(true);
    }
    expandAll.setVisible(false);
    collapseAll.setVisible(true);
  }

  @UiHandler("collapseAll")
  void onCollapseAll(@SuppressWarnings("unused") ClickEvent e) {
    int n = history.getWidgetCount();
    for (int i = 0; i < n; i++) {
      ((Message) history.getWidget(i)).setOpen(false);
    }
    expandAll.setVisible(true);
    collapseAll.setVisible(false);
  }

  @UiHandler("diffBase")
  void onChangeRevision(@SuppressWarnings("unused") ChangeEvent e) {
    int idx = diffBase.getSelectedIndex();
    if (0 <= idx) {
      String n = diffBase.getValue(idx);
      loadConfigInfo(changeInfo, !n.isEmpty() ? n : null);
    }
  }

  private void loadConfigInfo(final ChangeInfo info, final String base) {
    info.revisions().copyKeysIntoChildren("name");
    if (edit != null) {
      edit.setName(edit.commit().commit());
      info.setEdit(edit);
      if (edit.hasFiles()) {
        edit.files().copyKeysIntoChildren("path");
      }
      info.revisions().put(edit.name(), RevisionInfo.fromEdit(edit));
      JsArray<RevisionInfo> list = info.revisions().values();

      // Edit is converted to a regular revision (with number = 0) and
      // added to the list of revisions. Additionally under certain
      // circumstances change edit is assigned to be the current revision
      // and is selected to be shown on the change screen.
      // We have two different strategies to assign edit to the current ps:
      // 1. revision == null: no revision is selected, so use the edit only
      //    if it is based on the latest patch set
      // 2. edit was selected explicitly from ps drop down:
      //    use the edit regardless of which patch set it is based on
      if (revision == null) {
        RevisionInfo.sortRevisionInfoByNumber(list);
        RevisionInfo rev = list.get(list.length() - 1);
        if (rev.isEdit()) {
          info.setCurrentRevision(rev.name());
        }
      } else if (revision.equals("edit") || revision.equals("0")) {
        for (int i = 0; i < list.length(); i++) {
          RevisionInfo r = list.get(i);
          if (r.isEdit()) {
            info.setCurrentRevision(r.name());
            break;
          }
        }
      }
    }
    final RevisionInfo rev = resolveRevisionToDisplay(info);
    final RevisionInfo b = resolveRevisionOrPatchSetId(info, base, null);

    CallbackGroup group = new CallbackGroup();
    Timestamp lastReply = myLastReply(info);
<<<<<<< HEAD
    if (rev.isEdit()) {
      loadFileList(b, rev, lastReply, group, null, null);
=======
    if (rev.is_edit()) {
      // Comments are filtered for the current revision. Use parent
      // patch set for edits, as edits themself can never have comments.
      RevisionInfo p = RevisionInfo.findEditParentRevision(
          info.revisions().values());
      List<NativeMap<JsArray<CommentInfo>>> comments = loadComments(p, group);
      loadFileList(b, rev, lastReply, group, comments, null);
>>>>>>> 1e329a13
    } else {
      loadDiff(b, rev, lastReply, group);
    }
    loadCommit(rev, group);

    if (loaded) {
      group.done();
      return;
    }

    RevisionInfoCache.add(changeId, rev);
    ConfigInfoCache.add(info);
    ConfigInfoCache.get(info.projectNameKey(),
      group.addFinal(new ScreenLoadCallback<ConfigInfoCache.Entry>(this) {
        @Override
        protected void preDisplay(Entry result) {
          loaded = true;
          commentLinkProcessor = result.getCommentLinkProcessor();
          setTheme(result.getTheme());
          renderChangeInfo(info);
          loadRevisionInfo();
        }
      }));
  }

  static Timestamp myLastReply(ChangeInfo info) {
    if (Gerrit.isSignedIn() && info.messages() != null) {
      int self = Gerrit.getUserAccount()._accountId();
      for (int i = info.messages().length() - 1; i >= 0; i--) {
        MessageInfo m = info.messages().get(i);
        if (m.author() != null && m.author()._accountId() == self) {
          return m.date();
        }
      }
    }
    return null;
  }

  private void loadDiff(final RevisionInfo base, final RevisionInfo rev,
      final Timestamp myLastReply, CallbackGroup group) {
    final List<NativeMap<JsArray<CommentInfo>>> comments = loadComments(rev, group);
    final List<NativeMap<JsArray<CommentInfo>>> drafts = loadDrafts(rev, group);
    loadFileList(base, rev, myLastReply, group, comments, drafts);

    if (Gerrit.isSignedIn() && fileTableMode == FileTable.Mode.REVIEW) {
      ChangeApi.revision(changeId.get(), rev.name())
        .view("files")
        .addParameterTrue("reviewed")
        .get(group.add(new AsyncCallback<JsArrayString>() {
            @Override
            public void onSuccess(JsArrayString result) {
              files.markReviewed(result);
            }

            @Override
            public void onFailure(Throwable caught) {
            }
          }));
    }
  }

  private void loadFileList(final RevisionInfo base, final RevisionInfo rev,
      final Timestamp myLastReply, CallbackGroup group,
      final List<NativeMap<JsArray<CommentInfo>>> comments,
      final List<NativeMap<JsArray<CommentInfo>>> drafts) {
    DiffApi.list(changeId.get(),
      base != null ? base.name() : null,
      rev.name(),
      group.add(new AsyncCallback<NativeMap<FileInfo>>() {
        @Override
        public void onSuccess(NativeMap<FileInfo> m) {
          files.set(
              base != null ? new PatchSet.Id(changeId, base._number()) : null,
              new PatchSet.Id(changeId, rev._number()),
              style, reply, fileTableMode, edit != null);
          files.setValue(m, myLastReply,
              comments != null ? comments.get(0) : null,
              drafts != null ? drafts.get(0) : null);
        }

        @Override
        public void onFailure(Throwable caught) {
        }
      }));
  }

  private List<NativeMap<JsArray<CommentInfo>>> loadComments(
      final RevisionInfo rev, CallbackGroup group) {
    final List<NativeMap<JsArray<CommentInfo>>> r = new ArrayList<>(1);
    // TODO(dborowitz): Could eliminate this call by adding an option to include
    // inline comments in the change detail.
    ChangeApi.comments(changeId.get())
      .get(group.add(new AsyncCallback<NativeMap<JsArray<CommentInfo>>>() {
        @Override
        public void onSuccess(NativeMap<JsArray<CommentInfo>> result) {
          // Return value is used for populating the file table, so only count
          // comments for the current revision. Still include all comments in
          // the history table.
          r.add(filterForRevision(result, rev._number()));
          history.addComments(result);
        }

        @Override
        public void onFailure(Throwable caught) {
        }
      }));
    return r;
  }

  private static NativeMap<JsArray<CommentInfo>> filterForRevision(
      NativeMap<JsArray<CommentInfo>> comments, int id) {
    NativeMap<JsArray<CommentInfo>> filtered = NativeMap.create();
    for (String k : comments.keySet()) {
      JsArray<CommentInfo> allRevisions = comments.get(k);
      JsArray<CommentInfo> thisRevision = JsArray.createArray().cast();
      for (int i = 0; i < allRevisions.length(); i++) {
        CommentInfo c = allRevisions.get(i);
        if (c.patchSet() == id) {
          thisRevision.push(c);
        }
      }
      filtered.put(k, thisRevision);
    }
    return filtered;
  }

  private List<NativeMap<JsArray<CommentInfo>>> loadDrafts(
      RevisionInfo rev, CallbackGroup group) {
    final List<NativeMap<JsArray<CommentInfo>>> r = new ArrayList<>(1);
    if (Gerrit.isSignedIn()) {
      ChangeApi.revision(changeId.get(), rev.name())
        .view("drafts")
        .get(group.add(new AsyncCallback<NativeMap<JsArray<CommentInfo>>>() {
          @Override
          public void onSuccess(NativeMap<JsArray<CommentInfo>> result) {
            r.add(result);
          }

          @Override
          public void onFailure(Throwable caught) {
          }
        }));
    } else {
      r.add(NativeMap.<JsArray<CommentInfo>> create());
    }
    return r;
  }

  private void loadCommit(final RevisionInfo rev, CallbackGroup group) {
    if (rev.isEdit()) {
      return;
    }

    ChangeApi.commitWithLinks(changeId.get(), rev.name(),
        group.add(new AsyncCallback<CommitInfo>() {
          @Override
          public void onSuccess(CommitInfo info) {
            rev.setCommit(info);
          }

          @Override
          public void onFailure(Throwable caught) {
          }
        }));
  }

  private void loadSubmitType(final Change.Status status, final boolean canSubmit) {
    if (canSubmit) {
      if (status == Change.Status.NEW) {
        statusText.setInnerText(Util.C.readyToSubmit());
      }
    }
    ChangeApi.revision(changeId.get(), revision)
      .view("submit_type")
      .get(new AsyncCallback<NativeString>() {
        @Override
        public void onSuccess(NativeString result) {
          if (canSubmit) {
            if (status == Change.Status.NEW) {
              statusText.setInnerText(changeInfo.mergeable()
                  ? Util.C.readyToSubmit()
                  : Util.C.mergeConflict());
            }
          }
          setVisible(notMergeable, !changeInfo.mergeable());

          renderSubmitType(result.asString());
        }

        @Override
        public void onFailure(Throwable caught) {
        }
      });
  }

  private RevisionInfo resolveRevisionToDisplay(ChangeInfo info) {
    RevisionInfo rev = resolveRevisionOrPatchSetId(info, revision,
        info.currentRevision());
    if (rev != null) {
      revision = rev.name();
      return rev;
    }

    // the revision is not visible to the calling user (maybe it is a draft?)
    // or the change is corrupt, take the last revision that was returned,
    // if no revision was returned display an error
    JsArray<RevisionInfo> revisions = info.revisions().values();
    if (revisions.length() > 0) {
      RevisionInfo.sortRevisionInfoByNumber(revisions);
      rev = revisions.get(revisions.length() - 1);
      revision = rev.name();
      return rev;
    } else {
      new ErrorDialog(
          Resources.M.changeWithNoRevisions(info.legacyId().get())).center();
      throw new IllegalStateException("no revision, cannot proceed");
    }
  }

  /**
   *
   * Resolve a revision or patch set id string to RevisionInfo.
   * When this view is created from the changes table, revision
   * is passed as a real revision.
   * When this view is created from side by side (by closing it with 'u')
   * patch set id is passed.
   *
   * @param info change info
   * @param revOrId revision or patch set id
   * @param defaultValue value returned when rev is null
   * @return resolved revision or default value
   */
  private RevisionInfo resolveRevisionOrPatchSetId(ChangeInfo info,
      String revOrId, String defaultValue) {
    if (revOrId == null) {
      revOrId = defaultValue;
    } else if (!info.revisions().containsKey(revOrId)) {
      JsArray<RevisionInfo> list = info.revisions().values();
      for (int i = 0; i < list.length(); i++) {
        RevisionInfo r = list.get(i);
        if (revOrId.equals(String.valueOf(r._number()))) {
          revOrId = r.name();
          break;
        }
      }
    }
    return revOrId != null ? info.revision(revOrId) : null;
  }

  private boolean isSubmittable(ChangeInfo info) {
    boolean canSubmit =
        info.status().isOpen() &&
        revision.equals(info.currentRevision()) &&
        !info.revision(revision).draft();
    if (canSubmit && info.status() == Change.Status.NEW) {
      for (String name : info.labels()) {
        LabelInfo label = info.label(name);
        switch (label.status()) {
          case NEED:
            statusText.setInnerText("Needs " + name);
            canSubmit = false;
            break;
          case REJECT:
          case IMPOSSIBLE:
            if (label.blocking()) {
              statusText.setInnerText("Not " + name);
              canSubmit = false;
            }
            break;
          default:
            break;
          }
      }
    }
    return canSubmit;
  }

  private void renderChangeInfo(ChangeInfo info) {
    RevisionInfo revisionInfo = info.revision(revision);
    changeInfo = info;
    lastDisplayedUpdate = info.updated();

    labels.set(info);

    renderOwner(info);
    renderUploader(info, revisionInfo);
    renderActionTextDate(info);
    renderDiffBaseListBox(info);
    initReplyButton(info, revision);
    initIncludedInAction(info);
    initChangeAction(info);
    initDownloadAction(info, revision);
    initProjectLinks(info);
    initBranchLink(info);
    initEditMode(info, revision);
    actions.display(info, revision);

    star.setValue(info.starred());
    permalink.setHref(ChangeLink.permalink(changeId));
    permalink.setText(String.valueOf(info.legacyId()));
    topic.set(info, revision);
    commit.set(commentLinkProcessor, info, revision);
    related.set(info, revision);
    reviewers.set(info);
    if (Gerrit.isNoteDbEnabled()) {
      hashtags.set(info);
    } else {
      setVisible(hashtagTableRow, false);
    }

    StringBuilder sb = new StringBuilder();
    sb.append(Util.M.changeScreenTitleId(info.idAbbreviated()));
    if (info.subject() != null) {
      sb.append(": ");
      sb.append(info.subject());
    }
    setWindowTitle(sb.toString());

    // Although this is related to the revision, we can process it early to
    // render it faster.
    if (!info.status().isOpen()
        || !revision.equals(info.currentRevision())
        || revisionInfo.isEdit()) {
      setVisible(strategy, false);
    }

    // Properly render revision actions initially while waiting for
    // the callback to populate them correctly.
    NativeMap<ActionInfo> emptyMap = NativeMap.<ActionInfo> create();
    initRevisionsAction(info, revision, emptyMap);
    quickApprove.setVisible(false);
    actions.reloadRevisionActions(emptyMap);

    boolean current = revision.equals(info.currentRevision())
        && !revisionInfo.isEdit();

    if (revisionInfo.isEdit()) {
      statusText.setInnerText(Util.C.changeEdit());
    } else if (!current) {
      statusText.setInnerText(Util.C.notCurrent());
      labels.setVisible(false);
    } else {
      Status s = info.revision(revision).draft() ? Status.DRAFT : info.status();
      statusText.setInnerText(Util.toLongString(s));
    }

    if (Gerrit.isSignedIn()) {
      replyAction = new ReplyAction(info, revision, hasDraftComments,
          style, commentLinkProcessor, reply, quickApprove);
    }
    history.set(commentLinkProcessor, replyAction, changeId, info);

    if (current && info.status().isOpen()) {
      quickApprove.set(info, revision, replyAction);
      loadSubmitType(info.status(), isSubmittable(info));
    } else {
      quickApprove.setVisible(false);
    }
  }

  private void renderRevisionInfo(ChangeInfo info,
      NativeMap<ActionInfo> actionMap) {
    initRevisionsAction(info, revision, actionMap);
    commit.setParentNotCurrent(actionMap.containsKey("rebase")
        && actionMap.get("rebase").enabled());
    actions.reloadRevisionActions(actionMap);
  }

  private void renderOwner(ChangeInfo info) {
    // TODO info card hover
    String name = name(info.owner());
    if (info.owner().avatar(AvatarInfo.DEFAULT_SIZE) != null) {
      ownerPanel.insert(new AvatarImage(info.owner()), 0);
    }
    ownerLink.setText(name);
    ownerLink.setTitle(email(info.owner(), name));
    ownerLink.setTargetHistoryToken(PageLinks.toAccountQuery(
        info.owner().name() != null
        ? info.owner().name()
        : info.owner().email() != null
        ? info.owner().email()
        : String.valueOf(info.owner()._accountId()), Change.Status.NEW));
  }

  private void renderUploader(ChangeInfo changeInfo, RevisionInfo revInfo) {
    AccountInfo uploader = revInfo.uploader();
    boolean isOwner = uploader == null
        || uploader._accountId() == changeInfo.owner()._accountId();
    renderPushCertificate(revInfo, isOwner ? ownerPanel : uploaderPanel);
    if (isOwner) {
      uploaderRow.getStyle().setDisplay(Display.NONE);
      return;
    }
    uploaderRow.getStyle().setDisplay(Display.TABLE_ROW);

    if (uploader.avatar(AvatarInfo.DEFAULT_SIZE) != null) {
      uploaderPanel.insert(new AvatarImage(uploader), 0);
    }
    String name = name(uploader);
    uploaderName.setText(name);
    uploaderName.setTitle(email(uploader, name));
  }

  private void renderPushCertificate(RevisionInfo revInfo, FlowPanel panel) {
    if (!enableSignedPush()) {
      return;
    }
    Image status = new Image();
    panel.add(status);
    status.setStyleName(style.pushCertStatus());
    if (!revInfo.hasPushCertificate()
        || revInfo.pushCertificate().key() == null) {
      status.setResource(Gerrit.RESOURCES.question());
      status.setTitle(Util.C.pushCertMissing());
      return;
    }
    PushCertificateInfo certInfo = revInfo.pushCertificate();
    GpgKeyInfo.Status s = certInfo.key().status();
    switch (s) {
      case BAD:
        status.setResource(Gerrit.RESOURCES.redNot());
        status.setTitle(problems(Util.C.pushCertBad(), certInfo));
        break;
      case OK:
        status.setResource(Gerrit.RESOURCES.warning());
        status.setTitle(problems(Util.C.pushCertOk(), certInfo));
        break;
      case TRUSTED:
        status.setResource(Gerrit.RESOURCES.greenCheck());
        status.setTitle(Util.C.pushCertTrusted());
        break;
    }
  }

  private static String name(AccountInfo info) {
    return info.name() != null
        ? info.name()
        : Gerrit.info().user().anonymousCowardName();
  }

  private static String email(AccountInfo info, String name) {
    return info.email() != null ? info.email() : name;
  }

  private static String problems(String msg, PushCertificateInfo info) {
    if (info.key() == null
        || !info.key().hasProblems()
        || info.key().problems().length() == 0) {
      return msg;
    }

    StringBuilder sb = new StringBuilder();
    sb.append(msg).append(':');
    for (String problem : Natives.asList(info.key().problems())) {
      sb.append('\n').append(problem);
    }
    return sb.toString();
  }

  private void renderSubmitType(String action) {
    try {
      SubmitType type = SubmitType.valueOf(action);
      submitActionText.setInnerText(
          com.google.gerrit.client.admin.Util.toLongString(type));
    } catch (IllegalArgumentException e) {
      submitActionText.setInnerText(action);
    }
  }

  private void renderActionTextDate(ChangeInfo info) {
    String action;
    if (info.created().equals(info.updated())) {
      action = Util.C.changeInfoBlockUploaded();
    } else {
      action = Util.C.changeInfoBlockUpdated();
    }
    actionText.setInnerText(action);
    actionDate.setInnerText(FormatUtil.relativeFormat(info.updated()));
  }

  private void renderDiffBaseListBox(ChangeInfo info) {
    JsArray<RevisionInfo> list = info.revisions().values();
    RevisionInfo.sortRevisionInfoByNumber(list);
    int selectedIdx = list.length();
    for (int i = list.length() - 1; i >= 0; i--) {
      RevisionInfo r = list.get(i);
      diffBase.addItem(
        r.id() + ": " + r.name().substring(0, 6),
        r.name());
      if (r.name().equals(revision)) {
        SelectElement.as(diffBase.getElement()).getOptions()
            .getItem(diffBase.getItemCount() - 1).setDisabled(true);
      }
      if (base != null && base.equals(String.valueOf(r._number()))) {
        selectedIdx = diffBase.getItemCount() - 1;
      }
    }

    RevisionInfo rev = info.revisions().get(revision);
    JsArray<CommitInfo> parents = rev.commit().parents();
    diffBase.addItem(
      parents.length() > 1 ? Util.C.autoMerge() : Util.C.baseDiffItem(),
      "");

    diffBase.setSelectedIndex(selectedIdx);
  }

  void showUpdates(ChangeInfo newInfo) {
    if (!isAttached() || newInfo.updated().equals(lastDisplayedUpdate)) {
      return;
    }

    JsArray<MessageInfo> om = changeInfo.messages();
    JsArray<MessageInfo> nm = newInfo.messages();

    if (om == null) {
      om = JsArray.createArray().cast();
    }
    if (nm == null) {
      nm = JsArray.createArray().cast();
    }

    if (updateAvailable == null) {
      updateAvailable = new UpdateAvailableBar() {
        @Override
        void onShow() {
          Gerrit.display(PageLinks.toChange(changeId));
        }

        @Override
        void onIgnore(Timestamp newTime) {
          lastDisplayedUpdate = newTime;
        }
      };
    }
    updateAvailable.set(
        Natives.asList(nm).subList(om.length(), nm.length()),
        newInfo.updated());
    if (!updateAvailable.isAttached()) {
      add(updateAvailable);
    }
  }

  private void startPoller() {
    if (Gerrit.isSignedIn() && 0 < Gerrit.info().change().updateDelay()) {
      updateCheck = new UpdateCheckTimer(this);
      updateCheck.schedule();
      handlers.add(UserActivityMonitor.addValueChangeHandler(updateCheck));
    }
  }

  private static String normalize(String r) {
    return r != null && !r.isEmpty() ? r : null;
  }
}<|MERGE_RESOLUTION|>--- conflicted
+++ resolved
@@ -880,18 +880,13 @@
 
     CallbackGroup group = new CallbackGroup();
     Timestamp lastReply = myLastReply(info);
-<<<<<<< HEAD
     if (rev.isEdit()) {
-      loadFileList(b, rev, lastReply, group, null, null);
-=======
-    if (rev.is_edit()) {
       // Comments are filtered for the current revision. Use parent
       // patch set for edits, as edits themself can never have comments.
       RevisionInfo p = RevisionInfo.findEditParentRevision(
           info.revisions().values());
       List<NativeMap<JsArray<CommentInfo>>> comments = loadComments(p, group);
       loadFileList(b, rev, lastReply, group, comments, null);
->>>>>>> 1e329a13
     } else {
       loadDiff(b, rev, lastReply, group);
     }
