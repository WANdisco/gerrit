// Copyright (C) 2008 The Android Open Source Project
//
// Licensed under the Apache License, Version 2.0 (the "License");
// you may not use this file except in compliance with the License.
// You may obtain a copy of the License at
//
// http://www.apache.org/licenses/LICENSE-2.0
//
// Unless required by applicable law or agreed to in writing, software
// distributed under the License is distributed on an "AS IS" BASIS,
// WITHOUT WARRANTIES OR CONDITIONS OF ANY KIND, either express or implied.
// See the License for the specific language governing permissions and
// limitations under the License.

package com.google.gerrit.client;

import static com.google.gerrit.common.data.GlobalCapability.ADMINISTRATE_SERVER;
import static com.google.gerrit.common.data.GlobalCapability.CREATE_PROJECT;
import static com.google.gerrit.common.data.GlobalCapability.CREATE_GROUP;

import com.google.gerrit.client.account.AccountCapabilities;
import com.google.gerrit.client.auth.openid.OpenIdSignInDialog;
import com.google.gerrit.client.auth.openid.OpenIdSsoPanel;
import com.google.gerrit.client.auth.userpass.UserPassSignInDialog;
import com.google.gerrit.client.changes.ChangeConstants;
import com.google.gerrit.client.changes.ChangeListScreen;
import com.google.gerrit.client.patches.PatchScreen;
import com.google.gerrit.client.rpc.GerritCallback;
import com.google.gerrit.client.ui.LinkMenuBar;
import com.google.gerrit.client.ui.LinkMenuItem;
import com.google.gerrit.client.ui.MorphingTabPanel;
import com.google.gerrit.client.ui.PatchLink;
import com.google.gerrit.client.ui.Screen;
import com.google.gerrit.common.ClientVersion;
import com.google.gerrit.common.PageLinks;
import com.google.gerrit.common.auth.SignInMode;
import com.google.gerrit.common.data.GerritConfig;
import com.google.gerrit.common.data.GitwebConfig;
import com.google.gerrit.common.data.HostPageData;
import com.google.gerrit.common.data.SystemInfoService;
import com.google.gerrit.reviewdb.client.Account;
import com.google.gerrit.reviewdb.client.AccountDiffPreference;
import com.google.gerrit.reviewdb.client.AccountGeneralPreferences;
import com.google.gerrit.reviewdb.client.AuthType;
import com.google.gwt.core.client.EntryPoint;
import com.google.gwt.core.client.GWT;
import com.google.gwt.core.client.JavaScriptObject;
import com.google.gwt.dom.client.AnchorElement;
import com.google.gwt.event.logical.shared.ValueChangeEvent;
import com.google.gwt.event.logical.shared.ValueChangeHandler;
import com.google.gwt.http.client.URL;
import com.google.gwt.http.client.UrlBuilder;
import com.google.gwt.user.client.Command;
import com.google.gwt.user.client.Cookies;
import com.google.gwt.user.client.History;
import com.google.gwt.user.client.Window;
import com.google.gwt.user.client.Window.Location;
import com.google.gwt.user.client.ui.Accessibility;
import com.google.gwt.user.client.ui.Anchor;
import com.google.gwt.user.client.ui.FlowPanel;
import com.google.gwt.user.client.ui.Grid;
import com.google.gwt.user.client.ui.HTMLTable.CellFormatter;
import com.google.gwt.user.client.ui.InlineHTML;
import com.google.gwt.user.client.ui.InlineLabel;
import com.google.gwt.user.client.ui.Label;
import com.google.gwt.user.client.ui.RootPanel;
import com.google.gwtexpui.clippy.client.CopyableLabel;
import com.google.gwtexpui.user.client.UserAgent;
import com.google.gwtexpui.user.client.ViewSite;
import com.google.gwtjsonrpc.client.JsonDefTarget;
import com.google.gwtjsonrpc.client.JsonUtil;
import com.google.gwtjsonrpc.client.XsrfManager;
import com.google.gwtorm.client.KeyUtil;

import java.util.ArrayList;

public class Gerrit implements EntryPoint {
  public static final GerritConstants C = GWT.create(GerritConstants.class);
  public static final ChangeConstants CC = GWT.create(ChangeConstants.class);
  public static final GerritMessages M = GWT.create(GerritMessages.class);
  public static final GerritResources RESOURCES =
      GWT.create(GerritResources.class);
  public static final SystemInfoService SYSTEM_SVC;

  private static String myHost;
  private static GerritConfig myConfig;
  private static HostPageData.Theme myTheme;
  private static Account myAccount;
  private static AccountDiffPreference myAccountDiffPref;
  private static String xsrfToken;

  private static MorphingTabPanel menuLeft;
  private static LinkMenuBar menuRight;
  private static LinkMenuBar diffBar;
  private static RootPanel siteHeader;
  private static RootPanel siteFooter;
  private static SearchPanel searchPanel;
  private static final Dispatcher dispatcher = new Dispatcher();
  private static ViewSite<Screen> body;
  private static PatchScreen patchScreen;
  private static String lastChangeListToken;

  static {
    SYSTEM_SVC = GWT.create(SystemInfoService.class);
    JsonUtil.bind(SYSTEM_SVC, "rpc/SystemInfoService");
  }

  static void upgradeUI(String token) {
    History.newItem(Dispatcher.RELOAD_UI + token, false);
    Window.Location.reload();
  }

  public static PatchScreen.TopView getPatchScreenTopView() {
    if (patchScreen == null) {
      return null;
    }
    return patchScreen.getTopView();
  }

  public static void displayLastChangeList() {
    if (lastChangeListToken != null) {
      display(lastChangeListToken);
    } else if (isSignedIn()) {
      display(PageLinks.MINE);
    } else {
      display(PageLinks.toChangeQuery("status:open"));
    }
  }

  /**
   * Load the screen at the given location, displaying when ready.
   * <p>
   * If the URL is not already pointing at this location, a new item will be
   * added to the browser's history when the screen is fully loaded and
   * displayed on the UI.
   *
   * @param token location to parse, load, and render.
   */
  public static void display(final String token) {
    if (body.getView() == null || !body.getView().displayToken(token)) {
      dispatcher.display(token);
    }
  }

  /**
   * Load the screen passed, assuming token can be used to locate it.
   * <p>
   * The screen is loaded in the background. When it is ready to be visible a
   * new item will be added to the browser's history, the screen will be made
   * visible, and the window title may be updated.
   * <p>
   * If {@link Screen#isRequiresSignIn()} is true and the user is not signed in
   * yet the screen instance will be discarded, sign-in will take place, and
   * will redirect to this location upon success.
   *
   * @param token location that refers to {@code view}.
   * @param view the view to load.
   */
  public static void display(final String token, final Screen view) {
    if (view.isRequiresSignIn() && !isSignedIn()) {
      doSignIn(token);
    } else {
      view.setToken(token);
      body.setView(view);
    }
  }

  /**
   * Update any top level menus which can vary based on the view which was
   * loaded.
   * @param view the loaded view.
   */
  public static void updateMenus(Screen view) {
    if (view instanceof PatchScreen) {
      patchScreen = (PatchScreen) view;
      menuLeft.setVisible(diffBar, true);
      menuLeft.selectTab(menuLeft.getWidgetIndex(diffBar));
    } else {
      if (patchScreen != null && menuLeft.getSelectedWidget() == diffBar) {
        menuLeft.selectTab(isSignedIn() ? 1 : 0);
      }
      patchScreen = null;
      menuLeft.setVisible(diffBar, false);
    }
  }

  /**
   * Update the current history token after a screen change.
   * <p>
   * The caller has already updated the UI, but wants to publish a different
   * history token for the current browser state. This really only makes sense
   * if the caller is a {@code TabPanel} and is firing an event when the tab
   * changed to a different part.
   *
   * @param token new location that is already visible.
   */
  public static void updateImpl(final String token) {
    History.newItem(token, false);
    dispatchHistoryHooks(token);
  }

  public static void setQueryString(String query) {
    searchPanel.setText(query);
  }

  public static void setWindowTitle(final Screen screen, final String text) {
    if (screen == body.getView()) {
      if (text == null || text.length() == 0) {
        Window.setTitle(M.windowTitle1(myHost));
      } else {
        Window.setTitle(M.windowTitle2(text, myHost));
      }
    }
  }

  /** Get the public configuration data used by this Gerrit instance. */
  public static GerritConfig getConfig() {
    return myConfig;
  }

  public static GitwebLink getGitwebLink() {
    GitwebConfig gw = getConfig().getGitwebLink();
    return gw != null ? new GitwebLink(gw) : null;
  }

  /** Site theme information (site specific colors)/ */
  public static HostPageData.Theme getTheme() {
    return myTheme;
  }

  /** @return the currently signed in user's account data; null if no account */
  public static Account getUserAccount() {
    return myAccount;
  }

  /** @return the currently signed in users's diff preferences; null if no diff preferences defined for the account */
  public static AccountDiffPreference getAccountDiffPreference() {
    return myAccountDiffPref;
  }

  public static void setAccountDiffPreference(AccountDiffPreference accountDiffPref) {
    myAccountDiffPref = accountDiffPref;
  }

  /** @return true if the user is currently authenticated */
  public static boolean isSignedIn() {
    return getUserAccount() != null;
  }

  /** Sign the user into the application. */
  public static void doSignIn(String token) {
    switch (myConfig.getAuthType()) {
      case HTTP:
      case HTTP_LDAP:
      case CLIENT_SSL_CERT_LDAP:
      case CUSTOM_EXTENSION:
        Location.assign(loginRedirect(token));
        break;

      case DEVELOPMENT_BECOME_ANY_ACCOUNT:
        Location.assign(selfRedirect("/become"));
        break;

      case OPENID_SSO:
        final RootPanel gBody = RootPanel.get("gerrit_body");
        OpenIdSsoPanel singleSignOnPanel = new OpenIdSsoPanel();
        gBody.add(singleSignOnPanel);
        singleSignOnPanel.authenticate(SignInMode.SIGN_IN, token);
        break;

      case OPENID:
        new OpenIdSignInDialog(SignInMode.SIGN_IN, token, null).center();
        break;

      case LDAP:
      case LDAP_BIND:
        new UserPassSignInDialog(token, null).center();
        break;
    }
  }

  public static String loginRedirect(String token) {
    if (token == null) {
      token = "";
    } else if (token.startsWith("/")) {
      token = token.substring(1);
    }
    return selfRedirect("/login/" + token);
  }

  public static String selfRedirect(String suffix) {
    // Clean up the path. Users seem to like putting extra slashes into the URL
    // which can break redirections by misinterpreting at either client or server.
    String path = Location.getPath();
    if (path == null || path.isEmpty()) {
      path = "/";
    } else {
      while (path.startsWith("//")) {
        path = path.substring(1);
      }
      while (path.endsWith("//")) {
        path = path.substring(0, path.length() - 1);
      }
      if (!path.endsWith("/")) {
        path = path + "/";
      }
    }

    if (suffix != null) {
      while (suffix.startsWith("/")) {
        suffix = suffix.substring(1);
      }
      path += suffix;
    }

    UrlBuilder builder = new UrlBuilder();
    builder.setProtocol(Location.getProtocol());
    builder.setHost(Location.getHost());
    String port = Location.getPort();
    if (port != null && !port.isEmpty()) {
      builder.setPort(Integer.parseInt(port));
    }
    builder.setPath(path);
    return builder.buildString();
  }

  static void deleteSessionCookie() {
    myAccount = null;
    myAccountDiffPref = null;
    xsrfToken = null;
    refreshMenuBar();

    // If the cookie was HttpOnly, this request to delete it will
    // most likely not be successful.  We can try anyway though.
    //
    Cookies.removeCookie("GerritAccount");
  }

  @Override
  public void onModuleLoad() {
    UserAgent.assertNotInIFrame();

    KeyUtil.setEncoderImpl(new KeyUtil.Encoder() {
      @Override
      public String encode(String e) {
        e = URL.encodeQueryString(e);
        e = fixPathImpl(e);
        e = fixColonImpl(e);
        e = fixDoubleQuote(e);
        return e;
      }

      @Override
      public String decode(final String e) {
        return URL.decodeQueryString(e);
      }

      private native String fixPathImpl(String path)
      /*-{ return path.replace(/%2F/g, "/"); }-*/;

      private native String fixColonImpl(String path)
      /*-{ return path.replace(/%3A/g, ":"); }-*/;

      private native String fixDoubleQuote(String path)
      /*-{ return path.replace(/%22/g, '"'); }-*/;
    });

    initHostname();
    Window.setTitle(M.windowTitle1(myHost));

    final HostPageDataService hpd = GWT.create(HostPageDataService.class);
    hpd.load(new GerritCallback<HostPageData>() {
      public void onSuccess(final HostPageData result) {
        myConfig = result.config;
        myTheme = result.theme;
        if (result.account != null) {
          myAccount = result.account;
          xsrfToken = result.xsrfToken;
        }
        if (result.accountDiffPref != null) {
          myAccountDiffPref = result.accountDiffPref;
          applyUserPreferences();
        }
        onModuleLoad2();
      }
    });
  }

  private static void initHostname() {
    myHost = Location.getHostName();
    final int d1 = myHost.indexOf('.');
    if (d1 < 0) {
      return;
    }
    final int d2 = myHost.indexOf('.', d1 + 1);
    if (d2 >= 0) {
      myHost = myHost.substring(0, d2);
    }
  }

  private static ArrayList<JavaScriptObject> historyHooks;
  private static Anchor signInAnchor;

  private static native void initHistoryHooks()
  /*-{ $wnd['gerrit_addHistoryHook'] = function(h) { @com.google.gerrit.client.Gerrit::addHistoryHook(Lcom/google/gwt/core/client/JavaScriptObject;)(h); }; }-*/;

  static void addHistoryHook(final JavaScriptObject hook) {
    if (historyHooks == null) {
      historyHooks = new ArrayList<JavaScriptObject>();
      History.addValueChangeHandler(new ValueChangeHandler<String>() {
        @Override
        public void onValueChange(ValueChangeEvent<String> event) {
          dispatchHistoryHooks(event.getValue());
        }
      });
    }
    historyHooks.add(hook);
  }

  private static native void callHistoryHook(JavaScriptObject hook, String url)
  /*-{ hook(url); }-*/;

  private static void dispatchHistoryHooks(final String historyToken) {
    if (signInAnchor != null) {
      signInAnchor.setHref(loginRedirect(historyToken));
    }
    if (historyHooks != null) {
      final String url = Location.getPath() + "#" + historyToken;
      for (final JavaScriptObject hook : historyHooks) {
        callHistoryHook(hook, url);
      }
    }
  }

  private static void populateBottomMenu(final RootPanel btmmenu) {
    final Label keyHelp = new Label(C.keyHelp());
    keyHelp.setStyleName(RESOURCES.css().keyhelp());
    btmmenu.add(keyHelp);

    String vs;
    if (GWT.isScript()) {
      final ClientVersion v = GWT.create(ClientVersion.class);
      vs = v.version().getText();
      if (vs.startsWith("v")) {
        vs = vs.substring(1);
      }
    } else {
      vs = "dev";
    }

    FlowPanel poweredBy = new FlowPanel();
    poweredBy.setStyleName(RESOURCES.css().version());
    poweredBy.add(new InlineHTML(M.poweredBy(vs)));
    if (getConfig().getReportBugUrl() != null) {
      poweredBy.add(new InlineLabel(" | "));
      Anchor a = new Anchor(
          C.reportBug(),
          getConfig().getReportBugUrl());
      a.setTarget("_blank");
      a.setStyleName("");
      poweredBy.add(a);
    }
    btmmenu.add(poweredBy);
  }

  private void onModuleLoad2() {
    RESOURCES.gwt_override().ensureInjected();
    RESOURCES.css().ensureInjected();

    final RootPanel gTopMenu = RootPanel.get("gerrit_topmenu");
    final RootPanel gStarting = RootPanel.get("gerrit_startinggerrit");
    final RootPanel gBody = RootPanel.get("gerrit_body");
    final RootPanel gBottomMenu = RootPanel.get("gerrit_btmmenu");

    gTopMenu.setStyleName(RESOURCES.css().gerritTopMenu());
    gBody.setStyleName(RESOURCES.css().gerritBody());

    final Grid menuLine = new Grid(1, 3);
    menuLeft = new MorphingTabPanel();
    menuRight = new LinkMenuBar();
    searchPanel = new SearchPanel();
    menuLeft.setStyleName(RESOURCES.css().topmenuMenuLeft());
    menuLine.setStyleName(RESOURCES.css().topmenu());
    gTopMenu.add(menuLine);
    final FlowPanel menuRightPanel = new FlowPanel();
    menuRightPanel.setStyleName(RESOURCES.css().topmenuMenuRight());
    menuRightPanel.add(menuRight);
    menuRightPanel.add(searchPanel);
    menuLine.setWidget(0, 0, menuLeft);
    menuLine.setWidget(0, 1, new FlowPanel());
    menuLine.setWidget(0, 2, menuRightPanel);
    final CellFormatter fmt = menuLine.getCellFormatter();
    fmt.setStyleName(0, 0, RESOURCES.css().topmenuTDmenu());
    fmt.setStyleName(0, 1, RESOURCES.css().topmenuTDglue());
    fmt.setStyleName(0, 2, RESOURCES.css().topmenuTDmenu());

    siteHeader = RootPanel.get("gerrit_header");
    siteFooter = RootPanel.get("gerrit_footer");

    body = new ViewSite<Screen>() {
      @Override
      protected void onShowView(Screen view) {
        final String token = view.getToken();
        if (!token.equals(History.getToken())) {
          History.newItem(token, false);
          dispatchHistoryHooks(token);
        }

        if (view instanceof ChangeListScreen) {
          lastChangeListToken = token;
        }

        super.onShowView(view);
        view.onShowView();
      }
    };
    gBody.add(body);

    RpcStatus.INSTANCE = new RpcStatus(gTopMenu);
    JsonUtil.addRpcStartHandler(RpcStatus.INSTANCE);
    JsonUtil.addRpcCompleteHandler(RpcStatus.INSTANCE);
    JsonUtil.setDefaultXsrfManager(new XsrfManager() {
      @Override
      public String getToken(JsonDefTarget proxy) {
        return xsrfToken;
      }

      @Override
      public void setToken(JsonDefTarget proxy, String token) {
        // Ignore the request, we always rely upon the cookie.
      }
    });

    gStarting.getElement().getParentElement().removeChild(
        gStarting.getElement());
    RootPanel.detachNow(gStarting);

    applyUserPreferences();
    initHistoryHooks();
    populateBottomMenu(gBottomMenu);
    refreshMenuBar();

    History.addValueChangeHandler(new ValueChangeHandler<String>() {
      public void onValueChange(final ValueChangeEvent<String> event) {
        display(event.getValue());
      }
    });
    JumpKeys.register(body);

    String token = History.getToken();
    if (token.isEmpty()) {
      token = isSignedIn()
          ? PageLinks.MINE
          : PageLinks.toChangeQuery("status:open");
    }
    if (signInAnchor != null) {
      signInAnchor.setHref(loginRedirect(token));
    }
    display(token);
  }

  public static void refreshMenuBar() {
    menuLeft.clear();
    menuRight.clear();

    final boolean signedIn = isSignedIn();
    final GerritConfig cfg = getConfig();
    LinkMenuBar m;

    m = new LinkMenuBar();
    addLink(m, C.menuAllOpen(), PageLinks.toChangeQuery("status:open"));
    addLink(m, C.menuAllMerged(), PageLinks.toChangeQuery("status:merged"));
    addLink(m, C.menuAllAbandoned(), PageLinks.toChangeQuery("status:abandoned"));
    menuLeft.add(m, C.menuAll());

    if (signedIn) {
      m = new LinkMenuBar();
      addLink(m, C.menuMyChanges(), PageLinks.MINE);
      addLink(m, C.menuMyDrafts(), PageLinks.toChangeQuery("is:draft"));
      addLink(m, C.menuMyWatchedChanges(), PageLinks.toChangeQuery("is:watched status:open"));
      addLink(m, C.menuMyStarredChanges(), PageLinks.toChangeQuery("is:starred"));
      addLink(m, C.menuMyDraftComments(), PageLinks.toChangeQuery("has:draft"));
      menuLeft.add(m, C.menuMine());
      menuLeft.selectTab(1);
    } else {
      menuLeft.selectTab(0);
    }

    patchScreen = null;
    diffBar = new LinkMenuBar();
    menuLeft.addInvisible(diffBar, C.menuDiff());
    addDiffLink(diffBar, CC.patchTableDiffSideBySide(), PatchScreen.Type.SIDE_BY_SIDE);
    addDiffLink(diffBar, CC.patchTableDiffUnified(), PatchScreen.Type.UNIFIED);
    addDiffLink(diffBar, C.menuDiffCommit(), PatchScreen.TopView.COMMIT);
    addDiffLink(diffBar, C.menuDiffPreferences(), PatchScreen.TopView.PREFERENCES);
    addDiffLink(diffBar, C.menuDiffPatchSets(), PatchScreen.TopView.PATCH_SETS);
    addDiffLink(diffBar, C.menuDiffFiles(), PatchScreen.TopView.FILES);

    final LinkMenuBar projectsBar = new LinkMenuBar();
    addLink(projectsBar, C.menuProjectsList(), PageLinks.ADMIN_PROJECTS);
    if(signedIn) {
      AccountCapabilities.all(new GerritCallback<AccountCapabilities>() {
        @Override
        public void onSuccess(AccountCapabilities result) {
          if (result.canPerform(CREATE_PROJECT)) {
            addLink(projectsBar, C.menuProjectsCreate(), PageLinks.ADMIN_CREATE_PROJECT);
          }
        }
      }, CREATE_PROJECT);
    }
    menuLeft.add(projectsBar, C.menuProjects());

    if (signedIn) {
      final LinkMenuBar groupsBar = new LinkMenuBar();
      addLink(groupsBar, C.menuGroupsList(), PageLinks.ADMIN_GROUPS);
      AccountCapabilities.all(new GerritCallback<AccountCapabilities>() {
        @Override
        public void onSuccess(AccountCapabilities result) {
          if (result.canPerform(CREATE_GROUP)) {
            addLink(groupsBar, C.menuGroupsCreate(), PageLinks.ADMIN_CREATE_GROUP);
          }
        }
      }, CREATE_GROUP);
      menuLeft.add(groupsBar, C.menuGroups());

      final LinkMenuBar pluginsBar = new LinkMenuBar();
      AccountCapabilities.all(new GerritCallback<AccountCapabilities>() {
        @Override
        public void onSuccess(AccountCapabilities result) {
          if (result.canPerform(ADMINISTRATE_SERVER)) {
            addLink(pluginsBar, C.menuPluginsInstalled(), PageLinks.ADMIN_PLUGINS);
<<<<<<< HEAD
            menuLeft.add(pluginsBar, C.menuPlugins());
=======
            menuLeft.insert(pluginsBar, C.menuPlugins(),
                menuLeft.getWidgetIndex(groupsBar) + 1);
>>>>>>> b2b6bf3c
          }
        }
      }, ADMINISTRATE_SERVER);
    }

    if (getConfig().isDocumentationAvailable()) {
      m = new LinkMenuBar();
      addDocLink(m, C.menuDocumentationIndex(), "index.html");
      addDocLink(m, C.menuDocumentationSearch(), "user-search.html");
      addDocLink(m, C.menuDocumentationUpload(), "user-upload.html");
      addDocLink(m, C.menuDocumentationAccess(), "access-control.html");
      menuLeft.add(m, C.menuDocumentation());
    }

    if (signedIn) {
      whoAmI();
      addLink(menuRight, C.menuSettings(), PageLinks.SETTINGS);
      if (cfg.getAuthType() != AuthType.CLIENT_SSL_CERT_LDAP) {
        menuRight.add(anchor(C.menuSignOut(), selfRedirect("/logout")));
      }
    } else {
      switch (cfg.getAuthType()) {
        case HTTP:
        case HTTP_LDAP:
        case CLIENT_SSL_CERT_LDAP:
          break;

        case OPENID:
          menuRight.addItem(C.menuRegister(), new Command() {
            public void execute() {
              final String to = History.getToken();
              new OpenIdSignInDialog(SignInMode.REGISTER, to, null).center();
            }
          });
          menuRight.addItem(C.menuSignIn(), new Command() {
            public void execute() {
              doSignIn(History.getToken());
            }
          });
          break;

        case OPENID_SSO:
          menuRight.addItem(C.menuSignIn(), new Command() {
            public void execute() {
              doSignIn(History.getToken());
            }
          });
          break;

        case LDAP:
        case LDAP_BIND:
        case CUSTOM_EXTENSION:
          if (cfg.getRegisterUrl() != null) {
            menuRight.add(anchor(C.menuRegister(), cfg.getRegisterUrl()));
          }
          menuRight.addItem(C.menuSignIn(), new Command() {
            public void execute() {
              doSignIn(History.getToken());
            }
          });
          break;

        case DEVELOPMENT_BECOME_ANY_ACCOUNT:
          menuRight.add(anchor("Become", selfRedirect("/become")));
          break;
      }
    }
  }

  public static void applyUserPreferences() {
    if (myAccount != null) {
      final AccountGeneralPreferences p = myAccount.getGeneralPreferences();
      CopyableLabel.setFlashEnabled(p.isUseFlashClipboard());
      if (siteHeader != null) {
        siteHeader.setVisible(p.isShowSiteHeader());
      }
      if (siteFooter != null) {
        siteFooter.setVisible(p.isShowSiteHeader());
      }
      FormatUtil.setPreferences(myAccount.getGeneralPreferences());
    }
  }

  private static void whoAmI() {
    final String name = FormatUtil.nameEmail(getUserAccount());
    final InlineLabel l = new InlineLabel(name);
    l.setStyleName(RESOURCES.css().menuBarUserName());
    menuRight.add(l);
  }

  private static Anchor anchor(final String text, final String to) {
    final Anchor a = new Anchor(text, to);
    a.setStyleName(RESOURCES.css().menuItem());
    Accessibility.setRole(a.getElement(), Accessibility.ROLE_MENUITEM);
    return a;
  }

  private static void addLink(final LinkMenuBar m, final String text,
      final String historyToken) {
    m.addItem(new LinkMenuItem(text, historyToken));
  }

  private static void addDiffLink(final LinkMenuBar m, final String text,
      final PatchScreen.TopView tv) {
    m.addItem(new LinkMenuItem(text, "") {
        @Override
        public void go() {
          if (patchScreen != null) {
            patchScreen.setTopView(tv);
          }
          AnchorElement.as(getElement()).blur();
        }
      });
  }

  private static void addDiffLink(final LinkMenuBar m, final String text,
      final PatchScreen.Type type) {
    m.addItem(new LinkMenuItem(text, "") {
        @Override
        public void go() {
          if (patchScreen != null) {
            patchScreen.setTopView(PatchScreen.TopView.MAIN);
            if (type == patchScreen.getPatchScreenType()) {
              AnchorElement.as(getElement()).blur();
            } else {
              new PatchLink("", type, patchScreen).go();
            }
          }
        }
      });
  }

  private static void addDocLink(final LinkMenuBar m, final String text,
      final String href) {
    final Anchor atag = anchor(text, selfRedirect("/Documentation/" + href));
    atag.setTarget("_blank");
    m.add(atag);
  }
}<|MERGE_RESOLUTION|>--- conflicted
+++ resolved
@@ -629,12 +629,8 @@
         public void onSuccess(AccountCapabilities result) {
           if (result.canPerform(ADMINISTRATE_SERVER)) {
             addLink(pluginsBar, C.menuPluginsInstalled(), PageLinks.ADMIN_PLUGINS);
-<<<<<<< HEAD
-            menuLeft.add(pluginsBar, C.menuPlugins());
-=======
             menuLeft.insert(pluginsBar, C.menuPlugins(),
                 menuLeft.getWidgetIndex(groupsBar) + 1);
->>>>>>> b2b6bf3c
           }
         }
       }, ADMINISTRATE_SERVER);
