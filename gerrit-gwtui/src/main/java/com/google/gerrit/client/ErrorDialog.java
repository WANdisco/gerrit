--- conflicted
+++ resolved
@@ -149,17 +149,13 @@
     }
   }
 
-<<<<<<< HEAD
-  public ErrorDialog setText(String t) {
-=======
   private Label createErrorMsgLabel(String message) {
     Label m = new Label(message);
     m.getElement().getStyle().setProperty("white-space", "pre");
     return m;
   }
 
-  public ErrorDialog setText(final String t) {
->>>>>>> bf5cfebd
+  public ErrorDialog setText(String t) {
     text.setText(t);
     return this;
   }
