// Copyright (C) 2008 The Android Open Source Project
//
// Licensed under the Apache License, Version 2.0 (the "License");
// you may not use this file except in compliance with the License.
// You may obtain a copy of the License at
//
// http://www.apache.org/licenses/LICENSE-2.0
//
// Unless required by applicable law or agreed to in writing, software
// distributed under the License is distributed on an "AS IS" BASIS,
// WITHOUT WARRANTIES OR CONDITIONS OF ANY KIND, either express or implied.
// See the License for the specific language governing permissions and
// limitations under the License.

package com.google.gerrit.client;

import static com.google.gerrit.common.PageLinks.ADMIN_CREATE_GROUP;
import static com.google.gerrit.common.PageLinks.ADMIN_CREATE_PROJECT;
import static com.google.gerrit.common.PageLinks.ADMIN_GROUPS;
import static com.google.gerrit.common.PageLinks.ADMIN_PLUGINS;
import static com.google.gerrit.common.PageLinks.ADMIN_PROJECTS;
import static com.google.gerrit.common.PageLinks.DASHBOARDS;
import static com.google.gerrit.common.PageLinks.MINE;
import static com.google.gerrit.common.PageLinks.PROJECTS;
import static com.google.gerrit.common.PageLinks.QUERY;
import static com.google.gerrit.common.PageLinks.REGISTER;
import static com.google.gerrit.common.PageLinks.SETTINGS;
import static com.google.gerrit.common.PageLinks.SETTINGS_AGREEMENTS;
import static com.google.gerrit.common.PageLinks.SETTINGS_CONTACT;
import static com.google.gerrit.common.PageLinks.SETTINGS_HTTP_PASSWORD;
import static com.google.gerrit.common.PageLinks.SETTINGS_MYGROUPS;
import static com.google.gerrit.common.PageLinks.SETTINGS_NEW_AGREEMENT;
import static com.google.gerrit.common.PageLinks.SETTINGS_PREFERENCES;
import static com.google.gerrit.common.PageLinks.SETTINGS_PROJECTS;
import static com.google.gerrit.common.PageLinks.SETTINGS_SSHKEYS;
import static com.google.gerrit.common.PageLinks.SETTINGS_WEBIDENT;
import static com.google.gerrit.common.PageLinks.op;
import static com.google.gerrit.common.PageLinks.toChangeQuery;

import com.google.gerrit.client.account.MyAgreementsScreen;
import com.google.gerrit.client.account.MyContactInformationScreen;
import com.google.gerrit.client.account.MyGroupsScreen;
import com.google.gerrit.client.account.MyIdentitiesScreen;
import com.google.gerrit.client.account.MyPasswordScreen;
import com.google.gerrit.client.account.MyPreferencesScreen;
import com.google.gerrit.client.account.MyProfileScreen;
import com.google.gerrit.client.account.MySshKeysScreen;
import com.google.gerrit.client.account.MyWatchedProjectsScreen;
import com.google.gerrit.client.account.NewAgreementScreen;
import com.google.gerrit.client.account.RegisterScreen;
import com.google.gerrit.client.account.ValidateEmailScreen;
import com.google.gerrit.client.admin.AccountGroupInfoScreen;
import com.google.gerrit.client.admin.AccountGroupMembersScreen;
import com.google.gerrit.client.admin.AccountGroupScreen;
import com.google.gerrit.client.admin.CreateGroupScreen;
import com.google.gerrit.client.admin.CreateProjectScreen;
import com.google.gerrit.client.admin.GroupListScreen;
import com.google.gerrit.client.admin.PluginListScreen;
import com.google.gerrit.client.admin.ProjectAccessScreen;
import com.google.gerrit.client.admin.ProjectBranchesScreen;
import com.google.gerrit.client.admin.ProjectDashboardsScreen;
import com.google.gerrit.client.admin.ProjectInfoScreen;
import com.google.gerrit.client.admin.ProjectListScreen;
import com.google.gerrit.client.admin.ProjectScreen;
import com.google.gerrit.client.api.ExtensionScreen;
import com.google.gerrit.client.change.ChangeScreen2;
import com.google.gerrit.client.changes.AccountDashboardScreen;
import com.google.gerrit.client.changes.ChangeScreen;
import com.google.gerrit.client.changes.CustomDashboardScreen;
import com.google.gerrit.client.changes.PatchTable;
import com.google.gerrit.client.changes.ProjectDashboardScreen;
import com.google.gerrit.client.changes.PublishCommentScreen;
import com.google.gerrit.client.changes.QueryScreen;
import com.google.gerrit.client.dashboards.DashboardInfo;
import com.google.gerrit.client.dashboards.DashboardList;
import com.google.gerrit.client.diff.DisplaySide;
import com.google.gerrit.client.diff.SideBySide2;
import com.google.gerrit.client.documentation.DocScreen;
import com.google.gerrit.client.groups.GroupApi;
import com.google.gerrit.client.groups.GroupInfo;
import com.google.gerrit.client.patches.PatchScreen;
import com.google.gerrit.client.rpc.GerritCallback;
import com.google.gerrit.client.rpc.RestApi;
import com.google.gerrit.client.ui.Screen;
import com.google.gerrit.common.PageLinks;
import com.google.gerrit.common.data.PatchSetDetail;
import com.google.gerrit.reviewdb.client.Account;
import com.google.gerrit.reviewdb.client.AccountGeneralPreferences;
import com.google.gerrit.reviewdb.client.AccountGeneralPreferences.DiffView;
import com.google.gerrit.reviewdb.client.AccountGroup;
import com.google.gerrit.reviewdb.client.Change;
import com.google.gerrit.reviewdb.client.Patch;
import com.google.gerrit.reviewdb.client.PatchSet;
import com.google.gerrit.reviewdb.client.Project;
import com.google.gwt.core.client.GWT;
import com.google.gwt.core.client.RunAsyncCallback;
import com.google.gwt.http.client.URL;
import com.google.gwt.user.client.Cookies;
import com.google.gwt.user.client.Window;
import com.google.gwtorm.client.KeyUtil;

public class Dispatcher {
  public static final String COOKIE_CS2 = "gerrit_cs2";
  public static boolean changeScreen2;

  public static String toPatchSideBySide(final Patch.Key id) {
    return toPatch("", null, id);
  }

  public static String toPatchSideBySide(PatchSet.Id diffBase, Patch.Key id) {
    return toPatch("", diffBase, id);
  }

  public static String toSideBySide(PatchSet.Id diffBase,
      PatchSet.Id revision, String fileName) {
    return toPatch("", diffBase, revision, fileName, null, 0);
  }

  public static String toSideBySide(PatchSet.Id diffBase,
      PatchSet.Id revision, String fileName, DisplaySide side, int line) {
    return toPatch("", diffBase, revision, fileName, side, line);
  }

  public static String toUnified(PatchSet.Id diffBase,
      PatchSet.Id revision, String fileName) {
    return toPatch("unified", diffBase, revision, fileName, null, 0);
  }

  public static String toPatchUnified(final Patch.Key id) {
    return toPatch("unified", null, id);
  }

  public static String toPatchUnified(PatchSet.Id diffBase, Patch.Key id) {
    return toPatch("unified", diffBase, id);
  }

  private static String toPatch(String type, PatchSet.Id diffBase, Patch.Key id) {
    return toPatch(type, diffBase, id.getParentKey(), id.get(), null, 0);
  }

  private static String toPatch(String type, PatchSet.Id diffBase,
      PatchSet.Id revision, String fileName, DisplaySide side, int line) {
    Change.Id c = revision.getParentKey();
    StringBuilder p = new StringBuilder();
    p.append("/c/").append(c).append("/");
    if (diffBase != null) {
      p.append(diffBase.get()).append("..");
    }
    p.append(revision.get()).append("/").append(KeyUtil.encode(fileName));
    if (type != null && !type.isEmpty()) {
      p.append(",").append(type);
    }
    if (side == DisplaySide.A && line > 0) {
      p.append("@a").append(line);
    } else if (line > 0) {
      p.append("@").append(line);
    }
    return p.toString();
  }

  public static String toPatch(final PatchScreen.Type type, final Patch.Key id) {
    if (type == PatchScreen.Type.SIDE_BY_SIDE) {
      return toPatchSideBySide(id);
    } else {
      return toPatchUnified(id);
    }
  }

  public static String toPublish(PatchSet.Id ps) {
    Change.Id c = ps.getParentKey();
    return "/c/" + c + "/" + ps.get() + ",publish";
  }

  public static String toGroup(final AccountGroup.Id id) {
    return ADMIN_GROUPS + id.toString();
  }

  public static String toGroup(AccountGroup.Id id, String panel) {
    return ADMIN_GROUPS + id.toString() + "," + panel;
  }

  public static String toGroup(AccountGroup.UUID uuid) {
    return PageLinks.toGroup(uuid);
  }

  public static String toGroup(AccountGroup.UUID uuid, String panel) {
    return toGroup(uuid) + "," + panel;
  }

  public static String toProject(Project.NameKey n) {
    return toProjectAdmin(n, ProjectScreen.getSavedPanel());
  }

  public static String toProjectAdmin(Project.NameKey n, String panel) {
    if (panel == null || ProjectScreen.INFO.equals(panel)) {
      return ADMIN_PROJECTS + n.toString();
    }
    return ADMIN_PROJECTS + n.toString() + "," + panel;
  }

  static final String RELOAD_UI = "/reload-ui/";
  private static boolean wasStartedByReloadUI;

  void display(String token) {
    assert token != null;
    try {
      try {
        if (matchPrefix(RELOAD_UI, token)) {
          wasStartedByReloadUI = true;
          token = skip(token);
        }
        select(token);
      } finally {
        wasStartedByReloadUI = false;
      }
    } catch (RuntimeException err) {
      GWT.log("Error parsing history token: " + token, err);
      Gerrit.display(token, new NotFoundScreen());
    }
  }

  private static void select(final String token) {
    if (matchPrefix(QUERY, token)) {
      query(token);

    } else if (matchPrefix("/Documentation/", token)) {
      docSearch(token);

    } else if (matchPrefix("/c/", token)) {
      change(token);

    } else if (matchPrefix("/x/", token)) {
      extension(token);

    } else if (matchExact(MINE, token)) {
      Gerrit.display(token, mine(token));

    } else if (matchPrefix("/dashboard/", token)) {
      dashboard(token);

    } else if (matchPrefix(PROJECTS, token)) {
      projects(token);

    } else if (matchExact(SETTINGS, token) //
        || matchPrefix("/settings/", token) //
        || matchExact("register", token) //
        || matchExact(REGISTER, token) //
        || matchPrefix("/register/", token) //
        || matchPrefix("/VE/", token) || matchPrefix("VE,", token) //
        || matchPrefix("/SignInFailure,", token)) {
      settings(token);

    } else if (matchPrefix("/admin/", token)) {
      admin(token);

    } else if (/* DEPRECATED URL */matchPrefix("/c2/", token)) {
      changeScreen2 = true;
      change(token);
    } else if (/* LEGACY URL */matchPrefix("all,", token)) {
      redirectFromLegacyToken(token, legacyAll(token));
    } else if (/* LEGACY URL */matchPrefix("mine,", token)
        || matchExact("mine", token)) {
      redirectFromLegacyToken(token, legacyMine(token));
    } else if (/* LEGACY URL */matchPrefix("project,", token)) {
      redirectFromLegacyToken(token, legacyProject(token));
    } else if (/* LEGACY URL */matchPrefix("change,", token)) {
      redirectFromLegacyToken(token, legacyChange(token));
    } else if (/* LEGACY URL */matchPrefix("patch,", token)) {
      redirectFromLegacyToken(token, legacyPatch(token));
    } else if (/* LEGACY URL */matchPrefix("admin,", token)) {
      redirectFromLegacyToken(token, legacyAdmin(token));
    } else if (/* LEGACY URL */matchPrefix("settings,", token)
        || matchPrefix("register,", token)
        || matchPrefix("q,", token)) {
      redirectFromLegacyToken(token, legacySettings(token));

    } else {
      Gerrit.display(token, new NotFoundScreen());
    }
  }

  private static void redirectFromLegacyToken(String oldToken, String newToken) {
    if (newToken != null) {
      Window.Location.replace(Window.Location.getPath() + "#" + newToken);
    } else {
      Gerrit.display(oldToken, new NotFoundScreen());
    }
  }

  private static String legacyMine(final String token) {
    if (matchExact("mine", token)) {
      return MINE;
    }

    if (matchExact("mine,starred", token)) {
      return toChangeQuery("is:starred");
    }

    if (matchExact("mine,drafts", token)) {
      return toChangeQuery("is:draft");
    }

    if (matchExact("mine,comments", token)) {
      return toChangeQuery("has:draft");
    }

    if (matchPrefix("mine,watched,", token)) {
      return toChangeQuery("is:watched status:open");
    }

    return null;
  }

  private static String legacyAll(final String token) {
    if (matchPrefix("all,abandoned,", token)) {
      return toChangeQuery("status:abandoned");
    }

    if (matchPrefix("all,merged,", token)) {
      return toChangeQuery("status:merged");
    }

    if (matchPrefix("all,open,", token)) {
      return toChangeQuery("status:open");
    }

    return null;
  }

  private static String legacyProject(final String token) {
    if (matchPrefix("project,open,", token)) {
      final String s = skip(token);
      final int c = s.indexOf(',');
      Project.NameKey proj = Project.NameKey.parse(s.substring(0, c));
      return toChangeQuery("status:open " + op("project", proj.get()));
    }

    if (matchPrefix("project,merged,", token)) {
      final String s = skip(token);
      final int c = s.indexOf(',');
      Project.NameKey proj = Project.NameKey.parse(s.substring(0, c));
      return toChangeQuery("status:merged " + op("project", proj.get()));
    }

    if (matchPrefix("project,abandoned,", token)) {
      final String s = skip(token);
      final int c = s.indexOf(',');
      Project.NameKey proj = Project.NameKey.parse(s.substring(0, c));
      return toChangeQuery("status:abandoned " + op("project", proj.get()));
    }

    return null;
  }

  private static String legacyChange(final String token) {
    final String s = skip(token);
    final String t[] = s.split(",", 2);
    if (t.length > 1 && matchPrefix("patchset=", t[1])) {
      return PageLinks.toChange(PatchSet.Id.parse(t[0] + "," + skip(t[1])));
    }
    return PageLinks.toChange(Change.Id.parse(t[0]));
  }

  private static String legacyPatch(String token) {
    if (/* LEGACY URL */matchPrefix("patch,sidebyside,", token)) {
      return toPatchSideBySide(Patch.Key.parse(skip(token)));
    }

    if (/* LEGACY URL */matchPrefix("patch,unified,", token)) {
      return toPatchUnified(Patch.Key.parse(skip(token)));
    }

    return null;
  }

  private static String legacyAdmin(String token) {
    if (matchPrefix("admin,group,", token)) {
      return ADMIN_GROUPS + skip(token);
    }

    if (matchPrefix("admin,project,", token)) {
      String rest = skip(token);
      int c = rest.indexOf(',');
      String panel;
      Project.NameKey k;
      if (0 < c) {
        panel = rest.substring(c + 1);
        k = Project.NameKey.parse(rest.substring(0, c));
      } else {
        panel = ProjectScreen.INFO;
        k = Project.NameKey.parse(rest);
      }
      return toProjectAdmin(k, panel);
    }

    return null;
  }

  private static String legacySettings(String token) {
    int c = token.indexOf(',');
    if (0 < c) {
      return "/" + token.substring(0, c) + "/" + token.substring(c + 1);
    }
    return null;
  }

  private static void query(String token) {
    String s = skip(token);
    int c = s.indexOf(',');
    Screen screen;
    if (c >= 0) {
      String prefix = s.substring(0, c);
      if (s.substring(c).equals(",n,z")) {
        // Respect legacy token with max sortkey.
        screen = new QueryScreen(prefix, 0);
      } else {
        screen = new QueryScreen(prefix, Integer.parseInt(s.substring(c + 1)));
      }
    } else {
      screen = new QueryScreen(s, 0);
    }
    Gerrit.display(token, screen);
  }

  private static Screen mine(final String token) {
    if (Gerrit.isSignedIn()) {
      return new AccountDashboardScreen(Gerrit.getUserAccount().getId());

    } else {
      Screen r = new AccountDashboardScreen(null);
      r.setRequiresSignIn(true);
      return r;
    }
  }

  private static void dashboard(final String token) {
    String rest = skip(token);
    if (rest.matches("[0-9]+")) {
      Gerrit.display(token, new AccountDashboardScreen(Account.Id.parse(rest)));
      return;
    }

    if (rest.startsWith("?")) {
      Gerrit.display(token, new CustomDashboardScreen(rest.substring(1)));
      return;
    }

    Gerrit.display(token, new NotFoundScreen());
  }

  private static void projects(final String token) {
    String rest = skip(token);
    int c = rest.indexOf(DASHBOARDS);
    if (0 <= c) {
      final String project = URL.decodePathSegment(rest.substring(0, c));
      rest = rest.substring(c);
      if (matchPrefix(DASHBOARDS, rest)) {
        final String dashboardId = skip(rest);
        GerritCallback<DashboardInfo> cb = new GerritCallback<DashboardInfo>() {
          @Override
          public void onSuccess(DashboardInfo result) {
            if (matchPrefix("/dashboard/", result.url())) {
              String params = skip(result.url()).substring(1);
              ProjectDashboardScreen dash = new ProjectDashboardScreen(
                  new Project.NameKey(project), params);
              Gerrit.display(token, dash);
            }
          }

          @Override
          public void onFailure(Throwable caught) {
            if ("default".equals(dashboardId) && RestApi.isNotFound(caught)) {
              Gerrit.display(toChangeQuery(
                  PageLinks.projectQuery(new Project.NameKey(project))));
            } else {
              super.onFailure(caught);
            }
          }
        };
        if ("default".equals(dashboardId)) {
          DashboardList.getDefault(new Project.NameKey(project), cb);
          return;
        }
        c = dashboardId.indexOf(":");
        if (0 <= c) {
          final String ref = URL.decodeQueryString(dashboardId.substring(0, c));
          final String path = URL.decodeQueryString(dashboardId.substring(c + 1));
          DashboardList.get(new Project.NameKey(project), ref + ":" + path, cb);
          return;
        }
      }
    }

    Gerrit.display(token, new NotFoundScreen());
  }

  private static void change(final String token) {
    String rest = skip(token);
    int c = rest.lastIndexOf(',');
    String panel = null;
    if (0 <= c) {
      panel = rest.substring(c + 1);
      rest = rest.substring(0, c);
    }

    Change.Id id;
    int s = rest.indexOf('/');
    if (0 <= s) {
      id = Change.Id.parse(rest.substring(0, s));
      rest = rest.substring(s + 1);
    } else {
      id = Change.Id.parse(rest);
      rest = "";
    }

    if (rest.isEmpty()) {
      Gerrit.display(token, panel== null
          ? (isChangeScreen2()
              ? new ChangeScreen2(id, null, null, false)
              : new ChangeScreen(id))
          : new NotFoundScreen());
      return;
    }

    String psIdStr;
    s = rest.indexOf('/');
    if (0 <= s) {
      psIdStr = rest.substring(0, s);
      rest = rest.substring(s + 1);
    } else {
      psIdStr = rest;
      rest = "";
    }

    PatchSet.Id base;
    PatchSet.Id ps;
    int dotdot = psIdStr.indexOf("..");
    if (1 <= dotdot) {
      base = new PatchSet.Id(id, Integer.parseInt(psIdStr.substring(0, dotdot)));
      ps = new PatchSet.Id(id, Integer.parseInt(psIdStr.substring(dotdot + 2)));
    } else {
      base = null;
      ps = new PatchSet.Id(id, Integer.parseInt(psIdStr));
    }

    if (!rest.isEmpty()) {
      DisplaySide side = DisplaySide.B;
      int line = 0;
      int at = rest.lastIndexOf('@');
      if (at > 0) {
        String l = rest.substring(at+1);
        if (l.startsWith("a")) {
          side = DisplaySide.A;
          l = l.substring(1);
        }
        line = Integer.parseInt(l);
        rest = rest.substring(0, at);
      }
      Patch.Key p = new Patch.Key(ps, KeyUtil.decode(rest));
      patch(token, base, p, side, line, 0,
          null, null, null, panel);
    } else {
      if (panel == null) {
        Gerrit.display(token, isChangeScreen2()
            ? new ChangeScreen2(id,
                base != null
                    ? String.valueOf(base.get())
                    : null,
                String.valueOf(ps.get()), false)
            : new ChangeScreen(id));
      } else if ("publish".equals(panel)) {
        publish(ps);
      } else {
        Gerrit.display(token, new NotFoundScreen());
      }
    }
  }

<<<<<<< HEAD
  private static void extension(final String token) {
    ExtensionScreen view = new ExtensionScreen(skip(token));
    if (view.isFound()) {
      Gerrit.display(token, view);
    } else {
      Gerrit.display(token, new NotFoundScreen());
    }
  }

  private static boolean isChangeScreen2() {
    if (!Gerrit.getConfig().getNewFeatures()) {
      return false;
    } else if (changeScreen2) {
=======
  public static boolean isChangeScreen2() {
    if (changeScreen2) {
>>>>>>> b4eb7ef6
      return true;
    }

    AccountGeneralPreferences.ChangeScreen ui = null;
    if (Gerrit.isSignedIn()) {
      ui = Gerrit.getUserAccount()
          .getGeneralPreferences()
          .getChangeScreen();
    }
    String v = Cookies.getCookie(Dispatcher.COOKIE_CS2);
    if (v != null) {
      changeScreen2 = "1".equals(v);
      return changeScreen2;
    }
    if (ui == null) {
      ui = Gerrit.getConfig().getChangeScreen();
    }
    return ui == AccountGeneralPreferences.ChangeScreen.CHANGE_SCREEN2;
  }

  private static void publish(final PatchSet.Id ps) {
    String token = toPublish(ps);
    new AsyncSplit(token) {
      public void onSuccess() {
        Gerrit.display(token, select());
      }

      private Screen select() {
        return new PublishCommentScreen(ps);
      }
    }.onSuccess();
  }

  public static void patch(String token, PatchSet.Id base, Patch.Key id,
      int patchIndex, PatchSetDetail patchSetDetail,
      PatchTable patchTable, PatchScreen.TopView topView) {
    patch(token, base, id, null, 0, patchIndex,
        patchSetDetail, patchTable, topView, null);
  }

  public static void patch(String token, final PatchSet.Id baseId, final Patch.Key id,
      final DisplaySide side, final int line,
      final int patchIndex, final PatchSetDetail patchSetDetail,
      final PatchTable patchTable, final PatchScreen.TopView topView,
      final String panelType) {
    final PatchScreen.TopView top =  topView == null ?
        Gerrit.getPatchScreenTopView() : topView;

    GWT.runAsync(new AsyncSplit(token) {
      public void onSuccess() {
        Gerrit.display(token, select());
      }

      private Screen select() {
        if (id != null) {
          String panel = panelType;
          if (panel == null) {
            int c = token.lastIndexOf(',');
            panel = 0 <= c ? token.substring(c + 1) : "";
          }

<<<<<<< HEAD
          if ("unified".equals(panel)) {
=======
          if ("".equals(panel)) {
            if (isChangeScreen2()) {
              return new SideBySide2(baseId, id.getParentKey(), id.get());
            }
            return new PatchScreen.SideBySide( //
                id, //
                patchIndex, //
                patchSetDetail, //
                patchTable, //
                top, //
                baseId //
            );
          } else if ("unified".equals(panel)) {
>>>>>>> b4eb7ef6
            return new PatchScreen.Unified( //
                id, //
                patchIndex, //
                patchSetDetail, //
                patchTable, //
                top, //
                baseId //
            );
          } else if (("cm".equals(panel) && Gerrit.getConfig().getNewFeatures())
              || ("".equals(panel) && isChangeScreen2())) {
            if (Gerrit.isSignedIn()
                && DiffView.UNIFIED_DIFF.equals(Gerrit.getUserAccount()
                    .getGeneralPreferences().getDiffView())) {
              return new PatchScreen.Unified( //
                  id, //
                  patchIndex, //
                  patchSetDetail, //
                  patchTable, //
                  top, //
                  baseId //
              );
            }
            return new SideBySide2(baseId, id.getParentKey(), id.get(),
                side, line);
          } else if ("".equals(panel) || "sidebyside".equals(panel)) {
            return new PatchScreen.SideBySide(//
                id, //
                patchIndex,//
                patchSetDetail,//
                patchTable,//
                top,//
                baseId);//
          }
        }

        return new NotFoundScreen();
      }
    });
  }

  private static void settings(String token) {
    GWT.runAsync(new AsyncSplit(token) {
      public void onSuccess() {
        Gerrit.display(token, select());
      }

      private Screen select() {
        if (matchExact(SETTINGS, token)) {
          return new MyProfileScreen();
        }

        if (matchExact(SETTINGS_PREFERENCES, token)) {
          return new MyPreferencesScreen();
        }

        if (matchExact(SETTINGS_PROJECTS, token)) {
          return new MyWatchedProjectsScreen();
        }

        if (matchExact(SETTINGS_CONTACT, token)) {
          return new MyContactInformationScreen();
        }

        if (matchExact(SETTINGS_SSHKEYS, token)) {
          return new MySshKeysScreen();
        }

        if (matchExact(SETTINGS_WEBIDENT, token)) {
          return new MyIdentitiesScreen();
        }

        if (matchExact(SETTINGS_HTTP_PASSWORD, token)) {
          return new MyPasswordScreen();
        }

        if (matchExact(SETTINGS_MYGROUPS, token)) {
          return new MyGroupsScreen();
        }

        if (matchExact(SETTINGS_AGREEMENTS, token)
            && Gerrit.getConfig().isUseContributorAgreements()) {
          return new MyAgreementsScreen();
        }

        if (matchExact(REGISTER, token)
            || matchExact("/register/", token)
            || matchExact("register", token)) {
          return new RegisterScreen(MINE);
        } else if (matchPrefix("/register/", token)) {
          return new RegisterScreen("/" + skip(token));
        }

        if (matchPrefix("/VE/", token) || matchPrefix("VE,", token))
          return new ValidateEmailScreen(skip(token));

        if (matchExact(SETTINGS_NEW_AGREEMENT, token))
          return new NewAgreementScreen();

        if (matchPrefix(SETTINGS_NEW_AGREEMENT + "/", token)) {
          return new NewAgreementScreen(skip(token));
        }

        return new NotFoundScreen();
      }
    });
  }

  private static void admin(String token) {
    GWT.runAsync(new AsyncSplit(token) {
      public void onSuccess() {
        if (matchExact(ADMIN_GROUPS, token)
            || matchExact("/admin/groups", token)) {
          Gerrit.display(token, new GroupListScreen());

        } else if (matchPrefix(ADMIN_GROUPS, token)) {
          String rest = skip(token);
          if (rest.startsWith("?")) {
            Gerrit.display(token, new GroupListScreen(rest.substring(1)));
          } else {
            group();
          }

        } else if (matchPrefix("/admin/groups", token)) {
          String rest = skip(token);
          if (rest.startsWith("?")) {
            Gerrit.display(token, new GroupListScreen(rest.substring(1)));
          }

        } else if (matchExact(ADMIN_PROJECTS, token)
            || matchExact("/admin/projects", token)) {
          Gerrit.display(token, new ProjectListScreen());

        } else if (matchPrefix(ADMIN_PROJECTS, token)) {
            String rest = skip(token);
            if (rest.startsWith("?")) {
              Gerrit.display(token, new ProjectListScreen(rest.substring(1)));
            } else {
              Gerrit.display(token, selectProject());
            }

        } else if (matchPrefix("/admin/projects", token)) {
          String rest = skip(token);
          if (rest.startsWith("?")) {
            Gerrit.display(token, new ProjectListScreen(rest.substring(1)));
          }

        } else if (matchPrefix(ADMIN_PLUGINS, token)
            || matchExact("/admin/plugins", token)) {
          Gerrit.display(token, new PluginListScreen());

        } else if (matchExact(ADMIN_CREATE_PROJECT, token)
            || matchExact("/admin/create-project", token)) {
          Gerrit.display(token, new CreateProjectScreen());

        } else if (matchExact(ADMIN_CREATE_GROUP, token)
            || matchExact("/admin/create-group", token)) {
          Gerrit.display(token, new CreateGroupScreen());

        } else {
          Gerrit.display(token, new NotFoundScreen());
        }
      }

      private void group() {
        final String panel;
        final String group;

        if (matchPrefix("/admin/groups/uuid-", token)) {
          String p = skip(token);
          int c = p.indexOf(',');
          if (c < 0) {
            group = p;
            panel = null;
          } else {
            group = p.substring(0, c);
            panel = p.substring(c + 1);
          }
        } else if (matchPrefix(ADMIN_GROUPS, token)) {
          String p = skip(token);
          int c = p.indexOf(',');
          if (c < 0) {
            group = p;
            panel = null;
          } else {
            group = p.substring(0, c);
            panel = p.substring(c + 1);
          }
        } else {
          Gerrit.display(token, new NotFoundScreen());
          return;
        }

        GroupApi.getGroupDetail(group, new GerritCallback<GroupInfo>() {
          @Override
          public void onSuccess(GroupInfo group) {
            if (panel == null || panel.isEmpty()) {
              // The token does not say which group screen should be shown,
              // as default for internal groups show the members, as default
              // for external and system groups show the info screen (since
              // for external and system groups the members cannot be
              // shown in the web UI).
              //
              if (AccountGroup.isInternalGroup(group.getGroupUUID())) {
                Gerrit.display(toGroup(group.getGroupId(), AccountGroupScreen.MEMBERS),
                    new AccountGroupMembersScreen(group, token));
              } else {
                Gerrit.display(toGroup(group.getGroupId(), AccountGroupScreen.INFO),
                    new AccountGroupInfoScreen(group, token));
              }
            } else if (AccountGroupScreen.INFO.equals(panel)) {
              Gerrit.display(token, new AccountGroupInfoScreen(group, token));
            } else if (AccountGroupScreen.MEMBERS.equals(panel)) {
              Gerrit.display(token, new AccountGroupMembersScreen(group, token));
            } else {
              Gerrit.display(token, new NotFoundScreen());
            }
          }
        });
      }

      private Screen selectProject() {
        if (matchPrefix(ADMIN_PROJECTS, token)) {
          String rest = skip(token);
          int c = rest.lastIndexOf(',');
          if (c < 0) {
            return new ProjectInfoScreen(Project.NameKey.parse(rest));
          } else if (c == 0) {
            return new NotFoundScreen();
          }

          Project.NameKey k = Project.NameKey.parse(rest.substring(0, c));
          String panel = rest.substring(c + 1);

          if (ProjectScreen.INFO.equals(panel)) {
            return new ProjectInfoScreen(k);
          }

          if (ProjectScreen.BRANCH.equals(panel)) {
            return new ProjectBranchesScreen(k);
          }

          if (ProjectScreen.ACCESS.equals(panel)) {
            return new ProjectAccessScreen(k);
          }

          if (ProjectScreen.DASHBOARDS.equals(panel)) {
            return new ProjectDashboardsScreen(k);
          }
        }
        return new NotFoundScreen();
      }
    });
  }

  private static boolean matchExact(String want, String token) {
    return token.equals(want);
  }

  private static int prefixlen;

  private static boolean matchPrefix(String want, String token) {
    if (token.startsWith(want)) {
      prefixlen = want.length();
      return true;
    } else {
      return false;
    }
  }

  private static String skip(String token) {
    return token.substring(prefixlen);
  }

  private static abstract class AsyncSplit implements RunAsyncCallback {
    private final boolean isReloadUi;
    protected final String token;

    protected AsyncSplit(String token) {
      this.isReloadUi = wasStartedByReloadUI;
      this.token = token;
    }

    public final void onFailure(Throwable reason) {
      if (!isReloadUi
          && "HTTP download failed with status 404".equals(reason.getMessage())) {
        // The server was upgraded since we last download the main script,
        // so the pointers to the splits aren't valid anymore.  Force the
        // page to reload itself and pick up the new code.
        //
        Gerrit.upgradeUI(token);
      } else {
        new ErrorDialog(reason).center();
      }
    }
  }

  private static void docSearch(final String token) {
    GWT.runAsync(new AsyncSplit(token) {
      public void onSuccess() {
        Gerrit.display(token, new DocScreen(skip(token)));
      }
    });
  }
}<|MERGE_RESOLUTION|>--- conflicted
+++ resolved
@@ -576,7 +576,6 @@
     }
   }
 
-<<<<<<< HEAD
   private static void extension(final String token) {
     ExtensionScreen view = new ExtensionScreen(skip(token));
     if (view.isFound()) {
@@ -586,14 +585,10 @@
     }
   }
 
-  private static boolean isChangeScreen2() {
+  public static boolean isChangeScreen2() {
     if (!Gerrit.getConfig().getNewFeatures()) {
       return false;
     } else if (changeScreen2) {
-=======
-  public static boolean isChangeScreen2() {
-    if (changeScreen2) {
->>>>>>> b4eb7ef6
       return true;
     }
 
@@ -655,12 +650,10 @@
             panel = 0 <= c ? token.substring(c + 1) : "";
           }
 
-<<<<<<< HEAD
-          if ("unified".equals(panel)) {
-=======
           if ("".equals(panel)) {
             if (isChangeScreen2()) {
-              return new SideBySide2(baseId, id.getParentKey(), id.get());
+              return new SideBySide2(baseId, id.getParentKey(), id.get(),
+                  side, line);
             }
             return new PatchScreen.SideBySide( //
                 id, //
@@ -671,7 +664,6 @@
                 baseId //
             );
           } else if ("unified".equals(panel)) {
->>>>>>> b4eb7ef6
             return new PatchScreen.Unified( //
                 id, //
                 patchIndex, //
