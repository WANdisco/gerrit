--- conflicted
+++ resolved
@@ -83,13 +83,8 @@
 }
 
 def collectBuildModes() {
-<<<<<<< HEAD
     Builds.modes = ["notedb"]
-    def changedFiles = queryChangedFiles(Globals.gerritUrl, Change.number, Change.sha1)
-=======
-    Builds.modes = ["reviewdb", "notedb"]
     def changedFiles = queryChangedFiles(Globals.gerritUrl)
->>>>>>> 613f78dc
     def polygerritFiles = changedFiles.findAll { it.startsWith("polygerrit-ui") ||
         it.startsWith("lib/js") }
 
