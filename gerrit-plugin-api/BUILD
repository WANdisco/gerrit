--- conflicted
+++ resolved
@@ -19,12 +19,8 @@
     "//gerrit-extension-api:api",
     "//gerrit-gwtexpui:server",
     "//gerrit-reviewdb:server",
-<<<<<<< HEAD
     "//gerrit-server:prolog-common",
-=======
-    "//gerrit-server/src/main/prolog:common",
     "//lib/commons:dbcp",
->>>>>>> 5cb38196
     "//lib/commons:lang",
     "//lib/commons:lang3",
     "//lib/dropwizard:dropwizard-core",
