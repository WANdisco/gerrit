{
<<<<<<< HEAD
  "name": "gerrit-plugin-dependencies",
  "description": "Gerrit Code Review - frontend plugin dependencies, each plugin may depend on a subset of these",
  "browser": true,
  "dependencies": {
    "@gerritcodereview/typescript-api": "3.6.0",
    "@polymer/decorators": "^3.0.0",
    "@polymer/polymer": "^3.4.1",
    "lit": "^2.2.3"
  },
  "license": "Apache-2.0",
  "private": true
=======
    "name": "gerrit-plugin-dependencies",
    "description": "Gerrit Code Review - frontend plugin dependencies, each plugin may depend on a subset of these",
    "browser": true,
    "dependencies": {
        "@gerritcodereview/typescript-api": "3.4.4",
        "@polymer/decorators": "^3.0.0",
        "@polymer/polymer": "^3.4.1",
        "lit": "^2.2.3"
    },
    "license": "Apache-2.0",
    "private": true
>>>>>>> a6387180
}<|MERGE_RESOLUTION|>--- conflicted
+++ resolved
@@ -1,5 +1,4 @@
 {
-<<<<<<< HEAD
   "name": "gerrit-plugin-dependencies",
   "description": "Gerrit Code Review - frontend plugin dependencies, each plugin may depend on a subset of these",
   "browser": true,
@@ -11,17 +10,4 @@
   },
   "license": "Apache-2.0",
   "private": true
-=======
-    "name": "gerrit-plugin-dependencies",
-    "description": "Gerrit Code Review - frontend plugin dependencies, each plugin may depend on a subset of these",
-    "browser": true,
-    "dependencies": {
-        "@gerritcodereview/typescript-api": "3.4.4",
-        "@polymer/decorators": "^3.0.0",
-        "@polymer/polymer": "^3.4.1",
-        "lit": "^2.2.3"
-    },
-    "license": "Apache-2.0",
-    "private": true
->>>>>>> a6387180
 }