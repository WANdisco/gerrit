--- conflicted
+++ resolved
@@ -13,32 +13,11 @@
 # limitations under the License.
 
 def prolog_cafe_library(
-<<<<<<< HEAD
-    name,
-    srcs,
-    deps = [],
-    **kwargs):
-  native.genrule(
-    name = name + '__pl2j',
-    cmd = '$(location //lib/prolog:compiler-bin) ' +
-      '$$(dirname $@) $@ ' +
-      '$(SRCS)',
-    srcs = srcs,
-    tools = ['//lib/prolog:compiler-bin'],
-    outs = [ name + '.srcjar' ],
-  )
-  native.java_library(
-    name = name,
-    srcs = [':' + name + '__pl2j'],
-    deps = ['//lib/prolog:runtime-neverlink'] + deps,
-    **kwargs
-  )
-=======
         name,
         srcs,
         deps = [],
         **kwargs):
-    genrule2(
+    native.genrule(
         name = name + "__pl2j",
         cmd = "$(location //lib/prolog:compiler-bin) " +
               "$$(dirname $@) $@ " +
@@ -52,5 +31,4 @@
         srcs = [":" + name + "__pl2j"],
         deps = ["//lib/prolog:runtime-neverlink"] + deps,
         **kwargs
-    )
->>>>>>> b6a40489
+    )