# Copyright (C) 2013 The Android Open Source Project
#
# Licensed under the Apache License, Version 2.0 (the "License");
# you may not use this file except in compliance with the License.
# You may obtain a copy of the License at
#
# http://www.apache.org/licenses/LICENSE-2.0
#
# Unless required by applicable law or agreed to in writing, software
# distributed under the License is distributed on an "AS IS" BASIS,
# WITHOUT WARRANTIES OR CONDITIONS OF ANY KIND, either express or implied.
# See the License for the specific language governing permissions and
# limitations under the License.

ATLASSIAN = 'ATLASSIAN:'
GERRIT = 'GERRIT:'
GERRIT_API = 'GERRIT_API:'
MAVEN_CENTRAL = 'MAVEN_CENTRAL:'
MAVEN_LOCAL = 'MAVEN_LOCAL:'

def define_license(name):
  n = 'LICENSE-' + name
  genrule(
    name = n,
    cmd = 'ln -s $SRCS $OUT',
    srcs = [n],
    out = n,
    visibility = ['PUBLIC'],
  )

def maven_jar(
    name,
    id,
    license,
    exclude = [],
    exclude_java_sources = False,
    unsign = False,
    deps = [],
    exported_deps = [],
    sha1 = '', bin_sha1 = '', src_sha1 = '',
    repository = MAVEN_CENTRAL,
    attach_source = True,
    visibility = ['PUBLIC']):
  from os import path

  parts = id.split(':')
  if len(parts) != 3:
    raise NameError('expected id="groupId:artifactId:version"')
  group, artifact, version = parts

<<<<<<< HEAD
  # SNAPSHOT artifacts are handled differently on Google storage bucket:
  # 'SNAPSHOT' is discarded from the directory name. However on other
  # Maven repositories, most notable local repository located in
  # ~/.m2/repository (and is supported through MAVEN_LOCAL repository)
  # it must be preserved, otherwise the artifact wouldn't be found.
  # Atm the SNAPSHOT part is only discarded for Google storage bucket.
=======
>>>>>>> 379e61e0
  if 'SNAPSHOT' in version and repository.startswith(GERRIT):
    file_version = version.replace('-SNAPSHOT', '')
    version = version.split('-SNAPSHOT')[0] + '-SNAPSHOT'
  else:
    file_version = version

  jar = path.join(name, artifact.lower() + '-' + file_version)
  url = '/'.join([
    repository,
    group.replace('.', '/'), artifact, version,
    artifact + '-' + file_version])

  binjar = jar + '.jar'
  binurl = url + '.jar'

  srcjar = jar + '-src.jar'
  srcurl = url + '-sources.jar'

  cmd = ['$(exe //tools:download_file)', '-o', '$OUT', '-u', binurl]
  if sha1:
    cmd.extend(['-v', sha1])
  elif bin_sha1:
    cmd.extend(['-v', bin_sha1])
  for x in exclude:
    cmd.extend(['-x', x])
  if exclude_java_sources:
    cmd.append('--exclude_java_sources')
  if unsign:
    cmd.append('--unsign')

  genrule(
    name = '%s__download_bin' % name,
    cmd = ' '.join(cmd),
    out = binjar,
  )
  license = ['//lib:LICENSE-' + license]

  if src_sha1 or attach_source:
    cmd = ['$(exe //tools:download_file)', '-o', '$OUT', '-u', srcurl]
    if src_sha1:
      cmd.extend(['-v', src_sha1])
    genrule(
      name = '%s__download_src' % name,
      cmd = ' '.join(cmd),
      out = srcjar,
    )
    prebuilt_jar(
      name = '%s_src' % name,
      binary_jar = ':%s__download_src' % name,
      deps = license,
      visibility = visibility,
    )
  else:
    srcjar = None
    genrule(
      name = '%s__download_src' % name,
      cmd = ':>$OUT',
      out = '__%s__no_src' % name,
    )

  if exported_deps:
    prebuilt_jar(
      name = '%s__jar' % name,
      deps = deps,
      binary_jar = ':%s__download_bin' % name,
      source_jar = ':%s__download_src' % name if srcjar else None,
    )
    java_library(
      name = name,
      exported_deps = exported_deps + [':' + name + '__jar'],
      visibility = visibility,
    )
  else:
    prebuilt_jar(
      name = name,
      deps = deps,
      binary_jar = ':%s__download_bin' % name,
      source_jar = ':%s__download_src' % name if srcjar else None,
      visibility = visibility,
    )

def local_jar(
    name,
    jar,
    src = None,
    deps = [],
    visibility = ['PUBLIC']):
  binjar = name + '.jar'
  srcjar = name + '-src.jar'
  genrule(
    name = '%s__local_bin' % name,
    cmd = 'ln -s %s $OUT' % jar,
    out = binjar)
  if src:
    genrule(
      name = '%s__local_src' % name,
      cmd = 'ln -s %s $OUT' % src,
      out = srcjar)
    prebuilt_jar(
      name = '%s_src' % name,
      binary_jar = ':%s__local_src' % name,
      visibility = visibility,
    )
  else:
    srcjar = None

  prebuilt_jar(
    name = name,
    deps = deps,
    binary_jar = ':%s__local_bin' % name,
    source_jar = ':%s__local_src' % name if srcjar else None,
    visibility = visibility,
  )<|MERGE_RESOLUTION|>--- conflicted
+++ resolved
@@ -48,15 +48,12 @@
     raise NameError('expected id="groupId:artifactId:version"')
   group, artifact, version = parts
 
-<<<<<<< HEAD
   # SNAPSHOT artifacts are handled differently on Google storage bucket:
   # 'SNAPSHOT' is discarded from the directory name. However on other
   # Maven repositories, most notable local repository located in
   # ~/.m2/repository (and is supported through MAVEN_LOCAL repository)
   # it must be preserved, otherwise the artifact wouldn't be found.
   # Atm the SNAPSHOT part is only discarded for Google storage bucket.
-=======
->>>>>>> 379e61e0
   if 'SNAPSHOT' in version and repository.startswith(GERRIT):
     file_version = version.replace('-SNAPSHOT', '')
     version = version.split('-SNAPSHOT')[0] + '-SNAPSHOT'
