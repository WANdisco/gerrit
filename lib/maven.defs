--- conflicted
+++ resolved
@@ -12,13 +12,9 @@
 # See the License for the specific language governing permissions and
 # limitations under the License.
 
-<<<<<<< HEAD
 include_defs('//lib/local.defs')
 
-=======
-ATLASSIAN = 'ATLASSIAN:'
 ECLIPSE = 'ECLIPSE:'
->>>>>>> d400d56a
 GERRIT = 'GERRIT:'
 GERRIT_API = 'GERRIT_API:'
 MAVEN_CENTRAL = 'MAVEN_CENTRAL:'
