load("@rules_java//java:defs.bzl", "java_library")

java_library(
    name = "api",
    data = ["//lib:LICENSE-slf4j"],
    visibility = [
<<<<<<< HEAD
        "//lib:__pkg__",
=======
        "//javatests/com/google/gerrit/elasticsearch:__pkg__",
        "//lib/jgit/org.eclipse.jgit:__pkg__",
>>>>>>> e02b0db9
        "//plugins:__pkg__",
    ],
    exports = ["@log-api//jar"],
)

java_library(
    name = "ext",
    data = ["//lib:LICENSE-slf4j"],
    visibility = ["//visibility:public"],
    exports = ["@log-ext//jar"],
)

java_library(
    name = "impl-log4j",
    data = ["//lib:LICENSE-slf4j"],
    visibility = ["//visibility:public"],
    exports = ["@impl-log4j//jar"],
    runtime_deps = [":log4j"],
)

java_library(
    name = "jcl-over-slf4j",
    data = ["//lib:LICENSE-slf4j"],
    visibility = ["//visibility:public"],
    exports = ["@jcl-over-slf4j//jar"],
)

java_library(
    name = "log4j",
    data = ["//lib:LICENSE-Apache2.0"],
    visibility = ["//visibility:public"],
    exports = ["@log4j//jar"],
)

java_library(
    name = "jsonevent-layout",
    data = ["//lib:LICENSE-Apache2.0"],
    visibility = ["//visibility:public"],
    exports = ["@jsonevent-layout//jar"],
    runtime_deps = [
        ":json-smart",
        "//lib/commons:lang",
    ],
)

java_library(
    name = "json-smart",
    data = ["//lib:LICENSE-Apache2.0"],
    visibility = ["//visibility:public"],
    exports = ["@json-smart//jar"],
)<|MERGE_RESOLUTION|>--- conflicted
+++ resolved
@@ -4,12 +4,8 @@
     name = "api",
     data = ["//lib:LICENSE-slf4j"],
     visibility = [
-<<<<<<< HEAD
+        "//javatests/com/google/gerrit/elasticsearch:__pkg__",
         "//lib:__pkg__",
-=======
-        "//javatests/com/google/gerrit/elasticsearch:__pkg__",
-        "//lib/jgit/org.eclipse.jgit:__pkg__",
->>>>>>> e02b0db9
         "//plugins:__pkg__",
     ],
     exports = ["@log-api//jar"],
