--- conflicted
+++ resolved
@@ -7,14 +7,8 @@
 
 java_library(
     name = "mockito",
-<<<<<<< HEAD
-    data = ["//lib:LICENSE-Apache2.0"],
+    data = ["//lib:LICENSE-mockito"],
     visibility = ["//visibility:public"],
-=======
-    data = ["//lib:LICENSE-mockito"],
-    # Only exposed for plugin tests; core tests should use Easymock
-    visibility = ["//java/com/google/gerrit/acceptance:__pkg__"],
->>>>>>> 93f7fc85
     exports = ["@mockito//jar"],
     runtime_deps = [
         ":byte-buddy",
