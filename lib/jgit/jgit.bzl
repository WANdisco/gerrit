load("//tools/bzl:maven_jar.bzl", "MAVEN_CENTRAL", "maven_jar")

<<<<<<< HEAD
_JGIT_VERS = "5.2.1.201812262042-r"
=======
_JGIT_VERS = "5.1.7.201904200442-r"
>>>>>>> 4dab1bb1

_DOC_VERS = _JGIT_VERS  # Set to _JGIT_VERS unless using a snapshot

JGIT_DOC_URL = "https://download.eclipse.org/jgit/site/" + _DOC_VERS + "/apidocs"

_JGIT_REPO = MAVEN_CENTRAL  # Leave here even if set to MAVEN_CENTRAL.

# set this to use a local version.
# "/home/<user>/projects/jgit"
LOCAL_JGIT_REPO = ""

def jgit_repos():
    if LOCAL_JGIT_REPO:
        native.local_repository(
            name = "jgit",
            path = LOCAL_JGIT_REPO,
        )
        jgit_maven_repos_dev()
    else:
        jgit_maven_repos()

def jgit_maven_repos_dev():
    # Transitive dependencies from JGit's WORKSPACE.
    maven_jar(
        name = "hamcrest-library",
        artifact = "org.hamcrest:hamcrest-library:1.3",
        sha1 = "4785a3c21320980282f9f33d0d1264a69040538f",
    )
    maven_jar(
        name = "jzlib",
        artifact = "com.jcraft:jzlib:1.1.1",
        sha1 = "a1551373315ffc2f96130a0e5704f74e151777ba",
    )

def jgit_maven_repos():
    maven_jar(
        name = "jgit-lib",
        artifact = "org.eclipse.jgit:org.eclipse.jgit:" + _JGIT_VERS,
        repository = _JGIT_REPO,
<<<<<<< HEAD
        sha1 = "34914e63e1463e40ba40e2e28b0392993ea3b938",
        src_sha1 = "b1c9e2ae01dd31ab4957de54756ec11acc99bb30",
=======
        sha1 = "ef1f744a1117e3d8916f3770486502a56d241b16",
        src_sha1 = "7bf5b5298f8936e959a92f62b5151d58feb9c00a",
>>>>>>> 4dab1bb1
        unsign = True,
    )
    maven_jar(
        name = "jgit-servlet",
        artifact = "org.eclipse.jgit:org.eclipse.jgit.http.server:" + _JGIT_VERS,
        repository = _JGIT_REPO,
<<<<<<< HEAD
        sha1 = "18c8938c4d8966abed84fc9de6c09aaea8cc8d87",
=======
        sha1 = "8306e221fb50985247138adb8ffb0f4cd74c5e9a",
>>>>>>> 4dab1bb1
        unsign = True,
    )
    maven_jar(
        name = "jgit-archive",
        artifact = "org.eclipse.jgit:org.eclipse.jgit.archive:" + _JGIT_VERS,
        repository = _JGIT_REPO,
<<<<<<< HEAD
        sha1 = "08c945bc664e4efe0d0e9a878f96505076da2ca9",
=======
        sha1 = "fefb13ab8331cc8b13a15b653b1e057de7d3e514",
>>>>>>> 4dab1bb1
    )
    maven_jar(
        name = "jgit-junit",
        artifact = "org.eclipse.jgit:org.eclipse.jgit.junit:" + _JGIT_VERS,
        repository = _JGIT_REPO,
<<<<<<< HEAD
        sha1 = "5a5fb36517cb05ca51cbb1f00a520142dc83f793",
=======
        sha1 = "f73f1eacc38f8329d9453f1d0353e82404379a89",
>>>>>>> 4dab1bb1
        unsign = True,
    )

def jgit_dep(name):
    mapping = {
        "@jgit-archive//jar": "@jgit//org.eclipse.jgit.archive:jgit-archive",
        "@jgit-junit//jar": "@jgit//org.eclipse.jgit.junit:junit",
        "@jgit-lib//jar": "@jgit//org.eclipse.jgit:jgit",
        "@jgit-lib//jar:src": "@jgit//org.eclipse.jgit:libjgit-src.jar",
        "@jgit-servlet//jar": "@jgit//org.eclipse.jgit.http.server:jgit-servlet",
    }

    if LOCAL_JGIT_REPO:
        return mapping[name]
    else:
        return name<|MERGE_RESOLUTION|>--- conflicted
+++ resolved
@@ -1,10 +1,6 @@
 load("//tools/bzl:maven_jar.bzl", "MAVEN_CENTRAL", "maven_jar")
 
-<<<<<<< HEAD
 _JGIT_VERS = "5.2.1.201812262042-r"
-=======
-_JGIT_VERS = "5.1.7.201904200442-r"
->>>>>>> 4dab1bb1
 
 _DOC_VERS = _JGIT_VERS  # Set to _JGIT_VERS unless using a snapshot
 
@@ -44,45 +40,28 @@
         name = "jgit-lib",
         artifact = "org.eclipse.jgit:org.eclipse.jgit:" + _JGIT_VERS,
         repository = _JGIT_REPO,
-<<<<<<< HEAD
         sha1 = "34914e63e1463e40ba40e2e28b0392993ea3b938",
         src_sha1 = "b1c9e2ae01dd31ab4957de54756ec11acc99bb30",
-=======
-        sha1 = "ef1f744a1117e3d8916f3770486502a56d241b16",
-        src_sha1 = "7bf5b5298f8936e959a92f62b5151d58feb9c00a",
->>>>>>> 4dab1bb1
         unsign = True,
     )
     maven_jar(
         name = "jgit-servlet",
         artifact = "org.eclipse.jgit:org.eclipse.jgit.http.server:" + _JGIT_VERS,
         repository = _JGIT_REPO,
-<<<<<<< HEAD
         sha1 = "18c8938c4d8966abed84fc9de6c09aaea8cc8d87",
-=======
-        sha1 = "8306e221fb50985247138adb8ffb0f4cd74c5e9a",
->>>>>>> 4dab1bb1
         unsign = True,
     )
     maven_jar(
         name = "jgit-archive",
         artifact = "org.eclipse.jgit:org.eclipse.jgit.archive:" + _JGIT_VERS,
         repository = _JGIT_REPO,
-<<<<<<< HEAD
         sha1 = "08c945bc664e4efe0d0e9a878f96505076da2ca9",
-=======
-        sha1 = "fefb13ab8331cc8b13a15b653b1e057de7d3e514",
->>>>>>> 4dab1bb1
     )
     maven_jar(
         name = "jgit-junit",
         artifact = "org.eclipse.jgit:org.eclipse.jgit.junit:" + _JGIT_VERS,
         repository = _JGIT_REPO,
-<<<<<<< HEAD
         sha1 = "5a5fb36517cb05ca51cbb1f00a520142dc83f793",
-=======
-        sha1 = "f73f1eacc38f8329d9453f1d0353e82404379a89",
->>>>>>> 4dab1bb1
         unsign = True,
     )
 
