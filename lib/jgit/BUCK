--- conflicted
+++ resolved
@@ -1,23 +1,13 @@
 include_defs('//lib/maven.defs')
 
-<<<<<<< HEAD
-REPO = GERRIT # Leave here even if set to MAVEN_CENTRAL.
-VERS = '4.0.0.201505191015-rc1.19-g1773002'
-=======
 REPO = MAVEN_CENTRAL # Leave here even if set to MAVEN_CENTRAL.
 VERS = '4.0.0.201506090130-r'
->>>>>>> c8a4fc05
 
 maven_jar(
   name = 'jgit',
   id = 'org.eclipse.jgit:org.eclipse.jgit:' + VERS,
-<<<<<<< HEAD
-  bin_sha1 = '4db24b39dab8dc0e889807383728032945f461be',
-  src_sha1 = '1723a2855f50493b7c0b216aae97909a7ea59962',
-=======
   bin_sha1 = '859b5dbae0372bc0744503b9593119410c0474f2',
   src_sha1 = '5a7b7e179852c20f6af8581b96cf6441b23025a5',
->>>>>>> c8a4fc05
   license = 'jgit',
   repository = REPO,
   unsign = True,
@@ -32,11 +22,7 @@
 maven_jar(
   name = 'jgit-servlet',
   id = 'org.eclipse.jgit:org.eclipse.jgit.http.server:' + VERS,
-<<<<<<< HEAD
-  sha1 = '7bfdbddea56a87f3f2687ae6abf2c5bdae649f0c',
-=======
   sha1 = 'd86da25c9e1042612ebe3be1e027cce4d9a8e4c9',
->>>>>>> c8a4fc05
   license = 'jgit',
   repository = REPO,
   deps = [':jgit'],
@@ -50,11 +36,7 @@
 maven_jar(
   name = 'jgit-archive',
   id = 'org.eclipse.jgit:org.eclipse.jgit.archive:' + VERS,
-<<<<<<< HEAD
-  sha1 = '08fce6b89f6d1e78f99869d542d70899f3be9c9f',
-=======
   sha1 = '3b1f5cefdd65bbe81851f638ee1f461c9cb5df20',
->>>>>>> c8a4fc05
   license = 'jgit',
   repository = REPO,
   deps = [':jgit',
@@ -71,11 +53,7 @@
 maven_jar(
   name = 'junit',
   id = 'org.eclipse.jgit:org.eclipse.jgit.junit:' + VERS,
-<<<<<<< HEAD
-  sha1 = 'a54c16076e6cbdb9113565a82cffa5f268ae8e3b',
-=======
   sha1 = 'e86c5b8ec06624d3cd2b8c11fd0c528281751329',
->>>>>>> c8a4fc05
   license = 'DO_NOT_DISTRIBUTE',
   repository = REPO,
   unsign = True,
