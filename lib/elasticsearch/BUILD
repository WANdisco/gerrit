package(default_visibility = ["//visibility:public"])

java_library(
    name = "elasticsearch",
    data = ["//lib:LICENSE-Apache2.0"],
    exports = ["@elasticsearch//jar"],
    runtime_deps = [
        ":compress-lzf",
        ":hppc",
        ":jna",
        ":jsr166e",
        ":netty",
        ":t-digest",
        "//lib/jackson:jackson-core",
        "//lib/jackson:jackson-dataformat-cbor",
        "//lib/jackson:jackson-dataformat-smile",
        "//lib/joda:joda-time",
        "//lib/lucene:lucene-codecs",
        "//lib/lucene:lucene-highlighter",
        "//lib/lucene:lucene-join",
        "//lib/lucene:lucene-memory",
        "//lib/lucene:lucene-queries",
        "//lib/lucene:lucene-sandbox",
        "//lib/lucene:lucene-spatial",
        "//lib/lucene:lucene-suggest",
    ],
)

<<<<<<< HEAD
java_library(
    name = "jest-common",
    data = ["//lib:LICENSE-Apache2.0"],
    exports = ["@jest_common//jar"],
)

java_library(
    name = "jest",
    data = ["//lib:LICENSE-Apache2.0"],
    exports = ["@jest//jar"],
    runtime_deps = [
        ":elasticsearch",
        ":jest-common",
        "//lib/commons:lang3",
        "//lib/httpcomponents:httpasyncclient",
        "//lib/httpcomponents:httpclient",
        "//lib/httpcomponents:httpcore-nio",
        "//lib/httpcomponents:httpcore-niossl",
    ],
)

=======
>>>>>>> 84e37875
java_library(
    name = "compress-lzf",
    data = ["//lib:LICENSE-Apache2.0"],
    visibility = ["//lib/elasticsearch:__pkg__"],
    exports = ["@compress_lzf//jar"],
)

java_library(
    name = "hppc",
    data = ["//lib:LICENSE-Apache2.0"],
    visibility = ["//lib/elasticsearch:__pkg__"],
    exports = ["@hppc//jar"],
)

java_library(
    name = "jsr166e",
    data = ["//lib:LICENSE-Apache2.0"],
    visibility = ["//lib/elasticsearch:__pkg__"],
    exports = ["@jsr166e//jar"],
)

java_library(
    name = "netty",
    data = ["//lib:LICENSE-Apache2.0"],
    visibility = ["//lib/elasticsearch:__pkg__"],
    exports = ["@netty//jar"],
)

java_library(
    name = "t-digest",
    data = ["//lib:LICENSE-Apache2.0"],
    visibility = ["//lib/elasticsearch:__pkg__"],
    exports = ["@t_digest//jar"],
)

java_library(
    name = "jna",
    data = ["//lib:LICENSE-Apache2.0"],
    exports = ["@jna//jar"],
)<|MERGE_RESOLUTION|>--- conflicted
+++ resolved
@@ -26,30 +26,6 @@
     ],
 )
 
-<<<<<<< HEAD
-java_library(
-    name = "jest-common",
-    data = ["//lib:LICENSE-Apache2.0"],
-    exports = ["@jest_common//jar"],
-)
-
-java_library(
-    name = "jest",
-    data = ["//lib:LICENSE-Apache2.0"],
-    exports = ["@jest//jar"],
-    runtime_deps = [
-        ":elasticsearch",
-        ":jest-common",
-        "//lib/commons:lang3",
-        "//lib/httpcomponents:httpasyncclient",
-        "//lib/httpcomponents:httpclient",
-        "//lib/httpcomponents:httpcore-nio",
-        "//lib/httpcomponents:httpcore-niossl",
-    ],
-)
-
-=======
->>>>>>> 84e37875
 java_library(
     name = "compress-lzf",
     data = ["//lib:LICENSE-Apache2.0"],
