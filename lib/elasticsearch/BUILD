package(default_visibility = ["//visibility:public"])

java_library(
    name = "elasticsearch",
    data = ["//lib:LICENSE-Apache2.0"],
    exports = ["@elasticsearch//jar"],
    runtime_deps = [
        ":compress-lzf",
        ":hppc",
<<<<<<< HEAD
        ":jna",
        ":joda-time",
=======
>>>>>>> 42193088
        ":jsr166e",
        ":netty",
        ":t-digest",
        "//lib/jackson:jackson-core",
        "//lib/jackson:jackson-dataformat-cbor",
        "//lib/jackson:jackson-dataformat-smile",
<<<<<<< HEAD
        "//lib/lucene:lucene-codecs",
=======
>>>>>>> 42193088
        "//lib/lucene:lucene-highlighter",
        "//lib/lucene:lucene-join",
        "//lib/lucene:lucene-memory",
        "//lib/lucene:lucene-queries",
        "//lib/lucene:lucene-spatial",
        "//lib/lucene:lucene-suggest",
    ],
)

java_library(
    name = "joda-time",
    data = ["//lib:LICENSE-Apache2.0"],
    exports = ["@joda_time//jar"],
    runtime_deps = ["joda-convert"],
)

java_library(
    name = "joda-convert",
    data = ["//lib:LICENSE-Apache2.0"],
    exports = ["@joda_convert//jar"],
)

java_library(
    name = "compress-lzf",
    data = ["//lib:LICENSE-Apache2.0"],
    visibility = ["//lib/elasticsearch:__pkg__"],
    exports = ["@compress_lzf//jar"],
)

java_library(
    name = "hppc",
    data = ["//lib:LICENSE-Apache2.0"],
    visibility = ["//lib/elasticsearch:__pkg__"],
    exports = ["@hppc//jar"],
)

java_library(
    name = "jsr166e",
    data = ["//lib:LICENSE-Apache2.0"],
    visibility = ["//lib/elasticsearch:__pkg__"],
    exports = ["@jsr166e//jar"],
)

java_library(
    name = "netty",
    data = ["//lib:LICENSE-Apache2.0"],
    visibility = ["//lib/elasticsearch:__pkg__"],
    exports = ["@netty//jar"],
)

java_library(
    name = "t-digest",
    data = ["//lib:LICENSE-Apache2.0"],
    visibility = ["//lib/elasticsearch:__pkg__"],
    exports = ["@t_digest//jar"],
)<|MERGE_RESOLUTION|>--- conflicted
+++ resolved
@@ -7,21 +7,13 @@
     runtime_deps = [
         ":compress-lzf",
         ":hppc",
-<<<<<<< HEAD
-        ":jna",
         ":joda-time",
-=======
->>>>>>> 42193088
         ":jsr166e",
         ":netty",
         ":t-digest",
         "//lib/jackson:jackson-core",
         "//lib/jackson:jackson-dataformat-cbor",
         "//lib/jackson:jackson-dataformat-smile",
-<<<<<<< HEAD
-        "//lib/lucene:lucene-codecs",
-=======
->>>>>>> 42193088
         "//lib/lucene:lucene-highlighter",
         "//lib/lucene:lucene-join",
         "//lib/lucene:lucene-memory",
