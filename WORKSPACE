workspace(name = "gerrit")

load("//tools/bzl:maven_jar.bzl", "maven_jar", "GERRIT", "MAVEN_LOCAL")
load("//lib/codemirror:cm.bzl", "CM_VERSION", "DIFF_MATCH_PATCH_VERSION")
load("//plugins:external_plugin_deps.bzl", "external_plugin_deps")

http_archive(
    name = "io_bazel_rules_closure",
    sha256 = "6691c58a2cd30a86776dd9bb34898b041e37136f2dc7e24cadaeaf599c95c657",
    strip_prefix = "rules_closure-08039ba8ca59f64248bb3b6ae016460fe9c9914f",
    url = "https://github.com/bazelbuild/rules_closure/archive/08039ba8ca59f64248bb3b6ae016460fe9c9914f.tar.gz",
)

# File is specific to Polymer and copied from the Closure Github -- should be
# synced any time there are major changes to Polymer.
# https://github.com/google/closure-compiler/blob/master/contrib/externs/polymer-1.0.js
http_file(
    name = "polymer_closure",
    sha256 = "5a589bdba674e1fec7188e9251c8624ebf2d4d969beb6635f9148f420d1e08b1",
    url = "https://raw.githubusercontent.com/google/closure-compiler/775609aad61e14aef289ebec4bfc09ad88877f9e/contrib/externs/polymer-1.0.js",
)

load("@io_bazel_rules_closure//closure:defs.bzl", "closure_repositories")

# Prevent redundant loading of dependencies.
closure_repositories(
    omit_aopalliance = True,
    omit_args4j = True,
    omit_javax_inject = True,
)

ANTLR_VERS = "3.5.2"

maven_jar(
    name = "java_runtime",
    artifact = "org.antlr:antlr-runtime:" + ANTLR_VERS,
    sha1 = "cd9cd41361c155f3af0f653009dcecb08d8b4afd",
)

maven_jar(
    name = "stringtemplate",
    artifact = "org.antlr:stringtemplate:4.0.2",
    sha1 = "e28e09e2d44d60506a7bcb004d6c23ff35c6ac08",
)

maven_jar(
    name = "org_antlr",
    artifact = "org.antlr:antlr:" + ANTLR_VERS,
    sha1 = "c4a65c950bfc3e7d04309c515b2177c00baf7764",
)

maven_jar(
    name = "antlr27",
    artifact = "antlr:antlr:2.7.7",
    attach_source = False,
    sha1 = "83cd2cd674a217ade95a4bb83a8a14f351f48bd0",
)

GUICE_VERS = "4.1.0"

maven_jar(
    name = "guice_library",
    artifact = "com.google.inject:guice:" + GUICE_VERS,
    sha1 = "eeb69005da379a10071aa4948c48d89250febb07",
)

maven_jar(
    name = "guice_assistedinject",
    artifact = "com.google.inject.extensions:guice-assistedinject:" + GUICE_VERS,
    sha1 = "af799dd7e23e6fe8c988da12314582072b07edcb",
)

maven_jar(
    name = "guice_servlet",
    artifact = "com.google.inject.extensions:guice-servlet:" + GUICE_VERS,
    sha1 = "90ac2db772d9b85e2b05417b74f7464bcc061dcb",
)

maven_jar(
    name = "multibindings",
    artifact = "com.google.inject.extensions:guice-multibindings:" + GUICE_VERS,
    sha1 = "3b27257997ac51b0f8d19676f1ea170427e86d51",
)

maven_jar(
    name = "aopalliance",
    artifact = "aopalliance:aopalliance:1.0",
    sha1 = "0235ba8b489512805ac13a8f9ea77a1ca5ebe3e8",
)

maven_jar(
    name = "javax_inject",
    artifact = "javax.inject:javax.inject:1",
    sha1 = "6975da39a7040257bd51d21a231b76c915872d38",
)

maven_jar(
    name = "servlet_api_3_1",
    artifact = "org.apache.tomcat:tomcat-servlet-api:8.0.24",
    sha1 = "5d9e2e895e3111622720157d0aa540066d5fce3a",
)

GWT_VERS = "2.8.2"

maven_jar(
    name = "user",
    artifact = "com.google.gwt:gwt-user:" + GWT_VERS,
    sha1 = "a2b9be2c996a658c4e009ba652a9c6a81c88a797",
)

maven_jar(
    name = "dev",
    artifact = "com.google.gwt:gwt-dev:" + GWT_VERS,
    sha1 = "7a87e060bbf129386b7ae772459fb9f87297c332",
)

maven_jar(
    name = "javax_validation",
    artifact = "javax.validation:validation-api:1.0.0.GA",
    sha1 = "b6bd7f9d78f6fdaa3c37dae18a4bd298915f328e",
    src_sha1 = "7a561191db2203550fbfa40d534d4997624cd369",
)

maven_jar(
    name = "jsinterop_annotations",
    artifact = "com.google.jsinterop:jsinterop-annotations:1.0.2",
    sha1 = "abd7319f53d018e11108a88f599bd16492448dd2",
    src_sha1 = "33716f8aef043f2f02b78ab4a1acda6cd90a7602",
)

maven_jar(
    name = "ant",
    artifact = "ant:ant:1.6.5",
    attach_source = False,
    sha1 = "7d18faf23df1a5c3a43613952e0e8a182664564b",
)

maven_jar(
    name = "colt",
    artifact = "colt:colt:1.2.0",
    attach_source = False,
    sha1 = "0abc984f3adc760684d49e0f11ddf167ba516d4f",
)

maven_jar(
    name = "tapestry",
    artifact = "tapestry:tapestry:4.0.2",
    attach_source = False,
    sha1 = "e855a807425d522e958cbce8697f21e9d679b1f7",
)

maven_jar(
    name = "w3c_css_sac",
    artifact = "org.w3c.css:sac:1.3",
    sha1 = "cdb2dcb4e22b83d6b32b93095f644c3462739e82",
)

load("//lib/jgit:jgit.bzl", "jgit_repos")

jgit_repos()

maven_jar(
    name = "javaewah",
    artifact = "com.googlecode.javaewah:JavaEWAH:1.1.6",
    attach_source = False,
    sha1 = "94ad16d728b374d65bd897625f3fbb3da223a2b6",
)

maven_jar(
    name = "gwtjsonrpc",
    artifact = "com.google.gerrit:gwtjsonrpc:1.11",
    sha1 = "0990e7eec9eec3a15661edcf9232acbac4aeacec",
    src_sha1 = "a682afc46284fb58197a173cb5818770a1e7834a",
)

maven_jar(
    name = "gson",
    artifact = "com.google.code.gson:gson:2.8.0",
    sha1 = "c4ba5371a29ac9b2ad6129b1d39ea38750043eff",
)

maven_jar(
    name = "gwtorm_client",
    artifact = "com.google.gerrit:gwtorm:1.18",
    sha1 = "f326dec463439a92ccb32f05b38345e21d0b5ecf",
    src_sha1 = "e0b973d5cafef3d145fa80cdf032fcead1186d29",
)

maven_jar(
    name = "protobuf",
    artifact = "com.google.protobuf:protobuf-java:3.0.0-beta-2",
    sha1 = "de80fe047052445869b96f6def6baca7182c95af",
)

maven_jar(
    name = "joda_time",
    artifact = "joda-time:joda-time:2.9.9",
    sha1 = "f7b520c458572890807d143670c9b24f4de90897",
)

maven_jar(
    name = "joda_convert",
    artifact = "org.joda:joda-convert:1.8.1",
    sha1 = "675642ac208e0b741bc9118dcbcae44c271b992a",
)

load("//lib:guava.bzl", "GUAVA_VERSION", "GUAVA_BIN_SHA1")

maven_jar(
    name = "guava",
    artifact = "com.google.guava:guava:" + GUAVA_VERSION,
    sha1 = GUAVA_BIN_SHA1,
)

maven_jar(
    name = "velocity",
    artifact = "org.apache.velocity:velocity:1.7",
    sha1 = "2ceb567b8f3f21118ecdec129fe1271dbc09aa7a",
)

maven_jar(
    name = "jsch",
    artifact = "com.jcraft:jsch:0.1.54",
    sha1 = "da3584329a263616e277e15462b387addd1b208d",
)

maven_jar(
    name = "juniversalchardet",
    artifact = "com.github.albfernandez:juniversalchardet:2.0.0",
    sha1 = "28c59f58f5adcc307604602e2aa89e2aca14c554",
)

SLF4J_VERS = "1.7.7"

maven_jar(
    name = "log_api",
    artifact = "org.slf4j:slf4j-api:" + SLF4J_VERS,
    sha1 = "2b8019b6249bb05d81d3a3094e468753e2b21311",
)

maven_jar(
    name = "log_nop",
    artifact = "org.slf4j:slf4j-nop:" + SLF4J_VERS,
    sha1 = "6cca9a3b999ff28b7a35ca762b3197cd7e4c2ad1",
)

maven_jar(
    name = "impl_log4j",
    artifact = "org.slf4j:slf4j-log4j12:" + SLF4J_VERS,
    sha1 = "58f588119ffd1702c77ccab6acb54bfb41bed8bd",
)

maven_jar(
    name = "jcl_over_slf4j",
    artifact = "org.slf4j:jcl-over-slf4j:" + SLF4J_VERS,
    sha1 = "56003dcd0a31deea6391b9e2ef2f2dc90b205a92",
)

maven_jar(
    name = "log4j",
    artifact = "log4j:log4j:1.2.17",
    sha1 = "5af35056b4d257e4b64b9e8069c0746e8b08629f",
)

maven_jar(
    name = "jsonevent_layout",
    artifact = "net.logstash.log4j:jsonevent-layout:1.7",
    sha1 = "507713504f0ddb75ba512f62763519c43cf46fde",
)

maven_jar(
    name = "json_smart",
    artifact = "net.minidev:json-smart:1.1.1",
    sha1 = "24a2f903d25e004de30ac602c5b47f2d4e420a59",
)

maven_jar(
    name = "args4j",
    artifact = "args4j:args4j:2.0.26",
    sha1 = "01ebb18ebb3b379a74207d5af4ea7c8338ebd78b",
)

maven_jar(
    name = "commons_codec",
    artifact = "commons-codec:commons-codec:1.10",
    sha1 = "4b95f4897fa13f2cd904aee711aeafc0c5295cd8",
)

maven_jar(
    name = "commons_collections",
    artifact = "commons-collections:commons-collections:3.2.2",
    sha1 = "8ad72fe39fa8c91eaaf12aadb21e0c3661fe26d5",
)

maven_jar(
    name = "commons_compress",
    artifact = "org.apache.commons:commons-compress:1.13",
    sha1 = "15c5e9584200122924e50203ae210b57616b75ee",
)

maven_jar(
    name = "commons_lang",
    artifact = "commons-lang:commons-lang:2.6",
    sha1 = "0ce1edb914c94ebc388f086c6827e8bdeec71ac2",
)

maven_jar(
    name = "commons_lang3",
    artifact = "org.apache.commons:commons-lang3:3.3.2",
    sha1 = "90a3822c38ec8c996e84c16a3477ef632cbc87a3",
)

maven_jar(
    name = "commons_dbcp",
    artifact = "commons-dbcp:commons-dbcp:1.4",
    sha1 = "30be73c965cc990b153a100aaaaafcf239f82d39",
)

maven_jar(
    name = "commons_pool",
    artifact = "commons-pool:commons-pool:1.5.5",
    sha1 = "7d8ffbdc47aa0c5a8afe5dc2aaf512f369f1d19b",
)

maven_jar(
    name = "commons_net",
    artifact = "commons-net:commons-net:3.5",
    sha1 = "342fc284019f590e1308056990fdb24a08f06318",
)

maven_jar(
    name = "commons_oro",
    artifact = "oro:oro:2.0.8",
    sha1 = "5592374f834645c4ae250f4c9fbb314c9369d698",
)

maven_jar(
    name = "commons_validator",
    artifact = "commons-validator:commons-validator:1.6",
    sha1 = "e989d1e87cdd60575df0765ed5bac65c905d7908",
)

maven_jar(
    name = "automaton",
    artifact = "dk.brics.automaton:automaton:1.11-8",
    sha1 = "6ebfa65eb431ff4b715a23be7a750cbc4cc96d0f",
)

maven_jar(
    name = "pegdown",
    artifact = "org.pegdown:pegdown:1.6.0",
    sha1 = "231ae49d913467deb2027d0b8a0b68b231deef4f",
)

maven_jar(
    name = "grappa",
    artifact = "com.github.parboiled1:grappa:1.0.4",
    sha1 = "ad4b44b9c305dad7aa1e680d4b5c8eec9c4fd6f5",
)

maven_jar(
    name = "jitescript",
    artifact = "me.qmx.jitescript:jitescript:0.4.0",
    sha1 = "2e35862b0435c1b027a21f3d6eecbe50e6e08d54",
)

GREENMAIL_VERS = "1.5.3"

maven_jar(
    name = "greenmail",
    artifact = "com.icegreen:greenmail:" + GREENMAIL_VERS,
    sha1 = "afabf8178312f7f220f74f1558e457bf54fa4253",
)

MAIL_VERS = "1.5.6"

maven_jar(
    name = "mail",
    artifact = "com.sun.mail:javax.mail:" + MAIL_VERS,
    sha1 = "ab5daef2f881c42c8e280cbe918ec4d7fdfd7efe",
)

MIME4J_VERS = "0.8.0"

maven_jar(
    name = "mime4j_core",
    artifact = "org.apache.james:apache-mime4j-core:" + MIME4J_VERS,
    sha1 = "d54f45fca44a2f210569656b4ca3574b42911c95",
)

maven_jar(
    name = "mime4j_dom",
    artifact = "org.apache.james:apache-mime4j-dom:" + MIME4J_VERS,
    sha1 = "6720c93d14225c3e12c4a69768a0370c80e376a3",
)

maven_jar(
    name = "jsoup",
    artifact = "org.jsoup:jsoup:1.9.2",
    sha1 = "5e3bda828a80c7a21dfbe2308d1755759c2fd7b4",
)

OW2_VERS = "5.1"

maven_jar(
    name = "ow2_asm",
    artifact = "org.ow2.asm:asm:" + OW2_VERS,
    sha1 = "5ef31c4fe953b1fd00b8a88fa1d6820e8785bb45",
)

maven_jar(
    name = "ow2_asm_analysis",
    artifact = "org.ow2.asm:asm-analysis:" + OW2_VERS,
    sha1 = "6d1bf8989fc7901f868bee3863c44f21aa63d110",
)

maven_jar(
    name = "ow2_asm_commons",
    artifact = "org.ow2.asm:asm-commons:" + OW2_VERS,
    sha1 = "25d8a575034dd9cfcb375a39b5334f0ba9c8474e",
)

maven_jar(
    name = "ow2_asm_tree",
    artifact = "org.ow2.asm:asm-tree:" + OW2_VERS,
    sha1 = "87b38c12a0ea645791ead9d3e74ae5268d1d6c34",
)

maven_jar(
    name = "ow2_asm_util",
    artifact = "org.ow2.asm:asm-util:" + OW2_VERS,
    sha1 = "b60e33a6bd0d71831e0c249816d01e6c1dd90a47",
)

maven_jar(
    name = "auto_value",
    artifact = "com.google.auto.value:auto-value:1.4.1",
    sha1 = "8172ebbd7970188aff304c8a420b9f17168f6f48",
)

maven_jar(
    name = "tukaani_xz",
    artifact = "org.tukaani:xz:1.4",
    sha1 = "18a9a2ce6abf32ea1b5fd31dae5210ad93f4e5e3",
)

# When upgrading Lucene, make sure it's compatible with Elasticsearch
LUCENE_VERS = "5.5.4"

maven_jar(
    name = "lucene_core",
    artifact = "org.apache.lucene:lucene-core:" + LUCENE_VERS,
    sha1 = "ab9c77e75cf142aa6e284b310c8395617bd9b19b",
)

maven_jar(
    name = "lucene_analyzers_common",
    artifact = "org.apache.lucene:lucene-analyzers-common:" + LUCENE_VERS,
    sha1 = "08ce9d34c8124c80e176e8332ee947480bbb9576",
)

maven_jar(
<<<<<<< HEAD
    name = "lucene_codecs",
    artifact = "org.apache.lucene:lucene-codecs:" + LUCENE_VERS,
    sha1 = "afdad570668469b1734fbd32b8f98561561bed48",
)

maven_jar(
=======
>>>>>>> 40744d99
    name = "backward_codecs",
    artifact = "org.apache.lucene:lucene-backward-codecs:" + LUCENE_VERS,
    sha1 = "a933f42e758c54c43083398127ea7342b54d8212",
)

maven_jar(
    name = "lucene_misc",
    artifact = "org.apache.lucene:lucene-misc:" + LUCENE_VERS,
    sha1 = "a74388857f73614e528ae44d742c60187cb55a5a",
)

maven_jar(
    name = "lucene_queryparser",
    artifact = "org.apache.lucene:lucene-queryparser:" + LUCENE_VERS,
    sha1 = "8a06fad4675473d98d93b61fea529e3f464bf69e",
)

maven_jar(
    name = "lucene_highlighter",
    artifact = "org.apache.lucene:lucene-highlighter:" + LUCENE_VERS,
    sha1 = "433f53f03f1b14337c08d54e507a5410905376fa",
)

maven_jar(
    name = "lucene_join",
    artifact = "org.apache.lucene:lucene-join:" + LUCENE_VERS,
    sha1 = "23f9a909a244ed3b28b37c5bb21a6e33e6c0a339",
)

maven_jar(
    name = "lucene_memory",
    artifact = "org.apache.lucene:lucene-memory:" + LUCENE_VERS,
    sha1 = "4dbdc2e1a24837722294762a9edb479f79092ab9",
)

maven_jar(
<<<<<<< HEAD
    name = "lucene_sandbox",
    artifact = "org.apache.lucene:lucene-sandbox:" + LUCENE_VERS,
    sha1 = "49498bbb2adc333e98bdca4bf6170ae770cbad11",
)

maven_jar(
=======
>>>>>>> 40744d99
    name = "lucene_spatial",
    artifact = "org.apache.lucene:lucene-spatial:" + LUCENE_VERS,
    sha1 = "0217d302dc0ef4d9b8b475ffe327d83c1e0ceba5",
)

maven_jar(
    name = "lucene_suggest",
    artifact = "org.apache.lucene:lucene-suggest:" + LUCENE_VERS,
    sha1 = "0f46dbb3229eed62dff10d008172c885e0e028c8",
)

maven_jar(
    name = "lucene_queries",
    artifact = "org.apache.lucene:lucene-queries:" + LUCENE_VERS,
    sha1 = "f915357b8b4b43742ab48f1401dedcaa12dfa37a",
)

maven_jar(
    name = "mime_util",
    artifact = "eu.medsea.mimeutil:mime-util:2.1.3",
    attach_source = False,
    sha1 = "0c9cfae15c74f62491d4f28def0dff1dabe52a47",
)

PROLOG_VERS = "1.4.3"

PROLOG_REPO = GERRIT

maven_jar(
    name = "prolog_runtime",
    artifact = "com.googlecode.prolog-cafe:prolog-runtime:" + PROLOG_VERS,
    attach_source = False,
    repository = PROLOG_REPO,
    sha1 = "d5206556cbc76ffeab21313ffc47b586a1efbcbb",
)

maven_jar(
    name = "prolog_compiler",
    artifact = "com.googlecode.prolog-cafe:prolog-compiler:" + PROLOG_VERS,
    attach_source = False,
    repository = PROLOG_REPO,
    sha1 = "f37032cf1dec3e064427745bc59da5a12757a3b2",
)

maven_jar(
    name = "prolog_io",
    artifact = "com.googlecode.prolog-cafe:prolog-io:" + PROLOG_VERS,
    attach_source = False,
    repository = PROLOG_REPO,
    sha1 = "d02b2640b26f64036b6ba2b45e4acc79281cea17",
)

maven_jar(
    name = "cafeteria",
    artifact = "com.googlecode.prolog-cafe:prolog-cafeteria:" + PROLOG_VERS,
    attach_source = False,
    repository = PROLOG_REPO,
    sha1 = "e3b1860c63e57265e5435f890263ad82dafa724f",
)

maven_jar(
    name = "guava_retrying",
    artifact = "com.github.rholder:guava-retrying:2.0.0",
    sha1 = "974bc0a04a11cc4806f7c20a34703bd23c34e7f4",
)

maven_jar(
    name = "jsr305",
    artifact = "com.google.code.findbugs:jsr305:3.0.1",
    sha1 = "f7be08ec23c21485b9b5a1cf1654c2ec8c58168d",
)

maven_jar(
    name = "blame_cache",
    artifact = "com/google/gitiles:blame-cache:0.2-5",
    attach_source = False,
    repository = GERRIT,
    sha1 = "50861b114350c598579ba66f99285e692e3c8d45",
)

# Keep this version of Soy synchronized with the version used in Gitiles.
maven_jar(
    name = "soy",
    artifact = "com.google.template:soy:2017-04-23",
    sha1 = "52f32a5a3801ab97e0909373ef7f73a3460d0802",
)

maven_jar(
    name = "html_types",
    artifact = "com.google.common.html.types:types:1.0.4",
    sha1 = "2adf4c8bfccc0ff7346f9186ac5aa57d829ad065",
)

maven_jar(
    name = "icu4j",
    artifact = "com.ibm.icu:icu4j:57.1",
    sha1 = "198ea005f41219f038f4291f0b0e9f3259730e92",
)

maven_jar(
    name = "dropwizard_core",
    artifact = "io.dropwizard.metrics:metrics-core:4.0.2",
    sha1 = "ec9878842d510cabd6bd6a9da1bebae1ae0cd199",
)

# When updading Bouncy Castle, also update it in bazlets.
BC_VERS = "1.57"

maven_jar(
    name = "bcprov",
    artifact = "org.bouncycastle:bcprov-jdk15on:" + BC_VERS,
    sha1 = "f66a135611d42c992e5745788c3f94eb06464537",
)

maven_jar(
    name = "bcpg",
    artifact = "org.bouncycastle:bcpg-jdk15on:" + BC_VERS,
    sha1 = "7b2d587f5e3780b79e1d35af3e84d00634e9420b",
)

maven_jar(
    name = "bcpkix",
    artifact = "org.bouncycastle:bcpkix-jdk15on:" + BC_VERS,
    sha1 = "5c96e34bc9bd4cd6870e6d193a99438f1e274ca7",
)

# TODO(davido): Remove exlusion of file system provider, when this issue is fixed:
# https://issues.apache.org/jira/browse/SSHD-736
maven_jar(
    name = "sshd",
    artifact = "org.apache.sshd:sshd-core:1.6.0",
    exclude = ["META-INF/services/java.nio.file.spi.FileSystemProvider"],
    sha1 = "548e2da643e88cda9d313efb2564a74f9943e491",
)

maven_jar(
    name = "eddsa",
    artifact = "net.i2p.crypto:eddsa:0.2.0",
    sha1 = "0856a92559c4daf744cb27c93cd8b7eb1f8c4780",
)

maven_jar(
    name = "mina_core",
    artifact = "org.apache.mina:mina-core:2.0.16",
    sha1 = "f720f17643eaa7b0fec07c1d7f6272972c02bba4",
)

maven_jar(
    name = "h2",
    artifact = "com.h2database:h2:1.3.176",
    sha1 = "fd369423346b2f1525c413e33f8cf95b09c92cbd",
)

# Note that all of the following org.apache.httpcomponents have newer versions,
# but 4.4.1 is the only version that is available for all of them.
# TODO: Check what combination of new versions are compatible.
HTTPCOMP_VERS = "4.4.1"

maven_jar(
    name = "fluent_hc",
    artifact = "org.apache.httpcomponents:fluent-hc:" + HTTPCOMP_VERS,
    sha1 = "96fb842b68a44cc640c661186828b60590c71261",
)

maven_jar(
    name = "httpclient",
    artifact = "org.apache.httpcomponents:httpclient:" + HTTPCOMP_VERS,
    sha1 = "016d0bc512222f1253ee6b64d389c84e22f697f0",
)

maven_jar(
    name = "httpcore",
    artifact = "org.apache.httpcomponents:httpcore:" + HTTPCOMP_VERS,
    sha1 = "f5aa318bda4c6c8d688c9d00b90681dcd82ce636",
)

maven_jar(
    name = "httpmime",
    artifact = "org.apache.httpcomponents:httpmime:" + HTTPCOMP_VERS,
    sha1 = "2f8757f5ac5e38f46c794e5229d1f3c522e9b1df",
)

# Test-only dependencies below.

maven_jar(
    name = "jimfs",
    artifact = "com.google.jimfs:jimfs:1.1",
    sha1 = "8fbd0579dc68aba6186935cc1bee21d2f3e7ec1c",
)

maven_jar(
    name = "junit",
    artifact = "junit:junit:4.11",
    sha1 = "4e031bb61df09069aeb2bffb4019e7a5034a4ee0",
)

maven_jar(
    name = "hamcrest_core",
    artifact = "org.hamcrest:hamcrest-core:1.3",
    sha1 = "42a25dc3219429f0e5d060061f71acb49bf010a0",
)

# Only needed when jgit is built from the development tree
maven_jar(
    name = "hamcrest_library",
    artifact = "org.hamcrest:hamcrest-library:1.3",
    sha1 = "4785a3c21320980282f9f33d0d1264a69040538f",
)

TRUTH_VERS = "0.35"

maven_jar(
    name = "truth",
    artifact = "com.google.truth:truth:" + TRUTH_VERS,
    sha1 = "c08a7fde45e058323bcfa3f510d4fe1e2b028f37",
)

maven_jar(
    name = "truth-java8-extension",
    artifact = "com.google.truth.extensions:truth-java8-extension:" + TRUTH_VERS,
    sha1 = "5457fdf91b1e954b070ad7f2db9bea5505da4bca",
)

# When bumping the easymock version number, make sure to also move powermock to a compatible version
maven_jar(
    name = "easymock",
    artifact = "org.easymock:easymock:3.1",
    sha1 = "3e127311a86fc2e8f550ef8ee4abe094bbcf7e7e",
)

maven_jar(
    name = "cglib_3_2",
    artifact = "cglib:cglib-nodep:3.2.0",
    sha1 = "cf1ca207c15b04ace918270b6cb3f5601160cdfd",
)

maven_jar(
    name = "objenesis",
    artifact = "org.objenesis:objenesis:1.3",
    sha1 = "dc13ae4faca6df981fc7aeb5a522d9db446d5d50",
)

POWERM_VERS = "1.6.1"

maven_jar(
    name = "powermock_module_junit4",
    artifact = "org.powermock:powermock-module-junit4:" + POWERM_VERS,
    sha1 = "ea8530b2848542624f110a393513af397b37b9cf",
)

maven_jar(
    name = "powermock_module_junit4_common",
    artifact = "org.powermock:powermock-module-junit4-common:" + POWERM_VERS,
    sha1 = "7222ced54dabc310895d02e45c5428ca05193cda",
)

maven_jar(
    name = "powermock_reflect",
    artifact = "org.powermock:powermock-reflect:" + POWERM_VERS,
    sha1 = "97d25eda8275c11161bcddda6ef8beabd534c878",
)

maven_jar(
    name = "powermock_api_easymock",
    artifact = "org.powermock:powermock-api-easymock:" + POWERM_VERS,
    sha1 = "aa740ecf89a2f64d410b3d93ef8cd6833009ef00",
)

maven_jar(
    name = "powermock_api_support",
    artifact = "org.powermock:powermock-api-support:" + POWERM_VERS,
    sha1 = "592ee6d929c324109d3469501222e0c76ccf0869",
)

maven_jar(
    name = "powermock_core",
    artifact = "org.powermock:powermock-core:" + POWERM_VERS,
    sha1 = "5afc1efce8d44ed76b30af939657bd598e45d962",
)

maven_jar(
    name = "javassist",
    artifact = "org.javassist:javassist:3.20.0-GA",
    sha1 = "a9cbcdfb7e9f86fbc74d3afae65f2248bfbf82a0",
)

maven_jar(
    name = "derby",
    artifact = "org.apache.derby:derby:10.11.1.1",
    attach_source = False,
    sha1 = "df4b50061e8e4c348ce243b921f53ee63ba9bbe1",
)

JETTY_VERS = "9.3.18.v20170406"

maven_jar(
    name = "jetty_servlet",
    artifact = "org.eclipse.jetty:jetty-servlet:" + JETTY_VERS,
    sha1 = "534e7fa0e4fb6e08f89eb3f6a8c48b4f81ff5738",
)

maven_jar(
    name = "jetty_security",
    artifact = "org.eclipse.jetty:jetty-security:" + JETTY_VERS,
    sha1 = "16b900e91b04511f42b706c925c8af6023d2c05e",
)

maven_jar(
    name = "jetty_servlets",
    artifact = "org.eclipse.jetty:jetty-servlets:" + JETTY_VERS,
    sha1 = "f9311d1d8e6124d2792f4db5b29514d0ecf46812",
)

maven_jar(
    name = "jetty_server",
    artifact = "org.eclipse.jetty:jetty-server:" + JETTY_VERS,
    sha1 = "0a32feea88cba2d43951d22b60861c643454bb3f",
)

maven_jar(
    name = "jetty_jmx",
    artifact = "org.eclipse.jetty:jetty-jmx:" + JETTY_VERS,
    sha1 = "f988136dc5aa634afed6c5a35d910ee9599c6c23",
)

maven_jar(
    name = "jetty_continuation",
    artifact = "org.eclipse.jetty:jetty-continuation:" + JETTY_VERS,
    sha1 = "3c5d89c8204d4a48a360087f95e4cbd4520b5de0",
)

maven_jar(
    name = "jetty_http",
    artifact = "org.eclipse.jetty:jetty-http:" + JETTY_VERS,
    sha1 = "30ece6d732d276442d513b94d914de6fa1075fae",
)

maven_jar(
    name = "jetty_io",
    artifact = "org.eclipse.jetty:jetty-io:" + JETTY_VERS,
    sha1 = "36cb411ee89be1b527b0c10747aa3153267fc3ec",
)

maven_jar(
    name = "jetty_util",
    artifact = "org.eclipse.jetty:jetty-util:" + JETTY_VERS,
    sha1 = "8600b7d028a38cb462eff338de91390b3ff5040e",
)

maven_jar(
    name = "openid_consumer",
    artifact = "org.openid4java:openid4java:0.9.8",
    sha1 = "de4f1b33d3b0f0b2ab1d32834ec1190b39db4160",
)

maven_jar(
    name = "nekohtml",
    artifact = "net.sourceforge.nekohtml:nekohtml:1.9.10",
    sha1 = "14052461031a7054aa094f5573792feb6686d3de",
)

maven_jar(
    name = "xerces",
    artifact = "xerces:xercesImpl:2.8.1",
    attach_source = False,
    sha1 = "25101e37ec0c907db6f0612cbf106ee519c1aef1",
)

maven_jar(
    name = "postgresql",
    artifact = "org.postgresql:postgresql:9.4.1211",
    sha1 = "721e3017fab68db9f0b08537ec91b8d757973ca8",
)

maven_jar(
    name = "codemirror_minified",
    artifact = "org.webjars.npm:codemirror-minified:" + CM_VERSION,
    sha1 = "f84c178b11a188f416b4380bfb2b24f126453d28",
)

maven_jar(
    name = "codemirror_original",
    artifact = "org.webjars.npm:codemirror:" + CM_VERSION,
    sha1 = "5a1f6c10d5aef0b9d2ce513dcc1e2657e4af730d",
)

maven_jar(
    name = "diff_match_patch",
    artifact = "org.webjars:google-diff-match-patch:" + DIFF_MATCH_PATCH_VERSION,
    attach_source = False,
    sha1 = "0cf1782dbcb8359d95070da9176059a5a9d37709",
)

maven_jar(
    name = "commons_io",
    artifact = "commons-io:commons-io:1.4",
    sha1 = "a8762d07e76cfde2395257a5da47ba7c1dbd3dce",
)

maven_jar(
    name = "asciidoctor",
    artifact = "org.asciidoctor:asciidoctorj:1.5.6",
    sha1 = "bb757d4b8b0f8438ce2ed781f6688cc6c01d9237",
)

maven_jar(
    name = "jruby",
    artifact = "org.jruby:jruby-complete:9.1.13.0",
    sha1 = "8903bf42272062e87a7cbc1d98919e0729a9939f",
)

# When upgrading Elasticsearch, make sure it's compatible with Lucene
maven_jar(
    name = "elasticsearch",
    artifact = "org.elasticsearch:elasticsearch:2.4.5",
    sha1 = "daafe48ae06592029a2fedca1fe2ac0f5eec3185",
)

# Java REST client for Elasticsearch.
JEST_VERSION = "2.4.0"

maven_jar(
    name = "jest_common",
    artifact = "io.searchbox:jest-common:" + JEST_VERSION,
    sha1 = "ea779ebe7c438a53dce431f85b0d4e1d8faee2ac",
)

maven_jar(
    name = "jest",
    artifact = "io.searchbox:jest:" + JEST_VERSION,
    sha1 = "e2a604a584e6633545ac6b1fe99ef888ab96dae9",
)

maven_jar(
    name = "compress_lzf",
    artifact = "com.ning:compress-lzf:1.0.2",
    sha1 = "62896e6fca184c79cc01a14d143f3ae2b4f4b4ae",
)

maven_jar(
    name = "hppc",
    artifact = "com.carrotsearch:hppc:0.7.1",
    sha1 = "8b5057f74ea378c0150a1860874a3ebdcb713767",
)

maven_jar(
    name = "jsr166e",
    artifact = "com.twitter:jsr166e:1.1.0",
    sha1 = "233098147123ee5ddcd39ffc57ff648be4b7e5b2",
)

maven_jar(
    name = "netty",
    artifact = "io.netty:netty:3.10.0.Final",
    sha1 = "ad61cd1bba067e6634ddd3e160edf0727391ac30",
)

maven_jar(
    name = "t_digest",
    artifact = "com.tdunning:t-digest:3.0",
    sha1 = "84ccf145ac2215e6bfa63baa3101c0af41017cfc",
)

<<<<<<< HEAD
maven_jar(
    name = "jna",
    artifact = "net.java.dev.jna:jna:4.1.0",
    sha1 = "1c12d070e602efd8021891cdd7fd18bc129372d4",
)

JACKSON_VERSION = "2.8.9"
=======
JACKSON_VERSION = "2.6.6"
>>>>>>> 40744d99

maven_jar(
    name = "jackson_core",
    artifact = "com.fasterxml.jackson.core:jackson-core:" + JACKSON_VERSION,
    sha1 = "569b1752705da98f49aabe2911cc956ff7d8ed9d",
)

maven_jar(
<<<<<<< HEAD
    name = "jackson_dataformat_smile",
    artifact = "com.fasterxml.jackson.dataformat:jackson-dataformat-smile:" + JACKSON_VERSION,
    sha1 = "d36cbae6b06ac12fca16fda403759e479316141b",
)

maven_jar(
=======
>>>>>>> 40744d99
    name = "jackson_dataformat_cbor",
    artifact = "com.fasterxml.jackson.dataformat:jackson-dataformat-cbor:" + JACKSON_VERSION,
    sha1 = "93242092324cad33d777e06c0515e40a6b862659",
)

maven_jar(
    name = "httpasyncclient",
    artifact = "org.apache.httpcomponents:httpasyncclient:4.1.2",
    sha1 = "95aa3e6fb520191a0970a73cf09f62948ee614be",
)

maven_jar(
    name = "httpcore_nio",
    artifact = "org.apache.httpcomponents:httpcore-nio:" + HTTPCOMP_VERS,
    sha1 = "a8c5e3c3bfea5ce23fb647c335897e415eb442e3",
)

load("//tools/bzl:js.bzl", "npm_binary", "bower_archive")

npm_binary(
    name = "bower",
)

npm_binary(
    name = "vulcanize",
    repository = GERRIT,
)

npm_binary(
    name = "crisper",
    repository = GERRIT,
)

# bower_archive() seed components.
bower_archive(
    name = "iron-autogrow-textarea",
    package = "polymerelements/iron-autogrow-textarea",
    sha1 = "68f0ece9b1e56ac26f8ce31d9938c504f6951bca",
    version = "2.1.0",
)

bower_archive(
    name = "es6-promise",
    package = "stefanpenner/es6-promise",
    sha1 = "a3a797bb22132f1ef75f9a2556173f81870c2e53",
    version = "3.3.0",
)

bower_archive(
    name = "fetch",
    package = "fetch",
    sha1 = "1b05a2bb40c73232c2909dc196de7519fe4db7a9",
    version = "1.0.0",
)

bower_archive(
    name = "iron-dropdown",
    package = "polymerelements/iron-dropdown",
    sha1 = "ac96fe31cdf203a63426fa75131b43c98c0597d3",
    version = "1.5.5",
)

bower_archive(
    name = "iron-input",
    package = "polymerelements/iron-input",
    sha1 = "9bc0c8e81de2527125383cbcf74dd9f27e7fa9ac",
    version = "1.0.10",
)

bower_archive(
    name = "iron-overlay-behavior",
    package = "polymerelements/iron-overlay-behavior",
    sha1 = "74cda9d7bf98e7a5e5004bc7ebdb6d208d49e11e",
    version = "2.0.0",
)

bower_archive(
    name = "iron-selector",
    package = "polymerelements/iron-selector",
    sha1 = "e0ee46c28523bf17730318c3b481a8ed4331c3b2",
    version = "2.0.0",
)

bower_archive(
    name = "paper-button",
    package = "polymerelements/paper-button",
    sha1 = "41a8fec68d93dad223ad2076d68515334b2c8d7b",
    version = "1.0.11",
)

bower_archive(
    name = "paper-input",
    package = "polymerelements/paper-input",
    sha1 = "6c934805e80ab201e143406edc73ea0ef35abf80",
    version = "1.1.18",
)

bower_archive(
    name = "iron-icon",
    package = "polymerelements/iron-icon",
    sha1 = "7da49a0d33cd56017740e0dbcf41d2b71532023f",
    version = "2.0.0",
)

bower_archive(
    name = "iron-iconset-svg",
    package = "polymerelements/iron-iconset-svg",
    sha1 = "4d0c406239cad2ff2975c6dd95fa189de0fe6b50",
    version = "2.1.0",
)

bower_archive(
    name = "moment",
    package = "moment/moment",
    sha1 = "fc8ce2c799bab21f6ced7aff928244f4ca8880aa",
    version = "2.13.0",
)

bower_archive(
    name = "page",
    package = "visionmedia/page.js",
    sha1 = "51a05428dd4f68fae1df5f12d0e2b61ba67f7757",
    version = "1.7.1",
)

bower_archive(
    name = "paper-item",
    package = "polymerelements/paper-item",
    sha1 = "803273ceb9ffebec8ecc9373ea638af4cd34af58",
    version = "1.1.4",
)

bower_archive(
    name = "paper-listbox",
    package = "polymerelements/paper-listbox",
    sha1 = "ccc1a90ab0a96878c7bf7c9c4cfe47c85b09c8e3",
    version = "2.0.0",
)

bower_archive(
    name = "polymer",
    package = "polymer/polymer",
    sha1 = "62ce80a5079c1b97f6c5c6ebf6b350e741b18b9c",
    version = "1.11.0",
)

bower_archive(
    name = "polymer-resin",
    package = "polymer/polymer-resin",
    sha1 = "93ac118f2b9209cfbfd6dc8022d9492743d17f24",
    version = "1.2.7",
)

bower_archive(
    name = "promise-polyfill",
    package = "polymerlabs/promise-polyfill",
    sha1 = "a3b598c06cbd7f441402e666ff748326030905d6",
    version = "1.0.0",
)

# bower test stuff

bower_archive(
    name = "iron-test-helpers",
    package = "polymerelements/iron-test-helpers",
    sha1 = "433b03b106f5ff32049b84150cd70938e18b67ac",
    version = "1.2.5",
)

bower_archive(
    name = "test-fixture",
    package = "polymerelements/test-fixture",
    sha1 = "e373bd21c069163c3a754e234d52c07c77b20d3c",
    version = "1.1.1",
)

bower_archive(
    name = "web-component-tester",
    package = "web-component-tester",
    sha1 = "4e778f8b7d784ba2a069d83d0cd146125c5c4fcb",
    version = "5.0.1",
)

# Bower component transitive dependencies.
load("//lib/js:bower_archives.bzl", "load_bower_archives")

load_bower_archives()

external_plugin_deps()<|MERGE_RESOLUTION|>--- conflicted
+++ resolved
@@ -460,15 +460,6 @@
 )
 
 maven_jar(
-<<<<<<< HEAD
-    name = "lucene_codecs",
-    artifact = "org.apache.lucene:lucene-codecs:" + LUCENE_VERS,
-    sha1 = "afdad570668469b1734fbd32b8f98561561bed48",
-)
-
-maven_jar(
-=======
->>>>>>> 40744d99
     name = "backward_codecs",
     artifact = "org.apache.lucene:lucene-backward-codecs:" + LUCENE_VERS,
     sha1 = "a933f42e758c54c43083398127ea7342b54d8212",
@@ -505,15 +496,6 @@
 )
 
 maven_jar(
-<<<<<<< HEAD
-    name = "lucene_sandbox",
-    artifact = "org.apache.lucene:lucene-sandbox:" + LUCENE_VERS,
-    sha1 = "49498bbb2adc333e98bdca4bf6170ae770cbad11",
-)
-
-maven_jar(
-=======
->>>>>>> 40744d99
     name = "lucene_spatial",
     artifact = "org.apache.lucene:lucene-spatial:" + LUCENE_VERS,
     sha1 = "0217d302dc0ef4d9b8b475ffe327d83c1e0ceba5",
@@ -977,17 +959,7 @@
     sha1 = "84ccf145ac2215e6bfa63baa3101c0af41017cfc",
 )
 
-<<<<<<< HEAD
-maven_jar(
-    name = "jna",
-    artifact = "net.java.dev.jna:jna:4.1.0",
-    sha1 = "1c12d070e602efd8021891cdd7fd18bc129372d4",
-)
-
 JACKSON_VERSION = "2.8.9"
-=======
-JACKSON_VERSION = "2.6.6"
->>>>>>> 40744d99
 
 maven_jar(
     name = "jackson_core",
@@ -996,15 +968,6 @@
 )
 
 maven_jar(
-<<<<<<< HEAD
-    name = "jackson_dataformat_smile",
-    artifact = "com.fasterxml.jackson.dataformat:jackson-dataformat-smile:" + JACKSON_VERSION,
-    sha1 = "d36cbae6b06ac12fca16fda403759e479316141b",
-)
-
-maven_jar(
-=======
->>>>>>> 40744d99
     name = "jackson_dataformat_cbor",
     artifact = "com.fasterxml.jackson.dataformat:jackson-dataformat-cbor:" + JACKSON_VERSION,
     sha1 = "93242092324cad33d777e06c0515e40a6b862659",
