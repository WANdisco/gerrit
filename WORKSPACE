workspace(name = "gerrit")

load("@bazel_tools//tools/build_defs/repo:git.bzl", "git_repository")
load("@bazel_tools//tools/build_defs/repo:http.bzl", "http_archive", "http_file")
load("//tools/bzl:maven_jar.bzl", "GERRIT", "MAVEN_LOCAL", "maven_jar")
load("//plugins:external_plugin_deps.bzl", "external_plugin_deps")
load("//tools:nongoogle.bzl", "declare_nongoogle_deps")

http_archive(
    name = "bazel_toolchains",
    sha256 = "88e818f9f03628eef609c8429c210ecf265ffe46c2af095f36c7ef8b1855fef5",
    strip_prefix = "bazel-toolchains-92dd8a7a518a2fb7ba992d47c8b38299fe0be825",
    urls = [
        "https://mirror.bazel.build/github.com/bazelbuild/bazel-toolchains/archive/92dd8a7a518a2fb7ba992d47c8b38299fe0be825.tar.gz",
        "https://github.com/bazelbuild/bazel-toolchains/archive/92dd8a7a518a2fb7ba992d47c8b38299fe0be825.tar.gz",
    ],
)

load("@bazel_toolchains//rules:rbe_repo.bzl", "rbe_autoconfig")

# Creates a default toolchain config for RBE.
# Use this as is if you are using the rbe_ubuntu16_04 container,
# otherwise refer to RBE docs.
rbe_autoconfig(name = "rbe_default")

# TODO(davido): Switch to upstream again, when this PR is merged:
# https://github.com/bazelbuild/rules_closure/pull/478
http_archive(
    name = "io_bazel_rules_closure",
    sha256 = "b9c2bc6ba377aa497eb7c31681d34404febf9d4e3c9c7d98ce0d78238a0af20f",
    strip_prefix = "rules_closure-0.31",
    urls = [
        "https://github.com/davido/rules_closure/archive/V0.31.tar.gz",
        "https://gerrit-ci.gerritforge.com/lib/V0.31.tar.gz",
    ],
)

# File is specific to Polymer and copied from the Closure Github -- should be
# synced any time there are major changes to Polymer.
# https://github.com/google/closure-compiler/blob/master/contrib/externs/polymer-1.0.js
http_file(
    name = "polymer_closure",
    downloaded_file_path = "polymer_closure.js",
    sha256 = "4d63a36dcca040475bd6deb815b9a600bd686e1413ac1ebd4b04516edd675020",
    urls = ["https://raw.githubusercontent.com/google/closure-compiler/35d2b3340ff23a69441f10fa3bc820691c2942f2/contrib/externs/polymer-1.0.js"],
)

load("@io_bazel_rules_closure//closure:repositories.bzl", "rules_closure_dependencies", "rules_closure_toolchains")

# Prevent redundant loading of dependencies.
# TODO(davido): Omit re-fetching ancient args4j version when these PRs are merged:
# https://github.com/bazelbuild/rules_closure/pull/262
# https://github.com/google/closure-templates/pull/155
rules_closure_dependencies(
    omit_aopalliance = True,
    omit_javax_inject = True,
    omit_rules_cc = True,
)

rules_closure_toolchains()

# Golang support for PolyGerrit local dev server.
http_archive(
    name = "io_bazel_rules_go",
    sha256 = "f04d2373bcaf8aa09bccb08a98a57e721306c8f6043a2a0ee610fd6853dcde3d",
    urls = [
        "https://storage.googleapis.com/bazel-mirror/github.com/bazelbuild/rules_go/releases/download/0.18.6/rules_go-0.18.6.tar.gz",
        "https://github.com/bazelbuild/rules_go/releases/download/0.18.6/rules_go-0.18.6.tar.gz",
    ],
)

load("@io_bazel_rules_go//go:deps.bzl", "go_register_toolchains", "go_rules_dependencies")

go_rules_dependencies()

go_register_toolchains()

http_archive(
    name = "bazel_gazelle",
    sha256 = "3c681998538231a2d24d0c07ed5a7658cb72bfb5fd4bf9911157c0e9ac6a2687",
    urls = ["https://github.com/bazelbuild/bazel-gazelle/releases/download/0.17.0/bazel-gazelle-0.17.0.tar.gz"],
)

load("@bazel_gazelle//:deps.bzl", "gazelle_dependencies", "go_repository")

gazelle_dependencies()

# Dependencies for PolyGerrit local dev server.
go_repository(
    name = "com_github_howeyc_fsnotify",
    commit = "441bbc86b167f3c1f4786afae9931403b99fdacf",
    importpath = "github.com/howeyc/fsnotify",
)

ANTLR_VERS = "3.5.2"

maven_jar(
    name = "java-runtime",
    artifact = "org.antlr:antlr-runtime:" + ANTLR_VERS,
    sha1 = "cd9cd41361c155f3af0f653009dcecb08d8b4afd",
)

maven_jar(
    name = "stringtemplate",
    artifact = "org.antlr:stringtemplate:4.0.2",
    sha1 = "e28e09e2d44d60506a7bcb004d6c23ff35c6ac08",
)

maven_jar(
    name = "org-antlr",
    artifact = "org.antlr:antlr:" + ANTLR_VERS,
    sha1 = "c4a65c950bfc3e7d04309c515b2177c00baf7764",
)

maven_jar(
    name = "antlr27",
    artifact = "antlr:antlr:2.7.7",
    attach_source = False,
    sha1 = "83cd2cd674a217ade95a4bb83a8a14f351f48bd0",
)

GUICE_VERS = "4.2.3"

GUICE_LIBRARY_SHA256 = "5168f5e7383f978c1b4154ac777b78edd8ac214bb9f9afdb92921c8d156483d3"

http_file(
    name = "guice-library-no-aop",
    canonical_id = "guice-library-no-aop-" + GUICE_VERS + ".jar-" + GUICE_LIBRARY_SHA256,
    downloaded_file_path = "guice-library-no-aop.jar",
    sha256 = GUICE_LIBRARY_SHA256,
    urls = [
        "https://repo1.maven.org/maven2/com/google/inject/guice/" +
        GUICE_VERS +
        "/guice-" +
        GUICE_VERS +
        "-no_aop.jar",
    ],
)

maven_jar(
    name = "guice-assistedinject",
    artifact = "com.google.inject.extensions:guice-assistedinject:" + GUICE_VERS,
    sha1 = "acbfddc556ee9496293ed1df250cc378f331d854",
)

maven_jar(
    name = "guice-servlet",
    artifact = "com.google.inject.extensions:guice-servlet:" + GUICE_VERS,
    sha1 = "8d6e7e35eac4fb5e7df19c55b3bc23fa51b10a11",
)

maven_jar(
    name = "javax_inject",
    artifact = "javax.inject:javax.inject:1",
    sha1 = "6975da39a7040257bd51d21a231b76c915872d38",
)

maven_jar(
    name = "servlet-api",
    artifact = "org.apache.tomcat:tomcat-servlet-api:8.5.23",
    sha1 = "021a212688ec94fe77aff74ab34cc74f6f940e60",
)

load("//lib/jgit:jgit.bzl", "jgit_repos")

jgit_repos()

maven_jar(
    name = "javaewah",
    artifact = "com.googlecode.javaewah:JavaEWAH:1.1.6",
    attach_source = False,
    sha1 = "94ad16d728b374d65bd897625f3fbb3da223a2b6",
)

maven_jar(
    name = "gson",
    artifact = "com.google.code.gson:gson:2.8.5",
    sha1 = "f645ed69d595b24d4cf8b3fbb64cc505bede8829",
)

load("//lib:guava.bzl", "GUAVA_BIN_SHA1", "GUAVA_VERSION")

maven_jar(
    name = "guava",
    artifact = "com.google.guava:guava:" + GUAVA_VERSION,
    sha1 = GUAVA_BIN_SHA1,
)

CAFFEINE_VERS = "2.8.0"

maven_jar(
    name = "caffeine",
    artifact = "com.github.ben-manes.caffeine:caffeine:" + CAFFEINE_VERS,
    sha1 = "6000774d7f8412ced005a704188ced78beeed2bb",
)

CAFFEINE_GUAVA_SHA256 = "3a66ee3ec70971dee0bae6e56bda7b8742bc4bedd7489161bfbbaaf7137d89e1"

# TODO(davido): Rename guava.jar to caffeine-guava.jar on fetch to prevent potential
# naming collision between caffeine guava adapter and guava library itself.
# Remove this renaming procedure, once this upstream issue is fixed:
# https://github.com/ben-manes/caffeine/issues/364.
http_file(
    name = "caffeine-guava-renamed",
    canonical_id = "caffeine-guava-" + CAFFEINE_VERS + ".jar-" + CAFFEINE_GUAVA_SHA256,
    downloaded_file_path = "caffeine-guava-" + CAFFEINE_VERS + ".jar",
    sha256 = CAFFEINE_GUAVA_SHA256,
    urls = [
        "https://repo1.maven.org/maven2/com/github/ben-manes/caffeine/guava/" +
        CAFFEINE_VERS +
        "/guava-" +
        CAFFEINE_VERS +
        ".jar",
    ],
)

maven_jar(
    name = "guava-failureaccess",
    artifact = "com.google.guava:failureaccess:1.0.1",
    sha1 = "1dcf1de382a0bf95a3d8b0849546c88bac1292c9",
)

maven_jar(
    name = "jsch",
    artifact = "com.jcraft:jsch:0.1.54",
    sha1 = "da3584329a263616e277e15462b387addd1b208d",
)

maven_jar(
    name = "juniversalchardet",
    artifact = "com.github.albfernandez:juniversalchardet:2.0.0",
    sha1 = "28c59f58f5adcc307604602e2aa89e2aca14c554",
)

SLF4J_VERS = "1.7.26"

maven_jar(
    name = "log-api",
    artifact = "org.slf4j:slf4j-api:" + SLF4J_VERS,
    sha1 = "77100a62c2e6f04b53977b9f541044d7d722693d",
)

maven_jar(
    name = "log-ext",
    artifact = "org.slf4j:slf4j-ext:" + SLF4J_VERS,
    sha1 = "31cdf122e000322e9efcb38913e9ab07825b17ef",
)

maven_jar(
    name = "impl-log4j",
    artifact = "org.slf4j:slf4j-log4j12:" + SLF4J_VERS,
    sha1 = "12f5c685b71c3027fd28bcf90528ec4ec74bf818",
)

maven_jar(
    name = "jcl-over-slf4j",
    artifact = "org.slf4j:jcl-over-slf4j:" + SLF4J_VERS,
    sha1 = "33fbc2d93de829fa5e263c5ce97f5eab8f57d53e",
)

maven_jar(
    name = "log4j",
    artifact = "log4j:log4j:1.2.17",
    sha1 = "5af35056b4d257e4b64b9e8069c0746e8b08629f",
)

maven_jar(
    name = "jsonevent-layout",
    artifact = "net.logstash.log4j:jsonevent-layout:1.7",
    sha1 = "507713504f0ddb75ba512f62763519c43cf46fde",
)

maven_jar(
    name = "json-smart",
    artifact = "net.minidev:json-smart:1.1.1",
    sha1 = "24a2f903d25e004de30ac602c5b47f2d4e420a59",
)

maven_jar(
    name = "args4j-intern",
    artifact = "args4j:args4j:2.33",
    sha1 = "bd87a75374a6d6523de82fef51fc3cfe9baf9fc9",
)

maven_jar(
    name = "commons-codec",
    artifact = "commons-codec:commons-codec:1.10",
    sha1 = "4b95f4897fa13f2cd904aee711aeafc0c5295cd8",
)

# When upgrading commons-compress, also upgrade tukaani-xz
maven_jar(
    name = "commons-compress",
    artifact = "org.apache.commons:commons-compress:1.15",
    sha1 = "b686cd04abaef1ea7bc5e143c080563668eec17e",
)

maven_jar(
    name = "commons-lang",
    artifact = "commons-lang:commons-lang:2.6",
    sha1 = "0ce1edb914c94ebc388f086c6827e8bdeec71ac2",
)

maven_jar(
    name = "commons-lang3",
    artifact = "org.apache.commons:commons-lang3:3.8.1",
    sha1 = "6505a72a097d9270f7a9e7bf42c4238283247755",
)

maven_jar(
    name = "commons-text",
    artifact = "org.apache.commons:commons-text:1.2",
    sha1 = "74acdec7237f576c4803fff0c1008ab8a3808b2b",
)

maven_jar(
    name = "commons-dbcp",
    artifact = "commons-dbcp:commons-dbcp:1.4",
    sha1 = "30be73c965cc990b153a100aaaaafcf239f82d39",
)

# Transitive dependency of commons-dbcp, do not update without
# also updating commons-dbcp
maven_jar(
    name = "commons-pool",
    artifact = "commons-pool:commons-pool:1.5.5",
    sha1 = "7d8ffbdc47aa0c5a8afe5dc2aaf512f369f1d19b",
)

maven_jar(
    name = "commons-net",
    artifact = "commons-net:commons-net:3.6",
    sha1 = "b71de00508dcb078d2b24b5fa7e538636de9b3da",
)

maven_jar(
    name = "commons-validator",
    artifact = "commons-validator:commons-validator:1.6",
    sha1 = "e989d1e87cdd60575df0765ed5bac65c905d7908",
)

maven_jar(
    name = "automaton",
    artifact = "dk.brics:automaton:1.12-1",
    sha1 = "959a0c62f9a5c2309e0ad0b0589c74d69e101241",
)

COMMONMARK_VERS = "0.10.0"

# commonmark must match the version used in Gitiles
maven_jar(
    name = "commonmark",
    artifact = "com.atlassian.commonmark:commonmark:" + COMMONMARK_VERS,
    sha1 = "119cb7bedc3570d9ecb64ec69ab7686b5c20559b",
)

maven_jar(
    name = "cm-autolink",
    artifact = "com.atlassian.commonmark:commonmark-ext-autolink:" + COMMONMARK_VERS,
    sha1 = "a6056a5efbd68f57d420bc51bbc54b28a5d3c56b",
)

maven_jar(
    name = "gfm-strikethrough",
    artifact = "com.atlassian.commonmark:commonmark-ext-gfm-strikethrough:" + COMMONMARK_VERS,
    sha1 = "40837da951b421b545edddac57012e15fcc9e63c",
)

maven_jar(
    name = "gfm-tables",
    artifact = "com.atlassian.commonmark:commonmark-ext-gfm-tables:" + COMMONMARK_VERS,
    sha1 = "c075db2a3301100cf70c7dced8ecf86b494458a2",
)

FLEXMARK_VERS = "0.34.18"

maven_jar(
    name = "flexmark",
    artifact = "com.vladsch.flexmark:flexmark:" + FLEXMARK_VERS,
    sha1 = "65cc1489ef8902023140900a3a7fcce89fba678d",
)

maven_jar(
    name = "flexmark-ext-abbreviation",
    artifact = "com.vladsch.flexmark:flexmark-ext-abbreviation:" + FLEXMARK_VERS,
    sha1 = "a0384932801e51f16499358dec69a730739aca3f",
)

maven_jar(
    name = "flexmark-ext-anchorlink",
    artifact = "com.vladsch.flexmark:flexmark-ext-anchorlink:" + FLEXMARK_VERS,
    sha1 = "6df2e23b5c94a5e46b1956a29179eb783f84ea2f",
)

maven_jar(
    name = "flexmark-ext-autolink",
    artifact = "com.vladsch.flexmark:flexmark-ext-autolink:" + FLEXMARK_VERS,
    sha1 = "069f8ff15e5b435cc96b23f31798ce64a7a3f6d3",
)

maven_jar(
    name = "flexmark-ext-definition",
    artifact = "com.vladsch.flexmark:flexmark-ext-definition:" + FLEXMARK_VERS,
    sha1 = "ff177d8970810c05549171e3ce189e2c68b906c0",
)

maven_jar(
    name = "flexmark-ext-emoji",
    artifact = "com.vladsch.flexmark:flexmark-ext-emoji:" + FLEXMARK_VERS,
    sha1 = "410bf7d8e5b8bc2c4a8cff644d1b2bc7b271a41e",
)

maven_jar(
    name = "flexmark-ext-escaped-character",
    artifact = "com.vladsch.flexmark:flexmark-ext-escaped-character:" + FLEXMARK_VERS,
    sha1 = "6f4fb89311b54284a6175341d4a5e280f13b2179",
)

maven_jar(
    name = "flexmark-ext-footnotes",
    artifact = "com.vladsch.flexmark:flexmark-ext-footnotes:" + FLEXMARK_VERS,
    sha1 = "35efe7d9aea97b6f36e09c65f748863d14e1cfe4",
)

maven_jar(
    name = "flexmark-ext-gfm-issues",
    artifact = "com.vladsch.flexmark:flexmark-ext-gfm-issues:" + FLEXMARK_VERS,
    sha1 = "ec1d660102f6a1d0fbe5e57c13b7ff8bae6cff72",
)

maven_jar(
    name = "flexmark-ext-gfm-strikethrough",
    artifact = "com.vladsch.flexmark:flexmark-ext-gfm-strikethrough:" + FLEXMARK_VERS,
    sha1 = "6060442b742c9b6d4d83d7dd4f0fe477c4686dd2",
)

maven_jar(
    name = "flexmark-ext-gfm-tables",
    artifact = "com.vladsch.flexmark:flexmark-ext-gfm-tables:" + FLEXMARK_VERS,
    sha1 = "2fe597849e46e02e0c1ea1d472848f74ff261282",
)

maven_jar(
    name = "flexmark-ext-gfm-tasklist",
    artifact = "com.vladsch.flexmark:flexmark-ext-gfm-tasklist:" + FLEXMARK_VERS,
    sha1 = "b3af19ce4efdc980a066c1bf0f5a6cf8c24c487a",
)

maven_jar(
    name = "flexmark-ext-gfm-users",
    artifact = "com.vladsch.flexmark:flexmark-ext-gfm-users:" + FLEXMARK_VERS,
    sha1 = "7456c5f7272c195ee953a02ebab4f58374fb23ee",
)

maven_jar(
    name = "flexmark-ext-ins",
    artifact = "com.vladsch.flexmark:flexmark-ext-ins:" + FLEXMARK_VERS,
    sha1 = "13fe1a95a8f3be30b574451cfe8d3d5936fa3e94",
)

maven_jar(
    name = "flexmark-ext-jekyll-front-matter",
    artifact = "com.vladsch.flexmark:flexmark-ext-jekyll-front-matter:" + FLEXMARK_VERS,
    sha1 = "e146e2bf3a740d6ef06a33a516c4d1f6d3761109",
)

maven_jar(
    name = "flexmark-ext-superscript",
    artifact = "com.vladsch.flexmark:flexmark-ext-superscript:" + FLEXMARK_VERS,
    sha1 = "02541211e8e4a6c89ce0a68b07b656d8a19ac282",
)

maven_jar(
    name = "flexmark-ext-tables",
    artifact = "com.vladsch.flexmark:flexmark-ext-tables:" + FLEXMARK_VERS,
    sha1 = "775d9587de71fd50573f32eee98ab039b4dcc219",
)

maven_jar(
    name = "flexmark-ext-toc",
    artifact = "com.vladsch.flexmark:flexmark-ext-toc:" + FLEXMARK_VERS,
    sha1 = "85b75fe1ebe24c92b9d137bcbc51d232845b6077",
)

maven_jar(
    name = "flexmark-ext-typographic",
    artifact = "com.vladsch.flexmark:flexmark-ext-typographic:" + FLEXMARK_VERS,
    sha1 = "c1bf0539de37d83aa05954b442f929e204cd89db",
)

maven_jar(
    name = "flexmark-ext-wikilink",
    artifact = "com.vladsch.flexmark:flexmark-ext-wikilink:" + FLEXMARK_VERS,
    sha1 = "400b23b9a4e0c008af0d779f909ee357628be39d",
)

maven_jar(
    name = "flexmark-ext-yaml-front-matter",
    artifact = "com.vladsch.flexmark:flexmark-ext-yaml-front-matter:" + FLEXMARK_VERS,
    sha1 = "491f815285a8e16db1e906f3789a94a8a9836fa6",
)

maven_jar(
    name = "flexmark-formatter",
    artifact = "com.vladsch.flexmark:flexmark-formatter:" + FLEXMARK_VERS,
    sha1 = "d46308006800d243727100ca0f17e6837070fd48",
)

maven_jar(
    name = "flexmark-html-parser",
    artifact = "com.vladsch.flexmark:flexmark-html-parser:" + FLEXMARK_VERS,
    sha1 = "fece2e646d11b6a77fc611b4bd3eb1fb8a635c87",
)

maven_jar(
    name = "flexmark-profile-pegdown",
    artifact = "com.vladsch.flexmark:flexmark-profile-pegdown:" + FLEXMARK_VERS,
    sha1 = "297f723bb51286eaa7029558fac87d819643d577",
)

maven_jar(
    name = "flexmark-util",
    artifact = "com.vladsch.flexmark:flexmark-util:" + FLEXMARK_VERS,
    sha1 = "31e2e1fbe8273d7c913506eafeb06b1a7badb062",
)

# Transitive dependency of flexmark and gitiles
maven_jar(
    name = "autolink",
    artifact = "org.nibor.autolink:autolink:0.7.0",
    sha1 = "649f9f13422cf50c926febe6035662ae25dc89b2",
)

GREENMAIL_VERS = "1.5.5"

maven_jar(
    name = "greenmail",
    artifact = "com.icegreen:greenmail:" + GREENMAIL_VERS,
    sha1 = "9ea96384ad2cb8118c22f493b529eb72c212691c",
)

MAIL_VERS = "1.6.0"

maven_jar(
    name = "mail",
    artifact = "com.sun.mail:javax.mail:" + MAIL_VERS,
    sha1 = "a055c648842c4954c1f7db7254f45d9ad565e278",
)

MIME4J_VERS = "0.8.1"

maven_jar(
    name = "mime4j-core",
    artifact = "org.apache.james:apache-mime4j-core:" + MIME4J_VERS,
    sha1 = "c62dfe18a3b827a2c626ade0ffba44562ddf3f61",
)

maven_jar(
    name = "mime4j-dom",
    artifact = "org.apache.james:apache-mime4j-dom:" + MIME4J_VERS,
    sha1 = "f2d653c617004193f3350330d907f77b60c88c56",
)

maven_jar(
    name = "jsoup",
    artifact = "org.jsoup:jsoup:1.9.2",
    sha1 = "5e3bda828a80c7a21dfbe2308d1755759c2fd7b4",
)

OW2_VERS = "7.2"

maven_jar(
    name = "ow2-asm",
    artifact = "org.ow2.asm:asm:" + OW2_VERS,
    sha1 = "fa637eb67eb7628c915d73762b681ae7ff0b9731",
)

maven_jar(
    name = "ow2-asm-analysis",
    artifact = "org.ow2.asm:asm-analysis:" + OW2_VERS,
    sha1 = "b6e6abe057f23630113f4167c34bda7086691258",
)

maven_jar(
    name = "ow2-asm-commons",
    artifact = "org.ow2.asm:asm-commons:" + OW2_VERS,
    sha1 = "ca2954e8d92a05bacc28ff465b25c70e0f512497",
)

maven_jar(
    name = "ow2-asm-tree",
    artifact = "org.ow2.asm:asm-tree:" + OW2_VERS,
    sha1 = "3a23cc36edaf8fc5a89cb100182758ccb5991487",
)

maven_jar(
    name = "ow2-asm-util",
    artifact = "org.ow2.asm:asm-util:" + OW2_VERS,
    sha1 = "a3ae34e57fa8a4040e28247291d0cc3d6b8c7bcf",
)

AUTO_VALUE_VERSION = "1.6.5"

maven_jar(
    name = "auto-value",
    artifact = "com.google.auto.value:auto-value:" + AUTO_VALUE_VERSION,
    sha1 = "816872c85048f36a67a276ef7a49cc2e4595711c",
)

maven_jar(
    name = "auto-value-annotations",
    artifact = "com.google.auto.value:auto-value-annotations:" + AUTO_VALUE_VERSION,
    sha1 = "c3dad10377f0e2242c9a4b88e9704eaf79103679",
)

declare_nongoogle_deps()

LUCENE_VERS = "6.6.5"

maven_jar(
    name = "lucene-core",
    artifact = "org.apache.lucene:lucene-core:" + LUCENE_VERS,
    sha1 = "2983f80b1037e098209657b0ca9176827892d0c0",
)

maven_jar(
    name = "lucene-analyzers-common",
    artifact = "org.apache.lucene:lucene-analyzers-common:" + LUCENE_VERS,
    sha1 = "6094f91071d90570b7f5f8ce481d5de7d2d2e9d5",
)

maven_jar(
    name = "backward-codecs",
    artifact = "org.apache.lucene:lucene-backward-codecs:" + LUCENE_VERS,
    sha1 = "460a19e8d1aa7d31e9614cf528a6cb508c9e823d",
)

maven_jar(
    name = "lucene-misc",
    artifact = "org.apache.lucene:lucene-misc:" + LUCENE_VERS,
    sha1 = "ce3a1b7b6a92b9af30791356a4bd46d1cea6cc1e",
)

maven_jar(
    name = "lucene-queryparser",
    artifact = "org.apache.lucene:lucene-queryparser:" + LUCENE_VERS,
    sha1 = "2db9ca0086a4b8e0b9bc9f08a9b420303168e37c",
)

maven_jar(
    name = "mime-util",
    artifact = "eu.medsea.mimeutil:mime-util:2.1.3",
    attach_source = False,
    sha1 = "0c9cfae15c74f62491d4f28def0dff1dabe52a47",
)

PROLOG_VERS = "1.4.4"

PROLOG_REPO = GERRIT

maven_jar(
    name = "prolog-runtime",
    artifact = "com.googlecode.prolog-cafe:prolog-runtime:" + PROLOG_VERS,
    attach_source = False,
    repository = PROLOG_REPO,
    sha1 = "e9a364f4233481cce63239e8e68a6190c8f58acd",
)

maven_jar(
    name = "prolog-compiler",
    artifact = "com.googlecode.prolog-cafe:prolog-compiler:" + PROLOG_VERS,
    attach_source = False,
    repository = PROLOG_REPO,
    sha1 = "570295026f6aa7b905e423d107cb2e081eecdc04",
)

maven_jar(
    name = "prolog-io",
    artifact = "com.googlecode.prolog-cafe:prolog-io:" + PROLOG_VERS,
    attach_source = False,
    repository = PROLOG_REPO,
    sha1 = "1f25c4e27d22bdbc31481ee0c962a2a2853e4428",
)

maven_jar(
    name = "cafeteria",
    artifact = "com.googlecode.prolog-cafe:prolog-cafeteria:" + PROLOG_VERS,
    attach_source = False,
    repository = PROLOG_REPO,
    sha1 = "0e6c2deeaf5054815a561cbd663566fd59b56c6c",
)

maven_jar(
    name = "guava-retrying",
    artifact = "com.github.rholder:guava-retrying:2.0.0",
    sha1 = "974bc0a04a11cc4806f7c20a34703bd23c34e7f4",
)

maven_jar(
    name = "jsr305",
    artifact = "com.google.code.findbugs:jsr305:3.0.1",
    sha1 = "f7be08ec23c21485b9b5a1cf1654c2ec8c58168d",
)

GITILES_VERS = "0.2-12"

GITILES_REPO = GERRIT

maven_jar(
    name = "blame-cache",
    artifact = "com.google.gitiles:blame-cache:" + GITILES_VERS,
    attach_source = False,
    repository = GITILES_REPO,
    sha1 = "e175e4366d83f20378905ca58a505ba8adac291d",
)

maven_jar(
    name = "gitiles-servlet",
    artifact = "com.google.gitiles:gitiles-servlet:" + GITILES_VERS,
    repository = GITILES_REPO,
    sha1 = "53f654f79ec65b9af7fbe645c99bf7888cd1ac48",
)

# prettify must match the version used in Gitiles
maven_jar(
    name = "prettify",
    artifact = "com.github.twalcari:java-prettify:1.2.2",
    sha1 = "b8ba1c1eb8b2e45cfd465d01218c6060e887572e",
)

# Keep this version of Soy synchronized with the version used in Gitiles.
maven_jar(
    name = "soy",
    artifact = "com.google.template:soy:2019-03-11",
    sha1 = "119ac4b3eb0e2c638526ca99374013965c727097",
)

maven_jar(
    name = "html-types",
    artifact = "com.google.common.html.types:types:1.0.8",
    sha1 = "9e9cf7bc4b2a60efeb5f5581fe46d17c068e0777",
)

maven_jar(
    name = "icu4j",
    artifact = "com.ibm.icu:icu4j:57.1",
    sha1 = "198ea005f41219f038f4291f0b0e9f3259730e92",
)

# When updating Bouncy Castle, also update it in bazlets.
BC_VERS = "1.60"

maven_jar(
    name = "bcprov",
    artifact = "org.bouncycastle:bcprov-jdk15on:" + BC_VERS,
    sha1 = "bd47ad3bd14b8e82595c7adaa143501e60842a84",
)

maven_jar(
    name = "bcpg",
    artifact = "org.bouncycastle:bcpg-jdk15on:" + BC_VERS,
    sha1 = "13c7a199c484127daad298996e95818478431a2c",
)

maven_jar(
    name = "bcpkix",
    artifact = "org.bouncycastle:bcpkix-jdk15on:" + BC_VERS,
    sha1 = "d0c46320fbc07be3a24eb13a56cee4e3d38e0c75",
)

maven_jar(
    name = "h2",
    artifact = "com.h2database:h2:1.3.176",
    sha1 = "fd369423346b2f1525c413e33f8cf95b09c92cbd",
)

# Note that all of the following org.apache.httpcomponents have newer versions,
# but 4.4.1 is the only version that is available for all of them.
# TODO: Check what combination of new versions are compatible.
HTTPCOMP_VERS = "4.4.1"

maven_jar(
    name = "fluent-hc",
    artifact = "org.apache.httpcomponents:fluent-hc:" + HTTPCOMP_VERS,
    sha1 = "96fb842b68a44cc640c661186828b60590c71261",
)

maven_jar(
    name = "httpclient",
    artifact = "org.apache.httpcomponents:httpclient:" + HTTPCOMP_VERS,
    sha1 = "016d0bc512222f1253ee6b64d389c84e22f697f0",
)

maven_jar(
    name = "httpcore",
    artifact = "org.apache.httpcomponents:httpcore:" + HTTPCOMP_VERS,
    sha1 = "f5aa318bda4c6c8d688c9d00b90681dcd82ce636",
)

# Test-only dependencies below.

maven_jar(
    name = "jimfs",
    artifact = "com.google.jimfs:jimfs:1.1",
    sha1 = "8fbd0579dc68aba6186935cc1bee21d2f3e7ec1c",
)

maven_jar(
    name = "junit",
    artifact = "junit:junit:4.12",
    sha1 = "2973d150c0dc1fefe998f834810d68f278ea58ec",
)

maven_jar(
    name = "hamcrest-core",
    artifact = "org.hamcrest:hamcrest-core:1.3",
    sha1 = "42a25dc3219429f0e5d060061f71acb49bf010a0",
)

TRUTH_VERS = "0.44"

maven_jar(
    name = "truth",
    artifact = "com.google.truth:truth:" + TRUTH_VERS,
    sha1 = "11eff954c0c14da7d43276d7b3bcf71463105368",
)

maven_jar(
    name = "truth-java8-extension",
    artifact = "com.google.truth.extensions:truth-java8-extension:" + TRUTH_VERS,
    sha1 = "2081a0721d3101e1cf559f013e59c6129b4b10b0",
)

maven_jar(
    name = "truth-liteproto-extension",
    artifact = "com.google.truth.extensions:truth-liteproto-extension:" + TRUTH_VERS,
    sha1 = "64f47e4e3f79b0a582573098b9c3c6b73599f7c6",
)

maven_jar(
    name = "truth-proto-extension",
    artifact = "com.google.truth.extensions:truth-proto-extension:" + TRUTH_VERS,
    sha1 = "c03fbc16087d8cb3bf0f3265a04566d4beb88a6d",
)

maven_jar(
    name = "diffutils",
    artifact = "com.googlecode.java-diff-utils:diffutils:1.3.0",
    sha1 = "7e060dd5b19431e6d198e91ff670644372f60fbd",
)

# When bumping the easymock version number, make sure to also move powermock to a compatible version
maven_jar(
    name = "easymock",
    artifact = "org.easymock:easymock:3.1",
    sha1 = "3e127311a86fc2e8f550ef8ee4abe094bbcf7e7e",
)

<<<<<<< HEAD
JETTY_VERS = "9.4.27.v20200227"
=======
maven_jar(
    name = "derby",
    artifact = "org.apache.derby:derby:10.12.1.1",
    attach_source = False,
    sha1 = "75070c744a8e52a7d17b8b476468580309d5cd09",
)

JETTY_VERS = "9.4.30.v20200611"
>>>>>>> 635d92db

maven_jar(
    name = "jetty-servlet",
    artifact = "org.eclipse.jetty:jetty-servlet:" + JETTY_VERS,
    sha1 = "ca3dea2cd34ee88cec017001603af0c9e74781d6",
)

maven_jar(
    name = "jetty-security",
    artifact = "org.eclipse.jetty:jetty-security:" + JETTY_VERS,
    sha1 = "1a5261f6ad4081ad9e9bb01416d639931d391273",
)

maven_jar(
<<<<<<< HEAD
=======
    name = "jetty-servlets",
    artifact = "org.eclipse.jetty:jetty-servlets:" + JETTY_VERS,
    sha1 = "3404a59996afbecd05d2504b07a765304546af07",
)

maven_jar(
>>>>>>> 635d92db
    name = "jetty-server",
    artifact = "org.eclipse.jetty:jetty-server:" + JETTY_VERS,
    sha1 = "e5ede3724d062717d0c04e4c77f74fe8115c2a6f",
)

maven_jar(
    name = "jetty-jmx",
    artifact = "org.eclipse.jetty:jetty-jmx:" + JETTY_VERS,
    sha1 = "653559eaec0f9a335a0d12e90bc764b28f341241",
)

maven_jar(
    name = "jetty-continuation",
    artifact = "org.eclipse.jetty:jetty-continuation:" + JETTY_VERS,
    sha1 = "2a9cd8c4cf392a7697a57665e7b0caf5bce4cd48",
)

maven_jar(
    name = "jetty-http",
    artifact = "org.eclipse.jetty:jetty-http:" + JETTY_VERS,
    sha1 = "cd6223382e4f82b9ea807d8cdb04a23e5d629f1c",
)

maven_jar(
    name = "jetty-io",
    artifact = "org.eclipse.jetty:jetty-io:" + JETTY_VERS,
    sha1 = "9c360d08e903b2dbd5d1f8e889a32046948628ce",
)

maven_jar(
    name = "jetty-util",
    artifact = "org.eclipse.jetty:jetty-util:" + JETTY_VERS,
    sha1 = "39ec6aa4745952077f5407cb1394d8ba2db88b13",
)

maven_jar(
    name = "commons-io",
    artifact = "commons-io:commons-io:2.2",
    sha1 = "83b5b8a7ba1c08f9e8c8ff2373724e33d3c1e22a",
)

maven_jar(
    name = "asciidoctor",
    artifact = "org.asciidoctor:asciidoctorj:1.5.7",
    sha1 = "8e8c1d8fc6144405700dd8df3b177f2801ac5987",
)

maven_jar(
    name = "javax-activation",
    artifact = "javax.activation:activation:1.1.1",
    sha1 = "485de3a253e23f645037828c07f1d7f1af40763a",
)

maven_jar(
    name = "mockito",
    artifact = "org.mockito:mockito-core:2.24.0",
    sha1 = "969a7bcb6f16e076904336ebc7ca171d412cc1f9",
)

BYTE_BUDDY_VERSION = "1.9.7"

maven_jar(
    name = "byte-buddy",
    artifact = "net.bytebuddy:byte-buddy:" + BYTE_BUDDY_VERSION,
    sha1 = "8fea78fea6449e1738b675cb155ce8422661e237",
)

maven_jar(
    name = "byte-buddy-agent",
    artifact = "net.bytebuddy:byte-buddy-agent:" + BYTE_BUDDY_VERSION,
    sha1 = "8e7d1b599f4943851ffea125fd9780e572727fc0",
)

maven_jar(
    name = "objenesis",
    artifact = "org.objenesis:objenesis:2.6",
    sha1 = "639033469776fd37c08358c6b92a4761feb2af4b",
)

load("//tools/bzl:js.bzl", "bower_archive", "npm_binary")

# NPM binaries bundled along with their dependencies.
#
# For full instructions on adding new binaries to the build, see
# http://gerrit-review.googlesource.com/Documentation/dev-bazel.html#npm-binary
npm_binary(
    name = "bower",
)

npm_binary(
    name = "polymer-bundler",
    repository = GERRIT,
)

npm_binary(
    name = "crisper",
    repository = GERRIT,
)

# bower_archive() seed components.
bower_archive(
    name = "iron-autogrow-textarea",
    package = "polymerelements/iron-autogrow-textarea",
    sha1 = "68f0ece9b1e56ac26f8ce31d9938c504f6951bca",
    version = "2.1.0",
)

bower_archive(
    name = "es6-promise",
    package = "stefanpenner/es6-promise",
    sha1 = "a3a797bb22132f1ef75f9a2556173f81870c2e53",
    version = "3.3.0",
)

bower_archive(
    name = "fetch",
    package = "fetch",
    sha1 = "1b05a2bb40c73232c2909dc196de7519fe4db7a9",
    version = "1.0.0",
)

bower_archive(
    name = "iron-dropdown",
    package = "polymerelements/iron-dropdown",
    sha1 = "ac96fe31cdf203a63426fa75131b43c98c0597d3",
    version = "1.5.5",
)

bower_archive(
    name = "iron-input",
    package = "polymerelements/iron-input",
    sha1 = "9bc0c8e81de2527125383cbcf74dd9f27e7fa9ac",
    version = "1.0.10",
)

bower_archive(
    name = "iron-overlay-behavior",
    package = "polymerelements/iron-overlay-behavior",
    sha1 = "74cda9d7bf98e7a5e5004bc7ebdb6d208d49e11e",
    version = "2.0.0",
)

bower_archive(
    name = "iron-selector",
    package = "polymerelements/iron-selector",
    sha1 = "e0ee46c28523bf17730318c3b481a8ed4331c3b2",
    version = "2.0.0",
)

bower_archive(
    name = "paper-button",
    package = "polymerelements/paper-button",
    sha1 = "3b01774f58a8085d3c903fc5a32944b26ab7be72",
    version = "2.0.0",
)

bower_archive(
    name = "paper-input",
    package = "polymerelements/paper-input",
    sha1 = "6c934805e80ab201e143406edc73ea0ef35abf80",
    version = "1.1.18",
)

bower_archive(
    name = "paper-tabs",
    package = "polymerelements/paper-tabs",
    sha1 = "b6dd2fbd7ee887534334057a29eb545b940fc5cf",
    version = "2.0.0",
)

bower_archive(
    name = "iron-icon",
    package = "polymerelements/iron-icon",
    sha1 = "7da49a0d33cd56017740e0dbcf41d2b71532023f",
    version = "2.0.0",
)

bower_archive(
    name = "iron-iconset-svg",
    package = "polymerelements/iron-iconset-svg",
    sha1 = "4d0c406239cad2ff2975c6dd95fa189de0fe6b50",
    version = "2.1.0",
)

bower_archive(
    name = "moment",
    package = "moment/moment",
    sha1 = "fc8ce2c799bab21f6ced7aff928244f4ca8880aa",
    version = "2.13.0",
)

bower_archive(
    name = "page",
    package = "visionmedia/page.js",
    sha1 = "51a05428dd4f68fae1df5f12d0e2b61ba67f7757",
    version = "1.7.1",
)

bower_archive(
    name = "paper-item",
    package = "polymerelements/paper-item",
    sha1 = "803273ceb9ffebec8ecc9373ea638af4cd34af58",
    version = "1.1.4",
)

bower_archive(
    name = "paper-listbox",
    package = "polymerelements/paper-listbox",
    sha1 = "ccc1a90ab0a96878c7bf7c9c4cfe47c85b09c8e3",
    version = "2.0.0",
)

bower_archive(
    name = "paper-toggle-button",
    package = "polymerelements/paper-toggle-button",
    sha1 = "4a2edbdb52c4531d39fe091f12de650bccda270f",
    version = "1.2.0",
)

bower_archive(
    name = "polymer",
    package = "polymer/polymer",
    sha1 = "158443ab05ade5e2cdc24ebc01f1deef9aebac1b",
    version = "1.11.3",
)

bower_archive(
    name = "polymer-resin",
    package = "polymer/polymer-resin",
    sha1 = "94c29926c20ea3a9b636f26b3e0d689ead8137e5",
    version = "2.0.1",
)

bower_archive(
    name = "promise-polyfill",
    package = "polymerlabs/promise-polyfill",
    sha1 = "a3b598c06cbd7f441402e666ff748326030905d6",
    version = "1.0.0",
)

bower_archive(
    name = "resemblejs",
    package = "rsmbl/Resemble.js",
    sha1 = "49d5f022417c389b630d6f7ee667aa9540075c42",
    version = "2.10.1",
)

bower_archive(
    name = "codemirror-minified",
    package = "Dominator008/codemirror-minified",
    sha1 = "e6bda82afc7cf3493f4282c6f17265d40e1485e5",
    version = "5.43.0",
)

# bower test stuff

bower_archive(
    name = "iron-test-helpers",
    package = "polymerelements/iron-test-helpers",
    sha1 = "433b03b106f5ff32049b84150cd70938e18b67ac",
    version = "1.2.5",
)

bower_archive(
    name = "test-fixture",
    package = "polymerelements/test-fixture",
    sha1 = "e373bd21c069163c3a754e234d52c07c77b20d3c",
    version = "1.1.1",
)

bower_archive(
    name = "web-component-tester",
    package = "polymer/web-component-tester",
    sha1 = "d84f6a13bde5f8fd39ee208d43f33925410530d7",
    version = "6.5.1",
)

# Bower component transitive dependencies.
load("//lib/js:bower_archives.bzl", "load_bower_archives")

load_bower_archives()

external_plugin_deps()<|MERGE_RESOLUTION|>--- conflicted
+++ resolved
@@ -856,18 +856,7 @@
     sha1 = "3e127311a86fc2e8f550ef8ee4abe094bbcf7e7e",
 )
 
-<<<<<<< HEAD
-JETTY_VERS = "9.4.27.v20200227"
-=======
-maven_jar(
-    name = "derby",
-    artifact = "org.apache.derby:derby:10.12.1.1",
-    attach_source = False,
-    sha1 = "75070c744a8e52a7d17b8b476468580309d5cd09",
-)
-
 JETTY_VERS = "9.4.30.v20200611"
->>>>>>> 635d92db
 
 maven_jar(
     name = "jetty-servlet",
@@ -882,15 +871,6 @@
 )
 
 maven_jar(
-<<<<<<< HEAD
-=======
-    name = "jetty-servlets",
-    artifact = "org.eclipse.jetty:jetty-servlets:" + JETTY_VERS,
-    sha1 = "3404a59996afbecd05d2504b07a765304546af07",
-)
-
-maven_jar(
->>>>>>> 635d92db
     name = "jetty-server",
     artifact = "org.eclipse.jetty:jetty-server:" + JETTY_VERS,
     sha1 = "e5ede3724d062717d0c04e4c77f74fe8115c2a6f",
