workspace(name = "gerrit")

load("@bazel_tools//tools/build_defs/repo:http.bzl", "http_archive", "http_file")
load("//tools/bzl:maven_jar.bzl", "GERRIT", "MAVEN_LOCAL", "maven_jar")
load("//lib/codemirror:cm.bzl", "CM_VERSION", "DIFF_MATCH_PATCH_VERSION")
load("//plugins:external_plugin_deps.bzl", "external_plugin_deps")

http_archive(
    name = "bazel_skylib",
    sha256 = "bbccf674aa441c266df9894182d80de104cabd19be98be002f6d478aaa31574d",
    strip_prefix = "bazel-skylib-2169ae1c374aab4a09aa90e65efe1a3aad4e279b",
    urls = ["https://github.com/bazelbuild/bazel-skylib/archive/2169ae1c374aab4a09aa90e65efe1a3aad4e279b.tar.gz"],
)

http_archive(
    name = "io_bazel_rules_closure",
    sha256 = "34abd9170fdbfdfc6f3b63f2c18cee3cbcb2ddbd5e3c97324add0aa7809ed875",
    strip_prefix = "rules_closure-9d543facf886631e4ed379996e60ce3533188adc",
    urls = ["https://github.com/bazelbuild/rules_closure/archive/9d543facf886631e4ed379996e60ce3533188adc.tar.gz"],
)

# Transitive dependency of rules_closure and protobuf
http_archive(
    name = "net_zlib",
    build_file = "//:lib/zlib/BUILD",
    sha256 = "c3e5e9fdd5004dcb542feda5ee4f0ff0744628baf8ed2dd5d66f8ca1197cb1a1",
    strip_prefix = "zlib-1.2.11",
    urls = ["https://zlib.net/zlib-1.2.11.tar.gz"],
)

bind(
    name = "zlib",
    actual = "@net_zlib//:zlib",
)

# File is specific to Polymer and copied from the Closure Github -- should be
# synced any time there are major changes to Polymer.
# https://github.com/google/closure-compiler/blob/master/contrib/externs/polymer-1.0.js
http_file(
    name = "polymer_closure",
    downloaded_file_path = "polymer_closure.js",
    sha256 = "5a589bdba674e1fec7188e9251c8624ebf2d4d969beb6635f9148f420d1e08b1",
    urls = ["https://raw.githubusercontent.com/google/closure-compiler/775609aad61e14aef289ebec4bfc09ad88877f9e/contrib/externs/polymer-1.0.js"],
)

load("@bazel_skylib//lib:versions.bzl", "versions")

versions.check(minimum_bazel_version = "0.22.0")

load("@io_bazel_rules_closure//closure:defs.bzl", "closure_repositories")

# Prevent redundant loading of dependencies.
closure_repositories(
    omit_aopalliance = True,
    omit_args4j = True,
    omit_javax_inject = True,
)

ANTLR_VERS = "3.5.2"

maven_jar(
    name = "java-runtime",
    artifact = "org.antlr:antlr-runtime:" + ANTLR_VERS,
    sha1 = "cd9cd41361c155f3af0f653009dcecb08d8b4afd",
)

maven_jar(
    name = "stringtemplate",
    artifact = "org.antlr:stringtemplate:4.0.2",
    sha1 = "e28e09e2d44d60506a7bcb004d6c23ff35c6ac08",
)

maven_jar(
    name = "org-antlr",
    artifact = "org.antlr:antlr:" + ANTLR_VERS,
    sha1 = "c4a65c950bfc3e7d04309c515b2177c00baf7764",
)

maven_jar(
    name = "antlr27",
    artifact = "antlr:antlr:2.7.7",
    attach_source = False,
    sha1 = "83cd2cd674a217ade95a4bb83a8a14f351f48bd0",
)

GUICE_VERS = "4.2.0"

maven_jar(
    name = "guice-library",
    artifact = "com.google.inject:guice:" + GUICE_VERS,
    sha1 = "25e1f4c1d528a1cffabcca0d432f634f3132f6c8",
)

maven_jar(
    name = "guice-assistedinject",
    artifact = "com.google.inject.extensions:guice-assistedinject:" + GUICE_VERS,
    sha1 = "e7270305960ad7db56f7e30cb9df6be9ff1cfb45",
)

maven_jar(
    name = "guice-servlet",
    artifact = "com.google.inject.extensions:guice-servlet:" + GUICE_VERS,
    sha1 = "f57581625c36c148f088d9f52a568d5bdf12c61d",
)

maven_jar(
    name = "aopalliance",
    artifact = "aopalliance:aopalliance:1.0",
    sha1 = "0235ba8b489512805ac13a8f9ea77a1ca5ebe3e8",
)

maven_jar(
    name = "javax_inject",
    artifact = "javax.inject:javax.inject:1",
    sha1 = "6975da39a7040257bd51d21a231b76c915872d38",
)

maven_jar(
    name = "servlet-api-3_1",
    artifact = "org.apache.tomcat:tomcat-servlet-api:8.0.24",
    sha1 = "5d9e2e895e3111622720157d0aa540066d5fce3a",
)

GWT_VERS = "2.8.2"

maven_jar(
    name = "user",
    artifact = "com.google.gwt:gwt-user:" + GWT_VERS,
    sha1 = "a2b9be2c996a658c4e009ba652a9c6a81c88a797",
)

maven_jar(
    name = "dev",
    artifact = "com.google.gwt:gwt-dev:" + GWT_VERS,
    sha1 = "7a87e060bbf129386b7ae772459fb9f87297c332",
)

maven_jar(
    name = "javax-validation",
    artifact = "javax.validation:validation-api:1.0.0.GA",
    sha1 = "b6bd7f9d78f6fdaa3c37dae18a4bd298915f328e",
    src_sha1 = "7a561191db2203550fbfa40d534d4997624cd369",
)

maven_jar(
    name = "jsinterop-annotations",
    artifact = "com.google.jsinterop:jsinterop-annotations:1.0.2",
    sha1 = "abd7319f53d018e11108a88f599bd16492448dd2",
    src_sha1 = "33716f8aef043f2f02b78ab4a1acda6cd90a7602",
)

maven_jar(
    name = "ant",
    artifact = "ant:ant:1.6.5",
    attach_source = False,
    sha1 = "7d18faf23df1a5c3a43613952e0e8a182664564b",
)

maven_jar(
    name = "colt",
    artifact = "colt:colt:1.2.0",
    attach_source = False,
    sha1 = "0abc984f3adc760684d49e0f11ddf167ba516d4f",
)

maven_jar(
    name = "tapestry",
    artifact = "tapestry:tapestry:4.0.2",
    attach_source = False,
    sha1 = "e855a807425d522e958cbce8697f21e9d679b1f7",
)

maven_jar(
    name = "w3c-css-sac",
    artifact = "org.w3c.css:sac:1.3",
    sha1 = "cdb2dcb4e22b83d6b32b93095f644c3462739e82",
)

load("//lib/jgit:jgit.bzl", "jgit_repos")

jgit_repos()

maven_jar(
    name = "javaewah",
    artifact = "com.googlecode.javaewah:JavaEWAH:1.1.6",
    attach_source = False,
    sha1 = "94ad16d728b374d65bd897625f3fbb3da223a2b6",
)

maven_jar(
    name = "gwtjsonrpc",
    artifact = "com.google.gerrit:gwtjsonrpc:1.11",
    sha1 = "0990e7eec9eec3a15661edcf9232acbac4aeacec",
    src_sha1 = "a682afc46284fb58197a173cb5818770a1e7834a",
)

maven_jar(
    name = "gson",
    artifact = "com.google.code.gson:gson:2.8.0",
    sha1 = "c4ba5371a29ac9b2ad6129b1d39ea38750043eff",
)

maven_jar(
    name = "gwtorm-client",
    artifact = "com.google.gerrit:gwtorm:1.18",
    sha1 = "f326dec463439a92ccb32f05b38345e21d0b5ecf",
    src_sha1 = "e0b973d5cafef3d145fa80cdf032fcead1186d29",
)

maven_jar(
    name = "protobuf",
    artifact = "com.google.protobuf:protobuf-java:3.0.0-beta-2",
    sha1 = "de80fe047052445869b96f6def6baca7182c95af",
)

maven_jar(
    name = "joda-time",
    artifact = "joda-time:joda-time:2.9.9",
    sha1 = "f7b520c458572890807d143670c9b24f4de90897",
)

maven_jar(
    name = "joda-convert",
    artifact = "org.joda:joda-convert:1.8.1",
    sha1 = "675642ac208e0b741bc9118dcbcae44c271b992a",
)

load("//lib:guava.bzl", "GUAVA_BIN_SHA1", "GUAVA_VERSION")

maven_jar(
    name = "guava",
    artifact = "com.google.guava:guava:" + GUAVA_VERSION,
    sha1 = GUAVA_BIN_SHA1,
)

maven_jar(
    name = "j2objc",
    artifact = "com.google.j2objc:j2objc-annotations:1.1",
    sha1 = "ed28ded51a8b1c6b112568def5f4b455e6809019",
)

maven_jar(
    name = "velocity",
    artifact = "org.apache.velocity:velocity:1.7",
    sha1 = "2ceb567b8f3f21118ecdec129fe1271dbc09aa7a",
)

maven_jar(
    name = "jsch",
    artifact = "com.jcraft:jsch:0.1.54",
    sha1 = "da3584329a263616e277e15462b387addd1b208d",
)

maven_jar(
    name = "juniversalchardet",
    artifact = "com.github.albfernandez:juniversalchardet:2.0.0",
    sha1 = "28c59f58f5adcc307604602e2aa89e2aca14c554",
)

SLF4J_VERS = "1.7.26"

maven_jar(
    name = "log-api",
    artifact = "org.slf4j:slf4j-api:" + SLF4J_VERS,
    sha1 = "77100a62c2e6f04b53977b9f541044d7d722693d",
)

maven_jar(
    name = "log-nop",
    artifact = "org.slf4j:slf4j-nop:" + SLF4J_VERS,
    sha1 = "6e211fdfb9a8723677031b95ac075ac54c879a0e",
)

maven_jar(
    name = "log-ext",
    artifact = "org.slf4j:slf4j-ext:" + SLF4J_VERS,
    sha1 = "31cdf122e000322e9efcb38913e9ab07825b17ef",
)

maven_jar(
    name = "impl-log4j",
    artifact = "org.slf4j:slf4j-log4j12:" + SLF4J_VERS,
    sha1 = "12f5c685b71c3027fd28bcf90528ec4ec74bf818",
)

maven_jar(
    name = "jcl-over-slf4j",
    artifact = "org.slf4j:jcl-over-slf4j:" + SLF4J_VERS,
    sha1 = "33fbc2d93de829fa5e263c5ce97f5eab8f57d53e",
)

maven_jar(
    name = "log4j",
    artifact = "log4j:log4j:1.2.17",
    sha1 = "5af35056b4d257e4b64b9e8069c0746e8b08629f",
)

maven_jar(
    name = "jsonevent-layout",
    artifact = "net.logstash.log4j:jsonevent-layout:1.7",
    sha1 = "507713504f0ddb75ba512f62763519c43cf46fde",
)

maven_jar(
    name = "json-smart",
    artifact = "net.minidev:json-smart:1.1.1",
    sha1 = "24a2f903d25e004de30ac602c5b47f2d4e420a59",
)

maven_jar(
    name = "args4j",
    artifact = "args4j:args4j:2.0.26",
    sha1 = "01ebb18ebb3b379a74207d5af4ea7c8338ebd78b",
)

maven_jar(
    name = "commons-codec",
    artifact = "commons-codec:commons-codec:1.10",
    sha1 = "4b95f4897fa13f2cd904aee711aeafc0c5295cd8",
)

maven_jar(
    name = "commons-collections",
    artifact = "commons-collections:commons-collections:3.2.2",
    sha1 = "8ad72fe39fa8c91eaaf12aadb21e0c3661fe26d5",
)

maven_jar(
    name = "commons-compress",
    artifact = "org.apache.commons:commons-compress:1.13",
    sha1 = "15c5e9584200122924e50203ae210b57616b75ee",
)

maven_jar(
    name = "commons-lang",
    artifact = "commons-lang:commons-lang:2.6",
    sha1 = "0ce1edb914c94ebc388f086c6827e8bdeec71ac2",
)

maven_jar(
    name = "commons-dbcp",
    artifact = "commons-dbcp:commons-dbcp:1.4",
    sha1 = "30be73c965cc990b153a100aaaaafcf239f82d39",
)

maven_jar(
    name = "commons-pool",
    artifact = "commons-pool:commons-pool:1.5.5",
    sha1 = "7d8ffbdc47aa0c5a8afe5dc2aaf512f369f1d19b",
)

maven_jar(
    name = "commons-net",
    artifact = "commons-net:commons-net:3.5",
    sha1 = "342fc284019f590e1308056990fdb24a08f06318",
)

maven_jar(
    name = "commons-oro",
    artifact = "oro:oro:2.0.8",
    sha1 = "5592374f834645c4ae250f4c9fbb314c9369d698",
)

maven_jar(
    name = "commons-validator",
    artifact = "commons-validator:commons-validator:1.6",
    sha1 = "e989d1e87cdd60575df0765ed5bac65c905d7908",
)

maven_jar(
    name = "automaton",
    artifact = "dk.brics.automaton:automaton:1.11-8",
    sha1 = "6ebfa65eb431ff4b715a23be7a750cbc4cc96d0f",
)

maven_jar(
    name = "pegdown",
    artifact = "org.pegdown:pegdown:1.6.0",
    sha1 = "231ae49d913467deb2027d0b8a0b68b231deef4f",
)

maven_jar(
    name = "grappa",
    artifact = "com.github.parboiled1:grappa:1.0.4",
    sha1 = "ad4b44b9c305dad7aa1e680d4b5c8eec9c4fd6f5",
)

maven_jar(
    name = "jitescript",
    artifact = "me.qmx.jitescript:jitescript:0.4.0",
    sha1 = "2e35862b0435c1b027a21f3d6eecbe50e6e08d54",
)

GREENMAIL_VERS = "1.5.3"

maven_jar(
    name = "greenmail",
    artifact = "com.icegreen:greenmail:" + GREENMAIL_VERS,
    sha1 = "afabf8178312f7f220f74f1558e457bf54fa4253",
)

MAIL_VERS = "1.5.6"

maven_jar(
    name = "mail",
    artifact = "com.sun.mail:javax.mail:" + MAIL_VERS,
    sha1 = "ab5daef2f881c42c8e280cbe918ec4d7fdfd7efe",
)

MIME4J_VERS = "0.8.0"

maven_jar(
    name = "mime4j-core",
    artifact = "org.apache.james:apache-mime4j-core:" + MIME4J_VERS,
    sha1 = "d54f45fca44a2f210569656b4ca3574b42911c95",
)

maven_jar(
    name = "mime4j-dom",
    artifact = "org.apache.james:apache-mime4j-dom:" + MIME4J_VERS,
    sha1 = "6720c93d14225c3e12c4a69768a0370c80e376a3",
)

maven_jar(
    name = "jsoup",
    artifact = "org.jsoup:jsoup:1.9.2",
    sha1 = "5e3bda828a80c7a21dfbe2308d1755759c2fd7b4",
)

OW2_VERS = "5.1"

maven_jar(
    name = "ow2-asm",
    artifact = "org.ow2.asm:asm:" + OW2_VERS,
    sha1 = "5ef31c4fe953b1fd00b8a88fa1d6820e8785bb45",
)

maven_jar(
    name = "ow2-asm-analysis",
    artifact = "org.ow2.asm:asm-analysis:" + OW2_VERS,
    sha1 = "6d1bf8989fc7901f868bee3863c44f21aa63d110",
)

maven_jar(
    name = "ow2-asm-commons",
    artifact = "org.ow2.asm:asm-commons:" + OW2_VERS,
    sha1 = "25d8a575034dd9cfcb375a39b5334f0ba9c8474e",
)

maven_jar(
    name = "ow2-asm-tree",
    artifact = "org.ow2.asm:asm-tree:" + OW2_VERS,
    sha1 = "87b38c12a0ea645791ead9d3e74ae5268d1d6c34",
)

maven_jar(
    name = "ow2-asm-util",
    artifact = "org.ow2.asm:asm-util:" + OW2_VERS,
    sha1 = "b60e33a6bd0d71831e0c249816d01e6c1dd90a47",
)

AUTO_VALUE_VERSION = "1.6.2"

maven_jar(
    name = "auto-value",
    artifact = "com.google.auto.value:auto-value:" + AUTO_VALUE_VERSION,
    sha1 = "e7eae562942315a983eea3e191b72d755c153620",
)

maven_jar(
    name = "auto-value-annotations",
    artifact = "com.google.auto.value:auto-value-annotations:" + AUTO_VALUE_VERSION,
    sha1 = "ed193d86e0af90cc2342aedbe73c5d86b03fa09b",
)

maven_jar(
    name = "tukaani-xz",
    artifact = "org.tukaani:xz:1.4",
    sha1 = "18a9a2ce6abf32ea1b5fd31dae5210ad93f4e5e3",
)

LUCENE_VERS = "5.5.5"

maven_jar(
    name = "lucene-core",
    artifact = "org.apache.lucene:lucene-core:" + LUCENE_VERS,
    sha1 = "c34bcd9274859dc07cfed2a935aaca90c4f4b861",
)

maven_jar(
    name = "lucene-analyzers-common",
    artifact = "org.apache.lucene:lucene-analyzers-common:" + LUCENE_VERS,
    sha1 = "e6b3f5d1b33ed24da7eef0a72f8062bd4652700c",
)

maven_jar(
    name = "backward-codecs",
    artifact = "org.apache.lucene:lucene-backward-codecs:" + LUCENE_VERS,
    sha1 = "d1dee5c7676a313758adb30d7b0bd4c69a4cd214",
)

maven_jar(
    name = "lucene-misc",
    artifact = "org.apache.lucene:lucene-misc:" + LUCENE_VERS,
    sha1 = "bc0eb46ba0377594cac7b0cdaab35562d7877521",
)

maven_jar(
    name = "lucene-queryparser",
    artifact = "org.apache.lucene:lucene-queryparser:" + LUCENE_VERS,
    sha1 = "6c965eb5838a2ba58b0de0fd860a420dcda11937",
)

maven_jar(
    name = "mime-util",
    artifact = "eu.medsea.mimeutil:mime-util:2.1.3",
    attach_source = False,
    sha1 = "0c9cfae15c74f62491d4f28def0dff1dabe52a47",
)

PROLOG_VERS = "1.4.3"

PROLOG_REPO = GERRIT

maven_jar(
    name = "prolog-runtime",
    artifact = "com.googlecode.prolog-cafe:prolog-runtime:" + PROLOG_VERS,
    attach_source = False,
    repository = PROLOG_REPO,
    sha1 = "d5206556cbc76ffeab21313ffc47b586a1efbcbb",
)

maven_jar(
    name = "prolog-compiler",
    artifact = "com.googlecode.prolog-cafe:prolog-compiler:" + PROLOG_VERS,
    attach_source = False,
    repository = PROLOG_REPO,
    sha1 = "f37032cf1dec3e064427745bc59da5a12757a3b2",
)

maven_jar(
    name = "prolog-io",
    artifact = "com.googlecode.prolog-cafe:prolog-io:" + PROLOG_VERS,
    attach_source = False,
    repository = PROLOG_REPO,
    sha1 = "d02b2640b26f64036b6ba2b45e4acc79281cea17",
)

maven_jar(
    name = "cafeteria",
    artifact = "com.googlecode.prolog-cafe:prolog-cafeteria:" + PROLOG_VERS,
    attach_source = False,
    repository = PROLOG_REPO,
    sha1 = "e3b1860c63e57265e5435f890263ad82dafa724f",
)

maven_jar(
    name = "guava-retrying",
    artifact = "com.github.rholder:guava-retrying:2.0.0",
    sha1 = "974bc0a04a11cc4806f7c20a34703bd23c34e7f4",
)

maven_jar(
    name = "jsr305",
    artifact = "com.google.code.findbugs:jsr305:3.0.1",
    sha1 = "f7be08ec23c21485b9b5a1cf1654c2ec8c58168d",
)

maven_jar(
    name = "blame-cache",
    artifact = "com/google/gitiles:blame-cache:0.2-5",
    attach_source = False,
    repository = GERRIT,
    sha1 = "50861b114350c598579ba66f99285e692e3c8d45",
)

# Keep this version of Soy synchronized with the version used in Gitiles.
maven_jar(
    name = "soy",
    artifact = "com.google.template:soy:2017-04-23",
    sha1 = "52f32a5a3801ab97e0909373ef7f73a3460d0802",
)

maven_jar(
    name = "html-types",
    artifact = "com.google.common.html.types:types:1.0.4",
    sha1 = "2adf4c8bfccc0ff7346f9186ac5aa57d829ad065",
)

maven_jar(
    name = "icu4j",
    artifact = "com.ibm.icu:icu4j:57.1",
    sha1 = "198ea005f41219f038f4291f0b0e9f3259730e92",
)

maven_jar(
    name = "dropwizard-core",
    artifact = "io.dropwizard.metrics:metrics-core:4.0.5",
    sha1 = "b81ef162970cdb9f4512ee2da09715a856ff4c4c",
)

# When updating Bouncy Castle, also update it in bazlets.
BC_VERS = "1.60"

maven_jar(
    name = "bcprov",
    artifact = "org.bouncycastle:bcprov-jdk15on:" + BC_VERS,
    sha1 = "bd47ad3bd14b8e82595c7adaa143501e60842a84",
)

maven_jar(
    name = "bcpg",
    artifact = "org.bouncycastle:bcpg-jdk15on:" + BC_VERS,
    sha1 = "13c7a199c484127daad298996e95818478431a2c",
)

maven_jar(
    name = "bcpkix",
    artifact = "org.bouncycastle:bcpkix-jdk15on:" + BC_VERS,
    sha1 = "d0c46320fbc07be3a24eb13a56cee4e3d38e0c75",
)

# TODO(davido): Remove exlusion of file system provider, when this issue is fixed:
# https://issues.apache.org/jira/browse/SSHD-736
maven_jar(
    name = "sshd",
    artifact = "org.apache.sshd:sshd-core:1.6.0",
    exclude = ["META-INF/services/java.nio.file.spi.FileSystemProvider"],
    sha1 = "548e2da643e88cda9d313efb2564a74f9943e491",
)

maven_jar(
    name = "eddsa",
    artifact = "net.i2p.crypto:eddsa:0.2.0",
    sha1 = "0856a92559c4daf744cb27c93cd8b7eb1f8c4780",
)

maven_jar(
    name = "mina-core",
    artifact = "org.apache.mina:mina-core:2.0.16",
    sha1 = "f720f17643eaa7b0fec07c1d7f6272972c02bba4",
)

maven_jar(
    name = "h2",
    artifact = "com.h2database:h2:1.3.176",
    sha1 = "fd369423346b2f1525c413e33f8cf95b09c92cbd",
)

# Note that all of the following org.apache.httpcomponents have newer versions,
# but 4.4.1 is the only version that is available for all of them.
# TODO: Check what combination of new versions are compatible.
HTTPCOMP_VERS = "4.4.1"

maven_jar(
    name = "fluent-hc",
    artifact = "org.apache.httpcomponents:fluent-hc:" + HTTPCOMP_VERS,
    sha1 = "96fb842b68a44cc640c661186828b60590c71261",
)

maven_jar(
    name = "httpclient",
    artifact = "org.apache.httpcomponents:httpclient:" + HTTPCOMP_VERS,
    sha1 = "016d0bc512222f1253ee6b64d389c84e22f697f0",
)

maven_jar(
    name = "httpcore",
    artifact = "org.apache.httpcomponents:httpcore:" + HTTPCOMP_VERS,
    sha1 = "f5aa318bda4c6c8d688c9d00b90681dcd82ce636",
)

# elasticsearch-rest-client explicitly depends on this version
maven_jar(
    name = "httpasyncclient",
    artifact = "org.apache.httpcomponents:httpasyncclient:4.1.4",
    sha1 = "f3a3240681faae3fa46b573a4c7e50cec9db0d86",
)

# elasticsearch-rest-client explicitly depends on this version
maven_jar(
    name = "httpcore-nio",
    artifact = "org.apache.httpcomponents:httpcore-nio:4.4.11",
    sha1 = "7d0a97d01d39cff9aa3e6db81f21fddb2435f4e6",
)

# Test-only dependencies below.

maven_jar(
    name = "jimfs",
    artifact = "com.google.jimfs:jimfs:1.1",
    sha1 = "8fbd0579dc68aba6186935cc1bee21d2f3e7ec1c",
)

maven_jar(
    name = "junit",
    artifact = "junit:junit:4.11",
    sha1 = "4e031bb61df09069aeb2bffb4019e7a5034a4ee0",
)

maven_jar(
    name = "hamcrest-core",
    artifact = "org.hamcrest:hamcrest-core:1.3",
    sha1 = "42a25dc3219429f0e5d060061f71acb49bf010a0",
)

TRUTH_VERS = "0.35"

maven_jar(
    name = "truth",
    artifact = "com.google.truth:truth:" + TRUTH_VERS,
    sha1 = "c08a7fde45e058323bcfa3f510d4fe1e2b028f37",
)

maven_jar(
    name = "truth-java8-extension",
    artifact = "com.google.truth.extensions:truth-java8-extension:" + TRUTH_VERS,
    sha1 = "5457fdf91b1e954b070ad7f2db9bea5505da4bca",
)

# When bumping the easymock version number, make sure to also move powermock to a compatible version
maven_jar(
    name = "easymock",
    artifact = "org.easymock:easymock:3.1",
    sha1 = "3e127311a86fc2e8f550ef8ee4abe094bbcf7e7e",
)

maven_jar(
    name = "cglib-3_2",
    artifact = "cglib:cglib-nodep:3.2.0",
    sha1 = "cf1ca207c15b04ace918270b6cb3f5601160cdfd",
)

maven_jar(
    name = "objenesis",
    artifact = "org.objenesis:objenesis:1.3",
    sha1 = "dc13ae4faca6df981fc7aeb5a522d9db446d5d50",
)

POWERM_VERS = "1.6.1"

maven_jar(
    name = "powermock-module-junit4",
    artifact = "org.powermock:powermock-module-junit4:" + POWERM_VERS,
    sha1 = "ea8530b2848542624f110a393513af397b37b9cf",
)

maven_jar(
    name = "powermock-module-junit4-common",
    artifact = "org.powermock:powermock-module-junit4-common:" + POWERM_VERS,
    sha1 = "7222ced54dabc310895d02e45c5428ca05193cda",
)

maven_jar(
    name = "powermock-reflect",
    artifact = "org.powermock:powermock-reflect:" + POWERM_VERS,
    sha1 = "97d25eda8275c11161bcddda6ef8beabd534c878",
)

maven_jar(
    name = "powermock-api-easymock",
    artifact = "org.powermock:powermock-api-easymock:" + POWERM_VERS,
    sha1 = "aa740ecf89a2f64d410b3d93ef8cd6833009ef00",
)

maven_jar(
    name = "powermock-api-support",
    artifact = "org.powermock:powermock-api-support:" + POWERM_VERS,
    sha1 = "592ee6d929c324109d3469501222e0c76ccf0869",
)

maven_jar(
    name = "powermock-core",
    artifact = "org.powermock:powermock-core:" + POWERM_VERS,
    sha1 = "5afc1efce8d44ed76b30af939657bd598e45d962",
)

maven_jar(
    name = "javassist",
    artifact = "org.javassist:javassist:3.20.0-GA",
    sha1 = "a9cbcdfb7e9f86fbc74d3afae65f2248bfbf82a0",
)

maven_jar(
    name = "derby",
    artifact = "org.apache.derby:derby:10.12.1.1",
    attach_source = False,
    sha1 = "75070c744a8e52a7d17b8b476468580309d5cd09",
)

JETTY_VERS = "9.3.24.v20180605"

maven_jar(
    name = "jetty-servlet",
    artifact = "org.eclipse.jetty:jetty-servlet:" + JETTY_VERS,
    sha1 = "db09c8e226c07c46dc3d84626fc97955ec6bf8bf",
)

maven_jar(
    name = "jetty-security",
    artifact = "org.eclipse.jetty:jetty-security:" + JETTY_VERS,
    sha1 = "dfc4e2169f3dd91954804e7fdff9c4f67c63f385",
)

maven_jar(
    name = "jetty-servlets",
    artifact = "org.eclipse.jetty:jetty-servlets:" + JETTY_VERS,
    sha1 = "189db52691aacab9e13546429583765d143faf81",
)

maven_jar(
    name = "jetty-server",
    artifact = "org.eclipse.jetty:jetty-server:" + JETTY_VERS,
    sha1 = "0e629740cf0a08b353ec07c35eeab8fd06590041",
)

maven_jar(
    name = "jetty-jmx",
    artifact = "org.eclipse.jetty:jetty-jmx:" + JETTY_VERS,
    sha1 = "aaeda444192a42389d2ac17a786329a1b6f4cf68",
)

maven_jar(
    name = "jetty-continuation",
    artifact = "org.eclipse.jetty:jetty-continuation:" + JETTY_VERS,
    sha1 = "44d7b4a9aef498abef268f3aade92daa459050f6",
)

maven_jar(
    name = "jetty-http",
    artifact = "org.eclipse.jetty:jetty-http:" + JETTY_VERS,
    sha1 = "f3d614a7c82b5ee028df78bdb3cdadb6c3be89bc",
)

maven_jar(
    name = "jetty-io",
    artifact = "org.eclipse.jetty:jetty-io:" + JETTY_VERS,
    sha1 = "f12a02ab2cb79eb9c3fa01daf28a58e8ea7cbea9",
)

maven_jar(
    name = "jetty-util",
    artifact = "org.eclipse.jetty:jetty-util:" + JETTY_VERS,
    sha1 = "f74fb3f999e658a2ddea397155e20da5b9126b5d",
)

maven_jar(
    name = "openid-consumer",
    artifact = "org.openid4java:openid4java:0.9.8",
    sha1 = "de4f1b33d3b0f0b2ab1d32834ec1190b39db4160",
)

maven_jar(
    name = "nekohtml",
    artifact = "net.sourceforge.nekohtml:nekohtml:1.9.10",
    sha1 = "14052461031a7054aa094f5573792feb6686d3de",
)

maven_jar(
    name = "xerces",
    artifact = "xerces:xercesImpl:2.8.1",
    attach_source = False,
    sha1 = "25101e37ec0c907db6f0612cbf106ee519c1aef1",
)

maven_jar(
    name = "postgresql",
    artifact = "org.postgresql:postgresql:42.2.5",
    sha1 = "951b7eda125f3137538a94e2cbdcf744088ad4c2",
)

maven_jar(
    name = "codemirror-minified",
    artifact = "org.webjars.npm:codemirror-minified:" + CM_VERSION,
    sha1 = "f84c178b11a188f416b4380bfb2b24f126453d28",
)

maven_jar(
    name = "codemirror-original",
    artifact = "org.webjars.npm:codemirror:" + CM_VERSION,
    sha1 = "5a1f6c10d5aef0b9d2ce513dcc1e2657e4af730d",
)

maven_jar(
    name = "diff-match-patch",
    artifact = "org.webjars:google-diff-match-patch:" + DIFF_MATCH_PATCH_VERSION,
    attach_source = False,
    sha1 = "0cf1782dbcb8359d95070da9176059a5a9d37709",
)

maven_jar(
    name = "commons-io",
    artifact = "commons-io:commons-io:2.2",
    sha1 = "83b5b8a7ba1c08f9e8c8ff2373724e33d3c1e22a",
)

maven_jar(
    name = "asciidoctor",
    artifact = "org.asciidoctor:asciidoctorj:1.5.7",
    sha1 = "8e8c1d8fc6144405700dd8df3b177f2801ac5987",
)

maven_jar(
    name = "jruby",
    artifact = "org.jruby:jruby-complete:9.1.17.0",
    sha1 = "76716d529710fc03d1d429b43e3cedd4419f78d4",
)

# When upgrading elasticsearch-rest-client, also upgrade httpcore-nio
# and httpasyncclient as necessary.
maven_jar(
    name = "elasticsearch-rest-client",
    artifact = "org.elasticsearch.client:elasticsearch-rest-client:7.0.0",
    sha1 = "121d12f1c71f318be1a654e8a956e38d5b68e98a",
)

JACKSON_VERSION = "2.9.8"

maven_jar(
    name = "jackson-core",
    artifact = "com.fasterxml.jackson.core:jackson-core:" + JACKSON_VERSION,
    sha1 = "0f5a654e4675769c716e5b387830d19b501ca191",
)

<<<<<<< HEAD
TESTCONTAINERS_VERSION = "1.10.7"
=======
TESTCONTAINERS_VERSION = "1.11.2"
>>>>>>> 713906b5

maven_jar(
    name = "testcontainers",
    artifact = "org.testcontainers:testcontainers:" + TESTCONTAINERS_VERSION,
<<<<<<< HEAD
    sha1 = "e7575fedfd010ca1ad80c8c9bf971a8057b1ff8a",
=======
    sha1 = "eae47ed24bb07270d4b60b5e2c3444c5bf3c8ea9",
>>>>>>> 713906b5
)

maven_jar(
    name = "testcontainers-elasticsearch",
    artifact = "org.testcontainers:elasticsearch:" + TESTCONTAINERS_VERSION,
    sha1 = "1ee43ebd81aea1f29bf60a56643bad80c134f998",
)

maven_jar(
    name = "duct-tape",
    artifact = "org.rnorth.duct-tape:duct-tape:1.0.7",
    sha1 = "a26b5d90d88c91321dc7a3734ea72d2fc019ebb6",
)

maven_jar(
    name = "visible-assertions",
    artifact = "org.rnorth.visible-assertions:visible-assertions:2.1.2",
    sha1 = "20d31a578030ec8e941888537267d3123c2ad1c1",
)

maven_jar(
    name = "jna",
    artifact = "net.java.dev.jna:jna:5.2.0",
    sha1 = "ed8b772eb077a9cb50e44e90899c66a9a6c00e67",
)

load("//tools/bzl:js.bzl", "bower_archive", "npm_binary")

npm_binary(
    name = "bower",
)

npm_binary(
    name = "vulcanize",
    repository = GERRIT,
)

npm_binary(
    name = "crisper",
    repository = GERRIT,
)

# bower_archive() seed components.
bower_archive(
    name = "iron-autogrow-textarea",
    package = "polymerelements/iron-autogrow-textarea",
    sha1 = "68f0ece9b1e56ac26f8ce31d9938c504f6951bca",
    version = "2.1.0",
)

bower_archive(
    name = "es6-promise",
    package = "stefanpenner/es6-promise",
    sha1 = "a3a797bb22132f1ef75f9a2556173f81870c2e53",
    version = "3.3.0",
)

bower_archive(
    name = "fetch",
    package = "fetch",
    sha1 = "1b05a2bb40c73232c2909dc196de7519fe4db7a9",
    version = "1.0.0",
)

bower_archive(
    name = "iron-dropdown",
    package = "polymerelements/iron-dropdown",
    sha1 = "ac96fe31cdf203a63426fa75131b43c98c0597d3",
    version = "1.5.5",
)

bower_archive(
    name = "iron-input",
    package = "polymerelements/iron-input",
    sha1 = "9bc0c8e81de2527125383cbcf74dd9f27e7fa9ac",
    version = "1.0.10",
)

bower_archive(
    name = "iron-overlay-behavior",
    package = "polymerelements/iron-overlay-behavior",
    sha1 = "74cda9d7bf98e7a5e5004bc7ebdb6d208d49e11e",
    version = "2.0.0",
)

bower_archive(
    name = "iron-selector",
    package = "polymerelements/iron-selector",
    sha1 = "e0ee46c28523bf17730318c3b481a8ed4331c3b2",
    version = "2.0.0",
)

bower_archive(
    name = "paper-button",
    package = "polymerelements/paper-button",
    sha1 = "41a8fec68d93dad223ad2076d68515334b2c8d7b",
    version = "1.0.11",
)

bower_archive(
    name = "paper-input",
    package = "polymerelements/paper-input",
    sha1 = "6c934805e80ab201e143406edc73ea0ef35abf80",
    version = "1.1.18",
)

bower_archive(
    name = "iron-icon",
    package = "polymerelements/iron-icon",
    sha1 = "7da49a0d33cd56017740e0dbcf41d2b71532023f",
    version = "2.0.0",
)

bower_archive(
    name = "iron-iconset-svg",
    package = "polymerelements/iron-iconset-svg",
    sha1 = "4d0c406239cad2ff2975c6dd95fa189de0fe6b50",
    version = "2.1.0",
)

bower_archive(
    name = "moment",
    package = "moment/moment",
    sha1 = "fc8ce2c799bab21f6ced7aff928244f4ca8880aa",
    version = "2.13.0",
)

bower_archive(
    name = "page",
    package = "visionmedia/page.js",
    sha1 = "51a05428dd4f68fae1df5f12d0e2b61ba67f7757",
    version = "1.7.1",
)

bower_archive(
    name = "paper-item",
    package = "polymerelements/paper-item",
    sha1 = "803273ceb9ffebec8ecc9373ea638af4cd34af58",
    version = "1.1.4",
)

bower_archive(
    name = "paper-listbox",
    package = "polymerelements/paper-listbox",
    sha1 = "ccc1a90ab0a96878c7bf7c9c4cfe47c85b09c8e3",
    version = "2.0.0",
)

bower_archive(
    name = "polymer",
    package = "polymer/polymer",
    sha1 = "62ce80a5079c1b97f6c5c6ebf6b350e741b18b9c",
    version = "1.11.0",
)

bower_archive(
    name = "polymer-resin",
    package = "polymer/polymer-resin",
    sha1 = "93ac118f2b9209cfbfd6dc8022d9492743d17f24",
    version = "1.2.7",
)

bower_archive(
    name = "promise-polyfill",
    package = "polymerlabs/promise-polyfill",
    sha1 = "a3b598c06cbd7f441402e666ff748326030905d6",
    version = "1.0.0",
)

# bower test stuff

bower_archive(
    name = "iron-test-helpers",
    package = "polymerelements/iron-test-helpers",
    sha1 = "433b03b106f5ff32049b84150cd70938e18b67ac",
    version = "1.2.5",
)

bower_archive(
    name = "test-fixture",
    package = "polymerelements/test-fixture",
    sha1 = "e373bd21c069163c3a754e234d52c07c77b20d3c",
    version = "1.1.1",
)

bower_archive(
    name = "web-component-tester",
    package = "web-component-tester",
    sha1 = "4e778f8b7d784ba2a069d83d0cd146125c5c4fcb",
    version = "5.0.1",
)

# Bower component transitive dependencies.
load("//lib/js:bower_archives.bzl", "load_bower_archives")

load_bower_archives()

external_plugin_deps()<|MERGE_RESOLUTION|>--- conflicted
+++ resolved
@@ -922,26 +922,18 @@
     sha1 = "0f5a654e4675769c716e5b387830d19b501ca191",
 )
 
-<<<<<<< HEAD
-TESTCONTAINERS_VERSION = "1.10.7"
-=======
 TESTCONTAINERS_VERSION = "1.11.2"
->>>>>>> 713906b5
 
 maven_jar(
     name = "testcontainers",
     artifact = "org.testcontainers:testcontainers:" + TESTCONTAINERS_VERSION,
-<<<<<<< HEAD
-    sha1 = "e7575fedfd010ca1ad80c8c9bf971a8057b1ff8a",
-=======
     sha1 = "eae47ed24bb07270d4b60b5e2c3444c5bf3c8ea9",
->>>>>>> 713906b5
 )
 
 maven_jar(
     name = "testcontainers-elasticsearch",
     artifact = "org.testcontainers:elasticsearch:" + TESTCONTAINERS_VERSION,
-    sha1 = "1ee43ebd81aea1f29bf60a56643bad80c134f998",
+    sha1 = "a327bd8cb68eb7146b36d754aee98a8018132d8f",
 )
 
 maven_jar(
