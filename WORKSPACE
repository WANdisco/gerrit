workspace(name = "gerrit")

load("@bazel_tools//tools/build_defs/repo:git.bzl", "git_repository")
load("@bazel_tools//tools/build_defs/repo:http.bzl", "http_archive", "http_file")
load("//tools/bzl:maven_jar.bzl", "GERRIT", "MAVEN_LOCAL", "maven_jar")
load("//lib/codemirror:cm.bzl", "CM_VERSION", "DIFF_MATCH_PATCH_VERSION")
load("//plugins:external_plugin_deps.bzl", "external_plugin_deps")

http_archive(
    name = "bazel_skylib",
    sha256 = "bbccf674aa441c266df9894182d80de104cabd19be98be002f6d478aaa31574d",
    strip_prefix = "bazel-skylib-2169ae1c374aab4a09aa90e65efe1a3aad4e279b",
    urls = ["https://github.com/bazelbuild/bazel-skylib/archive/2169ae1c374aab4a09aa90e65efe1a3aad4e279b.tar.gz"],
)

http_archive(
    name = "io_bazel_rules_closure",
    sha256 = "4dd84dd2bdd6c9f56cb5a475d504ea31d199c34309e202e9379501d01c3067e5",
    strip_prefix = "rules_closure-3103a773820b59b76345f94c231cb213e0d404e2",
    urls = ["https://github.com/bazelbuild/rules_closure/archive/3103a773820b59b76345f94c231cb213e0d404e2.tar.gz"],
)

# File is specific to Polymer and copied from the Closure Github -- should be
# synced any time there are major changes to Polymer.
# https://github.com/google/closure-compiler/blob/master/contrib/externs/polymer-1.0.js
http_file(
    name = "polymer_closure",
    downloaded_file_path = "polymer_closure.js",
    sha256 = "4d63a36dcca040475bd6deb815b9a600bd686e1413ac1ebd4b04516edd675020",
    urls = ["https://raw.githubusercontent.com/google/closure-compiler/35d2b3340ff23a69441f10fa3bc820691c2942f2/contrib/externs/polymer-1.0.js"],
)

load("@bazel_skylib//lib:versions.bzl", "versions")

versions.check(minimum_bazel_version = "0.17.1")

load("@io_bazel_rules_closure//closure:defs.bzl", "closure_repositories")

# Prevent redundant loading of dependencies.
# TODO(davido): Omit re-fetching ancient args4j version when these PRs are merged:
# https://github.com/bazelbuild/rules_closure/pull/262
# https://github.com/google/closure-templates/pull/155
closure_repositories(
    omit_aopalliance = True,
    omit_javax_inject = True,
)

# Golang support for PolyGerrit local dev server.
http_archive(
    name = "io_bazel_rules_go",
    sha256 = "97cf62bdef33519412167fd1e4b0810a318a7c234f5f8dc4f53e2da86241c492",
    urls = ["https://github.com/bazelbuild/rules_go/releases/download/0.15.3/rules_go-0.15.3.tar.gz"],
)

load("@io_bazel_rules_go//go:def.bzl", "go_register_toolchains", "go_rules_dependencies")

go_rules_dependencies()

go_register_toolchains()

http_archive(
    name = "bazel_gazelle",
    sha256 = "c0a5739d12c6d05b6c1ad56f2200cb0b57c5a70e03ebd2f7b87ce88cabf09c7b",
    urls = ["https://github.com/bazelbuild/bazel-gazelle/releases/download/0.14.0/bazel-gazelle-0.14.0.tar.gz"],
)

load("@bazel_gazelle//:deps.bzl", "gazelle_dependencies", "go_repository")

gazelle_dependencies()

# Dependencies for PolyGerrit local dev server.
go_repository(
    name = "com_github_robfig_soy",
    commit = "82face14ebc0883b4ca9c901b5aaf3738b9f6a24",
    importpath = "github.com/robfig/soy",
)

go_repository(
    name = "com_github_howeyc_fsnotify",
    commit = "441bbc86b167f3c1f4786afae9931403b99fdacf",
    importpath = "github.com/howeyc/fsnotify",
)

ANTLR_VERS = "3.5.2"

maven_jar(
    name = "java-runtime",
    artifact = "org.antlr:antlr-runtime:" + ANTLR_VERS,
    sha1 = "cd9cd41361c155f3af0f653009dcecb08d8b4afd",
)

maven_jar(
    name = "stringtemplate",
    artifact = "org.antlr:stringtemplate:4.0.2",
    sha1 = "e28e09e2d44d60506a7bcb004d6c23ff35c6ac08",
)

maven_jar(
    name = "org-antlr",
    artifact = "org.antlr:antlr:" + ANTLR_VERS,
    sha1 = "c4a65c950bfc3e7d04309c515b2177c00baf7764",
)

maven_jar(
    name = "antlr27",
    artifact = "antlr:antlr:2.7.7",
    attach_source = False,
    sha1 = "83cd2cd674a217ade95a4bb83a8a14f351f48bd0",
)

GUICE_VERS = "4.2.1"

maven_jar(
    name = "guice-library",
    artifact = "com.google.inject:guice:" + GUICE_VERS,
    sha1 = "f77dfd89318fe3ff293bafceaa75fbf66e4e4b10",
)

maven_jar(
    name = "guice-assistedinject",
    artifact = "com.google.inject.extensions:guice-assistedinject:" + GUICE_VERS,
    sha1 = "d327e4aee7c96f08cd657c17da231a1f4a8999ac",
)

maven_jar(
    name = "guice-servlet",
    artifact = "com.google.inject.extensions:guice-servlet:" + GUICE_VERS,
    sha1 = "3927e462f923b0c672fdb045c5645bca4beab5c0",
)

maven_jar(
    name = "aopalliance",
    artifact = "aopalliance:aopalliance:1.0",
    sha1 = "0235ba8b489512805ac13a8f9ea77a1ca5ebe3e8",
)

maven_jar(
    name = "javax_inject",
    artifact = "javax.inject:javax.inject:1",
    sha1 = "6975da39a7040257bd51d21a231b76c915872d38",
)

maven_jar(
    name = "servlet-api-3_1",
    artifact = "org.apache.tomcat:tomcat-servlet-api:8.5.23",
    sha1 = "021a212688ec94fe77aff74ab34cc74f6f940e60",
)

GWT_VERS = "2.8.2"

maven_jar(
    name = "user",
    artifact = "com.google.gwt:gwt-user:" + GWT_VERS,
    sha1 = "a2b9be2c996a658c4e009ba652a9c6a81c88a797",
)

maven_jar(
    name = "dev",
    artifact = "com.google.gwt:gwt-dev:" + GWT_VERS,
    sha1 = "7a87e060bbf129386b7ae772459fb9f87297c332",
)

maven_jar(
    name = "javax-validation",
    artifact = "javax.validation:validation-api:1.0.0.GA",
    sha1 = "b6bd7f9d78f6fdaa3c37dae18a4bd298915f328e",
    src_sha1 = "7a561191db2203550fbfa40d534d4997624cd369",
)

maven_jar(
    name = "jsinterop-annotations",
    artifact = "com.google.jsinterop:jsinterop-annotations:1.0.2",
    sha1 = "abd7319f53d018e11108a88f599bd16492448dd2",
    src_sha1 = "33716f8aef043f2f02b78ab4a1acda6cd90a7602",
)

maven_jar(
    name = "ant",
    artifact = "ant:ant:1.6.5",
    attach_source = False,
    sha1 = "7d18faf23df1a5c3a43613952e0e8a182664564b",
)

maven_jar(
    name = "colt",
    artifact = "colt:colt:1.2.0",
    attach_source = False,
    sha1 = "0abc984f3adc760684d49e0f11ddf167ba516d4f",
)

maven_jar(
    name = "tapestry",
    artifact = "tapestry:tapestry:4.0.2",
    attach_source = False,
    sha1 = "e855a807425d522e958cbce8697f21e9d679b1f7",
)

maven_jar(
    name = "w3c-css-sac",
    artifact = "org.w3c.css:sac:1.3",
    sha1 = "cdb2dcb4e22b83d6b32b93095f644c3462739e82",
)

load("//lib/jgit:jgit.bzl", "jgit_repos")

jgit_repos()

maven_jar(
    name = "javaewah",
    artifact = "com.googlecode.javaewah:JavaEWAH:1.1.6",
    attach_source = False,
    sha1 = "94ad16d728b374d65bd897625f3fbb3da223a2b6",
)

FLOGGER_VERS = "0.3.1"

maven_jar(
    name = "flogger",
    artifact = "com.google.flogger:flogger:" + FLOGGER_VERS,
    sha1 = "585030fe1ec709760cbef997a459729fb965df0e",
)

maven_jar(
    name = "flogger-log4j-backend",
    artifact = "com.google.flogger:flogger-log4j-backend:" + FLOGGER_VERS,
    sha1 = "d5085e3996bddc4b105d53b886190cc9a8811a9e",
)

maven_jar(
    name = "flogger-system-backend",
    artifact = "com.google.flogger:flogger-system-backend:" + FLOGGER_VERS,
    sha1 = "287b569d76abcd82f9de87fe41829fbc7ebd8ac9",
)

maven_jar(
    name = "gwtjsonrpc",
    artifact = "com.google.gerrit:gwtjsonrpc:1.11",
    sha1 = "0990e7eec9eec3a15661edcf9232acbac4aeacec",
    src_sha1 = "a682afc46284fb58197a173cb5818770a1e7834a",
)

maven_jar(
    name = "gson",
    artifact = "com.google.code.gson:gson:2.8.5",
    sha1 = "f645ed69d595b24d4cf8b3fbb64cc505bede8829",
)

maven_jar(
    name = "gwtorm-client",
    artifact = "com.google.gerrit:gwtorm:1.18",
    sha1 = "f326dec463439a92ccb32f05b38345e21d0b5ecf",
    src_sha1 = "e0b973d5cafef3d145fa80cdf032fcead1186d29",
)

maven_jar(
    name = "protobuf",
    artifact = "com.google.protobuf:protobuf-java:3.6.1",
    sha1 = "0d06d46ecfd92ec6d0f3b423b4cd81cb38d8b924",
)

load("//lib:guava.bzl", "GUAVA_BIN_SHA1", "GUAVA_VERSION")

maven_jar(
    name = "guava",
    artifact = "com.google.guava:guava:" + GUAVA_VERSION,
    sha1 = GUAVA_BIN_SHA1,
)

maven_jar(
    name = "j2objc",
    artifact = "com.google.j2objc:j2objc-annotations:1.1",
    sha1 = "ed28ded51a8b1c6b112568def5f4b455e6809019",
<<<<<<< HEAD
=======
)

maven_jar(
    name = "velocity",
    artifact = "org.apache.velocity:velocity:1.7",
    sha1 = "2ceb567b8f3f21118ecdec129fe1271dbc09aa7a",
>>>>>>> dd218255
)

maven_jar(
    name = "jsch",
    artifact = "com.jcraft:jsch:0.1.54",
    sha1 = "da3584329a263616e277e15462b387addd1b208d",
)

maven_jar(
    name = "juniversalchardet",
    artifact = "com.github.albfernandez:juniversalchardet:2.0.0",
    sha1 = "28c59f58f5adcc307604602e2aa89e2aca14c554",
)

SLF4J_VERS = "1.7.7"

maven_jar(
    name = "log-api",
    artifact = "org.slf4j:slf4j-api:" + SLF4J_VERS,
    sha1 = "2b8019b6249bb05d81d3a3094e468753e2b21311",
)

maven_jar(
    name = "log-ext",
    artifact = "org.slf4j:slf4j-ext:" + SLF4J_VERS,
    sha1 = "09a8f58c784c37525d2624062414358acf296717",
)

maven_jar(
    name = "impl-log4j",
    artifact = "org.slf4j:slf4j-log4j12:" + SLF4J_VERS,
    sha1 = "58f588119ffd1702c77ccab6acb54bfb41bed8bd",
)

maven_jar(
    name = "jcl-over-slf4j",
    artifact = "org.slf4j:jcl-over-slf4j:" + SLF4J_VERS,
    sha1 = "56003dcd0a31deea6391b9e2ef2f2dc90b205a92",
)

maven_jar(
    name = "log4j",
    artifact = "log4j:log4j:1.2.17",
    sha1 = "5af35056b4d257e4b64b9e8069c0746e8b08629f",
)

maven_jar(
    name = "jsonevent-layout",
    artifact = "net.logstash.log4j:jsonevent-layout:1.7",
    sha1 = "507713504f0ddb75ba512f62763519c43cf46fde",
)

maven_jar(
    name = "json-smart",
    artifact = "net.minidev:json-smart:1.1.1",
    sha1 = "24a2f903d25e004de30ac602c5b47f2d4e420a59",
)

maven_jar(
    name = "args4j-intern",
    artifact = "args4j:args4j:2.33",
    sha1 = "bd87a75374a6d6523de82fef51fc3cfe9baf9fc9",
)

maven_jar(
    name = "commons-codec",
    artifact = "commons-codec:commons-codec:1.10",
    sha1 = "4b95f4897fa13f2cd904aee711aeafc0c5295cd8",
)

# When upgrading commons-compress, also upgrade tukaani-xz
maven_jar(
    name = "commons-compress",
    artifact = "org.apache.commons:commons-compress:1.15",
    sha1 = "b686cd04abaef1ea7bc5e143c080563668eec17e",
)

maven_jar(
    name = "commons-lang",
    artifact = "commons-lang:commons-lang:2.6",
    sha1 = "0ce1edb914c94ebc388f086c6827e8bdeec71ac2",
)

maven_jar(
    name = "commons-lang3",
    artifact = "org.apache.commons:commons-lang3:3.6",
    sha1 = "9d28a6b23650e8a7e9063c04588ace6cf7012c17",
)

maven_jar(
    name = "commons-dbcp",
    artifact = "commons-dbcp:commons-dbcp:1.4",
    sha1 = "30be73c965cc990b153a100aaaaafcf239f82d39",
)

# Transitive dependency of commons-dbcp, do not update without
# also updating commons-dbcp
maven_jar(
    name = "commons-pool",
    artifact = "commons-pool:commons-pool:1.5.5",
    sha1 = "7d8ffbdc47aa0c5a8afe5dc2aaf512f369f1d19b",
)

maven_jar(
    name = "commons-net",
    artifact = "commons-net:commons-net:3.6",
    sha1 = "b71de00508dcb078d2b24b5fa7e538636de9b3da",
)

maven_jar(
    name = "commons-validator",
    artifact = "commons-validator:commons-validator:1.6",
    sha1 = "e989d1e87cdd60575df0765ed5bac65c905d7908",
)

maven_jar(
    name = "automaton",
    artifact = "dk.brics:automaton:1.12-1",
    sha1 = "959a0c62f9a5c2309e0ad0b0589c74d69e101241",
)

FLEXMARK_VERS = "0.34.18"

maven_jar(
    name = "flexmark",
    artifact = "com.vladsch.flexmark:flexmark:" + FLEXMARK_VERS,
    sha1 = "65cc1489ef8902023140900a3a7fcce89fba678d",
)

maven_jar(
    name = "flexmark-ext-abbreviation",
    artifact = "com.vladsch.flexmark:flexmark-ext-abbreviation:" + FLEXMARK_VERS,
    sha1 = "a0384932801e51f16499358dec69a730739aca3f",
)

maven_jar(
    name = "flexmark-ext-anchorlink",
    artifact = "com.vladsch.flexmark:flexmark-ext-anchorlink:" + FLEXMARK_VERS,
    sha1 = "6df2e23b5c94a5e46b1956a29179eb783f84ea2f",
)

maven_jar(
    name = "flexmark-ext-autolink",
    artifact = "com.vladsch.flexmark:flexmark-ext-autolink:" + FLEXMARK_VERS,
    sha1 = "069f8ff15e5b435cc96b23f31798ce64a7a3f6d3",
)

maven_jar(
    name = "flexmark-ext-definition",
    artifact = "com.vladsch.flexmark:flexmark-ext-definition:" + FLEXMARK_VERS,
    sha1 = "ff177d8970810c05549171e3ce189e2c68b906c0",
)

maven_jar(
    name = "flexmark-ext-emoji",
    artifact = "com.vladsch.flexmark:flexmark-ext-emoji:" + FLEXMARK_VERS,
    sha1 = "410bf7d8e5b8bc2c4a8cff644d1b2bc7b271a41e",
)

maven_jar(
    name = "flexmark-ext-escaped-character",
    artifact = "com.vladsch.flexmark:flexmark-ext-escaped-character:" + FLEXMARK_VERS,
    sha1 = "6f4fb89311b54284a6175341d4a5e280f13b2179",
)

maven_jar(
    name = "flexmark-ext-footnotes",
    artifact = "com.vladsch.flexmark:flexmark-ext-footnotes:" + FLEXMARK_VERS,
    sha1 = "35efe7d9aea97b6f36e09c65f748863d14e1cfe4",
)

maven_jar(
    name = "flexmark-ext-gfm-issues",
    artifact = "com.vladsch.flexmark:flexmark-ext-gfm-issues:" + FLEXMARK_VERS,
    sha1 = "ec1d660102f6a1d0fbe5e57c13b7ff8bae6cff72",
)

maven_jar(
    name = "flexmark-ext-gfm-strikethrough",
    artifact = "com.vladsch.flexmark:flexmark-ext-gfm-strikethrough:" + FLEXMARK_VERS,
    sha1 = "6060442b742c9b6d4d83d7dd4f0fe477c4686dd2",
)

maven_jar(
    name = "flexmark-ext-gfm-tables",
    artifact = "com.vladsch.flexmark:flexmark-ext-gfm-tables:" + FLEXMARK_VERS,
    sha1 = "2fe597849e46e02e0c1ea1d472848f74ff261282",
)

maven_jar(
    name = "flexmark-ext-gfm-tasklist",
    artifact = "com.vladsch.flexmark:flexmark-ext-gfm-tasklist:" + FLEXMARK_VERS,
    sha1 = "b3af19ce4efdc980a066c1bf0f5a6cf8c24c487a",
)

maven_jar(
    name = "flexmark-ext-gfm-users",
    artifact = "com.vladsch.flexmark:flexmark-ext-gfm-users:" + FLEXMARK_VERS,
    sha1 = "7456c5f7272c195ee953a02ebab4f58374fb23ee",
)

maven_jar(
    name = "flexmark-ext-ins",
    artifact = "com.vladsch.flexmark:flexmark-ext-ins:" + FLEXMARK_VERS,
    sha1 = "13fe1a95a8f3be30b574451cfe8d3d5936fa3e94",
)

maven_jar(
    name = "flexmark-ext-jekyll-front-matter",
    artifact = "com.vladsch.flexmark:flexmark-ext-jekyll-front-matter:" + FLEXMARK_VERS,
    sha1 = "e146e2bf3a740d6ef06a33a516c4d1f6d3761109",
)

maven_jar(
    name = "flexmark-ext-superscript",
    artifact = "com.vladsch.flexmark:flexmark-ext-superscript:" + FLEXMARK_VERS,
    sha1 = "02541211e8e4a6c89ce0a68b07b656d8a19ac282",
)

maven_jar(
    name = "flexmark-ext-tables",
    artifact = "com.vladsch.flexmark:flexmark-ext-tables:" + FLEXMARK_VERS,
    sha1 = "775d9587de71fd50573f32eee98ab039b4dcc219",
)

maven_jar(
    name = "flexmark-ext-toc",
    artifact = "com.vladsch.flexmark:flexmark-ext-toc:" + FLEXMARK_VERS,
    sha1 = "85b75fe1ebe24c92b9d137bcbc51d232845b6077",
)

maven_jar(
    name = "flexmark-ext-typographic",
    artifact = "com.vladsch.flexmark:flexmark-ext-typographic:" + FLEXMARK_VERS,
    sha1 = "c1bf0539de37d83aa05954b442f929e204cd89db",
)

maven_jar(
    name = "flexmark-ext-wikilink",
    artifact = "com.vladsch.flexmark:flexmark-ext-wikilink:" + FLEXMARK_VERS,
    sha1 = "400b23b9a4e0c008af0d779f909ee357628be39d",
)

maven_jar(
    name = "flexmark-ext-yaml-front-matter",
    artifact = "com.vladsch.flexmark:flexmark-ext-yaml-front-matter:" + FLEXMARK_VERS,
    sha1 = "491f815285a8e16db1e906f3789a94a8a9836fa6",
)

maven_jar(
    name = "flexmark-formatter",
    artifact = "com.vladsch.flexmark:flexmark-formatter:" + FLEXMARK_VERS,
    sha1 = "d46308006800d243727100ca0f17e6837070fd48",
)

maven_jar(
    name = "flexmark-html-parser",
    artifact = "com.vladsch.flexmark:flexmark-html-parser:" + FLEXMARK_VERS,
    sha1 = "fece2e646d11b6a77fc611b4bd3eb1fb8a635c87",
)

maven_jar(
    name = "flexmark-profile-pegdown",
    artifact = "com.vladsch.flexmark:flexmark-profile-pegdown:" + FLEXMARK_VERS,
    sha1 = "297f723bb51286eaa7029558fac87d819643d577",
)

maven_jar(
    name = "flexmark-util",
    artifact = "com.vladsch.flexmark:flexmark-util:" + FLEXMARK_VERS,
    sha1 = "31e2e1fbe8273d7c913506eafeb06b1a7badb062",
)

# Transitive dependency of flexmark
maven_jar(
    name = "autolink",
    artifact = "org.nibor.autolink:autolink:0.7.0",
    sha1 = "649f9f13422cf50c926febe6035662ae25dc89b2",
)

GREENMAIL_VERS = "1.5.5"

maven_jar(
    name = "greenmail",
    artifact = "com.icegreen:greenmail:" + GREENMAIL_VERS,
    sha1 = "9ea96384ad2cb8118c22f493b529eb72c212691c",
)

MAIL_VERS = "1.6.0"

maven_jar(
    name = "mail",
    artifact = "com.sun.mail:javax.mail:" + MAIL_VERS,
    sha1 = "a055c648842c4954c1f7db7254f45d9ad565e278",
)

MIME4J_VERS = "0.8.1"

maven_jar(
    name = "mime4j-core",
    artifact = "org.apache.james:apache-mime4j-core:" + MIME4J_VERS,
    sha1 = "c62dfe18a3b827a2c626ade0ffba44562ddf3f61",
)

maven_jar(
    name = "mime4j-dom",
    artifact = "org.apache.james:apache-mime4j-dom:" + MIME4J_VERS,
    sha1 = "f2d653c617004193f3350330d907f77b60c88c56",
)

maven_jar(
    name = "jsoup",
    artifact = "org.jsoup:jsoup:1.9.2",
    sha1 = "5e3bda828a80c7a21dfbe2308d1755759c2fd7b4",
)

OW2_VERS = "6.2.1"

maven_jar(
    name = "ow2-asm",
    artifact = "org.ow2.asm:asm:" + OW2_VERS,
    sha1 = "c01b6798f81b0fc2c5faa70cbe468c275d4b50c7",
)

maven_jar(
    name = "ow2-asm-analysis",
    artifact = "org.ow2.asm:asm-analysis:" + OW2_VERS,
    sha1 = "e8b876c5ccf226cae2f44ed2c436ad3407d0ec1d",
)

maven_jar(
    name = "ow2-asm-commons",
    artifact = "org.ow2.asm:asm-commons:" + OW2_VERS,
    sha1 = "eaf31376d741a3e2017248a4c759209fe25c77d3",
)

maven_jar(
    name = "ow2-asm-tree",
    artifact = "org.ow2.asm:asm-tree:" + OW2_VERS,
    sha1 = "332b022092ecec53cdb6272dc436884b2d940615",
)

maven_jar(
    name = "ow2-asm-util",
    artifact = "org.ow2.asm:asm-util:" + OW2_VERS,
    sha1 = "400d664d7c92a659d988c00cb65150d1b30cf339",
)

AUTO_VALUE_VERSION = "1.6.2"

maven_jar(
    name = "auto-value",
    artifact = "com.google.auto.value:auto-value:" + AUTO_VALUE_VERSION,
    sha1 = "e7eae562942315a983eea3e191b72d755c153620",
)

maven_jar(
    name = "auto-value-annotations",
    artifact = "com.google.auto.value:auto-value-annotations:" + AUTO_VALUE_VERSION,
    sha1 = "ed193d86e0af90cc2342aedbe73c5d86b03fa09b",
)

# Transitive dependency of commons-compress
maven_jar(
    name = "tukaani-xz",
    artifact = "org.tukaani:xz:1.6",
    sha1 = "05b6f921f1810bdf90e25471968f741f87168b64",
)

<<<<<<< HEAD
LUCENE_VERS = "6.6.5"
=======
LUCENE_VERS = "5.5.5"
>>>>>>> dd218255

maven_jar(
    name = "lucene-core",
    artifact = "org.apache.lucene:lucene-core:" + LUCENE_VERS,
<<<<<<< HEAD
    sha1 = "2983f80b1037e098209657b0ca9176827892d0c0",
=======
    sha1 = "c34bcd9274859dc07cfed2a935aaca90c4f4b861",
>>>>>>> dd218255
)

maven_jar(
    name = "lucene-analyzers-common",
    artifact = "org.apache.lucene:lucene-analyzers-common:" + LUCENE_VERS,
<<<<<<< HEAD
    sha1 = "6094f91071d90570b7f5f8ce481d5de7d2d2e9d5",
=======
    sha1 = "e6b3f5d1b33ed24da7eef0a72f8062bd4652700c",
>>>>>>> dd218255
)

maven_jar(
    name = "backward-codecs",
    artifact = "org.apache.lucene:lucene-backward-codecs:" + LUCENE_VERS,
<<<<<<< HEAD
    sha1 = "460a19e8d1aa7d31e9614cf528a6cb508c9e823d",
=======
    sha1 = "d1dee5c7676a313758adb30d7b0bd4c69a4cd214",
>>>>>>> dd218255
)

maven_jar(
    name = "lucene-misc",
    artifact = "org.apache.lucene:lucene-misc:" + LUCENE_VERS,
<<<<<<< HEAD
    sha1 = "ce3a1b7b6a92b9af30791356a4bd46d1cea6cc1e",
=======
    sha1 = "bc0eb46ba0377594cac7b0cdaab35562d7877521",
>>>>>>> dd218255
)

maven_jar(
    name = "lucene-queryparser",
    artifact = "org.apache.lucene:lucene-queryparser:" + LUCENE_VERS,
<<<<<<< HEAD
    sha1 = "2db9ca0086a4b8e0b9bc9f08a9b420303168e37c",
=======
    sha1 = "6c965eb5838a2ba58b0de0fd860a420dcda11937",
>>>>>>> dd218255
)

maven_jar(
    name = "mime-util",
    artifact = "eu.medsea.mimeutil:mime-util:2.1.3",
    attach_source = False,
    sha1 = "0c9cfae15c74f62491d4f28def0dff1dabe52a47",
)

PROLOG_VERS = "1.4.3"

PROLOG_REPO = GERRIT

maven_jar(
    name = "prolog-runtime",
    artifact = "com.googlecode.prolog-cafe:prolog-runtime:" + PROLOG_VERS,
    attach_source = False,
    repository = PROLOG_REPO,
    sha1 = "d5206556cbc76ffeab21313ffc47b586a1efbcbb",
)

maven_jar(
    name = "prolog-compiler",
    artifact = "com.googlecode.prolog-cafe:prolog-compiler:" + PROLOG_VERS,
    attach_source = False,
    repository = PROLOG_REPO,
    sha1 = "f37032cf1dec3e064427745bc59da5a12757a3b2",
)

maven_jar(
    name = "prolog-io",
    artifact = "com.googlecode.prolog-cafe:prolog-io:" + PROLOG_VERS,
    attach_source = False,
    repository = PROLOG_REPO,
    sha1 = "d02b2640b26f64036b6ba2b45e4acc79281cea17",
)

maven_jar(
    name = "cafeteria",
    artifact = "com.googlecode.prolog-cafe:prolog-cafeteria:" + PROLOG_VERS,
    attach_source = False,
    repository = PROLOG_REPO,
    sha1 = "e3b1860c63e57265e5435f890263ad82dafa724f",
)

maven_jar(
    name = "guava-retrying",
    artifact = "com.github.rholder:guava-retrying:2.0.0",
    sha1 = "974bc0a04a11cc4806f7c20a34703bd23c34e7f4",
)

maven_jar(
    name = "jsr305",
    artifact = "com.google.code.findbugs:jsr305:3.0.1",
    sha1 = "f7be08ec23c21485b9b5a1cf1654c2ec8c58168d",
)

maven_jar(
    name = "blame-cache",
    artifact = "com/google/gitiles:blame-cache:0.2-6",
    attach_source = False,
    repository = GERRIT,
    sha1 = "64827f1bc2cbdbb6515f1d29ce115db94c03bb6a",
)

# Keep this version of Soy synchronized with the version used in Gitiles.
maven_jar(
    name = "soy",
    artifact = "com.google.template:soy:2018-03-14",
    sha1 = "76a1322705ba5a6d6329ee26e7387417725ce4b3",
)

maven_jar(
    name = "html-types",
    artifact = "com.google.common.html.types:types:1.0.4",
    sha1 = "2adf4c8bfccc0ff7346f9186ac5aa57d829ad065",
)

maven_jar(
    name = "icu4j",
    artifact = "com.ibm.icu:icu4j:57.1",
    sha1 = "198ea005f41219f038f4291f0b0e9f3259730e92",
)

maven_jar(
    name = "dropwizard-core",
    artifact = "io.dropwizard.metrics:metrics-core:4.0.3",
    sha1 = "bb562ee73f740bb6b2bf7955f97be6b870d9e9f0",
)

<<<<<<< HEAD
# When updading Bouncy Castle, also update it in bazlets.
=======
# When updating Bouncy Castle, also update it in bazlets.
>>>>>>> dd218255
BC_VERS = "1.60"

maven_jar(
    name = "bcprov",
    artifact = "org.bouncycastle:bcprov-jdk15on:" + BC_VERS,
    sha1 = "bd47ad3bd14b8e82595c7adaa143501e60842a84",
)

maven_jar(
    name = "bcpg",
    artifact = "org.bouncycastle:bcpg-jdk15on:" + BC_VERS,
    sha1 = "13c7a199c484127daad298996e95818478431a2c",
)

maven_jar(
    name = "bcpkix",
    artifact = "org.bouncycastle:bcpkix-jdk15on:" + BC_VERS,
    sha1 = "d0c46320fbc07be3a24eb13a56cee4e3d38e0c75",
)

maven_jar(
    name = "sshd",
    artifact = "org.apache.sshd:sshd-core:2.0.0",
    sha1 = "f4275079a2463cfd2bf1548a80e1683288a8e86b",
)

maven_jar(
    name = "eddsa",
    artifact = "net.i2p.crypto:eddsa:0.2.0",
    sha1 = "0856a92559c4daf744cb27c93cd8b7eb1f8c4780",
)

maven_jar(
    name = "mina-core",
    artifact = "org.apache.mina:mina-core:2.0.17",
    sha1 = "7e10ec974760436d931f3e58be507d1957bcc8db",
)

maven_jar(
    name = "sshd-mina",
    artifact = "org.apache.sshd:sshd-mina:2.0.0",
    sha1 = "50f2669312494f6c1996d8bd0d266c1fca7be6f6",
)

maven_jar(
    name = "h2",
    artifact = "com.h2database:h2:1.3.176",
    sha1 = "fd369423346b2f1525c413e33f8cf95b09c92cbd",
)

# Note that all of the following org.apache.httpcomponents have newer versions,
# but 4.4.1 is the only version that is available for all of them.
# TODO: Check what combination of new versions are compatible.
HTTPCOMP_VERS = "4.4.1"

maven_jar(
    name = "fluent-hc",
    artifact = "org.apache.httpcomponents:fluent-hc:" + HTTPCOMP_VERS,
    sha1 = "96fb842b68a44cc640c661186828b60590c71261",
)

maven_jar(
    name = "httpclient",
    artifact = "org.apache.httpcomponents:httpclient:" + HTTPCOMP_VERS,
    sha1 = "016d0bc512222f1253ee6b64d389c84e22f697f0",
)

maven_jar(
    name = "httpcore",
    artifact = "org.apache.httpcomponents:httpcore:" + HTTPCOMP_VERS,
    sha1 = "f5aa318bda4c6c8d688c9d00b90681dcd82ce636",
)

# elasticsearch-rest-client explicitly depends on this version
maven_jar(
    name = "httpasyncclient",
    artifact = "org.apache.httpcomponents:httpasyncclient:4.1.2",
    sha1 = "95aa3e6fb520191a0970a73cf09f62948ee614be",
)

# elasticsearch-rest-client explicitly depends on this version
maven_jar(
    name = "httpcore-nio",
    artifact = "org.apache.httpcomponents:httpcore-nio:4.4.5",
    sha1 = "f4be009e7505f6ceddf21e7960c759f413f15056",
)

# Test-only dependencies below.

maven_jar(
    name = "jimfs",
    artifact = "com.google.jimfs:jimfs:1.1",
    sha1 = "8fbd0579dc68aba6186935cc1bee21d2f3e7ec1c",
)

maven_jar(
    name = "junit",
    artifact = "junit:junit:4.12",
    sha1 = "2973d150c0dc1fefe998f834810d68f278ea58ec",
)

maven_jar(
    name = "hamcrest-core",
    artifact = "org.hamcrest:hamcrest-core:1.3",
    sha1 = "42a25dc3219429f0e5d060061f71acb49bf010a0",
)

TRUTH_VERS = "0.42"

maven_jar(
    name = "truth",
    artifact = "com.google.truth:truth:" + TRUTH_VERS,
    sha1 = "b5768f644b114e6cf5c3962c2ebcb072f788dcbb",
)

maven_jar(
    name = "truth-java8-extension",
    artifact = "com.google.truth.extensions:truth-java8-extension:" + TRUTH_VERS,
    sha1 = "4d01dfa5b3780632a3d109e14e101f01d10cce2c",
)

maven_jar(
    name = "truth-liteproto-extension",
    artifact = "com.google.truth.extensions:truth-liteproto-extension:" + TRUTH_VERS,
    sha1 = "c231e6735aa6c133c7e411ae1c1c90b124900a8b",
)

maven_jar(
    name = "truth-proto-extension",
    artifact = "com.google.truth.extensions:truth-proto-extension:" + TRUTH_VERS,
    sha1 = "c41d22e8b4a61b4171e57c44a2959ebee0091a14",
)

maven_jar(
    name = "diffutils",
    artifact = "com.googlecode.java-diff-utils:diffutils:1.3.0",
    sha1 = "7e060dd5b19431e6d198e91ff670644372f60fbd",
)

# When bumping the easymock version number, make sure to also move powermock to a compatible version
maven_jar(
    name = "easymock",
    artifact = "org.easymock:easymock:3.1",
    sha1 = "3e127311a86fc2e8f550ef8ee4abe094bbcf7e7e",
)

maven_jar(
    name = "cglib-3_2",
    artifact = "cglib:cglib-nodep:3.2.6",
    sha1 = "92bf48723d277d6efd1150b2f7e9e1e92cb56caf",
)

maven_jar(
    name = "objenesis",
    artifact = "org.objenesis:objenesis:1.3",
    sha1 = "dc13ae4faca6df981fc7aeb5a522d9db446d5d50",
)

POWERM_VERS = "1.6.1"

maven_jar(
    name = "powermock-module-junit4",
    artifact = "org.powermock:powermock-module-junit4:" + POWERM_VERS,
    sha1 = "ea8530b2848542624f110a393513af397b37b9cf",
)

maven_jar(
    name = "powermock-module-junit4-common",
    artifact = "org.powermock:powermock-module-junit4-common:" + POWERM_VERS,
    sha1 = "7222ced54dabc310895d02e45c5428ca05193cda",
)

maven_jar(
    name = "powermock-reflect",
    artifact = "org.powermock:powermock-reflect:" + POWERM_VERS,
    sha1 = "97d25eda8275c11161bcddda6ef8beabd534c878",
)

maven_jar(
    name = "powermock-api-easymock",
    artifact = "org.powermock:powermock-api-easymock:" + POWERM_VERS,
    sha1 = "aa740ecf89a2f64d410b3d93ef8cd6833009ef00",
)

maven_jar(
    name = "powermock-api-support",
    artifact = "org.powermock:powermock-api-support:" + POWERM_VERS,
    sha1 = "592ee6d929c324109d3469501222e0c76ccf0869",
)

maven_jar(
    name = "powermock-core",
    artifact = "org.powermock:powermock-core:" + POWERM_VERS,
    sha1 = "5afc1efce8d44ed76b30af939657bd598e45d962",
)

maven_jar(
    name = "javassist",
    artifact = "org.javassist:javassist:3.22.0-GA",
    sha1 = "3e83394258ae2089be7219b971ec21a8288528ad",
)

maven_jar(
    name = "derby",
    artifact = "org.apache.derby:derby:10.12.1.1",
    attach_source = False,
    sha1 = "75070c744a8e52a7d17b8b476468580309d5cd09",
)

<<<<<<< HEAD
JETTY_VERS = "9.4.12.v20180830"
=======
JETTY_VERS = "9.3.24.v20180605"
>>>>>>> dd218255

maven_jar(
    name = "jetty-servlet",
    artifact = "org.eclipse.jetty:jetty-servlet:" + JETTY_VERS,
<<<<<<< HEAD
    sha1 = "4c1149328eda9fa39a274262042420f66d9ffd5f",
=======
    sha1 = "db09c8e226c07c46dc3d84626fc97955ec6bf8bf",
>>>>>>> dd218255
)

maven_jar(
    name = "jetty-security",
    artifact = "org.eclipse.jetty:jetty-security:" + JETTY_VERS,
<<<<<<< HEAD
    sha1 = "299e0602a9c0b753ba232cc1c1dda72ddd9addcf",
=======
    sha1 = "dfc4e2169f3dd91954804e7fdff9c4f67c63f385",
>>>>>>> dd218255
)

maven_jar(
    name = "jetty-servlets",
    artifact = "org.eclipse.jetty:jetty-servlets:" + JETTY_VERS,
<<<<<<< HEAD
    sha1 = "53745200718fe4ddf57f04ad3ba34778a6aca585",
=======
    sha1 = "189db52691aacab9e13546429583765d143faf81",
>>>>>>> dd218255
)

maven_jar(
    name = "jetty-server",
    artifact = "org.eclipse.jetty:jetty-server:" + JETTY_VERS,
<<<<<<< HEAD
    sha1 = "b0f25df0d32a445fd07d5f16fff1411c16b888fa",
=======
    sha1 = "0e629740cf0a08b353ec07c35eeab8fd06590041",
>>>>>>> dd218255
)

maven_jar(
    name = "jetty-jmx",
    artifact = "org.eclipse.jetty:jetty-jmx:" + JETTY_VERS,
<<<<<<< HEAD
    sha1 = "7e9e589dd749a8c096008c0c4af863a81e67c55b",
=======
    sha1 = "aaeda444192a42389d2ac17a786329a1b6f4cf68",
>>>>>>> dd218255
)

maven_jar(
    name = "jetty-continuation",
    artifact = "org.eclipse.jetty:jetty-continuation:" + JETTY_VERS,
<<<<<<< HEAD
    sha1 = "5f6d6e06f95088a3a7118b9065bc49ce7c014b75",
=======
    sha1 = "44d7b4a9aef498abef268f3aade92daa459050f6",
>>>>>>> dd218255
)

maven_jar(
    name = "jetty-http",
    artifact = "org.eclipse.jetty:jetty-http:" + JETTY_VERS,
<<<<<<< HEAD
    sha1 = "1341796dde4e16df69bca83f3e87688ba2e7d703",
=======
    sha1 = "f3d614a7c82b5ee028df78bdb3cdadb6c3be89bc",
>>>>>>> dd218255
)

maven_jar(
    name = "jetty-io",
    artifact = "org.eclipse.jetty:jetty-io:" + JETTY_VERS,
<<<<<<< HEAD
    sha1 = "e93f5adaa35a9a6a85ba130f589c5305c6ecc9e3",
=======
    sha1 = "f12a02ab2cb79eb9c3fa01daf28a58e8ea7cbea9",
>>>>>>> dd218255
)

maven_jar(
    name = "jetty-util",
    artifact = "org.eclipse.jetty:jetty-util:" + JETTY_VERS,
<<<<<<< HEAD
    sha1 = "cb4ccec9bd1fe4b10a04a0fb25d7053c1050188a",
=======
    sha1 = "f74fb3f999e658a2ddea397155e20da5b9126b5d",
>>>>>>> dd218255
)

maven_jar(
    name = "openid-consumer",
    artifact = "org.openid4java:openid4java:1.0.0",
    sha1 = "541091bb49f2c0d583544c5bb1e6df7612d31e3e",
)

maven_jar(
    name = "nekohtml",
    artifact = "net.sourceforge.nekohtml:nekohtml:1.9.10",
    sha1 = "14052461031a7054aa094f5573792feb6686d3de",
)

maven_jar(
    name = "xerces",
    artifact = "xerces:xercesImpl:2.8.1",
    attach_source = False,
    sha1 = "25101e37ec0c907db6f0612cbf106ee519c1aef1",
)

maven_jar(
    name = "postgresql",
    artifact = "org.postgresql:postgresql:42.2.5",
    sha1 = "951b7eda125f3137538a94e2cbdcf744088ad4c2",
)

maven_jar(
    name = "codemirror-minified-gwt",
    artifact = "org.webjars.npm:codemirror-minified:" + CM_VERSION,
    sha1 = "36558ea3b8e30782e1e09c0e7bd781e09614f139",
)

maven_jar(
    name = "codemirror-original-gwt",
    artifact = "org.webjars.npm:codemirror:" + CM_VERSION,
    sha1 = "f1f8fbbc3e2d224fdccc43d2f4180658a92320f9",
)

maven_jar(
    name = "diff-match-patch",
    artifact = "org.webjars:google-diff-match-patch:" + DIFF_MATCH_PATCH_VERSION,
    attach_source = False,
    sha1 = "0cf1782dbcb8359d95070da9176059a5a9d37709",
)

maven_jar(
    name = "commons-io",
    artifact = "commons-io:commons-io:2.2",
    sha1 = "83b5b8a7ba1c08f9e8c8ff2373724e33d3c1e22a",
)

maven_jar(
    name = "asciidoctor",
    artifact = "org.asciidoctor:asciidoctorj:1.5.7",
    sha1 = "8e8c1d8fc6144405700dd8df3b177f2801ac5987",
)

maven_jar(
    name = "jruby",
    artifact = "org.jruby:jruby-complete:9.1.17.0",
    sha1 = "76716d529710fc03d1d429b43e3cedd4419f78d4",
)

# When upgrading elasticsearch-rest-client, also upgrade http-niocore
# and httpasyncclient as necessary.
maven_jar(
    name = "elasticsearch-rest-client",
    artifact = "org.elasticsearch.client:elasticsearch-rest-client:6.4.3",
    sha1 = "5c24325430971ba2fa4769eb446f026b7680d5e7",
)

JACKSON_VERSION = "2.9.7"

maven_jar(
    name = "jackson-core",
    artifact = "com.fasterxml.jackson.core:jackson-core:" + JACKSON_VERSION,
    sha1 = "4b7f0e0dc527fab032e9800ed231080fdc3ac015",
)

maven_jar(
    name = "testcontainers",
    artifact = "org.testcontainers:testcontainers:1.8.0",
    sha1 = "bc413912f7044f9f12aa0782853aef0a067ee52a",
)

maven_jar(
    name = "duct-tape",
    artifact = "org.rnorth.duct-tape:duct-tape:1.0.7",
    sha1 = "a26b5d90d88c91321dc7a3734ea72d2fc019ebb6",
)

maven_jar(
    name = "visible-assertions",
    artifact = "org.rnorth.visible-assertions:visible-assertions:2.1.0",
    sha1 = "f2fcff2862860828ac38a5e1f14d941787c06b13",
)

maven_jar(
    name = "jna",
    artifact = "net.java.dev.jna:jna:4.5.1",
    sha1 = "65bd0cacc9c79a21c6ed8e9f588577cd3c2f85b9",
)

load("//tools/bzl:js.bzl", "bower_archive", "npm_binary")

# NPM binaries bundled along with their dependencies.
#
# For full instructions on adding new binaries to the build, see
# http://gerrit-review.googlesource.com/Documentation/dev-bazel.html#npm-binary
npm_binary(
    name = "bower",
)

npm_binary(
    name = "polymer-bundler",
    repository = GERRIT,
)

npm_binary(
    name = "crisper",
    repository = GERRIT,
)

# bower_archive() seed components.
bower_archive(
    name = "iron-autogrow-textarea",
    package = "polymerelements/iron-autogrow-textarea",
    sha1 = "68f0ece9b1e56ac26f8ce31d9938c504f6951bca",
    version = "2.1.0",
)

bower_archive(
    name = "es6-promise",
    package = "stefanpenner/es6-promise",
    sha1 = "a3a797bb22132f1ef75f9a2556173f81870c2e53",
    version = "3.3.0",
)

bower_archive(
    name = "fetch",
    package = "fetch",
    sha1 = "1b05a2bb40c73232c2909dc196de7519fe4db7a9",
    version = "1.0.0",
)

bower_archive(
    name = "iron-dropdown",
    package = "polymerelements/iron-dropdown",
    sha1 = "ac96fe31cdf203a63426fa75131b43c98c0597d3",
    version = "1.5.5",
)

bower_archive(
    name = "iron-input",
    package = "polymerelements/iron-input",
    sha1 = "9bc0c8e81de2527125383cbcf74dd9f27e7fa9ac",
    version = "1.0.10",
)

bower_archive(
    name = "iron-overlay-behavior",
    package = "polymerelements/iron-overlay-behavior",
    sha1 = "74cda9d7bf98e7a5e5004bc7ebdb6d208d49e11e",
    version = "2.0.0",
)

bower_archive(
    name = "iron-selector",
    package = "polymerelements/iron-selector",
    sha1 = "e0ee46c28523bf17730318c3b481a8ed4331c3b2",
    version = "2.0.0",
)

bower_archive(
    name = "paper-button",
    package = "polymerelements/paper-button",
    sha1 = "3b01774f58a8085d3c903fc5a32944b26ab7be72",
    version = "2.0.0",
)

bower_archive(
    name = "paper-input",
    package = "polymerelements/paper-input",
    sha1 = "6c934805e80ab201e143406edc73ea0ef35abf80",
    version = "1.1.18",
)

bower_archive(
    name = "paper-tabs",
    package = "polymerelements/paper-tabs",
    sha1 = "b6dd2fbd7ee887534334057a29eb545b940fc5cf",
    version = "2.0.0",
)

bower_archive(
    name = "iron-icon",
    package = "polymerelements/iron-icon",
    sha1 = "7da49a0d33cd56017740e0dbcf41d2b71532023f",
    version = "2.0.0",
)

bower_archive(
    name = "iron-iconset-svg",
    package = "polymerelements/iron-iconset-svg",
    sha1 = "4d0c406239cad2ff2975c6dd95fa189de0fe6b50",
    version = "2.1.0",
)

bower_archive(
    name = "moment",
    package = "moment/moment",
    sha1 = "fc8ce2c799bab21f6ced7aff928244f4ca8880aa",
    version = "2.13.0",
)

bower_archive(
    name = "page",
    package = "visionmedia/page.js",
    sha1 = "51a05428dd4f68fae1df5f12d0e2b61ba67f7757",
    version = "1.7.1",
)

bower_archive(
    name = "paper-item",
    package = "polymerelements/paper-item",
    sha1 = "803273ceb9ffebec8ecc9373ea638af4cd34af58",
    version = "1.1.4",
)

bower_archive(
    name = "paper-listbox",
    package = "polymerelements/paper-listbox",
    sha1 = "ccc1a90ab0a96878c7bf7c9c4cfe47c85b09c8e3",
    version = "2.0.0",
)

bower_archive(
    name = "paper-toggle-button",
    package = "polymerelements/paper-toggle-button",
    sha1 = "4a2edbdb52c4531d39fe091f12de650bccda270f",
    version = "1.2.0",
)

bower_archive(
    name = "polymer",
    package = "polymer/polymer",
    sha1 = "158443ab05ade5e2cdc24ebc01f1deef9aebac1b",
    version = "1.11.3",
)

bower_archive(
    name = "polymer-resin",
    package = "polymer/polymer-resin",
    sha1 = "5cb65081d461e710252a1ba1e671fe4c290356ef",
    version = "1.2.8",
)

bower_archive(
    name = "promise-polyfill",
    package = "polymerlabs/promise-polyfill",
    sha1 = "a3b598c06cbd7f441402e666ff748326030905d6",
    version = "1.0.0",
)

bower_archive(
    name = "codemirror-minified",
    package = "Dominator008/codemirror-minified",
    sha1 = "1524e19087d8223edfe4a5b1ccf04c1e3707235d",
    version = "5.37.0",
)

# bower test stuff

bower_archive(
    name = "iron-test-helpers",
    package = "polymerelements/iron-test-helpers",
    sha1 = "433b03b106f5ff32049b84150cd70938e18b67ac",
    version = "1.2.5",
)

bower_archive(
    name = "test-fixture",
    package = "polymerelements/test-fixture",
    sha1 = "e373bd21c069163c3a754e234d52c07c77b20d3c",
    version = "1.1.1",
)

bower_archive(
    name = "web-component-tester",
    package = "polymer/web-component-tester",
    sha1 = "62739cb633fccfddc5eeed98e9e3f69cd0388b5b",
    version = "6.5.0",
)

# Bower component transitive dependencies.
load("//lib/js:bower_archives.bzl", "load_bower_archives")

load_bower_archives()

external_plugin_deps()<|MERGE_RESOLUTION|>--- conflicted
+++ resolved
@@ -270,15 +270,6 @@
     name = "j2objc",
     artifact = "com.google.j2objc:j2objc-annotations:1.1",
     sha1 = "ed28ded51a8b1c6b112568def5f4b455e6809019",
-<<<<<<< HEAD
-=======
-)
-
-maven_jar(
-    name = "velocity",
-    artifact = "org.apache.velocity:velocity:1.7",
-    sha1 = "2ceb567b8f3f21118ecdec129fe1271dbc09aa7a",
->>>>>>> dd218255
 )
 
 maven_jar(
@@ -648,60 +639,36 @@
     sha1 = "05b6f921f1810bdf90e25471968f741f87168b64",
 )
 
-<<<<<<< HEAD
 LUCENE_VERS = "6.6.5"
-=======
-LUCENE_VERS = "5.5.5"
->>>>>>> dd218255
 
 maven_jar(
     name = "lucene-core",
     artifact = "org.apache.lucene:lucene-core:" + LUCENE_VERS,
-<<<<<<< HEAD
     sha1 = "2983f80b1037e098209657b0ca9176827892d0c0",
-=======
-    sha1 = "c34bcd9274859dc07cfed2a935aaca90c4f4b861",
->>>>>>> dd218255
 )
 
 maven_jar(
     name = "lucene-analyzers-common",
     artifact = "org.apache.lucene:lucene-analyzers-common:" + LUCENE_VERS,
-<<<<<<< HEAD
     sha1 = "6094f91071d90570b7f5f8ce481d5de7d2d2e9d5",
-=======
-    sha1 = "e6b3f5d1b33ed24da7eef0a72f8062bd4652700c",
->>>>>>> dd218255
 )
 
 maven_jar(
     name = "backward-codecs",
     artifact = "org.apache.lucene:lucene-backward-codecs:" + LUCENE_VERS,
-<<<<<<< HEAD
     sha1 = "460a19e8d1aa7d31e9614cf528a6cb508c9e823d",
-=======
-    sha1 = "d1dee5c7676a313758adb30d7b0bd4c69a4cd214",
->>>>>>> dd218255
 )
 
 maven_jar(
     name = "lucene-misc",
     artifact = "org.apache.lucene:lucene-misc:" + LUCENE_VERS,
-<<<<<<< HEAD
     sha1 = "ce3a1b7b6a92b9af30791356a4bd46d1cea6cc1e",
-=======
-    sha1 = "bc0eb46ba0377594cac7b0cdaab35562d7877521",
->>>>>>> dd218255
 )
 
 maven_jar(
     name = "lucene-queryparser",
     artifact = "org.apache.lucene:lucene-queryparser:" + LUCENE_VERS,
-<<<<<<< HEAD
     sha1 = "2db9ca0086a4b8e0b9bc9f08a9b420303168e37c",
-=======
-    sha1 = "6c965eb5838a2ba58b0de0fd860a420dcda11937",
->>>>>>> dd218255
 )
 
 maven_jar(
@@ -792,11 +759,7 @@
     sha1 = "bb562ee73f740bb6b2bf7955f97be6b870d9e9f0",
 )
 
-<<<<<<< HEAD
-# When updading Bouncy Castle, also update it in bazlets.
-=======
 # When updating Bouncy Castle, also update it in bazlets.
->>>>>>> dd218255
 BC_VERS = "1.60"
 
 maven_jar(
@@ -1006,100 +969,60 @@
     sha1 = "75070c744a8e52a7d17b8b476468580309d5cd09",
 )
 
-<<<<<<< HEAD
 JETTY_VERS = "9.4.12.v20180830"
-=======
-JETTY_VERS = "9.3.24.v20180605"
->>>>>>> dd218255
 
 maven_jar(
     name = "jetty-servlet",
     artifact = "org.eclipse.jetty:jetty-servlet:" + JETTY_VERS,
-<<<<<<< HEAD
     sha1 = "4c1149328eda9fa39a274262042420f66d9ffd5f",
-=======
-    sha1 = "db09c8e226c07c46dc3d84626fc97955ec6bf8bf",
->>>>>>> dd218255
 )
 
 maven_jar(
     name = "jetty-security",
     artifact = "org.eclipse.jetty:jetty-security:" + JETTY_VERS,
-<<<<<<< HEAD
     sha1 = "299e0602a9c0b753ba232cc1c1dda72ddd9addcf",
-=======
-    sha1 = "dfc4e2169f3dd91954804e7fdff9c4f67c63f385",
->>>>>>> dd218255
 )
 
 maven_jar(
     name = "jetty-servlets",
     artifact = "org.eclipse.jetty:jetty-servlets:" + JETTY_VERS,
-<<<<<<< HEAD
     sha1 = "53745200718fe4ddf57f04ad3ba34778a6aca585",
-=======
-    sha1 = "189db52691aacab9e13546429583765d143faf81",
->>>>>>> dd218255
 )
 
 maven_jar(
     name = "jetty-server",
     artifact = "org.eclipse.jetty:jetty-server:" + JETTY_VERS,
-<<<<<<< HEAD
     sha1 = "b0f25df0d32a445fd07d5f16fff1411c16b888fa",
-=======
-    sha1 = "0e629740cf0a08b353ec07c35eeab8fd06590041",
->>>>>>> dd218255
 )
 
 maven_jar(
     name = "jetty-jmx",
     artifact = "org.eclipse.jetty:jetty-jmx:" + JETTY_VERS,
-<<<<<<< HEAD
     sha1 = "7e9e589dd749a8c096008c0c4af863a81e67c55b",
-=======
-    sha1 = "aaeda444192a42389d2ac17a786329a1b6f4cf68",
->>>>>>> dd218255
 )
 
 maven_jar(
     name = "jetty-continuation",
     artifact = "org.eclipse.jetty:jetty-continuation:" + JETTY_VERS,
-<<<<<<< HEAD
     sha1 = "5f6d6e06f95088a3a7118b9065bc49ce7c014b75",
-=======
-    sha1 = "44d7b4a9aef498abef268f3aade92daa459050f6",
->>>>>>> dd218255
 )
 
 maven_jar(
     name = "jetty-http",
     artifact = "org.eclipse.jetty:jetty-http:" + JETTY_VERS,
-<<<<<<< HEAD
     sha1 = "1341796dde4e16df69bca83f3e87688ba2e7d703",
-=======
-    sha1 = "f3d614a7c82b5ee028df78bdb3cdadb6c3be89bc",
->>>>>>> dd218255
 )
 
 maven_jar(
     name = "jetty-io",
     artifact = "org.eclipse.jetty:jetty-io:" + JETTY_VERS,
-<<<<<<< HEAD
     sha1 = "e93f5adaa35a9a6a85ba130f589c5305c6ecc9e3",
-=======
-    sha1 = "f12a02ab2cb79eb9c3fa01daf28a58e8ea7cbea9",
->>>>>>> dd218255
 )
 
 maven_jar(
     name = "jetty-util",
     artifact = "org.eclipse.jetty:jetty-util:" + JETTY_VERS,
-<<<<<<< HEAD
     sha1 = "cb4ccec9bd1fe4b10a04a0fb25d7053c1050188a",
-=======
-    sha1 = "f74fb3f999e658a2ddea397155e20da5b9126b5d",
->>>>>>> dd218255
 )
 
 maven_jar(
