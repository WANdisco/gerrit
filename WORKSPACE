--- conflicted
+++ resolved
@@ -912,7 +912,6 @@
 
 maven_jar(
     name = "testcontainers",
-<<<<<<< HEAD
     artifact = "org.testcontainers:testcontainers:" + TESTCONTAINERS_VERSION,
     sha1 = "435c94ec099e229e62295cec4feec91c192aa764",
 )
@@ -921,10 +920,6 @@
     name = "testcontainers-elasticsearch",
     artifact = "org.testcontainers:elasticsearch:" + TESTCONTAINERS_VERSION,
     sha1 = "143a88bd8f5c5a917e5bac5a728bb6a7fc54a50c",
-=======
-    artifact = "org.testcontainers:testcontainers:1.10.6",
-    sha1 = "435c94ec099e229e62295cec4feec91c192aa764",
->>>>>>> e59fdab6
 )
 
 maven_jar(
