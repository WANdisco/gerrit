--- conflicted
+++ resolved
@@ -69,7 +69,9 @@
     omit_rules_cc = True,
 )
 
-<<<<<<< HEAD
+# This has to be done after loading of rules_closure, because it loads rules_java
+load("//lib/codemirror:cm.bzl", "CM_VERSION", "DIFF_MATCH_PATCH_VERSION")
+
 # Golang support for PolyGerrit local dev server.
 http_archive(
     name = "io_bazel_rules_go",
@@ -96,17 +98,6 @@
 
 gazelle_dependencies()
 
-# Protobuf rules support
-http_archive(
-    name = "rules_proto",
-    sha256 = "602e7161d9195e50246177e7c55b2f39950a9cf7366f74ed5f22fd45750cd208",
-    strip_prefix = "rules_proto-97d8af4dc474595af3900dd85cb3a29ad28cc313",
-    urls = [
-        "https://mirror.bazel.build/github.com/bazelbuild/rules_proto/archive/97d8af4dc474595af3900dd85cb3a29ad28cc313.tar.gz",
-        "https://github.com/bazelbuild/rules_proto/archive/97d8af4dc474595af3900dd85cb3a29ad28cc313.tar.gz",
-    ],
-)
-
 # Dependencies for PolyGerrit local dev server.
 go_repository(
     name = "com_github_robfig_soy",
@@ -119,10 +110,6 @@
     commit = "441bbc86b167f3c1f4786afae9931403b99fdacf",
     importpath = "github.com/howeyc/fsnotify",
 )
-=======
-# This has to be done after loading of rules_closure, because it loads rules_java
-load("//lib/codemirror:cm.bzl", "CM_VERSION", "DIFF_MATCH_PATCH_VERSION")
->>>>>>> 510821ca
 
 ANTLR_VERS = "3.5.2"
 
