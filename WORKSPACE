--- conflicted
+++ resolved
@@ -69,14 +69,8 @@
     omit_rules_cc = True,
 )
 
-<<<<<<< HEAD
-=======
 rules_closure_toolchains()
 
-# This has to be done after loading of rules_closure, because it loads rules_java
-load("//lib/codemirror:cm.bzl", "CM_VERSION", "DIFF_MATCH_PATCH_VERSION")
-
->>>>>>> 992852bb
 # Golang support for PolyGerrit local dev server.
 http_archive(
     name = "io_bazel_rules_go",
