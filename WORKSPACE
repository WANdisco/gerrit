workspace(name = "gerrit")

load("//tools/bzl:maven_jar.bzl", "maven_jar", "GERRIT", "MAVEN_LOCAL")
load("//lib/codemirror:cm.bzl", "CM_VERSION", "DIFF_MATCH_PATCH_VERSION")
load("//plugins:external_plugin_deps.bzl", "external_plugin_deps")

http_archive(
    name = "io_bazel_rules_closure",
    sha256 = "25f5399f18d8bf9ce435f85c6bbf671ec4820bc4396b3022cc5dc4bc66303609",
    strip_prefix = "rules_closure-0.4.2",
    url = "https://bazel-mirror.storage.googleapis.com/github.com/bazelbuild/rules_closure/archive/0.4.2.tar.gz",  # 2017-08-29
)

# File is specific to Polymer and copied from the Closure Github -- should be
# synced any time there are major changes to Polymer.
# https://github.com/google/closure-compiler/blob/master/contrib/externs/polymer-1.0.js
http_file(
    name = "polymer_closure",
    sha256 = "5a589bdba674e1fec7188e9251c8624ebf2d4d969beb6635f9148f420d1e08b1",
    url = "https://raw.githubusercontent.com/google/closure-compiler/775609aad61e14aef289ebec4bfc09ad88877f9e/contrib/externs/polymer-1.0.js",
)

load("@io_bazel_rules_closure//closure:defs.bzl", "closure_repositories")

# Prevent redundant loading of dependencies.
closure_repositories(
    omit_aopalliance = True,
    omit_args4j = True,
    omit_javax_inject = True,
)

ANTLR_VERS = "3.5.2"

maven_jar(
    name = "java_runtime",
    artifact = "org.antlr:antlr-runtime:" + ANTLR_VERS,
    sha1 = "cd9cd41361c155f3af0f653009dcecb08d8b4afd",
)

maven_jar(
    name = "stringtemplate",
    artifact = "org.antlr:stringtemplate:4.0.2",
    sha1 = "e28e09e2d44d60506a7bcb004d6c23ff35c6ac08",
)

maven_jar(
    name = "org_antlr",
    artifact = "org.antlr:antlr:" + ANTLR_VERS,
    sha1 = "c4a65c950bfc3e7d04309c515b2177c00baf7764",
)

maven_jar(
    name = "antlr27",
    artifact = "antlr:antlr:2.7.7",
    attach_source = False,
    sha1 = "83cd2cd674a217ade95a4bb83a8a14f351f48bd0",
)

GUICE_VERS = "4.1.0"

maven_jar(
    name = "guice_library",
    artifact = "com.google.inject:guice:" + GUICE_VERS,
    sha1 = "eeb69005da379a10071aa4948c48d89250febb07",
)

maven_jar(
    name = "guice_assistedinject",
    artifact = "com.google.inject.extensions:guice-assistedinject:" + GUICE_VERS,
    sha1 = "af799dd7e23e6fe8c988da12314582072b07edcb",
)

maven_jar(
    name = "guice_servlet",
    artifact = "com.google.inject.extensions:guice-servlet:" + GUICE_VERS,
    sha1 = "90ac2db772d9b85e2b05417b74f7464bcc061dcb",
)

maven_jar(
    name = "multibindings",
    artifact = "com.google.inject.extensions:guice-multibindings:" + GUICE_VERS,
    sha1 = "3b27257997ac51b0f8d19676f1ea170427e86d51",
)

maven_jar(
    name = "aopalliance",
    artifact = "aopalliance:aopalliance:1.0",
    sha1 = "0235ba8b489512805ac13a8f9ea77a1ca5ebe3e8",
)

maven_jar(
    name = "javax_inject",
    artifact = "javax.inject:javax.inject:1",
    sha1 = "6975da39a7040257bd51d21a231b76c915872d38",
)

maven_jar(
    name = "servlet_api_3_1",
    artifact = "org.apache.tomcat:tomcat-servlet-api:8.0.24",
    sha1 = "5d9e2e895e3111622720157d0aa540066d5fce3a",
)

<<<<<<< HEAD
GWT_VERS = "2.8.1"
=======
GWT_VERS = "2.8.2"
>>>>>>> 4142f2d9

maven_jar(
    name = "user",
    artifact = "com.google.gwt:gwt-user:" + GWT_VERS,
<<<<<<< HEAD
    sha1 = "9a13fbee70848f1f1cddd3ae33ad180af3392d9e",
=======
    sha1 = "a2b9be2c996a658c4e009ba652a9c6a81c88a797",
>>>>>>> 4142f2d9
)

maven_jar(
    name = "dev",
    artifact = "com.google.gwt:gwt-dev:" + GWT_VERS,
<<<<<<< HEAD
    sha1 = "c7e88c07e9cda90cc623b4451d0d9713ae03aa53",
=======
    sha1 = "7a87e060bbf129386b7ae772459fb9f87297c332",
>>>>>>> 4142f2d9
)

maven_jar(
    name = "javax_validation",
    artifact = "javax.validation:validation-api:1.0.0.GA",
    sha1 = "b6bd7f9d78f6fdaa3c37dae18a4bd298915f328e",
    src_sha1 = "7a561191db2203550fbfa40d534d4997624cd369",
)

maven_jar(
    name = "jsinterop_annotations",
    artifact = "com.google.jsinterop:jsinterop-annotations:1.0.0",
    sha1 = "23c3a3c060ffe4817e67673cc8294e154b0a4a95",
    src_sha1 = "5d7c478efbfccc191430d7c118d7bd2635e43750",
)

maven_jar(
    name = "ant",
    artifact = "ant:ant:1.6.5",
    attach_source = False,
    sha1 = "7d18faf23df1a5c3a43613952e0e8a182664564b",
)

maven_jar(
    name = "colt",
    artifact = "colt:colt:1.2.0",
    attach_source = False,
    sha1 = "0abc984f3adc760684d49e0f11ddf167ba516d4f",
)

maven_jar(
    name = "tapestry",
    artifact = "tapestry:tapestry:4.0.2",
    attach_source = False,
    sha1 = "e855a807425d522e958cbce8697f21e9d679b1f7",
)

maven_jar(
    name = "w3c_css_sac",
    artifact = "org.w3c.css:sac:1.3",
    sha1 = "cdb2dcb4e22b83d6b32b93095f644c3462739e82",
)

load("//lib/jgit:jgit.bzl", "jgit_repos")

jgit_repos()

maven_jar(
    name = "javaewah",
    artifact = "com.googlecode.javaewah:JavaEWAH:1.1.6",
    attach_source = False,
    sha1 = "94ad16d728b374d65bd897625f3fbb3da223a2b6",
)

maven_jar(
    name = "gwtjsonrpc",
    artifact = "com.google.gerrit:gwtjsonrpc:1.11",
    sha1 = "0990e7eec9eec3a15661edcf9232acbac4aeacec",
    src_sha1 = "a682afc46284fb58197a173cb5818770a1e7834a",
)

maven_jar(
    name = "gson",
    artifact = "com.google.code.gson:gson:2.8.0",
    sha1 = "c4ba5371a29ac9b2ad6129b1d39ea38750043eff",
)

maven_jar(
    name = "gwtorm_client",
    artifact = "com.google.gerrit:gwtorm:1.18",
    sha1 = "f326dec463439a92ccb32f05b38345e21d0b5ecf",
    src_sha1 = "e0b973d5cafef3d145fa80cdf032fcead1186d29",
)

maven_jar(
    name = "protobuf",
    artifact = "com.google.protobuf:protobuf-java:3.0.0-beta-2",
    sha1 = "de80fe047052445869b96f6def6baca7182c95af",
)

maven_jar(
    name = "joda_time",
    artifact = "joda-time:joda-time:2.9.9",
    sha1 = "f7b520c458572890807d143670c9b24f4de90897",
)

maven_jar(
    name = "joda_convert",
    artifact = "org.joda:joda-convert:1.8.1",
    sha1 = "675642ac208e0b741bc9118dcbcae44c271b992a",
)

load("//lib:guava.bzl", "GUAVA_VERSION", "GUAVA_BIN_SHA1")

maven_jar(
    name = "guava",
    artifact = "com.google.guava:guava:" + GUAVA_VERSION,
    sha1 = GUAVA_BIN_SHA1,
)

maven_jar(
    name = "velocity",
    artifact = "org.apache.velocity:velocity:1.7",
    sha1 = "2ceb567b8f3f21118ecdec129fe1271dbc09aa7a",
)

maven_jar(
    name = "jsch",
    artifact = "com.jcraft:jsch:0.1.54",
    sha1 = "da3584329a263616e277e15462b387addd1b208d",
)

maven_jar(
    name = "juniversalchardet",
    artifact = "com.github.albfernandez:juniversalchardet:2.0.0",
    sha1 = "28c59f58f5adcc307604602e2aa89e2aca14c554",
)

SLF4J_VERS = "1.7.7"

maven_jar(
    name = "log_api",
    artifact = "org.slf4j:slf4j-api:" + SLF4J_VERS,
    sha1 = "2b8019b6249bb05d81d3a3094e468753e2b21311",
)

maven_jar(
    name = "log_nop",
    artifact = "org.slf4j:slf4j-nop:" + SLF4J_VERS,
    sha1 = "6cca9a3b999ff28b7a35ca762b3197cd7e4c2ad1",
)

maven_jar(
    name = "impl_log4j",
    artifact = "org.slf4j:slf4j-log4j12:" + SLF4J_VERS,
    sha1 = "58f588119ffd1702c77ccab6acb54bfb41bed8bd",
)

maven_jar(
    name = "jcl_over_slf4j",
    artifact = "org.slf4j:jcl-over-slf4j:" + SLF4J_VERS,
    sha1 = "56003dcd0a31deea6391b9e2ef2f2dc90b205a92",
)

maven_jar(
    name = "log4j",
    artifact = "log4j:log4j:1.2.17",
    sha1 = "5af35056b4d257e4b64b9e8069c0746e8b08629f",
)

maven_jar(
    name = "jsonevent_layout",
    artifact = "net.logstash.log4j:jsonevent-layout:1.7",
    sha1 = "507713504f0ddb75ba512f62763519c43cf46fde",
)

maven_jar(
    name = "json_smart",
    artifact = "net.minidev:json-smart:1.1.1",
    sha1 = "24a2f903d25e004de30ac602c5b47f2d4e420a59",
)

maven_jar(
    name = "args4j",
    artifact = "args4j:args4j:2.0.26",
    sha1 = "01ebb18ebb3b379a74207d5af4ea7c8338ebd78b",
)

maven_jar(
    name = "commons_codec",
    artifact = "commons-codec:commons-codec:1.10",
    sha1 = "4b95f4897fa13f2cd904aee711aeafc0c5295cd8",
)

maven_jar(
    name = "commons_collections",
    artifact = "commons-collections:commons-collections:3.2.2",
    sha1 = "8ad72fe39fa8c91eaaf12aadb21e0c3661fe26d5",
)

maven_jar(
    name = "commons_compress",
    artifact = "org.apache.commons:commons-compress:1.13",
    sha1 = "15c5e9584200122924e50203ae210b57616b75ee",
)

maven_jar(
    name = "commons_lang",
    artifact = "commons-lang:commons-lang:2.6",
    sha1 = "0ce1edb914c94ebc388f086c6827e8bdeec71ac2",
)

maven_jar(
    name = "commons_lang3",
    artifact = "org.apache.commons:commons-lang3:3.3.2",
    sha1 = "90a3822c38ec8c996e84c16a3477ef632cbc87a3",
)

maven_jar(
    name = "commons_dbcp",
    artifact = "commons-dbcp:commons-dbcp:1.4",
    sha1 = "30be73c965cc990b153a100aaaaafcf239f82d39",
)

maven_jar(
    name = "commons_pool",
    artifact = "commons-pool:commons-pool:1.5.5",
    sha1 = "7d8ffbdc47aa0c5a8afe5dc2aaf512f369f1d19b",
)

maven_jar(
    name = "commons_net",
    artifact = "commons-net:commons-net:3.5",
    sha1 = "342fc284019f590e1308056990fdb24a08f06318",
)

maven_jar(
    name = "commons_oro",
    artifact = "oro:oro:2.0.8",
    sha1 = "5592374f834645c4ae250f4c9fbb314c9369d698",
)

maven_jar(
    name = "commons_validator",
    artifact = "commons-validator:commons-validator:1.6",
    sha1 = "e989d1e87cdd60575df0765ed5bac65c905d7908",
)

maven_jar(
    name = "automaton",
    artifact = "dk.brics.automaton:automaton:1.11-8",
    sha1 = "6ebfa65eb431ff4b715a23be7a750cbc4cc96d0f",
)

maven_jar(
    name = "pegdown",
    artifact = "org.pegdown:pegdown:1.6.0",
    sha1 = "231ae49d913467deb2027d0b8a0b68b231deef4f",
)

maven_jar(
    name = "grappa",
    artifact = "com.github.parboiled1:grappa:1.0.4",
    sha1 = "ad4b44b9c305dad7aa1e680d4b5c8eec9c4fd6f5",
)

maven_jar(
    name = "jitescript",
    artifact = "me.qmx.jitescript:jitescript:0.4.0",
    sha1 = "2e35862b0435c1b027a21f3d6eecbe50e6e08d54",
)

GREENMAIL_VERS = "1.5.3"

maven_jar(
    name = "greenmail",
    artifact = "com.icegreen:greenmail:" + GREENMAIL_VERS,
    sha1 = "afabf8178312f7f220f74f1558e457bf54fa4253",
)

MAIL_VERS = "1.5.6"

maven_jar(
    name = "mail",
    artifact = "com.sun.mail:javax.mail:" + MAIL_VERS,
    sha1 = "ab5daef2f881c42c8e280cbe918ec4d7fdfd7efe",
)

MIME4J_VERS = "0.8.0"

maven_jar(
    name = "mime4j_core",
    artifact = "org.apache.james:apache-mime4j-core:" + MIME4J_VERS,
    sha1 = "d54f45fca44a2f210569656b4ca3574b42911c95",
)

maven_jar(
    name = "mime4j_dom",
    artifact = "org.apache.james:apache-mime4j-dom:" + MIME4J_VERS,
    sha1 = "6720c93d14225c3e12c4a69768a0370c80e376a3",
)

maven_jar(
    name = "jsoup",
    artifact = "org.jsoup:jsoup:1.9.2",
    sha1 = "5e3bda828a80c7a21dfbe2308d1755759c2fd7b4",
)

OW2_VERS = "5.1"

maven_jar(
    name = "ow2_asm",
    artifact = "org.ow2.asm:asm:" + OW2_VERS,
    sha1 = "5ef31c4fe953b1fd00b8a88fa1d6820e8785bb45",
)

maven_jar(
    name = "ow2_asm_analysis",
    artifact = "org.ow2.asm:asm-analysis:" + OW2_VERS,
    sha1 = "6d1bf8989fc7901f868bee3863c44f21aa63d110",
)

maven_jar(
    name = "ow2_asm_commons",
    artifact = "org.ow2.asm:asm-commons:" + OW2_VERS,
    sha1 = "25d8a575034dd9cfcb375a39b5334f0ba9c8474e",
)

maven_jar(
    name = "ow2_asm_tree",
    artifact = "org.ow2.asm:asm-tree:" + OW2_VERS,
    sha1 = "87b38c12a0ea645791ead9d3e74ae5268d1d6c34",
)

maven_jar(
    name = "ow2_asm_util",
    artifact = "org.ow2.asm:asm-util:" + OW2_VERS,
    sha1 = "b60e33a6bd0d71831e0c249816d01e6c1dd90a47",
)

maven_jar(
    name = "auto_value",
    artifact = "com.google.auto.value:auto-value:1.4.1",
    sha1 = "8172ebbd7970188aff304c8a420b9f17168f6f48",
)

maven_jar(
    name = "tukaani_xz",
    artifact = "org.tukaani:xz:1.4",
    sha1 = "18a9a2ce6abf32ea1b5fd31dae5210ad93f4e5e3",
)

# When upgrading Lucene, make sure it's compatible with Elasticsearch
LUCENE_VERS = "5.5.4"

maven_jar(
    name = "lucene_core",
    artifact = "org.apache.lucene:lucene-core:" + LUCENE_VERS,
    sha1 = "ab9c77e75cf142aa6e284b310c8395617bd9b19b",
)

maven_jar(
    name = "lucene_analyzers_common",
    artifact = "org.apache.lucene:lucene-analyzers-common:" + LUCENE_VERS,
    sha1 = "08ce9d34c8124c80e176e8332ee947480bbb9576",
)

maven_jar(
    name = "lucene_codecs",
    artifact = "org.apache.lucene:lucene-codecs:" + LUCENE_VERS,
    sha1 = "afdad570668469b1734fbd32b8f98561561bed48",
)

maven_jar(
    name = "backward_codecs",
    artifact = "org.apache.lucene:lucene-backward-codecs:" + LUCENE_VERS,
    sha1 = "a933f42e758c54c43083398127ea7342b54d8212",
)

maven_jar(
    name = "lucene_misc",
    artifact = "org.apache.lucene:lucene-misc:" + LUCENE_VERS,
    sha1 = "a74388857f73614e528ae44d742c60187cb55a5a",
)

maven_jar(
    name = "lucene_queryparser",
    artifact = "org.apache.lucene:lucene-queryparser:" + LUCENE_VERS,
    sha1 = "8a06fad4675473d98d93b61fea529e3f464bf69e",
)

maven_jar(
    name = "lucene_highlighter",
    artifact = "org.apache.lucene:lucene-highlighter:" + LUCENE_VERS,
    sha1 = "433f53f03f1b14337c08d54e507a5410905376fa",
)

maven_jar(
    name = "lucene_join",
    artifact = "org.apache.lucene:lucene-join:" + LUCENE_VERS,
    sha1 = "23f9a909a244ed3b28b37c5bb21a6e33e6c0a339",
)

maven_jar(
    name = "lucene_memory",
    artifact = "org.apache.lucene:lucene-memory:" + LUCENE_VERS,
    sha1 = "4dbdc2e1a24837722294762a9edb479f79092ab9",
)

maven_jar(
    name = "lucene_sandbox",
    artifact = "org.apache.lucene:lucene-sandbox:" + LUCENE_VERS,
    sha1 = "49498bbb2adc333e98bdca4bf6170ae770cbad11",
)

maven_jar(
    name = "lucene_spatial",
    artifact = "org.apache.lucene:lucene-spatial:" + LUCENE_VERS,
    sha1 = "0217d302dc0ef4d9b8b475ffe327d83c1e0ceba5",
)

maven_jar(
    name = "lucene_suggest",
    artifact = "org.apache.lucene:lucene-suggest:" + LUCENE_VERS,
    sha1 = "0f46dbb3229eed62dff10d008172c885e0e028c8",
)

maven_jar(
    name = "lucene_queries",
    artifact = "org.apache.lucene:lucene-queries:" + LUCENE_VERS,
    sha1 = "f915357b8b4b43742ab48f1401dedcaa12dfa37a",
)

maven_jar(
    name = "mime_util",
    artifact = "eu.medsea.mimeutil:mime-util:2.1.3",
    attach_source = False,
    sha1 = "0c9cfae15c74f62491d4f28def0dff1dabe52a47",
)

PROLOG_VERS = "1.4.3"

PROLOG_REPO = GERRIT

maven_jar(
    name = "prolog_runtime",
    artifact = "com.googlecode.prolog-cafe:prolog-runtime:" + PROLOG_VERS,
    attach_source = False,
    repository = PROLOG_REPO,
    sha1 = "d5206556cbc76ffeab21313ffc47b586a1efbcbb",
)

maven_jar(
    name = "prolog_compiler",
    artifact = "com.googlecode.prolog-cafe:prolog-compiler:" + PROLOG_VERS,
    attach_source = False,
    repository = PROLOG_REPO,
    sha1 = "f37032cf1dec3e064427745bc59da5a12757a3b2",
)

maven_jar(
    name = "prolog_io",
    artifact = "com.googlecode.prolog-cafe:prolog-io:" + PROLOG_VERS,
    attach_source = False,
    repository = PROLOG_REPO,
    sha1 = "d02b2640b26f64036b6ba2b45e4acc79281cea17",
)

maven_jar(
    name = "cafeteria",
    artifact = "com.googlecode.prolog-cafe:prolog-cafeteria:" + PROLOG_VERS,
    attach_source = False,
    repository = PROLOG_REPO,
    sha1 = "e3b1860c63e57265e5435f890263ad82dafa724f",
)

maven_jar(
    name = "guava_retrying",
    artifact = "com.github.rholder:guava-retrying:2.0.0",
    sha1 = "974bc0a04a11cc4806f7c20a34703bd23c34e7f4",
)

maven_jar(
    name = "jsr305",
    artifact = "com.google.code.findbugs:jsr305:3.0.1",
    sha1 = "f7be08ec23c21485b9b5a1cf1654c2ec8c58168d",
)

maven_jar(
    name = "blame_cache",
    artifact = "com/google/gitiles:blame-cache:0.2-4",
    attach_source = False,
    repository = GERRIT,
    sha1 = "e68fa6fcb6402e9a781cd33b2e0ecec85d1b786d",
)

# Keep this version of Soy synchronized with the version used in Gitiles.
maven_jar(
    name = "soy",
    artifact = "com.google.template:soy:2017-04-23",
    sha1 = "52f32a5a3801ab97e0909373ef7f73a3460d0802",
)

maven_jar(
    name = "html_types",
    artifact = "com.google.common.html.types:types:1.0.4",
    sha1 = "2adf4c8bfccc0ff7346f9186ac5aa57d829ad065",
)

maven_jar(
    name = "icu4j",
    artifact = "com.ibm.icu:icu4j:57.1",
    sha1 = "198ea005f41219f038f4291f0b0e9f3259730e92",
)

maven_jar(
    name = "dropwizard_core",
    artifact = "io.dropwizard.metrics:metrics-core:3.2.4",
    sha1 = "36af4975e38bb39686a63ba5139dce8d3f410669",
)

# When updading Bouncy Castle, also update it in bazlets.
BC_VERS = "1.57"

maven_jar(
    name = "bcprov",
    artifact = "org.bouncycastle:bcprov-jdk15on:" + BC_VERS,
    sha1 = "f66a135611d42c992e5745788c3f94eb06464537",
)

maven_jar(
    name = "bcpg",
    artifact = "org.bouncycastle:bcpg-jdk15on:" + BC_VERS,
    sha1 = "7b2d587f5e3780b79e1d35af3e84d00634e9420b",
)

maven_jar(
    name = "bcpkix",
    artifact = "org.bouncycastle:bcpkix-jdk15on:" + BC_VERS,
    sha1 = "5c96e34bc9bd4cd6870e6d193a99438f1e274ca7",
)

# TODO(davido): Remove exlusion of file system provider, when this issue is fixed:
# https://issues.apache.org/jira/browse/SSHD-736
maven_jar(
    name = "sshd",
    artifact = "org.apache.sshd:sshd-core:1.6.0",
    exclude = ["META-INF/services/java.nio.file.spi.FileSystemProvider"],
    sha1 = "548e2da643e88cda9d313efb2564a74f9943e491",
)

maven_jar(
    name = "eddsa",
    artifact = "net.i2p.crypto:eddsa:0.2.0",
    sha1 = "0856a92559c4daf744cb27c93cd8b7eb1f8c4780",
)

maven_jar(
    name = "mina_core",
    artifact = "org.apache.mina:mina-core:2.0.16",
    sha1 = "f720f17643eaa7b0fec07c1d7f6272972c02bba4",
)

maven_jar(
    name = "h2",
    artifact = "com.h2database:h2:1.3.176",
    sha1 = "fd369423346b2f1525c413e33f8cf95b09c92cbd",
)

# Note that all of the following org.apache.httpcomponents have newer versions,
# but 4.4.1 is the only version that is available for all of them.
# TODO: Check what combination of new versions are compatible.
HTTPCOMP_VERS = "4.4.1"

maven_jar(
    name = "fluent_hc",
    artifact = "org.apache.httpcomponents:fluent-hc:" + HTTPCOMP_VERS,
    sha1 = "96fb842b68a44cc640c661186828b60590c71261",
)

maven_jar(
    name = "httpclient",
    artifact = "org.apache.httpcomponents:httpclient:" + HTTPCOMP_VERS,
    sha1 = "016d0bc512222f1253ee6b64d389c84e22f697f0",
)

maven_jar(
    name = "httpcore",
    artifact = "org.apache.httpcomponents:httpcore:" + HTTPCOMP_VERS,
    sha1 = "f5aa318bda4c6c8d688c9d00b90681dcd82ce636",
)

maven_jar(
    name = "httpmime",
    artifact = "org.apache.httpcomponents:httpmime:" + HTTPCOMP_VERS,
    sha1 = "2f8757f5ac5e38f46c794e5229d1f3c522e9b1df",
)

# Test-only dependencies below.

maven_jar(
    name = "jimfs",
    artifact = "com.google.jimfs:jimfs:1.1",
    sha1 = "8fbd0579dc68aba6186935cc1bee21d2f3e7ec1c",
)

maven_jar(
    name = "junit",
    artifact = "junit:junit:4.11",
    sha1 = "4e031bb61df09069aeb2bffb4019e7a5034a4ee0",
)

maven_jar(
    name = "hamcrest_core",
    artifact = "org.hamcrest:hamcrest-core:1.3",
    sha1 = "42a25dc3219429f0e5d060061f71acb49bf010a0",
)

# Only needed when jgit is built from the development tree
maven_jar(
    name = "hamcrest_library",
    artifact = "org.hamcrest:hamcrest-library:1.3",
    sha1 = "4785a3c21320980282f9f33d0d1264a69040538f",
)

TRUTH_VERS = "0.35"

maven_jar(
    name = "truth",
    artifact = "com.google.truth:truth:" + TRUTH_VERS,
    sha1 = "c08a7fde45e058323bcfa3f510d4fe1e2b028f37",
)

maven_jar(
    name = "truth-java8-extension",
    artifact = "com.google.truth.extensions:truth-java8-extension:" + TRUTH_VERS,
    sha1 = "5457fdf91b1e954b070ad7f2db9bea5505da4bca",
)

# When bumping the easymock version number, make sure to also move powermock to a compatible version
maven_jar(
    name = "easymock",
    artifact = "org.easymock:easymock:3.1",
    sha1 = "3e127311a86fc2e8f550ef8ee4abe094bbcf7e7e",
)

maven_jar(
    name = "cglib_3_2",
    artifact = "cglib:cglib-nodep:3.2.0",
    sha1 = "cf1ca207c15b04ace918270b6cb3f5601160cdfd",
)

maven_jar(
    name = "objenesis",
    artifact = "org.objenesis:objenesis:1.3",
    sha1 = "dc13ae4faca6df981fc7aeb5a522d9db446d5d50",
)

POWERM_VERS = "1.6.1"

maven_jar(
    name = "powermock_module_junit4",
    artifact = "org.powermock:powermock-module-junit4:" + POWERM_VERS,
    sha1 = "ea8530b2848542624f110a393513af397b37b9cf",
)

maven_jar(
    name = "powermock_module_junit4_common",
    artifact = "org.powermock:powermock-module-junit4-common:" + POWERM_VERS,
    sha1 = "7222ced54dabc310895d02e45c5428ca05193cda",
)

maven_jar(
    name = "powermock_reflect",
    artifact = "org.powermock:powermock-reflect:" + POWERM_VERS,
    sha1 = "97d25eda8275c11161bcddda6ef8beabd534c878",
)

maven_jar(
    name = "powermock_api_easymock",
    artifact = "org.powermock:powermock-api-easymock:" + POWERM_VERS,
    sha1 = "aa740ecf89a2f64d410b3d93ef8cd6833009ef00",
)

maven_jar(
    name = "powermock_api_support",
    artifact = "org.powermock:powermock-api-support:" + POWERM_VERS,
    sha1 = "592ee6d929c324109d3469501222e0c76ccf0869",
)

maven_jar(
    name = "powermock_core",
    artifact = "org.powermock:powermock-core:" + POWERM_VERS,
    sha1 = "5afc1efce8d44ed76b30af939657bd598e45d962",
)

maven_jar(
    name = "javassist",
    artifact = "org.javassist:javassist:3.20.0-GA",
    sha1 = "a9cbcdfb7e9f86fbc74d3afae65f2248bfbf82a0",
)

maven_jar(
    name = "derby",
    artifact = "org.apache.derby:derby:10.11.1.1",
    attach_source = False,
    sha1 = "df4b50061e8e4c348ce243b921f53ee63ba9bbe1",
)

JETTY_VERS = "9.3.18.v20170406"

maven_jar(
    name = "jetty_servlet",
    artifact = "org.eclipse.jetty:jetty-servlet:" + JETTY_VERS,
    sha1 = "534e7fa0e4fb6e08f89eb3f6a8c48b4f81ff5738",
)

maven_jar(
    name = "jetty_security",
    artifact = "org.eclipse.jetty:jetty-security:" + JETTY_VERS,
    sha1 = "16b900e91b04511f42b706c925c8af6023d2c05e",
)

maven_jar(
    name = "jetty_servlets",
    artifact = "org.eclipse.jetty:jetty-servlets:" + JETTY_VERS,
    sha1 = "f9311d1d8e6124d2792f4db5b29514d0ecf46812",
)

maven_jar(
    name = "jetty_server",
    artifact = "org.eclipse.jetty:jetty-server:" + JETTY_VERS,
    sha1 = "0a32feea88cba2d43951d22b60861c643454bb3f",
)

maven_jar(
    name = "jetty_jmx",
    artifact = "org.eclipse.jetty:jetty-jmx:" + JETTY_VERS,
    sha1 = "f988136dc5aa634afed6c5a35d910ee9599c6c23",
)

maven_jar(
    name = "jetty_continuation",
    artifact = "org.eclipse.jetty:jetty-continuation:" + JETTY_VERS,
    sha1 = "3c5d89c8204d4a48a360087f95e4cbd4520b5de0",
)

maven_jar(
    name = "jetty_http",
    artifact = "org.eclipse.jetty:jetty-http:" + JETTY_VERS,
    sha1 = "30ece6d732d276442d513b94d914de6fa1075fae",
)

maven_jar(
    name = "jetty_io",
    artifact = "org.eclipse.jetty:jetty-io:" + JETTY_VERS,
    sha1 = "36cb411ee89be1b527b0c10747aa3153267fc3ec",
)

maven_jar(
    name = "jetty_util",
    artifact = "org.eclipse.jetty:jetty-util:" + JETTY_VERS,
    sha1 = "8600b7d028a38cb462eff338de91390b3ff5040e",
)

maven_jar(
    name = "openid_consumer",
    artifact = "org.openid4java:openid4java:0.9.8",
    sha1 = "de4f1b33d3b0f0b2ab1d32834ec1190b39db4160",
)

maven_jar(
    name = "nekohtml",
    artifact = "net.sourceforge.nekohtml:nekohtml:1.9.10",
    sha1 = "14052461031a7054aa094f5573792feb6686d3de",
)

maven_jar(
    name = "xerces",
    artifact = "xerces:xercesImpl:2.8.1",
    attach_source = False,
    sha1 = "25101e37ec0c907db6f0612cbf106ee519c1aef1",
)

maven_jar(
    name = "postgresql",
    artifact = "org.postgresql:postgresql:9.4.1211",
    sha1 = "721e3017fab68db9f0b08537ec91b8d757973ca8",
)

maven_jar(
    name = "codemirror_minified",
    artifact = "org.webjars.npm:codemirror-minified:" + CM_VERSION,
    sha1 = "f84c178b11a188f416b4380bfb2b24f126453d28",
)

maven_jar(
    name = "codemirror_original",
    artifact = "org.webjars.npm:codemirror:" + CM_VERSION,
    sha1 = "5a1f6c10d5aef0b9d2ce513dcc1e2657e4af730d",
)

maven_jar(
    name = "diff_match_patch",
    artifact = "org.webjars:google-diff-match-patch:" + DIFF_MATCH_PATCH_VERSION,
    attach_source = False,
    sha1 = "0cf1782dbcb8359d95070da9176059a5a9d37709",
)

maven_jar(
    name = "commons_io",
    artifact = "commons-io:commons-io:1.4",
    sha1 = "a8762d07e76cfde2395257a5da47ba7c1dbd3dce",
)

maven_jar(
    name = "asciidoctor",
    artifact = "org.asciidoctor:asciidoctorj:1.5.4.1",
    sha1 = "f7ddfb2bbed2f8da3f9ad0d1a5514f04b4274a5a",
)

maven_jar(
    name = "jruby",
    artifact = "org.jruby:jruby-complete:9.1.5.0",
    sha1 = "00d0003e99da3c4d830b12c099691ce910c84e39",
)

# When upgrading Elasticsearch, make sure it's compatible with Lucene
maven_jar(
    name = "elasticsearch",
    artifact = "org.elasticsearch:elasticsearch:2.4.5",
    sha1 = "daafe48ae06592029a2fedca1fe2ac0f5eec3185",
)

# Java REST client for Elasticsearch.
JEST_VERSION = "2.4.0"

maven_jar(
    name = "jest_common",
    artifact = "io.searchbox:jest-common:" + JEST_VERSION,
    sha1 = "ea779ebe7c438a53dce431f85b0d4e1d8faee2ac",
)

maven_jar(
    name = "jest",
    artifact = "io.searchbox:jest:" + JEST_VERSION,
    sha1 = "e2a604a584e6633545ac6b1fe99ef888ab96dae9",
)

maven_jar(
    name = "compress_lzf",
    artifact = "com.ning:compress-lzf:1.0.2",
    sha1 = "62896e6fca184c79cc01a14d143f3ae2b4f4b4ae",
)

maven_jar(
    name = "hppc",
    artifact = "com.carrotsearch:hppc:0.7.1",
    sha1 = "8b5057f74ea378c0150a1860874a3ebdcb713767",
)

maven_jar(
    name = "jsr166e",
    artifact = "com.twitter:jsr166e:1.1.0",
    sha1 = "233098147123ee5ddcd39ffc57ff648be4b7e5b2",
)

maven_jar(
    name = "netty",
    artifact = "io.netty:netty:3.10.0.Final",
    sha1 = "ad61cd1bba067e6634ddd3e160edf0727391ac30",
)

maven_jar(
    name = "t_digest",
    artifact = "com.tdunning:t-digest:3.0",
    sha1 = "84ccf145ac2215e6bfa63baa3101c0af41017cfc",
)

maven_jar(
    name = "jna",
    artifact = "net.java.dev.jna:jna:4.1.0",
    sha1 = "1c12d070e602efd8021891cdd7fd18bc129372d4",
)

JACKSON_VERSION = "2.8.9"

maven_jar(
    name = "jackson_core",
    artifact = "com.fasterxml.jackson.core:jackson-core:" + JACKSON_VERSION,
    sha1 = "569b1752705da98f49aabe2911cc956ff7d8ed9d",
)

maven_jar(
    name = "jackson_dataformat_smile",
    artifact = "com.fasterxml.jackson.dataformat:jackson-dataformat-smile:" + JACKSON_VERSION,
    sha1 = "d36cbae6b06ac12fca16fda403759e479316141b",
)

maven_jar(
    name = "jackson_dataformat_cbor",
    artifact = "com.fasterxml.jackson.dataformat:jackson-dataformat-cbor:" + JACKSON_VERSION,
    sha1 = "93242092324cad33d777e06c0515e40a6b862659",
)

maven_jar(
    name = "httpasyncclient",
    artifact = "org.apache.httpcomponents:httpasyncclient:4.1.2",
    sha1 = "95aa3e6fb520191a0970a73cf09f62948ee614be",
)

maven_jar(
    name = "httpcore_nio",
    artifact = "org.apache.httpcomponents:httpcore-nio:" + HTTPCOMP_VERS,
    sha1 = "a8c5e3c3bfea5ce23fb647c335897e415eb442e3",
)

maven_jar(
    name = "httpcore_niossl",
    artifact = "org.apache.httpcomponents:httpcore-niossl:4.0-alpha6",
    attach_source = False,
    sha1 = "9c662e7247ca8ceb1de5de629f685c9ef3e4ab58",
)

load("//tools/bzl:js.bzl", "npm_binary", "bower_archive")

npm_binary(
    name = "bower",
)

npm_binary(
    name = "vulcanize",
    repository = GERRIT,
)

npm_binary(
    name = "crisper",
    repository = GERRIT,
)

# bower_archive() seed components.
bower_archive(
    name = "iron-autogrow-textarea",
    package = "polymerelements/iron-autogrow-textarea",
    sha1 = "68f0ece9b1e56ac26f8ce31d9938c504f6951bca",
    version = "2.1.0",
)

bower_archive(
    name = "es6-promise",
    package = "stefanpenner/es6-promise",
    sha1 = "a3a797bb22132f1ef75f9a2556173f81870c2e53",
    version = "3.3.0",
)

bower_archive(
    name = "fetch",
    package = "fetch",
    sha1 = "1b05a2bb40c73232c2909dc196de7519fe4db7a9",
    version = "1.0.0",
)

bower_archive(
    name = "iron-dropdown",
    package = "polymerelements/iron-dropdown",
    sha1 = "ac96fe31cdf203a63426fa75131b43c98c0597d3",
    version = "1.5.5",
)

bower_archive(
    name = "iron-input",
    package = "polymerelements/iron-input",
    sha1 = "9bc0c8e81de2527125383cbcf74dd9f27e7fa9ac",
    version = "1.0.10",
)

bower_archive(
    name = "iron-overlay-behavior",
    package = "polymerelements/iron-overlay-behavior",
    sha1 = "74cda9d7bf98e7a5e5004bc7ebdb6d208d49e11e",
    version = "2.0.0",
)

bower_archive(
    name = "iron-selector",
    package = "polymerelements/iron-selector",
    sha1 = "e0ee46c28523bf17730318c3b481a8ed4331c3b2",
    version = "2.0.0",
)

bower_archive(
    name = "paper-button",
    package = "polymerelements/paper-button",
    sha1 = "41a8fec68d93dad223ad2076d68515334b2c8d7b",
    version = "1.0.11",
)

bower_archive(
    name = "paper-input",
    package = "polymerelements/paper-input",
    sha1 = "6c934805e80ab201e143406edc73ea0ef35abf80",
    version = "1.1.18",
)

bower_archive(
    name = "iron-icon",
    package = "polymerelements/iron-icon",
    sha1 = "7da49a0d33cd56017740e0dbcf41d2b71532023f",
    version = "2.0.0",
)

bower_archive(
    name = "iron-iconset-svg",
    package = "polymerelements/iron-iconset-svg",
    sha1 = "4d0c406239cad2ff2975c6dd95fa189de0fe6b50",
    version = "2.1.0",
)

bower_archive(
    name = "moment",
    package = "moment/moment",
    sha1 = "fc8ce2c799bab21f6ced7aff928244f4ca8880aa",
    version = "2.13.0",
)

bower_archive(
    name = "page",
    package = "visionmedia/page.js",
    sha1 = "51a05428dd4f68fae1df5f12d0e2b61ba67f7757",
    version = "1.7.1",
)

bower_archive(
    name = "paper-item",
    package = "polymerelements/paper-item",
    sha1 = "803273ceb9ffebec8ecc9373ea638af4cd34af58",
    version = "1.1.4",
)

bower_archive(
    name = "paper-listbox",
    package = "polymerelements/paper-listbox",
    sha1 = "ccc1a90ab0a96878c7bf7c9c4cfe47c85b09c8e3",
    version = "2.0.0",
)

bower_archive(
    name = "polymer",
    package = "polymer/polymer",
    sha1 = "566b5fe9a2a3eea2cf3417c67d975a6752d131eb",
    version = "1.9.3",
)

bower_archive(
    name = "polymer-resin",
    package = "polymer/polymer-resin",
    sha1 = "93ac118f2b9209cfbfd6dc8022d9492743d17f24",
    version = "1.2.7",
)

bower_archive(
    name = "promise-polyfill",
    package = "polymerlabs/promise-polyfill",
    sha1 = "a3b598c06cbd7f441402e666ff748326030905d6",
    version = "1.0.0",
)

# bower test stuff

bower_archive(
    name = "iron-test-helpers",
    package = "polymerelements/iron-test-helpers",
    sha1 = "433b03b106f5ff32049b84150cd70938e18b67ac",
    version = "1.2.5",
)

bower_archive(
    name = "test-fixture",
    package = "polymerelements/test-fixture",
    sha1 = "e373bd21c069163c3a754e234d52c07c77b20d3c",
    version = "1.1.1",
)

bower_archive(
    name = "web-component-tester",
    package = "web-component-tester",
    sha1 = "4e778f8b7d784ba2a069d83d0cd146125c5c4fcb",
    version = "5.0.1",
)

# Bower component transitive dependencies.
load("//lib/js:bower_archives.bzl", "load_bower_archives")

load_bower_archives()

external_plugin_deps()<|MERGE_RESOLUTION|>--- conflicted
+++ resolved
@@ -100,30 +100,18 @@
     sha1 = "5d9e2e895e3111622720157d0aa540066d5fce3a",
 )
 
-<<<<<<< HEAD
-GWT_VERS = "2.8.1"
-=======
 GWT_VERS = "2.8.2"
->>>>>>> 4142f2d9
 
 maven_jar(
     name = "user",
     artifact = "com.google.gwt:gwt-user:" + GWT_VERS,
-<<<<<<< HEAD
-    sha1 = "9a13fbee70848f1f1cddd3ae33ad180af3392d9e",
-=======
     sha1 = "a2b9be2c996a658c4e009ba652a9c6a81c88a797",
->>>>>>> 4142f2d9
 )
 
 maven_jar(
     name = "dev",
     artifact = "com.google.gwt:gwt-dev:" + GWT_VERS,
-<<<<<<< HEAD
-    sha1 = "c7e88c07e9cda90cc623b4451d0d9713ae03aa53",
-=======
     sha1 = "7a87e060bbf129386b7ae772459fb9f87297c332",
->>>>>>> 4142f2d9
 )
 
 maven_jar(
