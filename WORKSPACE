--- conflicted
+++ resolved
@@ -876,18 +876,7 @@
     sha1 = "3e127311a86fc2e8f550ef8ee4abe094bbcf7e7e",
 )
 
-<<<<<<< HEAD
-JETTY_VERS = "9.4.24.v20191120"
-=======
-maven_jar(
-    name = "derby",
-    artifact = "org.apache.derby:derby:10.12.1.1",
-    attach_source = False,
-    sha1 = "75070c744a8e52a7d17b8b476468580309d5cd09",
-)
-
 JETTY_VERS = "9.4.27.v20200227"
->>>>>>> a502c30d
 
 maven_jar(
     name = "jetty-servlet",
@@ -902,15 +891,6 @@
 )
 
 maven_jar(
-<<<<<<< HEAD
-=======
-    name = "jetty-servlets",
-    artifact = "org.eclipse.jetty:jetty-servlets:" + JETTY_VERS,
-    sha1 = "9acd5d7fef06378e240ad838c88a6211cdd24227",
-)
-
-maven_jar(
->>>>>>> a502c30d
     name = "jetty-server",
     artifact = "org.eclipse.jetty:jetty-server:" + JETTY_VERS,
     sha1 = "4ef690ce1277e3767d457f87621f2c436a001881",
