workspace(name = "gerrit")

load("@bazel_tools//tools/build_defs/repo:http.bzl", "http_archive", "http_file")
load("//tools/bzl:maven_jar.bzl", "GERRIT", "MAVEN_LOCAL", "maven_jar")
load("//lib/codemirror:cm.bzl", "CM_VERSION", "DIFF_MATCH_PATCH_VERSION")
load("//plugins:external_plugin_deps.bzl", "external_plugin_deps")

http_archive(
    name = "bazel_skylib",
    sha256 = "bbccf674aa441c266df9894182d80de104cabd19be98be002f6d478aaa31574d",
    strip_prefix = "bazel-skylib-2169ae1c374aab4a09aa90e65efe1a3aad4e279b",
    urls = ["https://github.com/bazelbuild/bazel-skylib/archive/2169ae1c374aab4a09aa90e65efe1a3aad4e279b.tar.gz"],
)

http_archive(
    name = "io_bazel_rules_closure",
    sha256 = "4dd84dd2bdd6c9f56cb5a475d504ea31d199c34309e202e9379501d01c3067e5",
    strip_prefix = "rules_closure-3103a773820b59b76345f94c231cb213e0d404e2",
    urls = ["https://github.com/bazelbuild/rules_closure/archive/3103a773820b59b76345f94c231cb213e0d404e2.tar.gz"],
)

# File is specific to Polymer and copied from the Closure Github -- should be
# synced any time there are major changes to Polymer.
# https://github.com/google/closure-compiler/blob/master/contrib/externs/polymer-1.0.js
http_file(
    name = "polymer_closure",
    sha256 = "5a589bdba674e1fec7188e9251c8624ebf2d4d969beb6635f9148f420d1e08b1",
    urls = ["https://raw.githubusercontent.com/google/closure-compiler/775609aad61e14aef289ebec4bfc09ad88877f9e/contrib/externs/polymer-1.0.js"],
)

load("@bazel_skylib//:lib.bzl", "versions")

versions.check(minimum_bazel_version = "0.14.0")

load("@io_bazel_rules_closure//closure:defs.bzl", "closure_repositories")

# Prevent redundant loading of dependencies.
closure_repositories(
    omit_aopalliance = True,
    omit_args4j = True,
    omit_javax_inject = True,
)

ANTLR_VERS = "3.5.2"

maven_jar(
    name = "java-runtime",
    artifact = "org.antlr:antlr-runtime:" + ANTLR_VERS,
    sha1 = "cd9cd41361c155f3af0f653009dcecb08d8b4afd",
)

maven_jar(
    name = "stringtemplate",
    artifact = "org.antlr:stringtemplate:4.0.2",
    sha1 = "e28e09e2d44d60506a7bcb004d6c23ff35c6ac08",
)

maven_jar(
    name = "org-antlr",
    artifact = "org.antlr:antlr:" + ANTLR_VERS,
    sha1 = "c4a65c950bfc3e7d04309c515b2177c00baf7764",
)

maven_jar(
    name = "antlr27",
    artifact = "antlr:antlr:2.7.7",
    attach_source = False,
    sha1 = "83cd2cd674a217ade95a4bb83a8a14f351f48bd0",
)

GUICE_VERS = "4.2.0"

maven_jar(
    name = "guice-library",
    artifact = "com.google.inject:guice:" + GUICE_VERS,
    sha1 = "25e1f4c1d528a1cffabcca0d432f634f3132f6c8",
)

maven_jar(
    name = "guice-assistedinject",
    artifact = "com.google.inject.extensions:guice-assistedinject:" + GUICE_VERS,
    sha1 = "e7270305960ad7db56f7e30cb9df6be9ff1cfb45",
)

maven_jar(
    name = "guice-servlet",
    artifact = "com.google.inject.extensions:guice-servlet:" + GUICE_VERS,
    sha1 = "f57581625c36c148f088d9f52a568d5bdf12c61d",
)

maven_jar(
    name = "aopalliance",
    artifact = "aopalliance:aopalliance:1.0",
    sha1 = "0235ba8b489512805ac13a8f9ea77a1ca5ebe3e8",
)

maven_jar(
    name = "javax_inject",
    artifact = "javax.inject:javax.inject:1",
    sha1 = "6975da39a7040257bd51d21a231b76c915872d38",
)

maven_jar(
    name = "servlet-api-3_1",
    artifact = "org.apache.tomcat:tomcat-servlet-api:8.0.24",
    sha1 = "5d9e2e895e3111622720157d0aa540066d5fce3a",
)

GWT_VERS = "2.8.2"

maven_jar(
    name = "user",
    artifact = "com.google.gwt:gwt-user:" + GWT_VERS,
    sha1 = "a2b9be2c996a658c4e009ba652a9c6a81c88a797",
)

maven_jar(
    name = "dev",
    artifact = "com.google.gwt:gwt-dev:" + GWT_VERS,
    sha1 = "7a87e060bbf129386b7ae772459fb9f87297c332",
)

maven_jar(
    name = "javax-validation",
    artifact = "javax.validation:validation-api:1.0.0.GA",
    sha1 = "b6bd7f9d78f6fdaa3c37dae18a4bd298915f328e",
    src_sha1 = "7a561191db2203550fbfa40d534d4997624cd369",
)

maven_jar(
    name = "jsinterop-annotations",
    artifact = "com.google.jsinterop:jsinterop-annotations:1.0.2",
    sha1 = "abd7319f53d018e11108a88f599bd16492448dd2",
    src_sha1 = "33716f8aef043f2f02b78ab4a1acda6cd90a7602",
)

maven_jar(
    name = "ant",
    artifact = "ant:ant:1.6.5",
    attach_source = False,
    sha1 = "7d18faf23df1a5c3a43613952e0e8a182664564b",
)

maven_jar(
    name = "colt",
    artifact = "colt:colt:1.2.0",
    attach_source = False,
    sha1 = "0abc984f3adc760684d49e0f11ddf167ba516d4f",
)

maven_jar(
    name = "tapestry",
    artifact = "tapestry:tapestry:4.0.2",
    attach_source = False,
    sha1 = "e855a807425d522e958cbce8697f21e9d679b1f7",
)

maven_jar(
    name = "w3c-css-sac",
    artifact = "org.w3c.css:sac:1.3",
    sha1 = "cdb2dcb4e22b83d6b32b93095f644c3462739e82",
)

load("//lib/jgit:jgit.bzl", "jgit_repos")

jgit_repos()

maven_jar(
    name = "javaewah",
    artifact = "com.googlecode.javaewah:JavaEWAH:1.1.6",
    attach_source = False,
    sha1 = "94ad16d728b374d65bd897625f3fbb3da223a2b6",
)

maven_jar(
    name = "gwtjsonrpc",
    artifact = "com.google.gerrit:gwtjsonrpc:1.11",
    sha1 = "0990e7eec9eec3a15661edcf9232acbac4aeacec",
    src_sha1 = "a682afc46284fb58197a173cb5818770a1e7834a",
)

maven_jar(
    name = "gson",
    artifact = "com.google.code.gson:gson:2.8.0",
    sha1 = "c4ba5371a29ac9b2ad6129b1d39ea38750043eff",
)

maven_jar(
    name = "gwtorm-client",
    artifact = "com.google.gerrit:gwtorm:1.18",
    sha1 = "f326dec463439a92ccb32f05b38345e21d0b5ecf",
    src_sha1 = "e0b973d5cafef3d145fa80cdf032fcead1186d29",
)

maven_jar(
    name = "protobuf",
    artifact = "com.google.protobuf:protobuf-java:3.0.0-beta-2",
    sha1 = "de80fe047052445869b96f6def6baca7182c95af",
)

maven_jar(
    name = "joda-time",
    artifact = "joda-time:joda-time:2.9.9",
    sha1 = "f7b520c458572890807d143670c9b24f4de90897",
)

maven_jar(
    name = "joda-convert",
    artifact = "org.joda:joda-convert:1.8.1",
    sha1 = "675642ac208e0b741bc9118dcbcae44c271b992a",
)

load("//lib:guava.bzl", "GUAVA_BIN_SHA1", "GUAVA_VERSION")

maven_jar(
    name = "guava",
    artifact = "com.google.guava:guava:" + GUAVA_VERSION,
    sha1 = GUAVA_BIN_SHA1,
)

maven_jar(
    name = "velocity",
    artifact = "org.apache.velocity:velocity:1.7",
    sha1 = "2ceb567b8f3f21118ecdec129fe1271dbc09aa7a",
)

maven_jar(
    name = "jsch",
    artifact = "com.jcraft:jsch:0.1.54",
    sha1 = "da3584329a263616e277e15462b387addd1b208d",
)

maven_jar(
    name = "juniversalchardet",
    artifact = "com.github.albfernandez:juniversalchardet:2.0.0",
    sha1 = "28c59f58f5adcc307604602e2aa89e2aca14c554",
)

SLF4J_VERS = "1.7.7"

maven_jar(
    name = "log-api",
    artifact = "org.slf4j:slf4j-api:" + SLF4J_VERS,
    sha1 = "2b8019b6249bb05d81d3a3094e468753e2b21311",
)

maven_jar(
    name = "log-nop",
    artifact = "org.slf4j:slf4j-nop:" + SLF4J_VERS,
    sha1 = "6cca9a3b999ff28b7a35ca762b3197cd7e4c2ad1",
)

maven_jar(
    name = "log-ext",
    artifact = "org.slf4j:slf4j-ext:" + SLF4J_VERS,
    sha1 = "09a8f58c784c37525d2624062414358acf296717",
)

maven_jar(
    name = "impl-log4j",
    artifact = "org.slf4j:slf4j-log4j12:" + SLF4J_VERS,
    sha1 = "58f588119ffd1702c77ccab6acb54bfb41bed8bd",
)

maven_jar(
    name = "jcl-over-slf4j",
    artifact = "org.slf4j:jcl-over-slf4j:" + SLF4J_VERS,
    sha1 = "56003dcd0a31deea6391b9e2ef2f2dc90b205a92",
)

maven_jar(
    name = "log4j",
    artifact = "log4j:log4j:1.2.17",
    sha1 = "5af35056b4d257e4b64b9e8069c0746e8b08629f",
)

maven_jar(
    name = "jsonevent-layout",
    artifact = "net.logstash.log4j:jsonevent-layout:1.7",
    sha1 = "507713504f0ddb75ba512f62763519c43cf46fde",
)

maven_jar(
    name = "json-smart",
    artifact = "net.minidev:json-smart:1.1.1",
    sha1 = "24a2f903d25e004de30ac602c5b47f2d4e420a59",
)

maven_jar(
    name = "args4j",
    artifact = "args4j:args4j:2.0.26",
    sha1 = "01ebb18ebb3b379a74207d5af4ea7c8338ebd78b",
)

maven_jar(
    name = "commons-codec",
    artifact = "commons-codec:commons-codec:1.10",
    sha1 = "4b95f4897fa13f2cd904aee711aeafc0c5295cd8",
)

maven_jar(
    name = "commons-collections",
    artifact = "commons-collections:commons-collections:3.2.2",
    sha1 = "8ad72fe39fa8c91eaaf12aadb21e0c3661fe26d5",
)

maven_jar(
    name = "commons-compress",
    artifact = "org.apache.commons:commons-compress:1.13",
    sha1 = "15c5e9584200122924e50203ae210b57616b75ee",
)

maven_jar(
    name = "commons-lang",
    artifact = "commons-lang:commons-lang:2.6",
    sha1 = "0ce1edb914c94ebc388f086c6827e8bdeec71ac2",
)

maven_jar(
    name = "commons-dbcp",
    artifact = "commons-dbcp:commons-dbcp:1.4",
    sha1 = "30be73c965cc990b153a100aaaaafcf239f82d39",
)

maven_jar(
    name = "commons-pool",
    artifact = "commons-pool:commons-pool:1.5.5",
    sha1 = "7d8ffbdc47aa0c5a8afe5dc2aaf512f369f1d19b",
)

maven_jar(
    name = "commons-net",
    artifact = "commons-net:commons-net:3.5",
    sha1 = "342fc284019f590e1308056990fdb24a08f06318",
)

maven_jar(
    name = "commons-oro",
    artifact = "oro:oro:2.0.8",
    sha1 = "5592374f834645c4ae250f4c9fbb314c9369d698",
)

maven_jar(
    name = "commons-validator",
    artifact = "commons-validator:commons-validator:1.6",
    sha1 = "e989d1e87cdd60575df0765ed5bac65c905d7908",
)

maven_jar(
    name = "automaton",
    artifact = "dk.brics.automaton:automaton:1.11-8",
    sha1 = "6ebfa65eb431ff4b715a23be7a750cbc4cc96d0f",
)

maven_jar(
    name = "pegdown",
    artifact = "org.pegdown:pegdown:1.6.0",
    sha1 = "231ae49d913467deb2027d0b8a0b68b231deef4f",
)

maven_jar(
    name = "grappa",
    artifact = "com.github.parboiled1:grappa:1.0.4",
    sha1 = "ad4b44b9c305dad7aa1e680d4b5c8eec9c4fd6f5",
)

maven_jar(
    name = "jitescript",
    artifact = "me.qmx.jitescript:jitescript:0.4.0",
    sha1 = "2e35862b0435c1b027a21f3d6eecbe50e6e08d54",
)

GREENMAIL_VERS = "1.5.3"

maven_jar(
    name = "greenmail",
    artifact = "com.icegreen:greenmail:" + GREENMAIL_VERS,
    sha1 = "afabf8178312f7f220f74f1558e457bf54fa4253",
)

MAIL_VERS = "1.5.6"

maven_jar(
    name = "mail",
    artifact = "com.sun.mail:javax.mail:" + MAIL_VERS,
    sha1 = "ab5daef2f881c42c8e280cbe918ec4d7fdfd7efe",
)

MIME4J_VERS = "0.8.0"

maven_jar(
    name = "mime4j-core",
    artifact = "org.apache.james:apache-mime4j-core:" + MIME4J_VERS,
    sha1 = "d54f45fca44a2f210569656b4ca3574b42911c95",
)

maven_jar(
    name = "mime4j-dom",
    artifact = "org.apache.james:apache-mime4j-dom:" + MIME4J_VERS,
    sha1 = "6720c93d14225c3e12c4a69768a0370c80e376a3",
)

maven_jar(
    name = "jsoup",
    artifact = "org.jsoup:jsoup:1.9.2",
    sha1 = "5e3bda828a80c7a21dfbe2308d1755759c2fd7b4",
)

OW2_VERS = "5.1"

maven_jar(
    name = "ow2-asm",
    artifact = "org.ow2.asm:asm:" + OW2_VERS,
    sha1 = "5ef31c4fe953b1fd00b8a88fa1d6820e8785bb45",
)

maven_jar(
    name = "ow2-asm-analysis",
    artifact = "org.ow2.asm:asm-analysis:" + OW2_VERS,
    sha1 = "6d1bf8989fc7901f868bee3863c44f21aa63d110",
)

maven_jar(
    name = "ow2-asm-commons",
    artifact = "org.ow2.asm:asm-commons:" + OW2_VERS,
    sha1 = "25d8a575034dd9cfcb375a39b5334f0ba9c8474e",
)

maven_jar(
    name = "ow2-asm-tree",
    artifact = "org.ow2.asm:asm-tree:" + OW2_VERS,
    sha1 = "87b38c12a0ea645791ead9d3e74ae5268d1d6c34",
)

maven_jar(
    name = "ow2-asm-util",
    artifact = "org.ow2.asm:asm-util:" + OW2_VERS,
    sha1 = "b60e33a6bd0d71831e0c249816d01e6c1dd90a47",
)

AUTO_VALUE_VERSION = "1.6.2"

maven_jar(
    name = "auto-value",
    artifact = "com.google.auto.value:auto-value:" + AUTO_VALUE_VERSION,
    sha1 = "e7eae562942315a983eea3e191b72d755c153620",
)

maven_jar(
    name = "auto-value-annotations",
    artifact = "com.google.auto.value:auto-value-annotations:" + AUTO_VALUE_VERSION,
    sha1 = "ed193d86e0af90cc2342aedbe73c5d86b03fa09b",
)

maven_jar(
    name = "tukaani-xz",
    artifact = "org.tukaani:xz:1.4",
    sha1 = "18a9a2ce6abf32ea1b5fd31dae5210ad93f4e5e3",
)

LUCENE_VERS = "5.5.4"

maven_jar(
    name = "lucene-core",
    artifact = "org.apache.lucene:lucene-core:" + LUCENE_VERS,
    sha1 = "ab9c77e75cf142aa6e284b310c8395617bd9b19b",
)

maven_jar(
    name = "lucene-analyzers-common",
    artifact = "org.apache.lucene:lucene-analyzers-common:" + LUCENE_VERS,
    sha1 = "08ce9d34c8124c80e176e8332ee947480bbb9576",
)

maven_jar(
    name = "backward-codecs",
    artifact = "org.apache.lucene:lucene-backward-codecs:" + LUCENE_VERS,
    sha1 = "a933f42e758c54c43083398127ea7342b54d8212",
)

maven_jar(
    name = "lucene-misc",
    artifact = "org.apache.lucene:lucene-misc:" + LUCENE_VERS,
    sha1 = "a74388857f73614e528ae44d742c60187cb55a5a",
)

maven_jar(
    name = "lucene-queryparser",
    artifact = "org.apache.lucene:lucene-queryparser:" + LUCENE_VERS,
    sha1 = "8a06fad4675473d98d93b61fea529e3f464bf69e",
)

maven_jar(
    name = "mime-util",
    artifact = "eu.medsea.mimeutil:mime-util:2.1.3",
    attach_source = False,
    sha1 = "0c9cfae15c74f62491d4f28def0dff1dabe52a47",
)

PROLOG_VERS = "1.4.3"

PROLOG_REPO = GERRIT

maven_jar(
    name = "prolog-runtime",
    artifact = "com.googlecode.prolog-cafe:prolog-runtime:" + PROLOG_VERS,
    attach_source = False,
    repository = PROLOG_REPO,
    sha1 = "d5206556cbc76ffeab21313ffc47b586a1efbcbb",
)

maven_jar(
    name = "prolog-compiler",
    artifact = "com.googlecode.prolog-cafe:prolog-compiler:" + PROLOG_VERS,
    attach_source = False,
    repository = PROLOG_REPO,
    sha1 = "f37032cf1dec3e064427745bc59da5a12757a3b2",
)

maven_jar(
    name = "prolog-io",
    artifact = "com.googlecode.prolog-cafe:prolog-io:" + PROLOG_VERS,
    attach_source = False,
    repository = PROLOG_REPO,
    sha1 = "d02b2640b26f64036b6ba2b45e4acc79281cea17",
)

maven_jar(
    name = "cafeteria",
    artifact = "com.googlecode.prolog-cafe:prolog-cafeteria:" + PROLOG_VERS,
    attach_source = False,
    repository = PROLOG_REPO,
    sha1 = "e3b1860c63e57265e5435f890263ad82dafa724f",
)

maven_jar(
    name = "guava-retrying",
    artifact = "com.github.rholder:guava-retrying:2.0.0",
    sha1 = "974bc0a04a11cc4806f7c20a34703bd23c34e7f4",
)

maven_jar(
    name = "jsr305",
    artifact = "com.google.code.findbugs:jsr305:3.0.1",
    sha1 = "f7be08ec23c21485b9b5a1cf1654c2ec8c58168d",
)

maven_jar(
    name = "blame-cache",
    artifact = "com/google/gitiles:blame-cache:0.2-5",
    attach_source = False,
    repository = GERRIT,
    sha1 = "50861b114350c598579ba66f99285e692e3c8d45",
)

# Keep this version of Soy synchronized with the version used in Gitiles.
maven_jar(
    name = "soy",
    artifact = "com.google.template:soy:2017-04-23",
    sha1 = "52f32a5a3801ab97e0909373ef7f73a3460d0802",
)

maven_jar(
    name = "html-types",
    artifact = "com.google.common.html.types:types:1.0.4",
    sha1 = "2adf4c8bfccc0ff7346f9186ac5aa57d829ad065",
)

maven_jar(
    name = "icu4j",
    artifact = "com.ibm.icu:icu4j:57.1",
    sha1 = "198ea005f41219f038f4291f0b0e9f3259730e92",
)

maven_jar(
    name = "dropwizard-core",
    artifact = "io.dropwizard.metrics:metrics-core:4.0.3",
    sha1 = "bb562ee73f740bb6b2bf7955f97be6b870d9e9f0",
)

# When updading Bouncy Castle, also update it in bazlets.
BC_VERS = "1.57"

maven_jar(
    name = "bcprov",
    artifact = "org.bouncycastle:bcprov-jdk15on:" + BC_VERS,
    sha1 = "f66a135611d42c992e5745788c3f94eb06464537",
)

maven_jar(
    name = "bcpg",
    artifact = "org.bouncycastle:bcpg-jdk15on:" + BC_VERS,
    sha1 = "7b2d587f5e3780b79e1d35af3e84d00634e9420b",
)

maven_jar(
    name = "bcpkix",
    artifact = "org.bouncycastle:bcpkix-jdk15on:" + BC_VERS,
    sha1 = "5c96e34bc9bd4cd6870e6d193a99438f1e274ca7",
)

# TODO(davido): Remove exlusion of file system provider, when this issue is fixed:
# https://issues.apache.org/jira/browse/SSHD-736
maven_jar(
    name = "sshd",
    artifact = "org.apache.sshd:sshd-core:1.6.0",
    exclude = ["META-INF/services/java.nio.file.spi.FileSystemProvider"],
    sha1 = "548e2da643e88cda9d313efb2564a74f9943e491",
)

maven_jar(
    name = "eddsa",
    artifact = "net.i2p.crypto:eddsa:0.2.0",
    sha1 = "0856a92559c4daf744cb27c93cd8b7eb1f8c4780",
)

maven_jar(
    name = "mina-core",
    artifact = "org.apache.mina:mina-core:2.0.16",
    sha1 = "f720f17643eaa7b0fec07c1d7f6272972c02bba4",
)

maven_jar(
    name = "h2",
    artifact = "com.h2database:h2:1.3.176",
    sha1 = "fd369423346b2f1525c413e33f8cf95b09c92cbd",
)

# Note that all of the following org.apache.httpcomponents have newer versions,
# but 4.4.1 is the only version that is available for all of them.
# TODO: Check what combination of new versions are compatible.
HTTPCOMP_VERS = "4.4.1"

maven_jar(
    name = "fluent-hc",
    artifact = "org.apache.httpcomponents:fluent-hc:" + HTTPCOMP_VERS,
    sha1 = "96fb842b68a44cc640c661186828b60590c71261",
)

maven_jar(
    name = "httpclient",
    artifact = "org.apache.httpcomponents:httpclient:" + HTTPCOMP_VERS,
    sha1 = "016d0bc512222f1253ee6b64d389c84e22f697f0",
)

maven_jar(
    name = "httpcore",
    artifact = "org.apache.httpcomponents:httpcore:" + HTTPCOMP_VERS,
    sha1 = "f5aa318bda4c6c8d688c9d00b90681dcd82ce636",
)

maven_jar(
    name = "httpmime",
    artifact = "org.apache.httpcomponents:httpmime:" + HTTPCOMP_VERS,
    sha1 = "2f8757f5ac5e38f46c794e5229d1f3c522e9b1df",
)

# Test-only dependencies below.

maven_jar(
    name = "jimfs",
    artifact = "com.google.jimfs:jimfs:1.1",
    sha1 = "8fbd0579dc68aba6186935cc1bee21d2f3e7ec1c",
)

maven_jar(
    name = "junit",
    artifact = "junit:junit:4.11",
    sha1 = "4e031bb61df09069aeb2bffb4019e7a5034a4ee0",
)

maven_jar(
    name = "hamcrest-core",
    artifact = "org.hamcrest:hamcrest-core:1.3",
    sha1 = "42a25dc3219429f0e5d060061f71acb49bf010a0",
)

<<<<<<< HEAD
# Only needed when jgit is built from the development tree
maven_jar(
    name = "hamcrest-library",
    artifact = "org.hamcrest:hamcrest-library:1.3",
    sha1 = "4785a3c21320980282f9f33d0d1264a69040538f",
)

TRUTH_VERS = "0.35"
=======
TRUTH_VERS = "0.32"
>>>>>>> 625965f8

maven_jar(
    name = "truth",
    artifact = "com.google.truth:truth:" + TRUTH_VERS,
    sha1 = "c08a7fde45e058323bcfa3f510d4fe1e2b028f37",
)

maven_jar(
    name = "truth-java8-extension",
    artifact = "com.google.truth.extensions:truth-java8-extension:" + TRUTH_VERS,
    sha1 = "5457fdf91b1e954b070ad7f2db9bea5505da4bca",
)

# When bumping the easymock version number, make sure to also move powermock to a compatible version
maven_jar(
    name = "easymock",
    artifact = "org.easymock:easymock:3.1",
    sha1 = "3e127311a86fc2e8f550ef8ee4abe094bbcf7e7e",
)

maven_jar(
    name = "cglib-3_2",
    artifact = "cglib:cglib-nodep:3.2.0",
    sha1 = "cf1ca207c15b04ace918270b6cb3f5601160cdfd",
)

maven_jar(
    name = "objenesis",
    artifact = "org.objenesis:objenesis:1.3",
    sha1 = "dc13ae4faca6df981fc7aeb5a522d9db446d5d50",
)

POWERM_VERS = "1.6.1"

maven_jar(
    name = "powermock-module-junit4",
    artifact = "org.powermock:powermock-module-junit4:" + POWERM_VERS,
    sha1 = "ea8530b2848542624f110a393513af397b37b9cf",
)

maven_jar(
    name = "powermock-module-junit4-common",
    artifact = "org.powermock:powermock-module-junit4-common:" + POWERM_VERS,
    sha1 = "7222ced54dabc310895d02e45c5428ca05193cda",
)

maven_jar(
    name = "powermock-reflect",
    artifact = "org.powermock:powermock-reflect:" + POWERM_VERS,
    sha1 = "97d25eda8275c11161bcddda6ef8beabd534c878",
)

maven_jar(
    name = "powermock-api-easymock",
    artifact = "org.powermock:powermock-api-easymock:" + POWERM_VERS,
    sha1 = "aa740ecf89a2f64d410b3d93ef8cd6833009ef00",
)

maven_jar(
    name = "powermock-api-support",
    artifact = "org.powermock:powermock-api-support:" + POWERM_VERS,
    sha1 = "592ee6d929c324109d3469501222e0c76ccf0869",
)

maven_jar(
    name = "powermock-core",
    artifact = "org.powermock:powermock-core:" + POWERM_VERS,
    sha1 = "5afc1efce8d44ed76b30af939657bd598e45d962",
)

maven_jar(
    name = "javassist",
    artifact = "org.javassist:javassist:3.20.0-GA",
    sha1 = "a9cbcdfb7e9f86fbc74d3afae65f2248bfbf82a0",
)

maven_jar(
    name = "derby",
    artifact = "org.apache.derby:derby:10.11.1.1",
    attach_source = False,
    sha1 = "df4b50061e8e4c348ce243b921f53ee63ba9bbe1",
)

JETTY_VERS = "9.3.18.v20170406"

maven_jar(
    name = "jetty-servlet",
    artifact = "org.eclipse.jetty:jetty-servlet:" + JETTY_VERS,
    sha1 = "534e7fa0e4fb6e08f89eb3f6a8c48b4f81ff5738",
)

maven_jar(
    name = "jetty-security",
    artifact = "org.eclipse.jetty:jetty-security:" + JETTY_VERS,
    sha1 = "16b900e91b04511f42b706c925c8af6023d2c05e",
)

maven_jar(
    name = "jetty-servlets",
    artifact = "org.eclipse.jetty:jetty-servlets:" + JETTY_VERS,
    sha1 = "f9311d1d8e6124d2792f4db5b29514d0ecf46812",
)

maven_jar(
    name = "jetty-server",
    artifact = "org.eclipse.jetty:jetty-server:" + JETTY_VERS,
    sha1 = "0a32feea88cba2d43951d22b60861c643454bb3f",
)

maven_jar(
    name = "jetty-jmx",
    artifact = "org.eclipse.jetty:jetty-jmx:" + JETTY_VERS,
    sha1 = "f988136dc5aa634afed6c5a35d910ee9599c6c23",
)

maven_jar(
    name = "jetty-continuation",
    artifact = "org.eclipse.jetty:jetty-continuation:" + JETTY_VERS,
    sha1 = "3c5d89c8204d4a48a360087f95e4cbd4520b5de0",
)

maven_jar(
    name = "jetty-http",
    artifact = "org.eclipse.jetty:jetty-http:" + JETTY_VERS,
    sha1 = "30ece6d732d276442d513b94d914de6fa1075fae",
)

maven_jar(
    name = "jetty-io",
    artifact = "org.eclipse.jetty:jetty-io:" + JETTY_VERS,
    sha1 = "36cb411ee89be1b527b0c10747aa3153267fc3ec",
)

maven_jar(
    name = "jetty-util",
    artifact = "org.eclipse.jetty:jetty-util:" + JETTY_VERS,
    sha1 = "8600b7d028a38cb462eff338de91390b3ff5040e",
)

maven_jar(
    name = "openid-consumer",
    artifact = "org.openid4java:openid4java:0.9.8",
    sha1 = "de4f1b33d3b0f0b2ab1d32834ec1190b39db4160",
)

maven_jar(
    name = "nekohtml",
    artifact = "net.sourceforge.nekohtml:nekohtml:1.9.10",
    sha1 = "14052461031a7054aa094f5573792feb6686d3de",
)

maven_jar(
    name = "xerces",
    artifact = "xerces:xercesImpl:2.8.1",
    attach_source = False,
    sha1 = "25101e37ec0c907db6f0612cbf106ee519c1aef1",
)

maven_jar(
    name = "postgresql",
    artifact = "org.postgresql:postgresql:42.2.4",
    sha1 = "dff98730c28a4b3a3263f0cf4abb9a3392f815a7",
)

maven_jar(
    name = "codemirror-minified",
    artifact = "org.webjars.npm:codemirror-minified:" + CM_VERSION,
    sha1 = "f84c178b11a188f416b4380bfb2b24f126453d28",
)

maven_jar(
    name = "codemirror-original",
    artifact = "org.webjars.npm:codemirror:" + CM_VERSION,
    sha1 = "5a1f6c10d5aef0b9d2ce513dcc1e2657e4af730d",
)

maven_jar(
    name = "diff-match-patch",
    artifact = "org.webjars:google-diff-match-patch:" + DIFF_MATCH_PATCH_VERSION,
    attach_source = False,
    sha1 = "0cf1782dbcb8359d95070da9176059a5a9d37709",
)

maven_jar(
    name = "commons-io",
    artifact = "commons-io:commons-io:2.2",
    sha1 = "83b5b8a7ba1c08f9e8c8ff2373724e33d3c1e22a",
)

maven_jar(
    name = "asciidoctor",
    artifact = "org.asciidoctor:asciidoctorj:1.5.6",
    sha1 = "bb757d4b8b0f8438ce2ed781f6688cc6c01d9237",
)

maven_jar(
    name = "jruby",
    artifact = "org.jruby:jruby-complete:9.1.13.0",
    sha1 = "8903bf42272062e87a7cbc1d98919e0729a9939f",
)

maven_jar(
    name = "elasticsearch-rest-client",
    artifact = "org.elasticsearch.client:elasticsearch-rest-client:6.3.2",
    sha1 = "2077ea5f00fdd2d6af85223b730ba8047303297f",
)

JACKSON_VERSION = "2.6.6"

maven_jar(
    name = "jackson-core",
    artifact = "com.fasterxml.jackson.core:jackson-core:" + JACKSON_VERSION,
    sha1 = "02eb801df67aacaf5b1deb4ac626e1964508e47b",
)

maven_jar(
    name = "httpasyncclient",
    artifact = "org.apache.httpcomponents:httpasyncclient:4.1.2",
    sha1 = "95aa3e6fb520191a0970a73cf09f62948ee614be",
)

maven_jar(
    name = "httpcore-nio",
    artifact = "org.apache.httpcomponents:httpcore-nio:" + HTTPCOMP_VERS,
    sha1 = "a8c5e3c3bfea5ce23fb647c335897e415eb442e3",
)

maven_jar(
    name = "testcontainers",
    artifact = "org.testcontainers:testcontainers:1.8.0",
    sha1 = "bc413912f7044f9f12aa0782853aef0a067ee52a",
)

maven_jar(
    name = "duct-tape",
    artifact = "org.rnorth.duct-tape:duct-tape:1.0.7",
    sha1 = "a26b5d90d88c91321dc7a3734ea72d2fc019ebb6",
)

maven_jar(
    name = "visible-assertions",
    artifact = "org.rnorth.visible-assertions:visible-assertions:2.1.0",
    sha1 = "f2fcff2862860828ac38a5e1f14d941787c06b13",
)

maven_jar(
    name = "jna",
    artifact = "net.java.dev.jna:jna:4.5.1",
    sha1 = "65bd0cacc9c79a21c6ed8e9f588577cd3c2f85b9",
)

load("//tools/bzl:js.bzl", "bower_archive", "npm_binary")

npm_binary(
    name = "bower",
)

npm_binary(
    name = "vulcanize",
    repository = GERRIT,
)

npm_binary(
    name = "crisper",
    repository = GERRIT,
)

# bower_archive() seed components.
bower_archive(
    name = "iron-autogrow-textarea",
    package = "polymerelements/iron-autogrow-textarea",
    sha1 = "68f0ece9b1e56ac26f8ce31d9938c504f6951bca",
    version = "2.1.0",
)

bower_archive(
    name = "es6-promise",
    package = "stefanpenner/es6-promise",
    sha1 = "a3a797bb22132f1ef75f9a2556173f81870c2e53",
    version = "3.3.0",
)

bower_archive(
    name = "fetch",
    package = "fetch",
    sha1 = "1b05a2bb40c73232c2909dc196de7519fe4db7a9",
    version = "1.0.0",
)

bower_archive(
    name = "iron-dropdown",
    package = "polymerelements/iron-dropdown",
    sha1 = "ac96fe31cdf203a63426fa75131b43c98c0597d3",
    version = "1.5.5",
)

bower_archive(
    name = "iron-input",
    package = "polymerelements/iron-input",
    sha1 = "9bc0c8e81de2527125383cbcf74dd9f27e7fa9ac",
    version = "1.0.10",
)

bower_archive(
    name = "iron-overlay-behavior",
    package = "polymerelements/iron-overlay-behavior",
    sha1 = "74cda9d7bf98e7a5e5004bc7ebdb6d208d49e11e",
    version = "2.0.0",
)

bower_archive(
    name = "iron-selector",
    package = "polymerelements/iron-selector",
    sha1 = "e0ee46c28523bf17730318c3b481a8ed4331c3b2",
    version = "2.0.0",
)

bower_archive(
    name = "paper-button",
    package = "polymerelements/paper-button",
    sha1 = "41a8fec68d93dad223ad2076d68515334b2c8d7b",
    version = "1.0.11",
)

bower_archive(
    name = "paper-input",
    package = "polymerelements/paper-input",
    sha1 = "6c934805e80ab201e143406edc73ea0ef35abf80",
    version = "1.1.18",
)

bower_archive(
    name = "iron-icon",
    package = "polymerelements/iron-icon",
    sha1 = "7da49a0d33cd56017740e0dbcf41d2b71532023f",
    version = "2.0.0",
)

bower_archive(
    name = "iron-iconset-svg",
    package = "polymerelements/iron-iconset-svg",
    sha1 = "4d0c406239cad2ff2975c6dd95fa189de0fe6b50",
    version = "2.1.0",
)

bower_archive(
    name = "moment",
    package = "moment/moment",
    sha1 = "fc8ce2c799bab21f6ced7aff928244f4ca8880aa",
    version = "2.13.0",
)

bower_archive(
    name = "page",
    package = "visionmedia/page.js",
    sha1 = "51a05428dd4f68fae1df5f12d0e2b61ba67f7757",
    version = "1.7.1",
)

bower_archive(
    name = "paper-item",
    package = "polymerelements/paper-item",
    sha1 = "803273ceb9ffebec8ecc9373ea638af4cd34af58",
    version = "1.1.4",
)

bower_archive(
    name = "paper-listbox",
    package = "polymerelements/paper-listbox",
    sha1 = "ccc1a90ab0a96878c7bf7c9c4cfe47c85b09c8e3",
    version = "2.0.0",
)

bower_archive(
    name = "polymer",
    package = "polymer/polymer",
    sha1 = "62ce80a5079c1b97f6c5c6ebf6b350e741b18b9c",
    version = "1.11.0",
)

bower_archive(
    name = "polymer-resin",
    package = "polymer/polymer-resin",
    sha1 = "93ac118f2b9209cfbfd6dc8022d9492743d17f24",
    version = "1.2.7",
)

bower_archive(
    name = "promise-polyfill",
    package = "polymerlabs/promise-polyfill",
    sha1 = "a3b598c06cbd7f441402e666ff748326030905d6",
    version = "1.0.0",
)

# bower test stuff

bower_archive(
    name = "iron-test-helpers",
    package = "polymerelements/iron-test-helpers",
    sha1 = "433b03b106f5ff32049b84150cd70938e18b67ac",
    version = "1.2.5",
)

bower_archive(
    name = "test-fixture",
    package = "polymerelements/test-fixture",
    sha1 = "e373bd21c069163c3a754e234d52c07c77b20d3c",
    version = "1.1.1",
)

bower_archive(
    name = "web-component-tester",
    package = "web-component-tester",
    sha1 = "4e778f8b7d784ba2a069d83d0cd146125c5c4fcb",
    version = "5.0.1",
)

# Bower component transitive dependencies.
load("//lib/js:bower_archives.bzl", "load_bower_archives")

load_bower_archives()

external_plugin_deps()<|MERGE_RESOLUTION|>--- conflicted
+++ resolved
@@ -675,18 +675,7 @@
     sha1 = "42a25dc3219429f0e5d060061f71acb49bf010a0",
 )
 
-<<<<<<< HEAD
-# Only needed when jgit is built from the development tree
-maven_jar(
-    name = "hamcrest-library",
-    artifact = "org.hamcrest:hamcrest-library:1.3",
-    sha1 = "4785a3c21320980282f9f33d0d1264a69040538f",
-)
-
 TRUTH_VERS = "0.35"
-=======
-TRUTH_VERS = "0.32"
->>>>>>> 625965f8
 
 maven_jar(
     name = "truth",
