--- conflicted
+++ resolved
@@ -311,32 +311,12 @@
     ViewData viewData = null;
 
     try (TraceContext traceContext = enableTracing(req, res)) {
-<<<<<<< HEAD
       List<IdString> path = splitPath(req);
-=======
-      try (PerThreadCache ignored = PerThreadCache.create(req)) {
-        logger.atFinest().log(
-            "Received REST request: %s %s (parameters: %s)",
-            req.getMethod(), req.getRequestURI(), getParameterNames(req));
-        logger.atFinest().log("Calling user: %s", globals.currentUser.get().getLoggableName());
-
-        if (isCorsPreflight(req)) {
-          doCorsPreflight(req, res);
-          return;
-        }
-
-        qp = ParameterParser.getQueryParams(req);
-        checkCors(req, res, qp.hasXdOverride());
-        if (qp.hasXdOverride()) {
-          req = applyXdOverrides(req, qp);
-        }
-        checkUserSession(req);
->>>>>>> 462bb1ed
 
       RequestInfo requestInfo = createRequestInfo(traceContext, requestUri(req), path);
       globals.requestListeners.runEach(l -> l.onRequest(requestInfo));
 
-      try (PerThreadCache ignored = PerThreadCache.create()) {
+      try (PerThreadCache ignored = PerThreadCache.create(req)) {
         // It's important that the PerformanceLogContext is closed before the response is sent to
         // the client. Only this way it is ensured that the invocation of the PerformanceLogger
         // plugins happens before the client sees the response. This is needed for being able to
