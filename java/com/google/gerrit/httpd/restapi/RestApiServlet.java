--- conflicted
+++ resolved
@@ -361,12 +361,8 @@
     try (TraceContext traceContext = enableTracing(req, res)) {
       String requestUri = requestUri(req);
 
-<<<<<<< HEAD
-      try (PerThreadCache ignored = PerThreadCache.create(req)) {
+      try (PerThreadCache ignored = PerThreadCache.create()) {
         List<IdString> path = splitPath(req);
-=======
-      try (PerThreadCache ignored = PerThreadCache.create()) {
->>>>>>> 71c5cae0
         RequestInfo requestInfo = createRequestInfo(traceContext, requestUri(req), path);
         globals.requestListeners.runEach(l -> l.onRequest(requestInfo));
 
