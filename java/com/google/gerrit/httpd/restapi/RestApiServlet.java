--- conflicted
+++ resolved
@@ -600,11 +600,8 @@
           }
         }
       } catch (MalformedJsonException | JsonParseException e) {
-<<<<<<< HEAD
         cause = Optional.of(e);
-=======
         logger.atFine().withCause(e).log("REST call failed on JSON parsing");
->>>>>>> e200656c
         responseBytes =
             replyError(
                 req, res, statusCode = SC_BAD_REQUEST, "Invalid " + JSON_TYPE + " in request", e);
