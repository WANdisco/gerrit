--- conflicted
+++ resolved
@@ -90,13 +90,9 @@
 
     CreateProjectArgs args = new CreateProjectArgs();
     args.setProjectName(name);
-<<<<<<< HEAD
+    args.permissionsOnly = projectCreation.permissionOnly().orElse(false);
     args.branch =
         projectCreation.branches().stream().map(RefNames::fullName).collect(toImmutableList());
-=======
-    args.permissionsOnly = projectCreation.permissionOnly().orElse(false);
-    args.branch = Collections.singletonList(Constants.R_HEADS + Constants.MASTER);
->>>>>>> 7f9b8ca9
     args.createEmptyCommit = projectCreation.createEmptyCommit().orElse(true);
     projectCreation.parent().ifPresent(p -> args.newParent = p);
     // ProjectCreator wants non-null owner IDs.
