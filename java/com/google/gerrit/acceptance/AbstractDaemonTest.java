// Copyright (C) 2013 The Android Open Source Project
//
// Licensed under the Apache License, Version 2.0 (the "License");
// you may not use this file except in compliance with the License.
// You may obtain a copy of the License at
//
// http://www.apache.org/licenses/LICENSE-2.0
//
// Unless required by applicable law or agreed to in writing, software
// distributed under the License is distributed on an "AS IS" BASIS,
// WITHOUT WARRANTIES OR CONDITIONS OF ANY KIND, either express or implied.
// See the License for the specific language governing permissions and
// limitations under the License.

package com.google.gerrit.acceptance;

import static com.google.common.base.Preconditions.checkArgument;
import static com.google.common.truth.OptionalSubject.optionals;
import static com.google.common.truth.Truth.assertThat;
import static com.google.common.truth.Truth.assertWithMessage;
import static com.google.common.truth.Truth8.assertThat;
import static com.google.common.truth.TruthJUnit.assume;
import static com.google.gerrit.acceptance.testsuite.project.TestProjectUpdate.allow;
import static com.google.gerrit.acceptance.testsuite.project.TestProjectUpdate.block;
import static com.google.gerrit.entities.Patch.COMMIT_MSG;
import static com.google.gerrit.entities.Patch.MERGE_LIST;
import static com.google.gerrit.extensions.api.changes.SubmittedTogetherOption.NON_VISIBLE_CHANGES;
import static com.google.gerrit.server.group.SystemGroupBackend.ANONYMOUS_USERS;
import static com.google.gerrit.server.group.SystemGroupBackend.REGISTERED_USERS;
import static com.google.gerrit.server.project.ProjectCache.illegalState;
import static com.google.gerrit.server.project.testing.TestLabels.label;
import static com.google.gerrit.server.project.testing.TestLabels.value;
import static java.nio.charset.StandardCharsets.UTF_8;
import static java.util.Objects.requireNonNull;
import static java.util.stream.Collectors.toList;
import static org.eclipse.jgit.lib.Constants.HEAD;

import com.github.rholder.retry.BlockStrategy;
import com.google.common.base.Strings;
import com.google.common.collect.ImmutableList;
import com.google.common.collect.ImmutableMap;
import com.google.common.collect.Iterables;
import com.google.common.collect.Lists;
import com.google.common.jimfs.Jimfs;
import com.google.common.primitives.Chars;
import com.google.gerrit.acceptance.AcceptanceTestRequestScope.Context;
import com.google.gerrit.acceptance.PushOneCommit.Result;
import com.google.gerrit.acceptance.testsuite.account.TestSshKeys;
import com.google.gerrit.acceptance.testsuite.project.ProjectOperations;
import com.google.gerrit.acceptance.testsuite.request.RequestScopeOperations;
import com.google.gerrit.common.Nullable;
import com.google.gerrit.entities.AccessSection;
import com.google.gerrit.entities.Account;
import com.google.gerrit.entities.AccountGroup;
import com.google.gerrit.entities.Address;
import com.google.gerrit.entities.BooleanProjectConfig;
import com.google.gerrit.entities.BranchNameKey;
import com.google.gerrit.entities.Change;
import com.google.gerrit.entities.EmailHeader;
import com.google.gerrit.entities.GroupDescription;
import com.google.gerrit.entities.GroupReference;
import com.google.gerrit.entities.LabelFunction;
import com.google.gerrit.entities.LabelType;
import com.google.gerrit.entities.LabelValue;
import com.google.gerrit.entities.PatchSet;
import com.google.gerrit.entities.Permission;
import com.google.gerrit.entities.PermissionRule;
import com.google.gerrit.entities.PermissionRule.Action;
import com.google.gerrit.entities.Project;
import com.google.gerrit.entities.RefNames;
import com.google.gerrit.extensions.api.GerritApi;
import com.google.gerrit.extensions.api.changes.ChangeApi;
import com.google.gerrit.extensions.api.changes.ReviewInput;
import com.google.gerrit.extensions.api.changes.RevisionApi;
import com.google.gerrit.extensions.api.changes.SubmittedTogetherInfo;
import com.google.gerrit.extensions.api.projects.BranchApi;
import com.google.gerrit.extensions.api.projects.BranchInput;
import com.google.gerrit.extensions.api.projects.ProjectInput;
import com.google.gerrit.extensions.client.InheritableBoolean;
import com.google.gerrit.extensions.client.ListChangesOption;
import com.google.gerrit.extensions.client.ProjectWatchInfo;
import com.google.gerrit.extensions.client.SubmitType;
import com.google.gerrit.extensions.common.ChangeInfo;
import com.google.gerrit.extensions.common.ChangeType;
import com.google.gerrit.extensions.common.CommentInfo;
import com.google.gerrit.extensions.common.DiffInfo;
import com.google.gerrit.extensions.common.EditInfo;
import com.google.gerrit.extensions.restapi.BinaryResult;
import com.google.gerrit.extensions.restapi.IdString;
import com.google.gerrit.extensions.restapi.RestApiException;
import com.google.gerrit.index.project.ProjectIndex;
import com.google.gerrit.index.project.ProjectIndexCollection;
import com.google.gerrit.json.OutputFormat;
import com.google.gerrit.server.GerritPersonIdent;
import com.google.gerrit.server.IdentifiedUser;
import com.google.gerrit.server.PatchSetUtil;
import com.google.gerrit.server.PluginUser;
import com.google.gerrit.server.account.AccountCache;
import com.google.gerrit.server.account.AccountState;
import com.google.gerrit.server.account.Accounts;
import com.google.gerrit.server.account.GroupBackend;
import com.google.gerrit.server.account.GroupCache;
import com.google.gerrit.server.change.BatchAbandon;
import com.google.gerrit.server.change.ChangeFinder;
import com.google.gerrit.server.change.ChangeResource;
import com.google.gerrit.server.change.FileContentUtil;
import com.google.gerrit.server.change.RevisionResource;
import com.google.gerrit.server.config.AllProjectsName;
import com.google.gerrit.server.config.AllUsersName;
import com.google.gerrit.server.config.CanonicalWebUrl;
import com.google.gerrit.server.config.GerritInstanceId;
import com.google.gerrit.server.config.GerritServerConfig;
import com.google.gerrit.server.config.PluginConfigFactory;
import com.google.gerrit.server.config.SitePaths;
import com.google.gerrit.server.git.GitRepositoryManager;
import com.google.gerrit.server.git.meta.MetaDataUpdate;
import com.google.gerrit.server.group.InternalGroup;
import com.google.gerrit.server.group.SystemGroupBackend;
import com.google.gerrit.server.index.account.AccountIndex;
import com.google.gerrit.server.index.account.AccountIndexCollection;
import com.google.gerrit.server.index.account.AccountIndexer;
import com.google.gerrit.server.index.change.ChangeIndex;
import com.google.gerrit.server.index.change.ChangeIndexCollection;
import com.google.gerrit.server.index.change.ChangeIndexer;
import com.google.gerrit.server.notedb.AbstractChangeNotes;
import com.google.gerrit.server.notedb.ChangeNoteUtil;
import com.google.gerrit.server.notedb.ChangeNotes;
import com.google.gerrit.server.plugins.PluginGuiceEnvironment;
import com.google.gerrit.server.plugins.TestServerPlugin;
import com.google.gerrit.server.project.ProjectCache;
import com.google.gerrit.server.project.ProjectConfig;
import com.google.gerrit.server.query.change.ChangeData;
import com.google.gerrit.server.query.change.InternalChangeQuery;
import com.google.gerrit.server.restapi.change.Revisions;
import com.google.gerrit.server.update.BatchUpdate;
import com.google.gerrit.server.util.git.DelegateSystemReader;
import com.google.gerrit.testing.ConfigSuite;
import com.google.gerrit.testing.FakeEmailSender;
import com.google.gerrit.testing.FakeEmailSender.Message;
import com.google.gerrit.testing.SshMode;
import com.google.gerrit.testing.TestTimeUtil;
import com.google.gson.Gson;
import com.google.inject.Inject;
import com.google.inject.Module;
import com.google.inject.Provider;
import com.jcraft.jsch.KeyPair;
import java.io.ByteArrayOutputStream;
import java.io.File;
import java.io.IOException;
import java.io.InputStream;
import java.io.OutputStream;
import java.lang.reflect.Modifier;
import java.nio.file.DirectoryStream;
import java.nio.file.FileSystem;
import java.nio.file.FileSystems;
import java.nio.file.Files;
import java.nio.file.Path;
import java.sql.Timestamp;
import java.time.Instant;
import java.util.ArrayList;
import java.util.Arrays;
import java.util.Collection;
import java.util.Collections;
import java.util.Comparator;
import java.util.EnumSet;
import java.util.HashMap;
import java.util.List;
import java.util.Map;
import java.util.Optional;
import java.util.regex.Pattern;
import org.eclipse.jgit.api.Git;
import org.eclipse.jgit.internal.storage.dfs.InMemoryRepository;
import org.eclipse.jgit.junit.TestRepository;
import org.eclipse.jgit.lib.Config;
import org.eclipse.jgit.lib.NullProgressMonitor;
import org.eclipse.jgit.lib.ObjectId;
import org.eclipse.jgit.lib.PersonIdent;
import org.eclipse.jgit.lib.Ref;
import org.eclipse.jgit.lib.Repository;
import org.eclipse.jgit.revwalk.RevCommit;
import org.eclipse.jgit.revwalk.RevSort;
import org.eclipse.jgit.revwalk.RevTree;
import org.eclipse.jgit.revwalk.RevWalk;
import org.eclipse.jgit.storage.file.FileBasedConfig;
import org.eclipse.jgit.transport.FetchResult;
import org.eclipse.jgit.transport.RefSpec;
import org.eclipse.jgit.transport.Transport;
import org.eclipse.jgit.transport.TransportBundleStream;
import org.eclipse.jgit.transport.URIish;
import org.eclipse.jgit.util.FS;
import org.eclipse.jgit.util.SystemReader;
import org.junit.After;
import org.junit.AfterClass;
import org.junit.Before;
import org.junit.ClassRule;
import org.junit.Rule;
import org.junit.rules.TemporaryFolder;
import org.junit.rules.TestRule;
import org.junit.runner.Description;
import org.junit.runner.RunWith;
import org.junit.runners.model.Statement;

@RunWith(ConfigSuite.class)
public abstract class AbstractDaemonTest {

  /**
   * Test methods without special annotations will use a common server for efficiency reasons. The
   * server is torn down after the test class is done.
   */
  private static GerritServer commonServer;

  private static Description firstTest;

  @ClassRule public static TemporaryFolder temporaryFolder = new TemporaryFolder();

  @ConfigSuite.Parameter public Config baseConfig;
  @ConfigSuite.Name private String configName;

  @Rule
  public TestRule testRunner =
      new TestRule() {
        @Override
        public Statement apply(Statement base, Description description) {
          return new Statement() {
            @Override
            public void evaluate() throws Throwable {
              if (firstTest == null) {
                firstTest = description;
              }
              beforeTest(description);
              ProjectResetter.Config input = requireNonNull(resetProjects());

              try (ProjectResetter resetter =
                  projectResetter != null ? projectResetter.builder().build(input) : null) {
                AbstractDaemonTest.this.resetter = resetter;
                base.evaluate();
              } finally {
                AbstractDaemonTest.this.resetter = null;
                afterTest();
              }
            }
          };
        }
      };

  @Inject @CanonicalWebUrl protected Provider<String> canonicalWebUrl;
  @Inject @GerritPersonIdent protected Provider<PersonIdent> serverIdent;
  @Inject @GerritServerConfig protected Config cfg;
  @Inject @GerritInstanceId @Nullable protected String instanceId;
  @Inject protected AcceptanceTestRequestScope atrScope;
  @Inject protected AccountCache accountCache;
  @Inject protected AccountCreator accountCreator;
  @Inject protected Accounts accounts;
  @Inject protected AllProjectsName allProjects;
  @Inject protected AllUsersName allUsers;
  @Inject protected BatchUpdate.Factory batchUpdateFactory;
  @Inject protected ChangeData.Factory changeDataFactory;
  @Inject protected ChangeFinder changeFinder;
  @Inject protected ChangeIndexer indexer;
  @Inject protected ChangeNoteUtil changeNoteUtil;
  @Inject protected ChangeResource.Factory changeResourceFactory;
  @Inject protected FakeEmailSender sender;
  @Inject protected GerritApi gApi;
  @Inject protected GitRepositoryManager repoManager;
  @Inject protected GroupBackend groupBackend;
  @Inject protected GroupCache groupCache;
  @Inject protected IdentifiedUser.GenericFactory identifiedUserFactory;
  @Inject protected MetaDataUpdate.Server metaDataUpdateFactory;
  @Inject protected PatchSetUtil psUtil;
  @Inject protected ProjectCache projectCache;
  @Inject protected ProjectConfig.Factory projectConfigFactory;
  @Inject protected ProjectResetter.Builder.Factory projectResetter;
  @Inject protected Provider<InternalChangeQuery> queryProvider;
  @Inject protected PushOneCommit.Factory pushFactory;
  @Inject protected PluginConfigFactory pluginConfig;
  @Inject protected Revisions revisions;
  @Inject protected SystemGroupBackend systemGroupBackend;
  @Inject protected ChangeNotes.Factory notesFactory;
  @Inject protected BatchAbandon batchAbandon;
  @Inject protected TestSshKeys sshKeys;

  protected EventRecorder eventRecorder;
  protected GerritServer server;
  protected Project.NameKey project;
  protected RestSession adminRestSession;
  protected RestSession userRestSession;
  protected RestSession anonymousRestSession;
  protected SshSession adminSshSession;
  protected SshSession userSshSession;
  protected TestAccount admin;
  protected TestAccount user;
  protected TestRepository<InMemoryRepository> testRepo;
  protected String resourcePrefix;
  protected Description description;
  protected boolean testRequiresSsh;
  protected BlockStrategy noSleepBlockStrategy = t -> {}; // Don't sleep in tests.

  @Inject private AbstractChangeNotes.Args changeNotesArgs;
  @Inject private AccountIndexCollection accountIndexes;
  @Inject private AccountIndexer accountIndexer;
  @Inject private ChangeIndexCollection changeIndexes;
  @Inject private EventRecorder.Factory eventRecorderFactory;
  @Inject private InProcessProtocol inProcessProtocol;
  @Inject private PluginGuiceEnvironment pluginGuiceEnvironment;
  @Inject private PluginUser.Factory pluginUserFactory;
  @Inject private ProjectIndexCollection projectIndexes;
  @Inject private RequestScopeOperations requestScopeOperations;
  @Inject private SitePaths sitePaths;
  @Inject private ProjectOperations projectOperations;

  private ProjectResetter resetter;
  private List<Repository> toClose;
  private String systemTimeZone;
  private SystemReader oldSystemReader;

  @Before
  public void clearSender() {
    if (sender != null) {
      sender.clear();
    }
  }

  @Before
  public void startEventRecorder() {
    if (eventRecorderFactory != null) {
      eventRecorder = eventRecorderFactory.create(admin);
    }
  }

  @Before
  public void assumeSshIfRequired() {
    if (testRequiresSsh) {
      // If the test uses ssh, we use assume() to make sure ssh is enabled on
      // the test suite. JUnit will skip tests annotated with @UseSsh if we
      // disable them using the command line flag.
      assume().that(SshMode.useSsh()).isTrue();
    }
  }

  @After
  public void closeEventRecorder() {
    if (eventRecorder != null) {
      eventRecorder.close();
    }
  }

  @AfterClass
  public static void stopCommonServer() throws Exception {
    if (commonServer != null) {
      try {
        commonServer.close();
      } catch (Throwable t) {
        throw new AssertionError(
            "Error stopping common server in "
                + (firstTest != null ? firstTest.getTestClass().getName() : "unknown test class"),
            t);
      } finally {
        commonServer = null;
      }
    }
  }

  /** Controls which project and branches should be reset after each test case. */
  protected ProjectResetter.Config resetProjects() {
    return new ProjectResetter.Config()
        // Don't reset all refs so that refs/sequences/changes is not touched and change IDs are
        // not reused.
        .reset(allProjects, RefNames.REFS_CONFIG)
        // Don't reset refs/sequences/accounts so that account IDs are not reused.
        .reset(
            allUsers,
            RefNames.REFS_CONFIG,
            RefNames.REFS_USERS + "*",
            RefNames.REFS_EXTERNAL_IDS,
            RefNames.REFS_GROUPNAMES,
            RefNames.REFS_GROUPS + "*",
            RefNames.REFS_STARRED_CHANGES + "*",
            RefNames.REFS_DRAFT_COMMENTS + "*");
  }

  protected void restartAsSlave() throws Exception {
    closeSsh();
    server = GerritServer.restartAsSlave(server);
    server.getTestInjector().injectMembers(this);
    if (resetter != null) {
      server.getTestInjector().injectMembers(resetter);
    }
    initSsh();
  }

  protected void restart() throws Exception {
    server = GerritServer.restart(server, createModule(), createSshModule());
    server.getTestInjector().injectMembers(this);
    if (resetter != null) {
      server.getTestInjector().injectMembers(resetter);
    }
    initSsh();
  }

  protected void reindexAccount(Account.Id accountId) {
    accountIndexer.index(accountId);
  }

  protected static Config submitWholeTopicEnabledConfig() {
    Config cfg = new Config();
    cfg.setBoolean("change", null, "submitWholeTopic", true);
    return cfg;
  }

  protected boolean isSubmitWholeTopicEnabled() {
    return cfg.getBoolean("change", null, "submitWholeTopic", false);
  }

  protected boolean isContributorAgreementsEnabled() {
    return cfg.getBoolean("auth", null, "contributorAgreements", false);
  }

  protected void beforeTest(Description description) throws Exception {
    // SystemReader must be overridden before creating any repos, since they read the user/system
    // configs at initialization time, and are then stored in the RepositoryCache forever.
    oldSystemReader = setFakeSystemReader(temporaryFolder.getRoot());

    this.description = description;
    GerritServer.Description classDesc =
        GerritServer.Description.forTestClass(description, configName);
    GerritServer.Description methodDesc =
        GerritServer.Description.forTestMethod(description, configName);

    testRequiresSsh = classDesc.useSshAnnotation() || methodDesc.useSshAnnotation();
    if (!testRequiresSsh) {
      baseConfig.setString("sshd", null, "listenAddress", "off");
    }

    baseConfig.unset("gerrit", null, "canonicalWebUrl");
    baseConfig.unset("httpd", null, "listenUrl");

    baseConfig.setInt("index", null, "batchThreads", -1);

    baseConfig.setInt("receive", null, "changeUpdateThreads", 4);
    Module module = createModule();
<<<<<<< HEAD
    Module auditModule = createAuditModule();
    if (classDesc.equals(methodDesc) && !classDesc.sandboxed() && !methodDesc.sandboxed()) {
      if (commonServer == null) {
        commonServer =
            GerritServer.initAndStart(temporaryFolder, classDesc, baseConfig, module, auditModule);
=======
    Module sshModule = createSshModule();
    if (classDesc.equals(methodDesc) && !classDesc.sandboxed() && !methodDesc.sandboxed()) {
      if (commonServer == null) {
        commonServer =
            GerritServer.initAndStart(temporaryFolder, classDesc, baseConfig, module, sshModule);
>>>>>>> 7f9b8ca9
      }
      server = commonServer;
    } else {
      server =
<<<<<<< HEAD
          GerritServer.initAndStart(temporaryFolder, methodDesc, baseConfig, module, auditModule);
=======
          GerritServer.initAndStart(temporaryFolder, methodDesc, baseConfig, module, sshModule);
>>>>>>> 7f9b8ca9
    }

    server.getTestInjector().injectMembers(this);
    Transport.register(inProcessProtocol);
    toClose = Collections.synchronizedList(new ArrayList<>());

    admin = accountCreator.admin();
    user = accountCreator.user();

    // Evict and reindex accounts in case tests modify them.
    reindexAccount(admin.id());
    reindexAccount(user.id());

    adminRestSession = new RestSession(server, admin);
    userRestSession = new RestSession(server, user);
    anonymousRestSession = new RestSession(server, null);

    initSsh();

    resourcePrefix =
        UNSAFE_PROJECT_NAME
            .matcher(description.getClassName() + "_" + description.getMethodName() + "_")
            .replaceAll("");

    Context ctx = newRequestContext(admin);
    atrScope.set(ctx);
    ProjectInput in = projectInput(description);
    gApi.projects().create(in);
    project = Project.nameKey(in.name);
    if (!classDesc.skipProjectClone()) {
      testRepo = cloneProject(project, getCloneAsAccount(description));
    }

    // Set the clock step last, so that the test setup isn't consuming any timestamps after the
    // clock has been set.
    setTimeSettings(classDesc.useSystemTime(), classDesc.useClockStep(), classDesc.useTimezone());
    setTimeSettings(
        methodDesc.useSystemTime(), methodDesc.useClockStep(), methodDesc.useTimezone());
  }

  private static SystemReader setFakeSystemReader(File tempDir) {
    SystemReader oldSystemReader = SystemReader.getInstance();
    SystemReader.setInstance(
        new DelegateSystemReader(oldSystemReader) {
          @Override
          public FileBasedConfig openJGitConfig(Config parent, FS fs) {
            return new FileBasedConfig(parent, new File(tempDir, "jgit.config"), FS.detect());
          }

          @Override
          public FileBasedConfig openUserConfig(Config parent, FS fs) {
            return new FileBasedConfig(parent, new File(tempDir, "user.config"), FS.detect());
          }

          @Override
          public FileBasedConfig openSystemConfig(Config parent, FS fs) {
            return new FileBasedConfig(parent, new File(tempDir, "system.config"), FS.detect());
          }
        });
    return oldSystemReader;
  }

  private void setTimeSettings(
      boolean useSystemTime,
      @Nullable UseClockStep useClockStep,
      @Nullable UseTimezone useTimezone) {
    if (useSystemTime) {
      TestTimeUtil.useSystemTime();
    } else if (useClockStep != null) {
      TestTimeUtil.resetWithClockStep(useClockStep.clockStep(), useClockStep.clockStepUnit());
      if (useClockStep.startAtEpoch()) {
        TestTimeUtil.setClock(Timestamp.from(Instant.EPOCH));
      }
    }
    if (useTimezone != null) {
      systemTimeZone = System.setProperty("user.timezone", useTimezone.timezone());
    }
  }

  private void resetTimeSettings() {
    TestTimeUtil.useSystemTime();
    if (systemTimeZone != null) {
      System.setProperty("user.timezone", systemTimeZone);
      systemTimeZone = null;
    }
  }

  /** Override to bind an additional Guice module */
  public Module createModule() {
    return null;
  }

<<<<<<< HEAD
  /** Override to bind an alternative audit Guice module */
  public Module createAuditModule() {
=======
  /** Override to bind an additional Guice module for SSH injector */
  public Module createSshModule() {
>>>>>>> 7f9b8ca9
    return null;
  }

  protected void initSsh() throws Exception {
    if (testRequiresSsh
        && SshMode.useSsh()
        && (adminSshSession == null || userSshSession == null)) {
      // Create Ssh sessions
      KeyPair adminKeyPair = sshKeys.getKeyPair(admin);
      GitUtil.initSsh(adminKeyPair);
      Context ctx = newRequestContext(user);
      atrScope.set(ctx);
      userSshSession = ctx.getSession();
      userSshSession.open();
      ctx = newRequestContext(admin);
      atrScope.set(ctx);
      adminSshSession = ctx.getSession();
      adminSshSession.open();
    }
  }

  private TestAccount getCloneAsAccount(Description description) {
    TestProjectInput ann = description.getAnnotation(TestProjectInput.class);
    return accountCreator.get(ann != null ? ann.cloneAs() : "admin");
  }

  /** Generate default project properties based on test description */
  private ProjectInput projectInput(Description description) {
    ProjectInput in = new ProjectInput();
    TestProjectInput ann = description.getAnnotation(TestProjectInput.class);
    in.name = name("project");
    if (ann != null) {
      in.parent = Strings.emptyToNull(ann.parent());
      in.description = Strings.emptyToNull(ann.description());
      in.createEmptyCommit = ann.createEmptyCommit();
      in.submitType = ann.submitType();
      in.useContentMerge = ann.useContributorAgreements();
      in.useSignedOffBy = ann.useSignedOffBy();
      in.useContentMerge = ann.useContentMerge();
      in.rejectEmptyCommit = ann.rejectEmptyCommit();
      in.enableSignedPush = ann.enableSignedPush();
      in.requireSignedPush = ann.requireSignedPush();
    } else {
      // Defaults should match TestProjectConfig, omitting nullable values.
      in.createEmptyCommit = true;
    }
    updateProjectInput(in);
    return in;
  }

  /**
   * Modify a project input before creating the initial test project.
   *
   * @param in input; may be modified in place.
   */
  protected void updateProjectInput(ProjectInput in) {
    // Default implementation does nothing.
  }

  private static final Pattern UNSAFE_PROJECT_NAME = Pattern.compile("[^a-zA-Z0-9._/-]+");

  protected Git git() {
    return testRepo.git();
  }

  protected InMemoryRepository repo() {
    return testRepo.getRepository();
  }

  /**
   * Return a resource name scoped to this test method.
   *
   * <p>Test methods in a single class by default share a running server. For any resource name you
   * require to be unique to a test method, wrap it in a call to this method.
   *
   * @param name resource name (group, project, topic, etc.)
   * @return name prefixed by a string unique to this test method.
   */
  protected String name(String name) {
    return resourcePrefix + name;
  }

  protected Project.NameKey createProjectOverAPI(
      String nameSuffix, Project.NameKey parent, boolean createEmptyCommit, SubmitType submitType)
      throws RestApiException {
    ProjectInput in = new ProjectInput();
    in.name = name(nameSuffix);
    in.parent = parent != null ? parent.get() : null;
    in.submitType = submitType;
    in.createEmptyCommit = createEmptyCommit;
    gApi.projects().create(in);
    return Project.nameKey(in.name);
  }

  protected TestRepository<InMemoryRepository> cloneProject(Project.NameKey p) throws Exception {
    return cloneProject(p, admin);
  }

  protected TestRepository<InMemoryRepository> cloneProject(
      Project.NameKey p, TestAccount testAccount) throws Exception {
    return GitUtil.cloneProject(p, registerRepoConnection(p, testAccount));
  }

  /**
   * Register a repository connection over the test protocol.
   *
   * @return a URI string that can be used to connect to this repository for both fetch and push.
   */
  protected String registerRepoConnection(Project.NameKey p, TestAccount testAccount)
      throws Exception {
    InProcessProtocol.Context ctx =
        new InProcessProtocol.Context(identifiedUserFactory, testAccount.id(), p);
    Repository repo = repoManager.openRepository(p);
    toClose.add(repo);
    return inProcessProtocol.register(ctx, repo).toString();
  }

  protected void afterTest() throws Exception {
    Transport.unregister(inProcessProtocol);
    for (Repository repo : toClose) {
      repo.close();
    }
    closeSsh();
    resetTimeSettings();
    if (server != commonServer) {
      server.close();
      server = null;
    }
    SystemReader.setInstance(oldSystemReader);
    oldSystemReader = null;
  }

  protected void closeSsh() {
    if (adminSshSession != null) {
      adminSshSession.close();
      adminSshSession = null;
    }
    if (userSshSession != null) {
      userSshSession.close();
      userSshSession = null;
    }
  }

  protected TestRepository<?>.CommitBuilder commitBuilder() throws Exception {
    return testRepo.branch("HEAD").commit().insertChangeId();
  }

  protected TestRepository<?>.CommitBuilder amendBuilder() throws Exception {
    ObjectId head = repo().exactRef("HEAD").getObjectId();
    TestRepository<?>.CommitBuilder b = testRepo.amendRef("HEAD");
    Optional<String> id = GitUtil.getChangeId(testRepo, head);
    // TestRepository behaves like "git commit --amend -m foo", which does not
    // preserve an existing Change-Id. Tests probably want this.
    if (id.isPresent()) {
      b.insertChangeId(id.get().substring(1));
    } else {
      b.insertChangeId();
    }
    return b;
  }

  protected PushOneCommit.Result createChange() throws Exception {
    return createChange("refs/for/master");
  }

  protected PushOneCommit.Result createChange(String ref) throws Exception {
    PushOneCommit push = pushFactory.create(admin.newIdent(), testRepo);
    PushOneCommit.Result result = push.to(ref);
    result.assertOkStatus();
    return result;
  }

  protected PushOneCommit.Result createChange(TestRepository<InMemoryRepository> repo)
      throws Exception {
    PushOneCommit push = pushFactory.create(admin.newIdent(), repo);
    PushOneCommit.Result result = push.to("refs/for/master");
    result.assertOkStatus();
    return result;
  }

  protected PushOneCommit.Result createMergeCommitChange(String ref) throws Exception {
    return createMergeCommitChange(ref, "foo");
  }

  protected PushOneCommit.Result createMergeCommitChange(String ref, String file) throws Exception {
    ObjectId initial = repo().exactRef(HEAD).getLeaf().getObjectId();

    PushOneCommit.Result p1 =
        pushFactory
            .create(
                admin.newIdent(),
                testRepo,
                "parent 1",
                ImmutableMap.of(file, "foo-1", "bar", "bar-1"))
            .to(ref);

    // reset HEAD in order to create a sibling of the first change
    testRepo.reset(initial);

    PushOneCommit.Result p2 =
        pushFactory
            .create(
                admin.newIdent(),
                testRepo,
                "parent 2",
                ImmutableMap.of(file, "foo-2", "bar", "bar-2"))
            .to(ref);

    PushOneCommit m =
        pushFactory.create(
            admin.newIdent(), testRepo, "merge", ImmutableMap.of(file, "foo-1", "bar", "bar-2"));
    m.setParents(ImmutableList.of(p1.getCommit(), p2.getCommit()));
    PushOneCommit.Result result = m.to(ref);
    result.assertOkStatus();
    return result;
  }

  protected PushOneCommit.Result createCommitAndPush(
      TestRepository<InMemoryRepository> repo,
      String ref,
      String commitMsg,
      String fileName,
      String content)
      throws Exception {
    PushOneCommit.Result result =
        pushFactory.create(admin.newIdent(), repo, commitMsg, fileName, content).to(ref);
    result.assertOkStatus();
    return result;
  }

  protected PushOneCommit.Result createChangeWithTopic(
      TestRepository<InMemoryRepository> repo,
      String topic,
      String commitMsg,
      String fileName,
      String content)
      throws Exception {
    assertThat(topic).isNotEmpty();
    return createCommitAndPush(
        repo, "refs/for/master%topic=" + name(topic), commitMsg, fileName, content);
  }

  protected PushOneCommit.Result createChange(String subject, String fileName, String content)
      throws Exception {
    PushOneCommit push = pushFactory.create(admin.newIdent(), testRepo, subject, fileName, content);
    return push.to("refs/for/master");
  }

  protected PushOneCommit.Result createChange(
      TestRepository<?> repo,
      String branch,
      String subject,
      String fileName,
      String content,
      String topic)
      throws Exception {
    PushOneCommit push = pushFactory.create(admin.newIdent(), repo, subject, fileName, content);
    return push.to("refs/for/" + branch + "%topic=" + name(topic));
  }

  protected BranchApi createBranch(BranchNameKey branch) throws Exception {
    return gApi.projects()
        .name(branch.project().get())
        .branch(branch.branch())
        .create(new BranchInput());
  }

  protected BranchApi createBranchWithRevision(BranchNameKey branch, String revision)
      throws Exception {
    BranchInput in = new BranchInput();
    in.revision = revision;
    return gApi.projects().name(branch.project().get()).branch(branch.branch()).create(in);
  }

  private static final List<Character> RANDOM =
      Chars.asList('a', 'b', 'c', 'd', 'e', 'f', 'g', 'h');

  protected PushOneCommit.Result amendChangeWithUploader(
      PushOneCommit.Result change, Project.NameKey projectName, TestAccount account)
      throws Exception {
    TestRepository<InMemoryRepository> repo = cloneProject(projectName, account);
    GitUtil.fetch(repo, "refs/*:refs/*");
    repo.reset(change.getCommit());
    PushOneCommit.Result result =
        amendChange(
            change.getChangeId(),
            "refs/for/master",
            account,
            repo,
            "new subject",
            "new file",
            "new content");
    return result;
  }

  protected PushOneCommit.Result amendChange(String changeId) throws Exception {
    return amendChange(changeId, "refs/for/master", admin, testRepo);
  }

  protected PushOneCommit.Result amendChange(
      String changeId, String ref, TestAccount testAccount, TestRepository<?> repo)
      throws Exception {
    Collections.shuffle(RANDOM);
    return amendChange(
        changeId,
        ref,
        testAccount,
        repo,
        PushOneCommit.SUBJECT,
        PushOneCommit.FILE_NAME,
        new String(Chars.toArray(RANDOM)));
  }

  protected PushOneCommit.Result amendChange(
      String changeId, String subject, String fileName, String content) throws Exception {
    return amendChange(changeId, "refs/for/master", admin, testRepo, subject, fileName, content);
  }

  protected PushOneCommit.Result amendChange(
      String changeId,
      String ref,
      TestAccount testAccount,
      TestRepository<?> repo,
      String subject,
      String fileName,
      String content)
      throws Exception {
    PushOneCommit push =
        pushFactory.create(testAccount.newIdent(), repo, subject, fileName, content, changeId);
    return push.to(ref);
  }

  protected void merge(PushOneCommit.Result r) throws Exception {
    revision(r).review(ReviewInput.approve());
    revision(r).submit();
  }

  protected ChangeInfo info(String id) throws RestApiException {
    return gApi.changes().id(id).info();
  }

  protected ChangeApi change(Result r) throws RestApiException {
    return gApi.changes().id(r.getChange().getId().get());
  }

  protected Optional<EditInfo> getEdit(String id) throws RestApiException {
    return gApi.changes().id(id).edit().get();
  }

  protected ChangeInfo get(String id, ListChangesOption... options) throws RestApiException {
    return gApi.changes().id(id).get(options);
  }

  protected List<ChangeInfo> query(String q) throws RestApiException {
    return gApi.changes().query(q).get();
  }

  private Context newRequestContext(TestAccount account) {
    requestScopeOperations.setApiUser(account.id());
    return atrScope.get();
  }

  protected Account getAccount(Account.Id accountId) {
    return getAccountState(accountId).account();
  }

  protected AccountState getAccountState(Account.Id accountId) {
    Optional<AccountState> accountState = accountCache.get(accountId);
    assertWithMessage("account %s", accountId.get())
        .about(optionals())
        .that(accountState)
        .isPresent();
    return accountState.get();
  }

  protected AutoCloseable disableNoteDb() {
    changeNotesArgs.failOnLoadForTest.set(true);
    Context oldContext = atrScope.disableNoteDb();
    return () -> {
      changeNotesArgs.failOnLoadForTest.set(false);
      atrScope.set(oldContext);
    };
  }

  protected void disableChangeIndexWrites() {
    for (ChangeIndex i : changeIndexes.getWriteIndexes()) {
      if (!(i instanceof ReadOnlyChangeIndex)) {
        changeIndexes.addWriteIndex(new ReadOnlyChangeIndex(i));
      }
    }
  }

  protected void enableChangeIndexWrites() {
    for (ChangeIndex i : changeIndexes.getWriteIndexes()) {
      if (i instanceof ReadOnlyChangeIndex) {
        changeIndexes.addWriteIndex(((ReadOnlyChangeIndex) i).unwrap());
      }
    }
  }

  protected AutoCloseable disableChangeIndex() {
    disableChangeIndexWrites();
    ChangeIndex maybeDisabledSearchIndex = changeIndexes.getSearchIndex();
    if (!(maybeDisabledSearchIndex instanceof DisabledChangeIndex)) {
      changeIndexes.setSearchIndex(new DisabledChangeIndex(maybeDisabledSearchIndex), false);
    }

    return () -> {
      enableChangeIndexWrites();
      ChangeIndex maybeEnabledSearchIndex = changeIndexes.getSearchIndex();
      if (maybeEnabledSearchIndex instanceof DisabledChangeIndex) {
        changeIndexes.setSearchIndex(
            ((DisabledChangeIndex) maybeEnabledSearchIndex).unwrap(), false);
      }
    };
  }

  protected AutoCloseable disableAccountIndex() {
    AccountIndex maybeDisabledSearchIndex = accountIndexes.getSearchIndex();
    if (!(maybeDisabledSearchIndex instanceof DisabledAccountIndex)) {
      accountIndexes.setSearchIndex(new DisabledAccountIndex(maybeDisabledSearchIndex), false);
    }

    return () -> {
      AccountIndex maybeEnabledSearchIndex = accountIndexes.getSearchIndex();
      if (maybeEnabledSearchIndex instanceof DisabledAccountIndex) {
        accountIndexes.setSearchIndex(
            ((DisabledAccountIndex) maybeEnabledSearchIndex).unwrap(), false);
      }
    };
  }

  protected AutoCloseable disableProjectIndex() {
    disableProjectIndexWrites();
    ProjectIndex maybeDisabledSearchIndex = projectIndexes.getSearchIndex();
    if (!(maybeDisabledSearchIndex instanceof DisabledProjectIndex)) {
      projectIndexes.setSearchIndex(new DisabledProjectIndex(maybeDisabledSearchIndex), false);
    }

    return () -> {
      enableProjectIndexWrites();
      ProjectIndex maybeEnabledSearchIndex = projectIndexes.getSearchIndex();
      if (maybeEnabledSearchIndex instanceof DisabledProjectIndex) {
        projectIndexes.setSearchIndex(
            ((DisabledProjectIndex) maybeEnabledSearchIndex).unwrap(), false);
      }
    };
  }

  protected void disableProjectIndexWrites() {
    for (ProjectIndex i : projectIndexes.getWriteIndexes()) {
      if (!(i instanceof DisabledProjectIndex)) {
        projectIndexes.addWriteIndex(new DisabledProjectIndex(i));
      }
    }
  }

  protected void enableProjectIndexWrites() {
    for (ProjectIndex i : projectIndexes.getWriteIndexes()) {
      if (i instanceof DisabledProjectIndex) {
        projectIndexes.addWriteIndex(((DisabledProjectIndex) i).unwrap());
      }
    }
  }

  protected static Gson newGson() {
    return OutputFormat.JSON_COMPACT.newGson();
  }

  protected RevisionApi revision(PushOneCommit.Result r) throws Exception {
    return gApi.changes().id(r.getChangeId()).current();
  }

  protected void setUseSignedOffBy(InheritableBoolean value) throws Exception {
    try (MetaDataUpdate md = metaDataUpdateFactory.create(project)) {
      ProjectConfig config = projectConfigFactory.read(md);
      config.updateProject(p -> p.setBooleanConfig(BooleanProjectConfig.USE_SIGNED_OFF_BY, value));
      config.commit(md);
      projectCache.evict(config.getProject());
    }
  }

  protected void setRequireChangeId(InheritableBoolean value) throws Exception {
    try (MetaDataUpdate md = metaDataUpdateFactory.create(project)) {
      ProjectConfig config = projectConfigFactory.read(md);
      config.updateProject(p -> p.setBooleanConfig(BooleanProjectConfig.REQUIRE_CHANGE_ID, value));
      config.commit(md);
      projectCache.evict(config.getProject());
    }
  }

  protected void blockAnonymousRead() throws Exception {
    String allRefs = RefNames.REFS + "*";
    projectOperations
        .project(project)
        .forUpdate()
        .add(block(Permission.READ).ref(allRefs).group(ANONYMOUS_USERS))
        .add(allow(Permission.READ).ref(allRefs).group(REGISTERED_USERS))
        .update();
  }

  protected PushOneCommit.Result pushTo(String ref) throws Exception {
    PushOneCommit push = pushFactory.create(admin.newIdent(), testRepo);
    return push.to(ref);
  }

  protected void approve(String id) throws Exception {
    gApi.changes().id(id).current().review(ReviewInput.approve());
  }

  protected void recommend(String id) throws Exception {
    gApi.changes().id(id).current().review(ReviewInput.recommend());
  }

  protected void assertSubmittedTogether(String chId, String... expected) throws Exception {
    List<ChangeInfo> actual = gApi.changes().id(chId).submittedTogether();
    SubmittedTogetherInfo info =
        gApi.changes().id(chId).submittedTogether(EnumSet.of(NON_VISIBLE_CHANGES));

    assertThat(info.nonVisibleChanges).isEqualTo(0);
    assertThat(Iterables.transform(actual, i1 -> i1.changeId))
        .containsExactly((Object[]) expected)
        .inOrder();
    assertThat(Iterables.transform(info.changes, i -> i.changeId))
        .containsExactly((Object[]) expected)
        .inOrder();
  }

  protected PatchSet getPatchSet(PatchSet.Id psId) {
    return changeDataFactory.create(project, psId.changeId()).patchSet(psId);
  }

  protected IdentifiedUser user(TestAccount testAccount) {
    return identifiedUserFactory.create(testAccount.id());
  }

  protected RevisionResource parseCurrentRevisionResource(String changeId) throws Exception {
    ChangeResource cr = parseChangeResource(changeId);
    int psId = cr.getChange().currentPatchSetId().get();
    return revisions.parse(cr, IdString.fromDecoded(Integer.toString(psId)));
  }

  protected RevisionResource parseRevisionResource(String changeId, int n) throws Exception {
    return revisions.parse(
        parseChangeResource(changeId), IdString.fromDecoded(Integer.toString(n)));
  }

  protected RevisionResource parseRevisionResource(PushOneCommit.Result r) throws Exception {
    PatchSet.Id psId = r.getPatchSetId();
    return parseRevisionResource(psId.changeId().toString(), psId.get());
  }

  protected ChangeResource parseChangeResource(String changeId) throws Exception {
    List<ChangeNotes> notes = changeFinder.find(changeId);
    assertThat(notes).hasSize(1);
    return changeResourceFactory.create(notes.get(0), atrScope.get().getUser());
  }

  protected RevCommit getHead(Repository repo, String name) throws Exception {
    try (RevWalk rw = new RevWalk(repo)) {
      Ref r = repo.exactRef(name);
      return rw.parseCommit(r.getObjectId());
    }
  }

  protected void assertMailReplyTo(Message message, String email) throws Exception {
    assertThat(message.headers()).containsKey("Reply-To");
    EmailHeader.String replyTo = (EmailHeader.String) message.headers().get("Reply-To");
    assertThat(replyTo.getString()).contains(email);
  }

  protected Map<BranchNameKey, ObjectId> fetchFromSubmitPreview(String changeId) throws Exception {
    try (BinaryResult result = gApi.changes().id(changeId).current().submitPreview()) {
      return fetchFromBundles(result);
    }
  }

  /**
   * Fetches each bundle into a newly cloned repository, then it applies the bundle, and returns the
   * resulting tree id.
   *
   * <p>Omits NoteDb meta refs.
   */
  protected Map<BranchNameKey, ObjectId> fetchFromBundles(BinaryResult bundles) throws Exception {
    assertThat(bundles.getContentType()).isEqualTo("application/x-zip");

    FileSystem fs = Jimfs.newFileSystem();
    Path previewPath = fs.getPath("preview.zip");
    try (OutputStream out = Files.newOutputStream(previewPath)) {
      bundles.writeTo(out);
    }
    Map<BranchNameKey, ObjectId> ret = new HashMap<>();
    try (FileSystem zipFs = FileSystems.newFileSystem(previewPath, (ClassLoader) null);
        DirectoryStream<Path> dirStream =
            Files.newDirectoryStream(Iterables.getOnlyElement(zipFs.getRootDirectories()))) {
      for (Path p : dirStream) {
        if (!Files.isRegularFile(p)) {
          continue;
        }
        String bundleName = p.getFileName().toString();
        int len = bundleName.length();
        assertThat(bundleName).endsWith(".git");
        String repoName = bundleName.substring(0, len - 4);
        Project.NameKey proj = Project.nameKey(repoName);
        TestRepository<?> localRepo = cloneProject(proj);

        try (InputStream bundleStream = Files.newInputStream(p);
            TransportBundleStream tbs =
                new TransportBundleStream(
                    localRepo.getRepository(), new URIish(bundleName), bundleStream)) {
          FetchResult fr =
              tbs.fetch(
                  NullProgressMonitor.INSTANCE,
                  Arrays.asList(new RefSpec("refs/*:refs/preview/*")));
          for (Ref r : fr.getAdvertisedRefs()) {
            String refName = r.getName();
            if (RefNames.isNoteDbMetaRef(refName)) {
              continue;
            }
            RevCommit c = localRepo.getRevWalk().parseCommit(r.getObjectId());
            ret.put(BranchNameKey.create(proj, refName), c.getTree().copy());
          }
        }
      }
    }
    assertThat(ret).isNotEmpty();
    return ret;
  }

  /** Assert that the given branches have the given tree ids. */
  protected void assertTrees(Project.NameKey proj, Map<BranchNameKey, ObjectId> trees)
      throws Exception {
    TestRepository<?> localRepo = cloneProject(proj);
    GitUtil.fetch(localRepo, "refs/*:refs/*");
    Map<BranchNameKey, RevTree> refValues = new HashMap<>();

    for (BranchNameKey b : trees.keySet()) {
      if (!b.project().equals(proj)) {
        continue;
      }

      Ref r = localRepo.getRepository().exactRef(b.branch());
      assertThat(r).isNotNull();
      RevWalk rw = localRepo.getRevWalk();
      RevCommit c = rw.parseCommit(r.getObjectId());
      refValues.put(b, c.getTree());

      assertThat(trees.get(b)).isEqualTo(refValues.get(b));
    }
    assertThat(refValues.keySet()).containsAnyIn(trees.keySet());
  }

  protected void assertDiffForNewFile(
      DiffInfo diff, RevCommit commit, String path, String expectedContentSideB) throws Exception {
    List<String> expectedLines = ImmutableList.copyOf(expectedContentSideB.split("\n", -1));

    assertThat(diff.binary).isNull();
    assertThat(diff.changeType).isEqualTo(ChangeType.ADDED);
    assertThat(diff.diffHeader).isNotNull();
    assertThat(diff.intralineStatus).isNull();
    assertThat(diff.webLinks).isNull();

    assertThat(diff.metaA).isNull();
    assertThat(diff.metaB).isNotNull();
    assertThat(diff.metaB.commitId).isEqualTo(commit.name());

    String expectedContentType = "text/plain";
    if (COMMIT_MSG.equals(path)) {
      expectedContentType = FileContentUtil.TEXT_X_GERRIT_COMMIT_MESSAGE;
    } else if (MERGE_LIST.equals(path)) {
      expectedContentType = FileContentUtil.TEXT_X_GERRIT_MERGE_LIST;
    }
    assertThat(diff.metaB.contentType).isEqualTo(expectedContentType);

    assertThat(diff.metaB.lines).isEqualTo(expectedLines.size());
    assertThat(diff.metaB.name).isEqualTo(path);
    assertThat(diff.metaB.webLinks).isNull();

    assertThat(diff.content).hasSize(1);
    DiffInfo.ContentEntry contentEntry = diff.content.get(0);
    assertThat(contentEntry.b).containsExactlyElementsIn(expectedLines).inOrder();
    assertThat(contentEntry.a).isNull();
    assertThat(contentEntry.ab).isNull();
    assertThat(contentEntry.common).isNull();
    assertThat(contentEntry.editA).isNull();
    assertThat(contentEntry.editB).isNull();
    assertThat(contentEntry.skip).isNull();
  }

  protected void assertPermitted(ChangeInfo info, String label, Integer... expected) {
    assertThat(info.permittedLabels).isNotNull();
    Collection<String> strs = info.permittedLabels.get(label);
    if (expected.length == 0) {
      assertThat(strs).isNull();
    } else {
      assertThat(strs.stream().map(s -> Integer.valueOf(s.trim())).collect(toList()))
          .containsExactlyElementsIn(Arrays.asList(expected));
    }
  }

  protected void assertPermissions(
      Project.NameKey project,
      GroupReference groupReference,
      String ref,
      boolean exclusive,
      String... permissionNames) {
    Optional<AccessSection> accessSection =
        projectCache
            .get(project)
            .orElseThrow(illegalState(project))
            .getConfig()
            .getAccessSection(ref);
    assertThat(accessSection).isPresent();
    for (String permissionName : permissionNames) {
      Permission permission = accessSection.get().getPermission(permissionName);
      assertPermission(permission, permissionName, exclusive, null);
      assertPermissionRule(
          permission.getRule(groupReference), groupReference, Action.ALLOW, false, 0, 0);
    }
  }

  protected void assertPermission(
      Permission permission,
      String expectedName,
      boolean expectedExclusive,
      @Nullable String expectedLabelName) {
    assertThat(permission).isNotNull();
    assertThat(permission.getName()).isEqualTo(expectedName);
    assertThat(permission.getExclusiveGroup()).isEqualTo(expectedExclusive);
    assertThat(permission.getLabel()).isEqualTo(expectedLabelName);
  }

  protected void assertPermissionRule(
      PermissionRule rule,
      GroupReference expectedGroupReference,
      Action expectedAction,
      boolean expectedForce,
      int expectedMin,
      int expectedMax) {
    assertThat(rule.getGroup()).isEqualTo(expectedGroupReference);
    assertThat(rule.getAction()).isEqualTo(expectedAction);
    assertThat(rule.getForce()).isEqualTo(expectedForce);
    assertThat(rule.getMin()).isEqualTo(expectedMin);
    assertThat(rule.getMax()).isEqualTo(expectedMax);
  }

  protected InternalGroup group(AccountGroup.UUID groupUuid) {
    InternalGroup group = groupCache.get(groupUuid).orElse(null);
    assertWithMessage(groupUuid.get()).that(group).isNotNull();
    return group;
  }

  protected GroupReference groupRef(AccountGroup.UUID groupUuid) {
    GroupDescription.Basic groupDescription = groupBackend.get(groupUuid);
    return GroupReference.create(groupDescription.getGroupUUID(), groupDescription.getName());
  }

  protected InternalGroup group(String groupName) {
    InternalGroup group = groupCache.get(AccountGroup.nameKey(groupName)).orElse(null);
    assertWithMessage(groupName).that(group).isNotNull();
    return group;
  }

  protected GroupReference groupRef(String groupName) {
    InternalGroup group = groupCache.get(AccountGroup.nameKey(groupName)).orElse(null);
    assertThat(group).isNotNull();
    return GroupReference.create(group.getGroupUUID(), group.getName());
  }

  protected AccountGroup.UUID groupUuid(String groupName) {
    return group(groupName).getGroupUUID();
  }

  protected InternalGroup adminGroup() {
    return group("Administrators");
  }

  protected GroupReference adminGroupRef() {
    return groupRef("Administrators");
  }

  protected AccountGroup.UUID adminGroupUuid() {
    return groupUuid("Administrators");
  }

  protected void assertGroupDoesNotExist(String groupName) {
    InternalGroup group = groupCache.get(AccountGroup.nameKey(groupName)).orElse(null);
    assertWithMessage(groupName).that(group).isNull();
  }

  protected void assertNotifyTo(TestAccount expected) {
    assertNotifyTo(expected.email(), expected.fullName());
  }

  protected void assertNotifyTo(String expectedEmail, String expectedFullname) {
    Address expectedAddress = Address.create(expectedFullname, expectedEmail);
    assertThat(sender.getMessages()).hasSize(1);
    Message m = sender.getMessages().get(0);
    assertThat(m.rcpt()).containsExactly(expectedAddress);
    assertThat(((EmailHeader.AddressList) m.headers().get("To")).getAddressList())
        .containsExactly(expectedAddress);
    assertThat(m.headers().get("Cc").isEmpty()).isTrue();
  }

  protected void assertNotifyCc(TestAccount expected) {
    assertNotifyCc(expected.getNameEmail());
  }

  protected void assertNotifyCc(String expectedEmail, String expectedFullname) {
    Address expectedAddress = Address.create(expectedFullname, expectedEmail);
    assertNotifyCc(expectedAddress);
  }

  protected void assertNotifyCc(Address expectedAddress) {
    assertThat(sender.getMessages()).hasSize(1);
    Message m = sender.getMessages().get(0);
    assertThat(m.rcpt()).containsExactly(expectedAddress);
    assertThat(m.headers().get("To").isEmpty()).isTrue();
    assertThat(((EmailHeader.AddressList) m.headers().get("Cc")).getAddressList())
        .containsExactly(expectedAddress);
  }

  protected void assertNotifyBcc(TestAccount expected) {
    assertThat(sender.getMessages()).hasSize(1);
    Message m = sender.getMessages().get(0);
    assertThat(m.rcpt()).containsExactly(expected.getNameEmail());
    assertThat(m.headers().get("To").isEmpty()).isTrue();
    assertThat(m.headers().get("Cc").isEmpty()).isTrue();
  }

  protected void assertNotifyBcc(String expectedEmail, String expectedFullName) {
    assertThat(sender.getMessages()).hasSize(1);
    Message m = sender.getMessages().get(0);
    assertThat(m.rcpt()).containsExactly(Address.create(expectedFullName, expectedEmail));
    assertThat(m.headers().get("To").isEmpty()).isTrue();
    assertThat(m.headers().get("Cc").isEmpty()).isTrue();
  }

  protected interface ProjectWatchInfoConfiguration {
    void configure(ProjectWatchInfo pwi);
  }

  protected void watch(String project, ProjectWatchInfoConfiguration config)
      throws RestApiException {
    ProjectWatchInfo pwi = new ProjectWatchInfo();
    pwi.project = project;
    config.configure(pwi);
    gApi.accounts().self().setWatchedProjects(ImmutableList.of(pwi));
  }

  protected void watch(PushOneCommit.Result r, ProjectWatchInfoConfiguration config)
      throws RestApiException {
    watch(r.getChange().project().get(), config);
  }

  protected void watch(String project, String filter) throws RestApiException {
    watch(
        project,
        pwi -> {
          pwi.filter = filter;
          pwi.notifyAbandonedChanges = true;
          pwi.notifyNewChanges = true;
          pwi.notifyNewPatchSets = true;
          pwi.notifyAllComments = true;
        });
  }

  protected void watch(String project) throws RestApiException {
    watch(project, (String) null);
  }

  protected void assertContent(PushOneCommit.Result pushResult, String path, String expectedContent)
      throws Exception {
    BinaryResult bin =
        gApi.changes()
            .id(pushResult.getChangeId())
            .revision(pushResult.getCommit().name())
            .file(path)
            .content();
    ByteArrayOutputStream os = new ByteArrayOutputStream();
    bin.writeTo(os);
    String res = new String(os.toByteArray(), UTF_8);
    assertThat(res).isEqualTo(expectedContent);
  }

  protected RevCommit createNewCommitWithoutChangeId(String branch, String file, String content)
      throws Exception {
    try (Repository repo = repoManager.openRepository(project);
        RevWalk walk = new RevWalk(repo)) {
      Ref ref = repo.exactRef(branch);
      RevCommit tip = null;
      if (ref != null) {
        tip = walk.parseCommit(ref.getObjectId());
      }
      TestRepository<?> testSrcRepo = new TestRepository<>(repo);
      TestRepository<?>.BranchBuilder builder = testSrcRepo.branch(branch);
      RevCommit revCommit =
          tip == null
              ? builder.commit().message("commit 1").add(file, content).create()
              : builder.commit().parent(tip).message("commit 1").add(file, content).create();
      assertThat(GitUtil.getChangeId(testSrcRepo, revCommit)).isEmpty();
      return revCommit;
    }
  }

  protected RevCommit parseCurrentRevision(RevWalk rw, String changeId) throws Exception {
    return rw.parseCommit(
        ObjectId.fromString(get(changeId, ListChangesOption.CURRENT_REVISION).currentRevision));
  }

  protected void configLabel(String label, LabelFunction func) throws Exception {
    configLabel(label, func, ImmutableList.of());
  }

  protected void configLabel(String label, LabelFunction func, List<String> refPatterns)
      throws Exception {
    configLabel(
        project,
        label,
        func,
        refPatterns,
        value(1, "Passes"),
        value(0, "No score"),
        value(-1, "Failed"));
  }

  protected void configLabel(
      Project.NameKey project, String label, LabelFunction func, LabelValue... value)
      throws Exception {
    configLabel(project, label, func, ImmutableList.of(), value);
  }

  private void configLabel(
      Project.NameKey project,
      String label,
      LabelFunction func,
      List<String> refPatterns,
      LabelValue... value)
      throws Exception {
    try (ProjectConfigUpdate u = updateProject(project)) {
      LabelType.Builder labelType = label(label, value).toBuilder();
      labelType.setFunction(func);
      labelType.setRefPatterns(ImmutableList.copyOf(refPatterns));
      u.getConfig().upsertLabelType(labelType.build());
      u.save();
    }
  }

  protected void enableCreateNewChangeForAllNotInTarget() throws Exception {
    try (ProjectConfigUpdate u = updateProject(project)) {
      u.getConfig()
          .updateProject(
              p ->
                  p.setBooleanConfig(
                      BooleanProjectConfig.CREATE_NEW_CHANGE_FOR_ALL_NOT_IN_TARGET,
                      InheritableBoolean.TRUE));
      u.save();
    }
  }

  protected ProjectConfigUpdate updateProject(Project.NameKey projectName) throws Exception {
    return new ProjectConfigUpdate(projectName);
  }

  protected class ProjectConfigUpdate implements AutoCloseable {
    private final ProjectConfig projectConfig;
    private MetaDataUpdate metaDataUpdate;

    private ProjectConfigUpdate(Project.NameKey projectName) throws Exception {
      metaDataUpdate = metaDataUpdateFactory.create(projectName);
      projectConfig = projectConfigFactory.read(metaDataUpdate);
    }

    public ProjectConfig getConfig() {
      return projectConfig;
    }

    public void save() throws Exception {
      metaDataUpdate.setAuthor(identifiedUserFactory.create(admin.id()));
      projectConfig.commit(metaDataUpdate);
      metaDataUpdate.close();
      metaDataUpdate = null;
      projectCache.evict(projectConfig.getProject());
    }

    @Override
    public void close() {
      if (metaDataUpdate != null) {
        metaDataUpdate.close();
      }
    }
  }

  protected List<RevCommit> getChangeMetaCommitsInReverseOrder(Change.Id changeId)
      throws IOException {
    try (Repository repo = repoManager.openRepository(project);
        RevWalk revWalk = new RevWalk(repo)) {
      revWalk.sort(RevSort.TOPO);
      revWalk.sort(RevSort.REVERSE);
      Ref metaRef = repo.exactRef(RefNames.changeMetaRef(changeId));
      revWalk.markStart(revWalk.parseCommit(metaRef.getObjectId()));
      return Lists.newArrayList(revWalk);
    }
  }

  protected List<CommentInfo> getChangeSortedComments(int changeNum) throws Exception {
    List<CommentInfo> comments = new ArrayList<>();
    Map<String, List<CommentInfo>> commentsMap = gApi.changes().id(changeNum).comments();
    for (Map.Entry<String, List<CommentInfo>> e : commentsMap.entrySet()) {
      for (CommentInfo c : e.getValue()) {
        c.path = e.getKey(); // Set the comment's path field.
        comments.add(c);
      }
    }
    comments.sort(Comparator.comparing(c -> c.id));
    return comments;
  }

  protected AutoCloseable installPlugin(String pluginName, Class<? extends Module> sysModuleClass)
      throws Exception {
    return installPlugin(pluginName, sysModuleClass, null, null);
  }

  protected AutoCloseable installPlugin(
      String pluginName,
      @Nullable Class<? extends Module> sysModuleClass,
      @Nullable Class<? extends Module> httpModuleClass,
      @Nullable Class<? extends Module> sshModuleClass)
      throws Exception {
    checkStatic(sysModuleClass);
    checkStatic(httpModuleClass);
    checkStatic(sshModuleClass);
    TestServerPlugin plugin =
        new TestServerPlugin(
            pluginName,
            "http://example.com/" + pluginName,
            pluginUserFactory.create(pluginName),
            getClass().getClassLoader(),
            sysModuleClass != null ? sysModuleClass.getName() : null,
            httpModuleClass != null ? httpModuleClass.getName() : null,
            sshModuleClass != null ? sshModuleClass.getName() : null,
            sitePaths.data_dir.resolve(pluginName));
    plugin.start(pluginGuiceEnvironment);
    pluginGuiceEnvironment.onStartPlugin(plugin);
    return () -> {
      plugin.stop(pluginGuiceEnvironment);
      pluginGuiceEnvironment.onStopPlugin(plugin);
    };
  }

  private static void checkStatic(@Nullable Class<? extends Module> moduleClass) {
    if (moduleClass != null) {
      checkArgument(
          (moduleClass.getModifiers() & Modifier.STATIC) != 0,
          "module must be static: %s",
          moduleClass.getName());
    }
  }
}<|MERGE_RESOLUTION|>--- conflicted
+++ resolved
@@ -438,28 +438,19 @@
 
     baseConfig.setInt("receive", null, "changeUpdateThreads", 4);
     Module module = createModule();
-<<<<<<< HEAD
     Module auditModule = createAuditModule();
-    if (classDesc.equals(methodDesc) && !classDesc.sandboxed() && !methodDesc.sandboxed()) {
-      if (commonServer == null) {
-        commonServer =
-            GerritServer.initAndStart(temporaryFolder, classDesc, baseConfig, module, auditModule);
-=======
     Module sshModule = createSshModule();
     if (classDesc.equals(methodDesc) && !classDesc.sandboxed() && !methodDesc.sandboxed()) {
       if (commonServer == null) {
         commonServer =
-            GerritServer.initAndStart(temporaryFolder, classDesc, baseConfig, module, sshModule);
->>>>>>> 7f9b8ca9
+            GerritServer.initAndStart(
+                temporaryFolder, classDesc, baseConfig, module, auditModule, sshModule);
       }
       server = commonServer;
     } else {
       server =
-<<<<<<< HEAD
-          GerritServer.initAndStart(temporaryFolder, methodDesc, baseConfig, module, auditModule);
-=======
-          GerritServer.initAndStart(temporaryFolder, methodDesc, baseConfig, module, sshModule);
->>>>>>> 7f9b8ca9
+          GerritServer.initAndStart(
+              temporaryFolder, methodDesc, baseConfig, module, auditModule, sshModule);
     }
 
     server.getTestInjector().injectMembers(this);
@@ -552,13 +543,13 @@
     return null;
   }
 
-<<<<<<< HEAD
   /** Override to bind an alternative audit Guice module */
   public Module createAuditModule() {
-=======
+    return null;
+  }
+
   /** Override to bind an additional Guice module for SSH injector */
   public Module createSshModule() {
->>>>>>> 7f9b8ca9
     return null;
   }
 
