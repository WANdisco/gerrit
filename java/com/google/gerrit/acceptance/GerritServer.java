--- conflicted
+++ resolved
@@ -433,7 +433,6 @@
                 .to(GitObjectVisibilityChecker.class);
           }
         });
-<<<<<<< HEAD
     daemon.addAdditionalSysModuleForTesting(
         new AbstractModule() {
           @Override
@@ -451,14 +450,12 @@
             bind(TestTicker.class).toInstance(testTicker);
           }
         });
-=======
     daemon.setEnableHttpd(desc.httpd());
     // Assure that SSHD is enabled if HTTPD is not required, otherwise the Gerrit server would not
     // even start.
     daemon.setEnableSshd(!desc.httpd() || desc.useSsh());
     daemon.setReplica(
         ReplicaUtil.isReplica(baseConfig) || ReplicaUtil.isReplica(desc.buildConfig(baseConfig)));
->>>>>>> 77a44089
 
     if (desc.memory()) {
       checkArgument(additionalArgs.length == 0, "cannot pass args to in-memory server");
