--- conflicted
+++ resolved
@@ -154,14 +154,8 @@
         .in(SINGLETON);
     bind(Realm.class).to(FakeRealm.class);
     bind(IdentifiedUser.class).toProvider(Providers.of(null));
-<<<<<<< HEAD
     bind(EmailNewPatchSet.Factory.class).toProvider(Providers.of(null));
-    bind(CurrentUser.class).to(IdentifiedUser.class);
-=======
-    bind(ReplacePatchSetSender.Factory.class).toProvider(Providers.of(null));
     bind(CurrentUser.class).to(InternalUser.class);
-    factory(MergeUtil.Factory.class);
->>>>>>> 79f5c777
     factory(PatchSetInserter.Factory.class);
     factory(RebaseChangeOp.Factory.class);
 
