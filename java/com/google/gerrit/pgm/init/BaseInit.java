--- conflicted
+++ resolved
@@ -34,11 +34,6 @@
 import com.google.gerrit.pgm.init.index.elasticsearch.ElasticIndexModuleOnInit;
 import com.google.gerrit.pgm.init.index.lucene.LuceneIndexModuleOnInit;
 import com.google.gerrit.pgm.util.SiteProgram;
-<<<<<<< HEAD
-import com.google.gerrit.server.config.GerritServerConfig;
-=======
-import com.google.gerrit.reviewdb.server.ReviewDb;
->>>>>>> 565f7f82
 import com.google.gerrit.server.config.GerritServerConfigModule;
 import com.google.gerrit.server.config.SitePath;
 import com.google.gerrit.server.config.SitePaths;
@@ -71,11 +66,6 @@
 import java.util.Collections;
 import java.util.List;
 import java.util.Set;
-<<<<<<< HEAD
-import org.eclipse.jgit.lib.Config;
-=======
-import javax.sql.DataSource;
->>>>>>> 565f7f82
 
 /** Initialize a new Gerrit installation. */
 public class BaseInit extends SiteProgram {
@@ -129,14 +119,7 @@
         run = createSiteRun(init);
         try {
           run.upgradeSchema();
-<<<<<<< HEAD
         } catch (StorageException e) {
-          if (config.getBoolean("container", "slave", false)) {
-            throw e;
-          }
-=======
-        } catch (OrmException e) {
->>>>>>> 565f7f82
           String msg = "Couldn't upgrade schema. Expected if slave and read-only database";
           System.err.println(msg);
           logger.atWarning().withCause(e).log(msg);
@@ -427,12 +410,7 @@
               bind(InitFlags.class).toInstance(init.flags);
             }
           });
-<<<<<<< HEAD
       Injector dbInjector = createDbInjector();
-      config = dbInjector.getInstance(Key.get(Config.class, GerritServerConfig.class));
-=======
-      Injector dbInjector = createDbInjector(SINGLE_USER);
->>>>>>> 565f7f82
 
       switch (IndexModule.getIndexType(dbInjector)) {
         case LUCENE:
