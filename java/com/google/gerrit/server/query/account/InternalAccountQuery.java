// Copyright (C) 2016 The Android Open Source Project
//
// Licensed under the Apache License, Version 2.0 (the "License");
// you may not use this file except in compliance with the License.
// You may obtain a copy of the License at
//
// http://www.apache.org/licenses/LICENSE-2.0
//
// Unless required by applicable law or agreed to in writing, software
// distributed under the License is distributed on an "AS IS" BASIS,
// WITHOUT WARRANTIES OR CONDITIONS OF ANY KIND, either express or implied.
// See the License for the specific language governing permissions and
// limitations under the License.

package com.google.gerrit.server.query.account;

import static java.util.stream.Collectors.toList;
import static java.util.stream.Collectors.toSet;

import com.google.common.base.Joiner;
import com.google.common.collect.ArrayListMultimap;
import com.google.common.collect.ImmutableList;
import com.google.common.collect.ImmutableListMultimap;
import com.google.common.collect.Multimap;
import com.google.common.flogger.FluentLogger;
import com.google.gerrit.index.FieldDef;
import com.google.gerrit.index.IndexConfig;
import com.google.gerrit.index.Schema;
import com.google.gerrit.index.query.InternalQuery;
import com.google.gerrit.reviewdb.client.Project;
import com.google.gerrit.server.UsedAt;
import com.google.gerrit.server.account.AccountState;
import com.google.gerrit.server.account.externalids.ExternalId;
import com.google.gerrit.server.index.account.AccountField;
import com.google.gerrit.server.index.account.AccountIndexCollection;
import com.google.inject.Inject;
import java.util.Arrays;
import java.util.List;
import java.util.Set;

/**
 * Query wrapper for the account index.
 *
 * <p>Instances are one-time-use. Other singleton classes should inject a Provider rather than
 * holding on to a single instance.
 */
<<<<<<< HEAD
public class InternalAccountQuery extends InternalQuery<AccountState, InternalAccountQuery> {
=======
public class InternalAccountQuery extends InternalQuery<AccountState> {
  private static final FluentLogger logger = FluentLogger.forEnclosingClass();

>>>>>>> faf30c51
  @Inject
  InternalAccountQuery(
      AccountQueryProcessor queryProcessor,
      AccountIndexCollection indexes,
      IndexConfig indexConfig) {
    super(queryProcessor, indexes, indexConfig);
  }

  public List<AccountState> byDefault(String query) {
    return query(AccountPredicates.defaultPredicate(schema(), true, query));
  }

  public List<AccountState> byExternalId(String scheme, String id) {
    return byExternalId(ExternalId.Key.create(scheme, id));
  }

  public List<AccountState> byExternalId(ExternalId.Key externalId) {
    return query(AccountPredicates.externalIdIncludingSecondaryEmails(externalId.toString()));
  }

<<<<<<< HEAD
  public List<AccountState> byFullName(String fullName) {
=======
  @UsedAt(UsedAt.Project.COLLABNET)
  public AccountState oneByExternalId(ExternalId.Key externalId) throws OrmException {
    List<AccountState> accountStates = byExternalId(externalId);
    if (accountStates.size() == 1) {
      return accountStates.get(0);
    } else if (accountStates.size() > 0) {
      StringBuilder msg = new StringBuilder();
      msg.append("Ambiguous external ID ").append(externalId).append(" for accounts: ");
      Joiner.on(", ")
          .appendTo(
              msg, accountStates.stream().map(AccountState.ACCOUNT_ID_FUNCTION).collect(toList()));
      logger.atWarning().log(msg.toString());
    }
    return null;
  }

  public List<AccountState> byFullName(String fullName) throws OrmException {
>>>>>>> faf30c51
    return query(AccountPredicates.fullName(fullName));
  }

  /**
   * Queries for accounts that have a preferred email that exactly matches the given email.
   *
   * @param email preferred email by which accounts should be found
   * @return list of accounts that have a preferred email that exactly matches the given email
   */
  public List<AccountState> byPreferredEmail(String email) {
    if (hasPreferredEmailExact()) {
      return query(AccountPredicates.preferredEmailExact(email));
    }

    if (!hasPreferredEmail()) {
      return ImmutableList.of();
    }

    return query(AccountPredicates.preferredEmail(email)).stream()
        .filter(a -> a.getAccount().getPreferredEmail().equals(email))
        .collect(toList());
  }

  /**
   * Makes multiple queries for accounts by preferred email (exact match).
   *
   * @param emails preferred emails by which accounts should be found
   * @return multimap of the given emails to accounts that have a preferred email that exactly
   *     matches this email
   */
  public Multimap<String, AccountState> byPreferredEmail(String... emails) {
    List<String> emailList = Arrays.asList(emails);

    if (hasPreferredEmailExact()) {
      List<List<AccountState>> r =
          query(emailList.stream().map(AccountPredicates::preferredEmailExact).collect(toList()));
      Multimap<String, AccountState> accountsByEmail = ArrayListMultimap.create();
      for (int i = 0; i < emailList.size(); i++) {
        accountsByEmail.putAll(emailList.get(i), r.get(i));
      }
      return accountsByEmail;
    }

    if (!hasPreferredEmail()) {
      return ImmutableListMultimap.of();
    }

    List<List<AccountState>> r =
        query(emailList.stream().map(AccountPredicates::preferredEmail).collect(toList()));
    Multimap<String, AccountState> accountsByEmail = ArrayListMultimap.create();
    for (int i = 0; i < emailList.size(); i++) {
      String email = emailList.get(i);
      Set<AccountState> matchingAccounts =
          r.get(i).stream()
              .filter(a -> a.getAccount().getPreferredEmail().equals(email))
              .collect(toSet());
      accountsByEmail.putAll(email, matchingAccounts);
    }
    return accountsByEmail;
  }

  public List<AccountState> byWatchedProject(Project.NameKey project) {
    return query(AccountPredicates.watchedProject(project));
  }

  private boolean hasField(FieldDef<AccountState, ?> field) {
    Schema<AccountState> s = schema();
    return (s != null && s.hasField(field));
  }

  private boolean hasPreferredEmail() {
    return hasField(AccountField.PREFERRED_EMAIL);
  }

  private boolean hasPreferredEmailExact() {
    return hasField(AccountField.PREFERRED_EMAIL_EXACT);
  }
}<|MERGE_RESOLUTION|>--- conflicted
+++ resolved
@@ -23,12 +23,12 @@
 import com.google.common.collect.ImmutableListMultimap;
 import com.google.common.collect.Multimap;
 import com.google.common.flogger.FluentLogger;
+import com.google.gerrit.common.UsedAt;
 import com.google.gerrit.index.FieldDef;
 import com.google.gerrit.index.IndexConfig;
 import com.google.gerrit.index.Schema;
 import com.google.gerrit.index.query.InternalQuery;
 import com.google.gerrit.reviewdb.client.Project;
-import com.google.gerrit.server.UsedAt;
 import com.google.gerrit.server.account.AccountState;
 import com.google.gerrit.server.account.externalids.ExternalId;
 import com.google.gerrit.server.index.account.AccountField;
@@ -44,13 +44,9 @@
  * <p>Instances are one-time-use. Other singleton classes should inject a Provider rather than
  * holding on to a single instance.
  */
-<<<<<<< HEAD
 public class InternalAccountQuery extends InternalQuery<AccountState, InternalAccountQuery> {
-=======
-public class InternalAccountQuery extends InternalQuery<AccountState> {
   private static final FluentLogger logger = FluentLogger.forEnclosingClass();
 
->>>>>>> faf30c51
   @Inject
   InternalAccountQuery(
       AccountQueryProcessor queryProcessor,
@@ -71,11 +67,8 @@
     return query(AccountPredicates.externalIdIncludingSecondaryEmails(externalId.toString()));
   }
 
-<<<<<<< HEAD
-  public List<AccountState> byFullName(String fullName) {
-=======
   @UsedAt(UsedAt.Project.COLLABNET)
-  public AccountState oneByExternalId(ExternalId.Key externalId) throws OrmException {
+  public AccountState oneByExternalId(ExternalId.Key externalId) {
     List<AccountState> accountStates = byExternalId(externalId);
     if (accountStates.size() == 1) {
       return accountStates.get(0);
@@ -90,8 +83,7 @@
     return null;
   }
 
-  public List<AccountState> byFullName(String fullName) throws OrmException {
->>>>>>> faf30c51
+  public List<AccountState> byFullName(String fullName) {
     return query(AccountPredicates.fullName(fullName));
   }
 
