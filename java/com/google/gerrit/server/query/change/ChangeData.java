// Copyright (C) 2009 The Android Open Source Project
//
// Licensed under the Apache License, Version 2.0 (the "License");
// you may not use this file except in compliance with the License.
// You may obtain a copy of the License at
//
// http://www.apache.org/licenses/LICENSE-2.0
//
// Unless required by applicable law or agreed to in writing, software
// distributed under the License is distributed on an "AS IS" BASIS,
// WITHOUT WARRANTIES OR CONDITIONS OF ANY KIND, either express or implied.
// See the License for the specific language governing permissions and
// limitations under the License.

package com.google.gerrit.server.query.change;

import static com.google.gerrit.server.project.ProjectCache.illegalState;
import static java.util.Objects.requireNonNull;
import static java.util.stream.Collectors.toList;
import static java.util.stream.Collectors.toMap;

import com.google.auto.value.AutoValue;
import com.google.common.annotations.VisibleForTesting;
import com.google.common.base.MoreObjects;
import com.google.common.collect.HashBasedTable;
import com.google.common.collect.ImmutableList;
import com.google.common.collect.ImmutableListMultimap;
import com.google.common.collect.ImmutableMap;
import com.google.common.collect.ImmutableSet;
import com.google.common.collect.ImmutableSetMultimap;
import com.google.common.collect.Iterables;
import com.google.common.collect.ListMultimap;
import com.google.common.collect.Lists;
import com.google.common.collect.Maps;
import com.google.common.collect.SetMultimap;
import com.google.common.collect.Table;
import com.google.common.flogger.FluentLogger;
import com.google.common.primitives.Ints;
import com.google.gerrit.common.Nullable;
import com.google.gerrit.common.UsedAt;
import com.google.gerrit.entities.Account;
import com.google.gerrit.entities.AttentionSetUpdate;
import com.google.gerrit.entities.BranchNameKey;
import com.google.gerrit.entities.Change;
import com.google.gerrit.entities.ChangeMessage;
import com.google.gerrit.entities.Comment;
import com.google.gerrit.entities.HumanComment;
import com.google.gerrit.entities.LabelTypes;
import com.google.gerrit.entities.PatchSet;
import com.google.gerrit.entities.PatchSetApproval;
import com.google.gerrit.entities.Project;
import com.google.gerrit.entities.Project.NameKey;
import com.google.gerrit.entities.RefNames;
import com.google.gerrit.entities.RobotComment;
import com.google.gerrit.entities.SubmitRecord;
import com.google.gerrit.entities.SubmitRequirement;
import com.google.gerrit.entities.SubmitRequirementResult;
import com.google.gerrit.entities.SubmitRequirementResult.Status;
import com.google.gerrit.entities.SubmitTypeRecord;
import com.google.gerrit.exceptions.StorageException;
import com.google.gerrit.extensions.restapi.BadRequestException;
import com.google.gerrit.extensions.restapi.ResourceConflictException;
import com.google.gerrit.index.RefState;
import com.google.gerrit.server.ChangeMessagesUtil;
import com.google.gerrit.server.CommentsUtil;
import com.google.gerrit.server.CurrentUser;
import com.google.gerrit.server.DraftCommentsReader;
import com.google.gerrit.server.PatchSetUtil;
import com.google.gerrit.server.ReviewerByEmailSet;
import com.google.gerrit.server.ReviewerSet;
import com.google.gerrit.server.ReviewerStatusUpdate;
import com.google.gerrit.server.StarredChangesReader;
import com.google.gerrit.server.approval.ApprovalsUtil;
import com.google.gerrit.server.change.CommentThread;
import com.google.gerrit.server.change.CommentThreads;
import com.google.gerrit.server.change.MergeabilityCache;
import com.google.gerrit.server.change.PureRevert;
import com.google.gerrit.server.config.AllUsersName;
import com.google.gerrit.server.config.GerritServerConfig;
import com.google.gerrit.server.config.SkipCurrentRulesEvaluationOnClosedChanges;
import com.google.gerrit.server.config.TrackingFooters;
import com.google.gerrit.server.git.GitRepositoryManager;
import com.google.gerrit.server.git.MergeUtilFactory;
import com.google.gerrit.server.notedb.ChangeNotes;
import com.google.gerrit.server.notedb.RobotCommentNotes;
import com.google.gerrit.server.patch.DiffSummary;
import com.google.gerrit.server.patch.DiffSummaryKey;
import com.google.gerrit.server.patch.PatchListCache;
import com.google.gerrit.server.patch.PatchListKey;
import com.google.gerrit.server.patch.PatchListNotAvailableException;
import com.google.gerrit.server.project.NoSuchChangeException;
import com.google.gerrit.server.project.ProjectCache;
import com.google.gerrit.server.project.ProjectState;
import com.google.gerrit.server.project.SubmitRequirementsAdapter;
import com.google.gerrit.server.project.SubmitRequirementsEvaluator;
import com.google.gerrit.server.project.SubmitRequirementsUtil;
import com.google.gerrit.server.project.SubmitRuleEvaluator;
import com.google.gerrit.server.project.SubmitRuleOptions;
import com.google.gerrit.server.util.time.TimeUtil;
import com.google.inject.Inject;
import com.google.inject.assistedinject.Assisted;
import java.io.IOException;
import java.time.Instant;
import java.util.ArrayList;
import java.util.Collection;
import java.util.Collections;
import java.util.HashSet;
import java.util.LinkedHashSet;
import java.util.List;
import java.util.Map;
import java.util.Objects;
import java.util.Optional;
import java.util.Set;
import java.util.function.Function;
import java.util.stream.Collectors;
import java.util.stream.Stream;
import org.eclipse.jgit.lib.Config;
import org.eclipse.jgit.lib.ObjectId;
import org.eclipse.jgit.lib.PersonIdent;
import org.eclipse.jgit.lib.Ref;
import org.eclipse.jgit.lib.Repository;
import org.eclipse.jgit.revwalk.FooterLine;
import org.eclipse.jgit.revwalk.RevCommit;
import org.eclipse.jgit.revwalk.RevWalk;

/**
 * ChangeData provides lazily loaded interface to change metadata loaded from NoteDb. It can be
 * constructed by loading from NoteDb, or calling setters. The latter happens when ChangeData is
 * retrieved through the change index. This happens for Applications that are performance sensitive
 * (eg. dashboard loads, git protocol negotiation) but can tolerate staleness. In that case, setting
 * lazyLoad=false disables loading from NoteDb, so we don't accidentally enable a slow path.
 */
public class ChangeData {
  private static final FluentLogger logger = FluentLogger.forEnclosingClass();

  public enum StorageConstraint {
    /**
     * This instance was loaded from the change index. Backfilling missing data from NoteDb is not
     * allowed.
     */
    INDEX_ONLY,
    /**
     * This instance was loaded from the change index. Backfilling missing data from NoteDb is
     * allowed.
     */
    INDEX_PRIMARY_NOTEDB_SECONDARY,
    /** This instance was loaded from NoteDb. */
    NOTEDB_ONLY
  }

  public static List<Change> asChanges(List<ChangeData> changeDatas) {
    List<Change> result = new ArrayList<>(changeDatas.size());
    for (ChangeData cd : changeDatas) {
      result.add(cd.change());
    }
    return result;
  }

  public static Map<Change.Id, ChangeData> asMap(List<ChangeData> changes) {
    return changes.stream().collect(toMap(ChangeData::getId, Function.identity()));
  }

  public static void ensureChangeLoaded(Iterable<ChangeData> changes) {
    ChangeData first = Iterables.getFirst(changes, null);
    if (first == null) {
      return;
    }

    for (ChangeData cd : changes) {
      cd.change();
    }
  }

  public static void ensureAllPatchSetsLoaded(Iterable<ChangeData> changes) {
    ChangeData first = Iterables.getFirst(changes, null);
    if (first == null) {
      return;
    }

    for (ChangeData cd : changes) {
      cd.patchSets();
    }
  }

  public static void ensureCurrentPatchSetLoaded(Iterable<ChangeData> changes) {
    ChangeData first = Iterables.getFirst(changes, null);
    if (first == null) {
      return;
    }

    for (ChangeData cd : changes) {
      cd.currentPatchSet();
    }
  }

  public static void ensureCurrentApprovalsLoaded(Iterable<ChangeData> changes) {
    ChangeData first = Iterables.getFirst(changes, null);
    if (first == null) {
      return;
    }

    for (ChangeData cd : changes) {
      cd.currentApprovals();
    }
  }

  public static void ensureMessagesLoaded(Iterable<ChangeData> changes) {
    ChangeData first = Iterables.getFirst(changes, null);
    if (first == null) {
      return;
    }

    for (ChangeData cd : changes) {
      cd.messages();
    }
  }

  public static void ensureReviewedByLoadedForOpenChanges(Iterable<ChangeData> changes) {
    List<ChangeData> pending = new ArrayList<>();
    for (ChangeData cd : changes) {
      if (cd.reviewedBy == null && cd.change().isNew()) {
        pending.add(cd);
      }
    }

    if (!pending.isEmpty()) {
      ensureAllPatchSetsLoaded(pending);
      ensureMessagesLoaded(pending);
      for (ChangeData cd : pending) {
        cd.reviewedBy();
      }
    }
  }

  public static class Factory {
    private final AssistedFactory assistedFactory;

    @Inject
    Factory(AssistedFactory assistedFactory) {
      this.assistedFactory = assistedFactory;
    }

    public ChangeData create(Project.NameKey project, Change.Id id) {
      return assistedFactory.create(project, id, null, null, null);
    }

    public ChangeData create(Project.NameKey project, Change.Id id, ObjectId metaRevision) {
      ChangeData cd = assistedFactory.create(project, id, null, null, null);
      cd.setMetaRevision(metaRevision);
      return cd;
    }

    public ChangeData createNonPrivate(BranchNameKey branch, Change.Id id, ObjectId metaRevision) {
      ChangeData cd = create(branch.project(), id, metaRevision);
      cd.branch = branch.branch();
      cd.isPrivate = false;
      return cd;
    }

    public ChangeData create(Change change) {
      return create(change, null);
    }

    public ChangeData create(Change change, Change.Id virtualId) {
      return assistedFactory.create(
          change.getProject(),
          change.getId(),
          !Objects.equals(virtualId, change.getId()) ? virtualId : null,
          change,
          null);
    }

    public ChangeData create(ChangeNotes notes) {
      return assistedFactory.create(
          notes.getChange().getProject(), notes.getChangeId(), null, notes.getChange(), notes);
    }
  }

  public interface AssistedFactory {
    ChangeData create(
        Project.NameKey project,
        @Assisted("changeId") Change.Id id,
        @Assisted("virtualId") @Nullable Change.Id virtualId,
        @Nullable Change change,
        @Nullable ChangeNotes notes);
  }

  /**
   * Create an instance for testing only.
   *
   * <p>Attempting to lazy load data will fail with NPEs. Callers may consider manually setting
   * fields that can be set.
   *
   * @param project project name
   * @param id change ID
   * @param currentPatchSetId current patchset number
   * @param commitId commit SHA1 of the current patchset
   * @return instance for testing.
   */
  public static ChangeData createForTest(
      Project.NameKey project, Change.Id id, int currentPatchSetId, ObjectId commitId) {
    return createForTest(project, id, currentPatchSetId, commitId, null, null);
  }

  /**
   * Create an instance for testing only.
   *
   * <p>Attempting to lazy load data will fail with NPEs. Callers may consider manually setting
   * fields that can be set.
   *
   * @param project project name
   * @param id change ID
   * @param currentPatchSetId current patchset number
   * @param commitId commit SHA1 of the current patchset
   * @param virtualIdAlgo algorithm for virtualising the Change number
   * @param changeNotes notes associated with the Change
   * @return instance for testing.
   */
  public static ChangeData createForTest(
      Project.NameKey project,
      Change.Id id,
      int currentPatchSetId,
      ObjectId commitId,
      @Nullable ChangeNumberVirtualIdAlgorithm virtualIdAlgo,
      @Nullable ChangeNotes changeNotes) {
    ChangeData cd =
        new ChangeData(
            null,
            null,
            null,
            null,
            null,
            null,
            null,
            null,
            null,
            null,
            null,
            null,
            null,
            null,
            null,
            null,
            null,
            null,
            null,
            virtualIdAlgo,
            false,
            project,
            id,
            null,
            null,
            changeNotes);
    cd.currentPatchSet =
        PatchSet.builder()
            .id(PatchSet.id(id, currentPatchSetId))
            .commitId(commitId)
            .uploader(Account.id(1000))
            .realUploader(Account.id(1000))
            .createdOn(TimeUtil.now())
            .build();
    return cd;
  }

  // Injected fields.
  private @Nullable final StarredChangesReader starredChangesReader;
  private final AllUsersName allUsersName;
  private final ApprovalsUtil approvalsUtil;
  private final ChangeMessagesUtil cmUtil;
  private final ChangeNotes.Factory notesFactory;
  private final CommentsUtil commentsUtil;

  private final DraftCommentsReader draftCommentsReader;
  private final GitRepositoryManager repoManager;
  private final MergeUtilFactory mergeUtilFactory;
  private final MergeabilityCache mergeabilityCache;
  private final PatchListCache patchListCache;
  private final PatchSetUtil psUtil;
  private final ProjectCache projectCache;
  private final TrackingFooters trackingFooters;
  private final PureRevert pureRevert;
  private final boolean propagateSubmitRequirementErrors;

  private final SubmitRequirementsEvaluator submitRequirementsEvaluator;
  private final SubmitRequirementsUtil submitRequirementsUtil;
  private final SubmitRuleEvaluator.Factory submitRuleEvaluatorFactory;
  private final boolean skipCurrentRulesEvaluationOnClosedChanges;

  // Required assisted injected fields.
  private final Project.NameKey project;
  private final Change.Id legacyId;

  // Lazily populated fields, including optional assisted injected fields.

  private final Map<SubmitRuleOptions, List<SubmitRecord>> submitRecords =
      Maps.newLinkedHashMapWithExpectedSize(1);

  private Map<SubmitRequirement, SubmitRequirementResult> submitRequirements;

  private StorageConstraint storageConstraint = StorageConstraint.NOTEDB_ONLY;
  private Change change;
  private ChangeNotes notes;
  private String commitMessage;
  private List<FooterLine> commitFooters;
  private PatchSet currentPatchSet;
  private Collection<PatchSet> patchSets;
  private ListMultimap<PatchSet.Id, PatchSetApproval> allApprovals;

  private ListMultimap<PatchSet.Id, PatchSetApproval> allApprovalsWithCopied;
  private List<PatchSetApproval> currentApprovals;
  private List<String> currentFiles;
  private Optional<DiffSummary> diffSummary;
  private List<HumanComment> publishedComments;
  private List<RobotComment> robotComments;
  private CurrentUser visibleTo;
  private List<ChangeMessage> messages;
  private Optional<ChangedLines> changedLines;
  private SubmitTypeRecord submitTypeRecord;
  private String branch;
  private Boolean isPrivate;
  private Boolean mergeable;
  private ObjectId metaRevision;
  private Set<String> hashtags;
<<<<<<< HEAD
  private ImmutableMap<String, String> customKeyedValues;
=======

>>>>>>> f7ddf592
  /**
   * Map from {@link com.google.gerrit.entities.Account.Id} to the tip of the edit ref for this
   * change and a given user.
   */
  private Table<Account.Id, PatchSet.Id, Ref> editRefsByUser;

  private Set<Account.Id> reviewedBy;

  /**
   * Map from {@link com.google.gerrit.entities.Account.Id} to the tip of the draft comments ref for
   * this change and the user.
   */
  private Set<Account.Id> usersWithDrafts;

  private ImmutableList<Account.Id> stars;
  private Account.Id starredBy;
  private ImmutableMap<Account.Id, Ref> starRefs;
  private ReviewerSet reviewers;
  private ReviewerByEmailSet reviewersByEmail;
  private ReviewerSet pendingReviewers;
  private ReviewerByEmailSet pendingReviewersByEmail;
  private List<ReviewerStatusUpdate> reviewerUpdates;
  private PersonIdent author;
  private PersonIdent committer;
  private ImmutableSet<AttentionSetUpdate> attentionSet;
  private Integer parentCount;
  private Integer unresolvedCommentCount;
  private Integer totalCommentCount;
  private LabelTypes labelTypes;
  private Optional<Instant> mergedOn;
  private ImmutableSetMultimap<NameKey, RefState> refStates;
  private ImmutableList<byte[]> refStatePatterns;
  private String changeServerId;
  private ChangeNumberVirtualIdAlgorithm virtualIdFunc;
  private Boolean failedParsingFromIndex = false;
  private Change.Id virtualId;

  @Inject
  private ChangeData(
      @Nullable StarredChangesReader starredChangesReader,
      ApprovalsUtil approvalsUtil,
      AllUsersName allUsersName,
      ChangeMessagesUtil cmUtil,
      ChangeNotes.Factory notesFactory,
      CommentsUtil commentsUtil,
      DraftCommentsReader draftCommentsReader,
      GitRepositoryManager repoManager,
      MergeUtilFactory mergeUtilFactory,
      MergeabilityCache mergeabilityCache,
      PatchListCache patchListCache,
      PatchSetUtil psUtil,
      ProjectCache projectCache,
      TrackingFooters trackingFooters,
      PureRevert pureRevert,
      @GerritServerConfig Config serverConfig,
      SubmitRequirementsEvaluator submitRequirementsEvaluator,
      SubmitRequirementsUtil submitRequirementsUtil,
      SubmitRuleEvaluator.Factory submitRuleEvaluatorFactory,
      ChangeNumberVirtualIdAlgorithm virtualIdFunc,
      @SkipCurrentRulesEvaluationOnClosedChanges Boolean skipCurrentRulesEvaluationOnClosedChange,
      @Assisted Project.NameKey project,
      @Assisted("changeId") Change.Id id,
      @Assisted("virtualId") @Nullable Change.Id virtualId,
      @Assisted @Nullable Change change,
      @Assisted @Nullable ChangeNotes notes) {
    this.approvalsUtil = approvalsUtil;
    this.allUsersName = allUsersName;
    this.cmUtil = cmUtil;
    this.notesFactory = notesFactory;
    this.commentsUtil = commentsUtil;
    this.draftCommentsReader = draftCommentsReader;
    this.repoManager = repoManager;
    this.mergeUtilFactory = mergeUtilFactory;
    this.mergeabilityCache = mergeabilityCache;
    this.patchListCache = patchListCache;
    this.psUtil = psUtil;
    this.projectCache = projectCache;
    this.starredChangesReader = starredChangesReader;
    this.trackingFooters = trackingFooters;
    this.pureRevert = pureRevert;
    this.propagateSubmitRequirementErrors =
        serverConfig != null
            ? serverConfig.getBoolean("change", "propagateSubmitRequirementErrors", false)
            : false;
    this.submitRequirementsEvaluator = submitRequirementsEvaluator;
    this.submitRequirementsUtil = submitRequirementsUtil;
    this.submitRuleEvaluatorFactory = submitRuleEvaluatorFactory;
    this.skipCurrentRulesEvaluationOnClosedChanges = skipCurrentRulesEvaluationOnClosedChange;

    this.project = project;
    this.legacyId = id;

    this.change = change;
    this.notes = notes;

    this.changeServerId = notes == null ? null : notes.getServerId();
    this.virtualIdFunc = virtualIdFunc;
    this.virtualId = virtualId;
  }

  /**
   * If false, omit fields that require database/repo IO.
   *
   * <p>This is used to enforce that the dashboard is rendered from the index only. If {@code
   * lazyLoad} is on, the {@code ChangeData} object will load from the database ("lazily") when a
   * field accessor is called.
   */
  public ChangeData setStorageConstraint(StorageConstraint storageConstraint) {
    this.storageConstraint = storageConstraint;
    return this;
  }

  public StorageConstraint getStorageConstraint() {
    return storageConstraint;
  }

  /** Returns {@code true} if we allow reading data from NoteDb. */
  public boolean lazyload() {
    return storageConstraint.ordinal()
        >= StorageConstraint.INDEX_PRIMARY_NOTEDB_SECONDARY.ordinal();
  }

  public AllUsersName getAllUsersNameForIndexing() {
    return allUsersName;
  }

  @UsedAt(UsedAt.Project.GOOGLE)
  public void setFailedParsingFromIndex(Boolean val) {
    this.failedParsingFromIndex = val;
  }

  public boolean hasFailedParsingFromIndex() {
    return failedParsingFromIndex;
  }

  @VisibleForTesting
  public void setCurrentFilePaths(List<String> filePaths) {
    PatchSet ps = currentPatchSet();
    if (ps != null) {
      currentFiles = ImmutableList.copyOf(filePaths);
    }
  }

  public List<String> currentFilePaths() {
    if (currentFiles == null) {
      if (!lazyload()) {
        return Collections.emptyList();
      }
      Optional<DiffSummary> p = getDiffSummary();
      currentFiles = p.map(DiffSummary::getPaths).orElse(Collections.emptyList());
    }
    return currentFiles;
  }

  private Optional<DiffSummary> getDiffSummary() {
    if (diffSummary == null) {
      if (!lazyload()) {
        return Optional.empty();
      }

      Change c = change();
      PatchSet ps = currentPatchSet();
      if (c == null || ps == null || !loadCommitData()) {
        return Optional.empty();
      }

      PatchListKey pk = PatchListKey.againstBase(ps.commitId(), parentCount);
      DiffSummaryKey key = DiffSummaryKey.fromPatchListKey(pk);
      try {
        diffSummary = Optional.of(patchListCache.getDiffSummary(key, c.getProject()));
      } catch (PatchListNotAvailableException e) {
        diffSummary = Optional.empty();
      }
    }
    return diffSummary;
  }

  private Optional<ChangedLines> computeChangedLines() {
    Optional<DiffSummary> ds = getDiffSummary();
    if (ds.isPresent()) {
      return Optional.of(ds.get().getChangedLines());
    }
    return Optional.empty();
  }

  public Optional<ChangedLines> changedLines() {
    if (changedLines == null) {
      if (!lazyload()) {
        return Optional.empty();
      }
      changedLines = computeChangedLines();
    }
    return changedLines;
  }

  public void setChangedLines(int insertions, int deletions) {
    changedLines = Optional.of(new ChangedLines(insertions, deletions));
  }

  public void setLinesInserted(int insertions) {
    changedLines =
        Optional.of(
            new ChangedLines(
                insertions,
                changedLines != null && changedLines.isPresent()
                    ? changedLines.get().deletions
                    : -1));
  }

  public void setLinesDeleted(int deletions) {
    changedLines =
        Optional.of(
            new ChangedLines(
                changedLines != null && changedLines.isPresent()
                    ? changedLines.get().insertions
                    : -1,
                deletions));
  }

  public void setNoChangedLines() {
    changedLines = Optional.empty();
  }

  public Change.Id getId() {
    return legacyId;
  }

  public static void ensureChangeServerId(Iterable<ChangeData> changes) {
    ChangeData first = Iterables.getFirst(changes, null);
    if (first == null) {
      return;
    }

    for (ChangeData cd : changes) {
      cd.changeServerId();
    }
  }

  @Nullable
  public String changeServerId() {
    if (changeServerId == null) {
      if (!lazyload()) {
        return null;
      }
      changeServerId = notes().getServerId();
    }
    return changeServerId;
  }

  public Change.Id virtualId() {
    if (virtualId == null) {
      return virtualIdFunc == null ? legacyId : virtualIdFunc.apply(changeServerId, legacyId);
    }
    return virtualId;
  }

  public Project.NameKey project() {
    return project;
  }

  public BranchNameKey branchOrThrow() {
    if (change == null) {
      if (branch != null) {
        return BranchNameKey.create(project, branch);
      }
      throwIfNotLazyLoad("branch");
      change();
    }
    return change.getDest();
  }

  public boolean isPrivateOrThrow() {
    if (change == null) {
      if (isPrivate != null) {
        return isPrivate;
      }
      throwIfNotLazyLoad("isPrivate");
      change();
    }
    return change.isPrivate();
  }

  public ChangeData setMetaRevision(ObjectId metaRevision) {
    this.metaRevision = metaRevision;
    return this;
  }

  public ObjectId metaRevisionOrThrow() {
    if (notes == null) {
      if (metaRevision != null) {
        return metaRevision;
      }
      if (refStates != null) {
        Set<RefState> refs = refStates.get(project);
        if (refs != null) {
          String metaRef = RefNames.changeMetaRef(getId());
          for (RefState r : refs) {
            if (r.ref().equals(metaRef)) {
              return r.id();
            }
          }
        }
      }
      throwIfNotLazyLoad("metaRevision");
      notes();
    }
    return notes.getRevision();
  }

  boolean fastIsVisibleTo(CurrentUser user) {
    return visibleTo == user;
  }

  void cacheVisibleTo(CurrentUser user) {
    visibleTo = user;
  }

  public Change change() {
    if (change == null && lazyload()) {
      loadChange();
    }
    return change;
  }

  public void setChange(Change c) {
    change = c;
  }

  public Change reloadChange() {
    metaRevision = null;
    return loadChange();
  }

  private Change loadChange() {
    try {
      notes = notesFactory.createChecked(project, legacyId, metaRevision);
    } catch (NoSuchChangeException e) {
      throw new StorageException("Unable to load change " + legacyId, e);
    }
    change = notes.getChange();
    changeServerId = notes.getServerId();
    metaRevision = null;
    setPatchSets(null);
    return change;
  }

  public LabelTypes getLabelTypes() {
    if (labelTypes == null) {
      ProjectState state = projectCache.get(project()).orElseThrow(illegalState(project()));
      labelTypes = state.getLabelTypes(change().getDest());
    }
    return labelTypes;
  }

  public ChangeNotes notes() {
    if (notes == null) {
      if (!lazyload()) {
        throw new StorageException("ChangeNotes not available, lazyLoad = false");
      }
      notes = notesFactory.create(project(), legacyId, metaRevision);
      change = notes.getChange();
    }
    return notes;
  }

  @Nullable
  public PatchSet currentPatchSet() {
    if (currentPatchSet == null) {
      Change c = change();
      if (c == null) {
        return null;
      }
      for (PatchSet p : patchSets()) {
        if (p.id().equals(c.currentPatchSetId())) {
          currentPatchSet = p;
          return p;
        }
      }
    }
    return currentPatchSet;
  }

  public List<PatchSetApproval> currentApprovals() {
    if (currentApprovals == null) {
      if (!lazyload()) {
        return Collections.emptyList();
      }
      Change c = change();
      if (c == null) {
        currentApprovals = Collections.emptyList();
      } else {
        try {
          currentApprovals =
              ImmutableList.copyOf(approvalsUtil.byPatchSet(notes(), c.currentPatchSetId()));
        } catch (StorageException e) {
          if (e.getCause() instanceof NoSuchChangeException) {
            currentApprovals = Collections.emptyList();
          } else {
            throw e;
          }
        }
      }
    }
    return currentApprovals;
  }

  public void setCurrentApprovals(List<PatchSetApproval> approvals) {
    currentApprovals = approvals;
  }

  @Nullable
  public String commitMessage() {
    if (commitMessage == null) {
      if (!loadCommitData()) {
        return null;
      }
    }
    return commitMessage;
  }

  /** Returns the list of commit footers (which may be empty). */
  public List<FooterLine> commitFooters() {
    if (commitFooters == null) {
      if (!loadCommitData()) {
        return ImmutableList.of();
      }
    }
    return commitFooters;
  }

  public ListMultimap<String, String> trackingFooters() {
    return trackingFooters.extract(commitFooters());
  }

  @Nullable
  public PersonIdent getAuthor() {
    if (author == null) {
      if (!loadCommitData()) {
        return null;
      }
    }
    return author;
  }

  @Nullable
  public PersonIdent getCommitter() {
    if (committer == null) {
      if (!loadCommitData()) {
        return null;
      }
    }
    return committer;
  }

  private boolean loadCommitData() {
    PatchSet ps = currentPatchSet();
    if (ps == null) {
      return false;
    }
    try (Repository repo = repoManager.openRepository(project());
        RevWalk walk = new RevWalk(repo)) {
      RevCommit c = walk.parseCommit(ps.commitId());
      commitMessage = c.getFullMessage();
      commitFooters = c.getFooterLines();
      author = c.getAuthorIdent();
      committer = c.getCommitterIdent();
      parentCount = c.getParentCount();
    } catch (IOException e) {
      throw new StorageException(
          String.format(
              "Loading commit %s for ps %d of change %d failed.",
              ps.commitId(), ps.id().get(), ps.id().changeId().get()),
          e);
    }
    return true;
  }

  /** Returns the most recent update (i.e. status) per user. */
  public ImmutableSet<AttentionSetUpdate> attentionSet() {
    if (attentionSet == null) {
      if (!lazyload()) {
        return ImmutableSet.of();
      }
      attentionSet = notes().getAttentionSet();
    }
    return attentionSet;
  }

  /**
   * Returns the {@link Optional} value of time when the change was merged.
   *
   * <p>The value can be set from index field, see {@link ChangeData#setMergedOn} or loaded from the
   * database (available in {@link ChangeNotes})
   *
   * @return {@link Optional} value of time when the change was merged.
   * @throws StorageException if {@code lazyLoad} is off, {@link ChangeNotes} can not be loaded
   *     because we do not expect to call the database.
   */
  public Optional<Instant> getMergedOn() throws StorageException {
    if (mergedOn == null) {
      // The value was not loaded yet, try to get from the database.
      mergedOn = notes().getMergedOn();
    }
    return mergedOn;
  }

  /** Sets the value e.g. when loading from index. */
  public void setMergedOn(@Nullable Instant mergedOn) {
    this.mergedOn = Optional.ofNullable(mergedOn);
  }

  /**
   * Sets the specified attention set. If two or more entries refer to the same user, throws an
   * {@link IllegalStateException}.
   */
  public void setAttentionSet(ImmutableSet<AttentionSetUpdate> attentionSet) {
    if (attentionSet.stream().map(AttentionSetUpdate::account).distinct().count()
        != attentionSet.size()) {
      throw new IllegalStateException(
          String.format(
              "Stored attention set for change %d contains duplicate update",
              change.getId().get()));
    }
    this.attentionSet = attentionSet;
  }

  /** Returns patches for the change, in patch set ID order. */
  public Collection<PatchSet> patchSets() {
    if (patchSets == null) {
      patchSets = psUtil.byChange(notes());
    }
    return patchSets;
  }

  public void setPatchSets(Collection<PatchSet> patchSets) {
    this.currentPatchSet = null;
    this.patchSets = patchSets;
  }

  /** Returns patch with the given ID, or null if it does not exist. */
  @Nullable
  public PatchSet patchSet(PatchSet.Id psId) {
    if (currentPatchSet != null && currentPatchSet.id().equals(psId)) {
      return currentPatchSet;
    }
    for (PatchSet ps : patchSets()) {
      if (ps.id().equals(psId)) {
        return ps;
      }
    }
    return null;
  }

  /**
   * Returns all patch set approvals for the change, keyed by ID, ordered by timestamp within each
   * patch set.
   */
  public ListMultimap<PatchSet.Id, PatchSetApproval> approvals() {
    if (allApprovals == null) {
      if (!lazyload()) {
        return ImmutableListMultimap.of();
      }
      allApprovals = approvalsUtil.byChangeExcludingCopiedApprovals(notes());
    }
    return allApprovals;
  }

  public ListMultimap<PatchSet.Id, PatchSetApproval> conditionallyLoadApprovalsWithCopied() {
    if (allApprovalsWithCopied == null) {
      if (!lazyload()) {
        return ImmutableListMultimap.of();
      }
      allApprovalsWithCopied = approvalsUtil.byChangeIncludingCopiedApprovals(notes());
    }
    return allApprovalsWithCopied;
  }

  /* @return legacy submit ('SUBM') approval label */
  // TODO(mariasavtchouk): Deprecate legacy submit label,
  // see com.google.gerrit.entities.LabelId.LEGACY_SUBMIT_NAME
  public Optional<PatchSetApproval> getSubmitApproval() {
    return currentApprovals().stream().filter(PatchSetApproval::isLegacySubmit).findFirst();
  }

  public ReviewerSet reviewers() {
    if (reviewers == null) {
      throwIfNotLazyLoad("reviewers");
      reviewers = approvalsUtil.getReviewers(notes());
    }
    return reviewers;
  }

  public void setReviewers(ReviewerSet reviewers) {
    this.reviewers = reviewers;
  }

  public ReviewerByEmailSet reviewersByEmail() {
    if (reviewersByEmail == null) {
      if (!lazyload()) {
        return ReviewerByEmailSet.empty();
      }
      reviewersByEmail = notes().getReviewersByEmail();
    }
    return reviewersByEmail;
  }

  public void setReviewersByEmail(ReviewerByEmailSet reviewersByEmail) {
    this.reviewersByEmail = reviewersByEmail;
  }

  public ReviewerByEmailSet getReviewersByEmail() {
    return reviewersByEmail;
  }

  public void setPendingReviewers(ReviewerSet pendingReviewers) {
    this.pendingReviewers = pendingReviewers;
  }

  public ReviewerSet getPendingReviewers() {
    return this.pendingReviewers;
  }

  public ReviewerSet pendingReviewers() {
    if (pendingReviewers == null) {
      if (!lazyload()) {
        return ReviewerSet.empty();
      }
      pendingReviewers = notes().getPendingReviewers();
    }
    return pendingReviewers;
  }

  public void setPendingReviewersByEmail(ReviewerByEmailSet pendingReviewersByEmail) {
    this.pendingReviewersByEmail = pendingReviewersByEmail;
  }

  public ReviewerByEmailSet getPendingReviewersByEmail() {
    return pendingReviewersByEmail;
  }

  public ReviewerByEmailSet pendingReviewersByEmail() {
    if (pendingReviewersByEmail == null) {
      if (!lazyload()) {
        return ReviewerByEmailSet.empty();
      }
      pendingReviewersByEmail = notes().getPendingReviewersByEmail();
    }
    return pendingReviewersByEmail;
  }

  public List<ReviewerStatusUpdate> reviewerUpdates() {
    if (reviewerUpdates == null) {
      if (!lazyload()) {
        return Collections.emptyList();
      }
      reviewerUpdates = approvalsUtil.getReviewerUpdates(notes());
    }
    return reviewerUpdates;
  }

  public void setReviewerUpdates(List<ReviewerStatusUpdate> reviewerUpdates) {
    this.reviewerUpdates = reviewerUpdates;
  }

  public List<ReviewerStatusUpdate> getReviewerUpdates() {
    return reviewerUpdates;
  }

  public Collection<HumanComment> publishedComments() {
    if (publishedComments == null) {
      if (!lazyload()) {
        return Collections.emptyList();
      }
      publishedComments = commentsUtil.publishedHumanCommentsByChange(notes());
    }
    return publishedComments;
  }

  public Collection<RobotComment> robotComments() {
    if (robotComments == null) {
      if (!lazyload()) {
        return Collections.emptyList();
      }
      robotComments = commentsUtil.robotCommentsByChange(notes());
    }
    return robotComments;
  }

  @Nullable
  public Integer unresolvedCommentCount() {
    if (unresolvedCommentCount == null) {
      if (!lazyload()) {
        return null;
      }

      List<Comment> comments =
          Stream.concat(publishedComments().stream(), robotComments().stream()).collect(toList());

      ImmutableSet<CommentThread<Comment>> commentThreads =
          CommentThreads.forComments(comments).getThreads();
      unresolvedCommentCount =
          (int) commentThreads.stream().filter(CommentThread::unresolved).count();
    }

    return unresolvedCommentCount;
  }

  public void setUnresolvedCommentCount(Integer count) {
    this.unresolvedCommentCount = count;
  }

  @Nullable
  public Integer totalCommentCount() {
    if (totalCommentCount == null) {
      if (!lazyload()) {
        return null;
      }

      // Fail on overflow.
      totalCommentCount =
          Ints.checkedCast((long) publishedComments().size() + robotComments().size());
    }
    return totalCommentCount;
  }

  public void setTotalCommentCount(Integer count) {
    this.totalCommentCount = count;
  }

  public List<ChangeMessage> messages() {
    if (messages == null) {
      if (!lazyload()) {
        return Collections.emptyList();
      }
      messages = cmUtil.byChange(notes());
    }
    return messages;
  }

  /**
   * Similar to {@link #submitRequirements()}, except that it also converts submit records resulting
   * from the evaluation of legacy submit rules to submit requirements.
   */
  public Map<SubmitRequirement, SubmitRequirementResult> submitRequirementsIncludingLegacy() {
    Map<SubmitRequirement, SubmitRequirementResult> projectConfigReqs = submitRequirements();
    Map<SubmitRequirement, SubmitRequirementResult> legacyReqs =
        SubmitRequirementsAdapter.getLegacyRequirements(this);
    return submitRequirementsUtil.mergeLegacyAndNonLegacyRequirements(
        projectConfigReqs, legacyReqs, this);
  }

  /**
   * Get all evaluated submit requirements for this change, including those from parent projects.
   * For closed changes, submit requirements are read from the change notes. For active changes,
   * submit requirements are evaluated online.
   *
   * <p>For changes loaded from the index, the value will be set from index field {@link
   * com.google.gerrit.server.index.change.ChangeField#STORED_SUBMIT_REQUIREMENTS_FIELD}.
   */
  public Map<SubmitRequirement, SubmitRequirementResult> submitRequirements() {
    if (submitRequirements == null) {
      if (!lazyload()) {
        return Collections.emptyMap();
      }
      Change c = change();
      if (c == null || !c.isClosed()) {
        // Open changes: Evaluate submit requirements online.
        submitRequirements = submitRequirementsEvaluator.evaluateAllRequirements(this);
        if (propagateSubmitRequirementErrors) {
          for (SubmitRequirementResult result : submitRequirements.values()) {
            if (result.status() == Status.ERROR) {
              throw new IllegalStateException(result.errorMessage().orElse("(no message)"));
            }
          }
        }

        return submitRequirements;
      }
      // Closed changes: Load submit requirement results from NoteDb.
      submitRequirements =
          notes().getSubmitRequirementsResult().stream()
              .filter(r -> !r.isLegacy())
              .collect(Collectors.toMap(r -> r.submitRequirement(), Function.identity()));
    }
    return submitRequirements;
  }

  public void setSubmitRequirements(
      Map<SubmitRequirement, SubmitRequirementResult> submitRequirements) {
    this.submitRequirements = submitRequirements;
  }

  public List<SubmitRecord> submitRecords(SubmitRuleOptions options) {
    // If the change is not submitted yet, 'strict' and 'lenient' both have the same result. If the
    // change is submitted, SubmitRecord requested with 'strict' will contain just a single entry
    // that with status=CLOSED. The latter is cheap to evaluate as we don't have to run any actual
    // evaluation.
    List<SubmitRecord> records = submitRecords.get(options);
    if (records == null) {
      if (storageConstraint != StorageConstraint.NOTEDB_ONLY) {
        // Submit requirements are expensive. We allow loading them only if this change did not
        // originate from the change index and we can invest the extra time.
        logger.atWarning().log(
            "Tried to load SubmitRecords for change fetched from index %s: %d",
            project(), getId().get());
        return Collections.emptyList();
      }
      if (skipCurrentRulesEvaluationOnClosedChanges && change().isClosed()) {
        return notes().getSubmitRecords();
      }
      records = submitRuleEvaluatorFactory.create(options).evaluate(this);
      submitRecords.put(options, records);
      if (!change().isClosed() && submitRecords.size() == 1) {
        // Cache the SubmitRecord with allowClosed = !allowClosed as the SubmitRecord are the same.
        submitRecords.put(
            options.toBuilder()
                .recomputeOnClosedChanges(!options.recomputeOnClosedChanges())
                .build(),
            records);
      }
    }
    return records;
  }

  public void setSubmitRecords(SubmitRuleOptions options, List<SubmitRecord> records) {
    submitRecords.put(options, records);
  }

  public SubmitTypeRecord submitTypeRecord() {
    if (submitTypeRecord == null) {
      submitTypeRecord =
          submitRuleEvaluatorFactory.create(SubmitRuleOptions.defaults()).getSubmitType(this);
    }
    return submitTypeRecord;
  }

  public void setMergeable(Boolean mergeable) {
    this.mergeable = mergeable;
  }

  @Nullable
  public Boolean isMergeable() {
    if (mergeable == null) {
      Change c = change();
      if (c == null) {
        return null;
      }
      if (c.isMerged()) {
        mergeable = true;
      } else if (c.isAbandoned()) {
        return null;
      } else {
        if (!lazyload()) {
          return null;
        }
        PatchSet ps = currentPatchSet();
        if (ps == null) {
          return null;
        }

        try (Repository repo = repoManager.openRepository(project())) {
          Ref ref = repo.getRefDatabase().exactRef(c.getDest().branch());
          SubmitTypeRecord str = submitTypeRecord();
          if (!str.isOk()) {
            // If submit type rules are broken, it's definitely not mergeable.
            // No need to log, as SubmitRuleEvaluator already did it for us.
            return false;
          }
          String mergeStrategy =
              mergeUtilFactory
                  .create(projectCache.get(project()).orElseThrow(illegalState(project())))
                  .mergeStrategyName();
          mergeable =
              mergeabilityCache.get(ps.commitId(), ref, str.type, mergeStrategy, c.getDest(), repo);
        } catch (IOException e) {
          throw new StorageException(e);
        }
      }
    }
    return mergeable;
  }

  @Nullable
  public Boolean isMerge() {
    if (parentCount == null) {
      if (!loadCommitData()) {
        return null;
      }
    }
    return parentCount > 1;
  }

  public Set<Account.Id> editsByUser() {
    return editRefs().rowKeySet();
  }

  public Table<Account.Id, PatchSet.Id, Ref> editRefs() {
    if (editRefsByUser == null) {
      if (!lazyload()) {
        return HashBasedTable.create();
      }
      Change c = change();
      if (c == null) {
        return HashBasedTable.create();
      }
      editRefsByUser = HashBasedTable.create();
      Change.Id id = requireNonNull(change.getId());
      try (Repository repo = repoManager.openRepository(project())) {
        for (Ref ref : repo.getRefDatabase().getRefsByPrefix(RefNames.REFS_USERS)) {
          if (!RefNames.isRefsEdit(ref.getName())) {
            continue;
          }
          PatchSet.Id ps = PatchSet.Id.fromEditRef(ref.getName());
          if (id.equals(ps.changeId())) {
            Account.Id accountId = Account.Id.fromRef(ref.getName());
            if (accountId != null) {
              editRefsByUser.put(accountId, ps, ref);
            }
          }
        }
      } catch (IOException e) {
        throw new StorageException(e);
      }
    }
    return editRefsByUser;
  }

  public Set<Account.Id> draftsByUser() {
    if (usersWithDrafts == null) {
      if (!lazyload()) {
        return Collections.emptySet();
      }
      Change c = change();
      if (c == null) {
        return Collections.emptySet();
      }
      usersWithDrafts = draftCommentsReader.getUsersWithDrafts(notes());
    }
    return usersWithDrafts;
  }

  public boolean isReviewedBy(Account.Id accountId) {
    return reviewedBy().contains(accountId);
  }

  public Set<Account.Id> reviewedBy() {
    if (reviewedBy == null) {
      if (!lazyload()) {
        return Collections.emptySet();
      }
      Change c = change();
      if (c == null) {
        return Collections.emptySet();
      }
      List<ReviewedByEvent> events = new ArrayList<>();
      for (ChangeMessage msg : messages()) {
        if (msg.getAuthor() != null) {
          events.add(ReviewedByEvent.create(msg));
        }
      }
      events = Lists.reverse(events);
      reviewedBy = new LinkedHashSet<>();
      Account.Id owner = c.getOwner();
      for (ReviewedByEvent event : events) {
        if (owner.equals(event.author())) {
          break;
        }
        reviewedBy.add(event.author());
      }
    }
    return reviewedBy;
  }

  public void setReviewedBy(Set<Account.Id> reviewedBy) {
    this.reviewedBy = reviewedBy;
  }

  public Set<String> hashtags() {
    if (hashtags == null) {
      if (!lazyload()) {
        return Collections.emptySet();
      }
      hashtags = notes().getHashtags();
    }
    return hashtags;
  }

  public void setHashtags(Set<String> hashtags) {
    this.hashtags = hashtags;
  }

  public Map<String, String> customKeyedValues() {
    if (customKeyedValues == null) {
      if (!lazyload()) {
        return Collections.emptyMap();
      }
      customKeyedValues = notes().getCustomKeyedValues();
    }
    return customKeyedValues;
  }

  public void setCustomKeyedValues(Map<String, String> customKeyedValues) {
    this.customKeyedValues = ImmutableMap.copyOf(customKeyedValues);
  }

  public ImmutableList<Account.Id> stars() {
    if (stars == null) {
      if (!lazyload()) {
        return ImmutableList.of();
      }
      return starRefs().keySet().asList();
    }
    return stars;
  }

  public void setStars(List<Account.Id> accountIds) {
    this.stars = ImmutableList.copyOf(accountIds);
  }

  private ImmutableMap<Account.Id, Ref> starRefs() {
    if (starRefs == null) {
      if (!lazyload()) {
        return ImmutableMap.of();
      }
      starRefs = requireNonNull(starredChangesReader).byChange(virtualId());
    }
    return starRefs;
  }

  public boolean isStarred(Account.Id accountId) {
    if (starredBy != null) {
      if (!starredBy.equals(accountId)) {
        starredBy = null;
      }
    }
    if (starredBy == null) {
      if (stars != null && stars.contains(accountId)) {
        starredBy = accountId;
      } else {
        if (!lazyload()) {
          return false;
        }
        if (starredChangesReader.isStarred(accountId, legacyId)) {
          starredBy = accountId;
        }
      }
    }
    return starredBy != null;
  }

  /**
   * Returns {@code null} if {@code revertOf} is {@code null}; true if the change is a pure revert;
   * false otherwise.
   */
  @Nullable
  public Boolean isPureRevert() {
    if (change().getRevertOf() == null) {
      return null;
    }
    try {
      return pureRevert.get(notes(), Optional.empty());
    } catch (IOException | BadRequestException | ResourceConflictException e) {
      throw new StorageException("could not compute pure revert", e);
    }
  }

  @Override
  public String toString() {
    MoreObjects.ToStringHelper h = MoreObjects.toStringHelper(this);
    if (change != null) {
      h.addValue(change);
    } else {
      h.addValue(legacyId);
    }
    return h.toString();
  }

  public static class ChangedLines {
    public final int insertions;
    public final int deletions;

    public ChangedLines(int insertions, int deletions) {
      this.insertions = insertions;
      this.deletions = deletions;
    }
  }

  public SetMultimap<NameKey, RefState> getRefStates() {
    if (refStates == null) {
      if (!lazyload()) {
        return ImmutableSetMultimap.of();
      }

      ImmutableSetMultimap.Builder<NameKey, RefState> result = ImmutableSetMultimap.builder();
      for (Table.Cell<Account.Id, PatchSet.Id, Ref> edit : editRefs().cellSet()) {
        result.put(
            project,
            RefState.create(
                RefNames.refsEdit(
                    edit.getRowKey(), edit.getColumnKey().changeId(), edit.getColumnKey()),
                edit.getValue().getObjectId()));
      }

      // TODO: instantiating the notes is too much. We don't want to parse NoteDb, we just want the
      // refs.
      result.put(project, RefState.create(notes().getRefName(), notes().getMetaId()));
      notes().getRobotComments(); // Force loading robot comments.
      RobotCommentNotes robotNotes = notes().getRobotCommentNotes();
      result.put(project, RefState.create(robotNotes.getRefName(), robotNotes.getMetaId()));

      refStates = result.build();
    }

    return refStates;
  }

  public void setRefStates(ImmutableSetMultimap<Project.NameKey, RefState> refStates) {
    this.refStates = refStates;
    if (usersWithDrafts == null) {
      // Recover draft state as well.
      // ChangeData exposes #draftsByUser which just provides a Set of Account.Ids of users who
      // have drafts comments on this change. Recovering this list from RefStates makes it
      // available even on ChangeData instances retrieved from the index.
      usersWithDrafts = new HashSet<>();
      if (refStates.containsKey(allUsersName)) {
        refStates.get(allUsersName).stream()
            .filter(r -> RefNames.isRefsDraftsComments(r.ref()))
            .forEach(r -> usersWithDrafts.add(Account.Id.fromRef(r.ref())));
      }
    }
  }

  public ImmutableList<byte[]> getRefStatePatterns() {
    return refStatePatterns;
  }

  public void setRefStatePatterns(Iterable<byte[]> refStatePatterns) {
    this.refStatePatterns = ImmutableList.copyOf(refStatePatterns);
  }

  private void throwIfNotLazyLoad(String field) {
    if (!lazyload()) {
      // We are not allowed to load values from NoteDb. 'field' was not populated, however,
      // we need this value for permission checks.
      throw new IllegalStateException("'" + field + "' field not populated");
    }
  }

  @AutoValue
  abstract static class ReviewedByEvent {
    private static ReviewedByEvent create(ChangeMessage msg) {
      return new AutoValue_ChangeData_ReviewedByEvent(msg.getAuthor(), msg.getWrittenOn());
    }

    public abstract Account.Id author();

    public abstract Instant ts();
  }
}<|MERGE_RESOLUTION|>--- conflicted
+++ resolved
@@ -421,11 +421,8 @@
   private Boolean mergeable;
   private ObjectId metaRevision;
   private Set<String> hashtags;
-<<<<<<< HEAD
   private ImmutableMap<String, String> customKeyedValues;
-=======
-
->>>>>>> f7ddf592
+
   /**
    * Map from {@link com.google.gerrit.entities.Account.Id} to the tip of the edit ref for this
    * change and a given user.
