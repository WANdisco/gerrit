// Copyright (C) 2021 The Android Open Source Project
//
// Licensed under the Apache License, Version 2.0 (the "License");
// you may not use this file except in compliance with the License.
// You may obtain a copy of the License at
//
// http://www.apache.org/licenses/LICENSE-2.0
//
// Unless required by applicable law or agreed to in writing, software
// distributed under the License is distributed on an "AS IS" BASIS,
// WITHOUT WARRANTIES OR CONDITIONS OF ANY KIND, either express or implied.
// See the License for the specific language governing permissions and
// limitations under the License.

package com.google.gerrit.server.query.change;

import static com.google.common.collect.ImmutableSet.toImmutableSet;

import com.google.common.base.CharMatcher;
import com.google.gerrit.entities.Account;
import com.google.gerrit.entities.Change;
import com.google.gerrit.entities.PatchSet;
import com.google.gerrit.entities.Project;
import com.google.gerrit.git.ObjectIds;
import com.google.gerrit.index.query.Predicate;
import com.google.gerrit.server.CommentsUtil;
import com.google.gerrit.server.StarredChangesUtil;
import com.google.gerrit.server.change.HashtagsUtil;
import com.google.gerrit.server.index.change.ChangeField;
import java.util.ArrayList;
import java.util.Collection;
import java.util.List;
import java.util.Locale;
import java.util.Set;

/** Predicates that match against {@link ChangeData}. */
public class ChangePredicates {
  private ChangePredicates() {}

  /**
   * Returns a predicate that matches changes where the provided {@link
   * com.google.gerrit.entities.Account.Id} is in the attention set.
   */
  public static Predicate<ChangeData> attentionSet(Account.Id id) {
    return new ChangeIndexPredicate(ChangeField.ATTENTION_SET_USERS, id.toString());
  }

  /**
   * Returns a predicate that matches changes that are assigned to the provided {@link
   * com.google.gerrit.entities.Account.Id}.
   */
  public static Predicate<ChangeData> assignee(Account.Id id) {
    return new ChangeIndexPredicate(ChangeField.ASSIGNEE, id.toString());
  }

  /**
   * Returns a predicate that matches changes that are a revert of the provided {@link
   * com.google.gerrit.entities.Change.Id}.
   */
  public static Predicate<ChangeData> revertOf(Change.Id revertOf) {
    return new ChangeIndexCardinalPredicate(ChangeField.REVERT_OF, revertOf.toString(), 1);
  }

  /**
   * Returns a predicate that matches changes that have a comment authored by the provided {@link
   * com.google.gerrit.entities.Account.Id}.
   */
  public static Predicate<ChangeData> commentBy(Account.Id id) {
    return new ChangeIndexPredicate(ChangeField.COMMENTBY, id.toString());
  }

  /**
   * Returns a predicate that matches changes where the provided {@link
   * com.google.gerrit.entities.Account.Id} has a pending change edit.
   */
  public static Predicate<ChangeData> editBy(Account.Id id) {
    return new ChangeIndexPredicate(ChangeField.EDITBY, id.toString());
  }

  /**
   * Returns a predicate that matches changes where the provided {@link
   * com.google.gerrit.entities.Account.Id} has a pending draft comment.
   */
<<<<<<< HEAD
  public static Predicate<ChangeData> draftBy(CommentsUtil commentsUtil, Account.Id id) {
=======
  public static Predicate<ChangeData> draftBy(
      boolean computeFromAllUsersRepository, CommentsUtil commentsUtil, Account.Id id) {
    if (!computeFromAllUsersRepository) {
      return new ChangeIndexCardinalPredicate(ChangeField.DRAFTBY, id.toString(), 20);
    }
>>>>>>> badc80ef
    Set<Predicate<ChangeData>> changeIdPredicates =
        commentsUtil.getChangesWithDrafts(id).stream()
            .map(ChangePredicates::idStr)
            .collect(toImmutableSet());
    return changeIdPredicates.isEmpty()
        ? ChangeIndexPredicate.none()
        : Predicate.or(changeIdPredicates);
  }

  /**
   * Returns a predicate that matches changes where the provided {@link
   * com.google.gerrit.entities.Account.Id} has starred changes with {@code label}.
   */
  public static Predicate<ChangeData> starBy(
      StarredChangesUtil starredChangesUtil, Account.Id id, String label) {
    Set<Predicate<ChangeData>> starredChanges =
        starredChangesUtil.byAccountId(id, label).stream()
            .map(ChangePredicates::idStr)
            .collect(toImmutableSet());
    return starredChanges.isEmpty() ? ChangeIndexPredicate.none() : Predicate.or(starredChanges);
  }

  /**
   * Returns a predicate that matches changes that were reviewed by any of the provided {@link
   * com.google.gerrit.entities.Account.Id}.
   */
  public static Predicate<ChangeData> reviewedBy(Collection<Account.Id> ids) {
    List<Predicate<ChangeData>> predicates = new ArrayList<>(ids.size());
    for (Account.Id id : ids) {
      predicates.add(new ChangeIndexPredicate(ChangeField.REVIEWEDBY, id.toString()));
    }
    return Predicate.or(predicates);
  }

  /** Returns a predicate that matches changes that were not yet reviewed. */
  public static Predicate<ChangeData> unreviewed() {
    return Predicate.not(
        new ChangeIndexPredicate(ChangeField.REVIEWEDBY, ChangeField.NOT_REVIEWED.toString()));
  }

  /**
   * Returns a predicate that matches the change with the provided {@link
   * com.google.gerrit.entities.Change.Id}.
   */
<<<<<<< HEAD
=======
  public static Predicate<ChangeData> id(Change.Id id) {
    return new ChangeIndexCardinalPredicate(
        ChangeField.LEGACY_ID, ChangeQueryBuilder.FIELD_CHANGE, id.toString(), 1);
  }

  /**
   * Returns a predicate that matches the change with the provided {@link
   * com.google.gerrit.entities.Change.Id}.
   */
>>>>>>> badc80ef
  public static Predicate<ChangeData> idStr(Change.Id id) {
    return new ChangeIndexCardinalPredicate(
        ChangeField.LEGACY_ID_STR, ChangeQueryBuilder.FIELD_CHANGE, id.toString(), 1);
  }

  /**
   * Returns a predicate that matches changes owned by the provided {@link
   * com.google.gerrit.entities.Account.Id}.
   */
  public static Predicate<ChangeData> owner(Account.Id id) {
    return new ChangeIndexCardinalPredicate(ChangeField.OWNER, id.toString(), 5000);
  }

  /**
   * Returns a predicate that matches changes where the latest patch set was uploaded by the
   * provided {@link com.google.gerrit.entities.Account.Id}.
   */
  public static Predicate<ChangeData> uploader(Account.Id id) {
    return new ChangeIndexPredicate(ChangeField.UPLOADER, id.toString());
  }

  /**
   * Returns a predicate that matches changes that are a cherry pick of the provided {@link
   * com.google.gerrit.entities.Change.Id}.
   */
  public static Predicate<ChangeData> cherryPickOf(Change.Id id) {
    return new ChangeIndexPredicate(ChangeField.CHERRY_PICK_OF_CHANGE, id.toString());
  }

  /**
   * Returns a predicate that matches changes that are a cherry pick of the provided {@link
   * com.google.gerrit.entities.PatchSet.Id}.
   */
  public static Predicate<ChangeData> cherryPickOf(PatchSet.Id psId) {
    return Predicate.and(
        cherryPickOf(psId.changeId()),
        new ChangeIndexPredicate(ChangeField.CHERRY_PICK_OF_PATCHSET, String.valueOf(psId.get())));
  }

  /**
   * Returns a predicate that matches changes in the provided {@link
   * com.google.gerrit.entities.Project.NameKey}.
   */
  public static Predicate<ChangeData> project(Project.NameKey id) {
    return new ChangeIndexCardinalPredicate(ChangeField.PROJECT, id.get(), 1_000_000);
  }

  /** Returns a predicate that matches changes targeted at the provided {@code refName}. */
  public static Predicate<ChangeData> ref(String refName) {
    return new ChangeIndexCardinalPredicate(ChangeField.REF, refName, 10_000);
  }

  /** Returns a predicate that matches changes in the provided {@code topic}. */
  public static Predicate<ChangeData> exactTopic(String topic) {
    return new ChangeIndexPredicate(ChangeField.EXACT_TOPIC, topic);
  }

  /** Returns a predicate that matches changes in the provided {@code topic}. */
  public static Predicate<ChangeData> fuzzyTopic(String topic) {
    return new ChangeIndexPredicate(ChangeField.FUZZY_TOPIC, topic);
  }

  /** Returns a predicate that matches changes in the provided {@code topic}. Used with prefixes */
  public static Predicate<ChangeData> prefixTopic(String topic) {
    return new ChangeIndexPredicate(ChangeField.PREFIX_TOPIC, topic);
  }

  /** Returns a predicate that matches changes submitted in the provided {@code changeSet}. */
  public static Predicate<ChangeData> submissionId(String changeSet) {
    return new ChangeIndexPredicate(ChangeField.SUBMISSIONID, changeSet);
  }

  /** Returns a predicate that matches changes that modified the provided {@code path}. */
  public static Predicate<ChangeData> path(String path) {
    return new ChangeIndexPredicate(ChangeField.PATH, path);
  }

  /** Returns a predicate that matches changes tagged with the provided {@code hashtag}. */
  public static Predicate<ChangeData> hashtag(String hashtag) {
    // Use toLowerCase without locale to match behavior in ChangeField.
    return new ChangeIndexPredicate(
        ChangeField.HASHTAG, HashtagsUtil.cleanupHashtag(hashtag).toLowerCase());
  }

  /** Returns a predicate that matches changes tagged with the provided {@code hashtag}. */
  public static Predicate<ChangeData> fuzzyHashtag(String hashtag) {
    // Use toLowerCase without locale to match behavior in ChangeField.
    return new ChangeIndexPredicate(
        ChangeField.FUZZY_HASHTAG, HashtagsUtil.cleanupHashtag(hashtag).toLowerCase());
  }

  /**
   * Returns a predicate that matches changes in the provided {@code hashtag}. Used with prefixes
   */
  public static Predicate<ChangeData> prefixHashtag(String hashtag) {
    // Use toLowerCase without locale to match behavior in ChangeField.
    return new ChangeIndexPredicate(
        ChangeField.PREFIX_HASHTAG, HashtagsUtil.cleanupHashtag(hashtag).toLowerCase());
  }

  /** Returns a predicate that matches changes that modified the provided {@code file}. */
  public static Predicate<ChangeData> file(ChangeQueryBuilder.Arguments args, String file) {
    Predicate<ChangeData> eqPath = path(file);
    if (!args.getSchema().hasField(ChangeField.FILE_PART)) {
      return eqPath;
    }
    return Predicate.or(eqPath, new ChangeIndexPredicate(ChangeField.FILE_PART, file));
  }

  /**
   * Returns a predicate that matches changes with the provided {@code footer} in their commit
   * message.
   */
  public static Predicate<ChangeData> footer(String footer) {
    int indexEquals = footer.indexOf('=');
    int indexColon = footer.indexOf(':');

    // footer key cannot contain '='
    if (indexEquals > 0 && (indexEquals < indexColon || indexColon < 0)) {
      footer = footer.substring(0, indexEquals) + ": " + footer.substring(indexEquals + 1);
    }
    return new ChangeIndexPredicate(ChangeField.FOOTER, footer.toLowerCase(Locale.US));
  }

  /**
   * Returns a predicate that matches changes with the provided {@code footer} name in their commit
   * message.
   */
  public static Predicate<ChangeData> hasFooter(String footerName) {
    return new ChangeIndexPredicate(ChangeField.FOOTER_NAME, footerName);
  }

  /**
   * Returns a predicate that matches changes that modified files in the provided {@code directory}.
   */
  public static Predicate<ChangeData> directory(String directory) {
    return new ChangeIndexPredicate(
        ChangeField.DIRECTORY, CharMatcher.is('/').trimFrom(directory).toLowerCase(Locale.US));
  }

  /** Returns a predicate that matches changes with the provided {@code trackingId}. */
  public static Predicate<ChangeData> trackingId(String trackingId) {
    return new ChangeIndexCardinalPredicate(ChangeField.TR, trackingId, 5);
  }

  /** Returns a predicate that matches changes authored by the provided {@code exactAuthor}. */
  public static Predicate<ChangeData> exactAuthor(String exactAuthor) {
    return new ChangeIndexPredicate(ChangeField.EXACT_AUTHOR, exactAuthor.toLowerCase(Locale.US));
  }

  /** Returns a predicate that matches changes authored by the provided {@code author}. */
  public static Predicate<ChangeData> author(String author) {
    return new ChangeIndexPredicate(ChangeField.AUTHOR, author);
  }

  /**
   * Returns a predicate that matches changes where the patch set was committed by {@code
   * exactCommitter}.
   */
  public static Predicate<ChangeData> exactCommitter(String exactCommitter) {
    return new ChangeIndexPredicate(
        ChangeField.EXACT_COMMITTER, exactCommitter.toLowerCase(Locale.US));
  }

  /**
   * Returns a predicate that matches changes where the patch set was committed by {@code
   * committer}.
   */
  public static Predicate<ChangeData> committer(String comitter) {
    return new ChangeIndexPredicate(ChangeField.COMMITTER, comitter.toLowerCase(Locale.US));
  }

  /** Returns a predicate that matches changes whose ID starts with the provided {@code id}. */
  public static Predicate<ChangeData> idPrefix(String id) {
    return new ChangeIndexCardinalPredicate(ChangeField.ID, id, 5);
  }

  /**
   * Returns a predicate that matches changes in a project that has the provided {@code prefix} in
   * its name.
   */
  public static Predicate<ChangeData> projectPrefix(String prefix) {
    return new ChangeIndexPredicate(ChangeField.PROJECTS, prefix);
  }

  /**
   * Returns a predicate that matches changes where a patch set has the provided {@code commitId}
   * either as prefix or as full {@link org.eclipse.jgit.lib.ObjectId}.
   */
  public static Predicate<ChangeData> commitPrefix(String commitId) {
    if (commitId.length() == ObjectIds.STR_LEN) {
      return new ChangeIndexCardinalPredicate(ChangeField.EXACT_COMMIT, commitId, 5);
    }
    return new ChangeIndexCardinalPredicate(ChangeField.COMMIT, commitId, 5);
  }

  /**
   * Returns a predicate that matches changes where the provided {@code message} appears in the
   * commit message. Uses full-text search semantics.
   */
  public static Predicate<ChangeData> message(String message) {
    return new ChangeIndexPredicate(ChangeField.COMMIT_MESSAGE, message);
  }

  /**
   * Returns a predicate that matches changes where the provided {@code comment} appears in any
   * comment on any patch set of the change. Uses full-text search semantics.
   */
  public static Predicate<ChangeData> comment(String comment) {
    return new ChangeIndexPredicate(ChangeField.COMMENT, comment);
  }

  /**
   * Returns a predicate that matches with changes having a specific submit rule evaluating to a
   * certain result. Value should be in the form of "$ruleName=$status" with $ruleName equals to
   * '$plugin_name~$rule_name' and $rule_name equals to the name of the class that implements the
   * {@link com.google.gerrit.server.rules.SubmitRule}. For gerrit core rules, $ruleName should be
   * in the form of 'gerrit~$rule_name'.
   */
  public static Predicate<ChangeData> submitRuleStatus(String value) {
    return new ChangeIndexPredicate(ChangeField.SUBMIT_RULE_RESULT, value);
  }

  /**
   * Returns a predicate that matches with changes that are pure reverts if {@code value} is equal
   * to "1", or non-pure reverts if {@code value} is "0".
   */
  public static Predicate<ChangeData> pureRevert(String value) {
    return new ChangeIndexPredicate(ChangeField.IS_PURE_REVERT, value);
  }

  /**
   * Returns a predicate that matches with changes that are submittable if {@code value} is equal to
   * "1", or non-submittable if {@code value} is "0".
   *
   * <p>The computation of this field is based on the evaluation of {@link
   * com.google.gerrit.entities.SubmitRequirement}s.
   */
  public static Predicate<ChangeData> isSubmittable(String value) {
    return new ChangeIndexPredicate(ChangeField.IS_SUBMITTABLE, value);
  }
}<|MERGE_RESOLUTION|>--- conflicted
+++ resolved
@@ -81,15 +81,7 @@
    * Returns a predicate that matches changes where the provided {@link
    * com.google.gerrit.entities.Account.Id} has a pending draft comment.
    */
-<<<<<<< HEAD
   public static Predicate<ChangeData> draftBy(CommentsUtil commentsUtil, Account.Id id) {
-=======
-  public static Predicate<ChangeData> draftBy(
-      boolean computeFromAllUsersRepository, CommentsUtil commentsUtil, Account.Id id) {
-    if (!computeFromAllUsersRepository) {
-      return new ChangeIndexCardinalPredicate(ChangeField.DRAFTBY, id.toString(), 20);
-    }
->>>>>>> badc80ef
     Set<Predicate<ChangeData>> changeIdPredicates =
         commentsUtil.getChangesWithDrafts(id).stream()
             .map(ChangePredicates::idStr)
@@ -134,18 +126,6 @@
    * Returns a predicate that matches the change with the provided {@link
    * com.google.gerrit.entities.Change.Id}.
    */
-<<<<<<< HEAD
-=======
-  public static Predicate<ChangeData> id(Change.Id id) {
-    return new ChangeIndexCardinalPredicate(
-        ChangeField.LEGACY_ID, ChangeQueryBuilder.FIELD_CHANGE, id.toString(), 1);
-  }
-
-  /**
-   * Returns a predicate that matches the change with the provided {@link
-   * com.google.gerrit.entities.Change.Id}.
-   */
->>>>>>> badc80ef
   public static Predicate<ChangeData> idStr(Change.Id id) {
     return new ChangeIndexCardinalPredicate(
         ChangeField.LEGACY_ID_STR, ChangeQueryBuilder.FIELD_CHANGE, id.toString(), 1);
