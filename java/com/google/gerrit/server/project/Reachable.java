--- conflicted
+++ resolved
@@ -25,16 +25,11 @@
 import com.google.gerrit.server.permissions.PermissionBackend.RefFilterOptions;
 import com.google.gerrit.server.permissions.PermissionBackendException;
 import com.google.inject.Inject;
-import com.google.inject.Provider;
 import com.google.inject.Singleton;
 import java.io.IOException;
 import java.util.Collection;
 import java.util.List;
-<<<<<<< HEAD
-=======
-import java.util.Map;
 import java.util.Optional;
->>>>>>> 85b54c95
 import org.eclipse.jgit.lib.Ref;
 import org.eclipse.jgit.lib.Repository;
 import org.eclipse.jgit.revwalk.RevCommit;
@@ -65,23 +60,17 @@
     return fromRefs(project, repo, commit, refs, Optional.empty());
   }
 
-  public boolean fromRefs(
+  boolean fromRefs(
       Project.NameKey project,
       Repository repo,
       RevCommit commit,
       List<Ref> refs,
-      Optional<Provider<? extends CurrentUser>> userProvider) {
+      Optional<CurrentUser> optionalUserProvider) {
     try (RevWalk rw = new RevWalk(repo)) {
-<<<<<<< HEAD
       Collection<Ref> filtered =
-          permissionBackend
-              .currentUser()
-=======
-      Map<String, Ref> filtered =
-          userProvider
-              .map(up -> permissionBackend.user(up.get()))
+          optionalUserProvider
+              .map(permissionBackend::user)
               .orElse(permissionBackend.currentUser())
->>>>>>> 85b54c95
               .project(project)
               .filter(refs, repo, RefFilterOptions.defaults());
 
