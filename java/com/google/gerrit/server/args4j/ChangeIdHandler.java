// Copyright (C) 2012 The Android Open Source Project
//
// Licensed under the Apache License, Version 2.0 (the "License");
// you may not use this file except in compliance with the License.
// You may obtain a copy of the License at
//
// http://www.apache.org/licenses/LICENSE-2.0
//
// Unless required by applicable law or agreed to in writing, software
// distributed under the License is distributed on an "AS IS" BASIS,
// WITHOUT WARRANTIES OR CONDITIONS OF ANY KIND, either express or implied.
// See the License for the specific language governing permissions and
// limitations under the License.

package com.google.gerrit.server.args4j;

import static com.google.gerrit.util.cli.Localizable.localizable;

import com.google.common.base.Splitter;
import com.google.gerrit.exceptions.StorageException;
import com.google.gerrit.reviewdb.client.Branch;
import com.google.gerrit.reviewdb.client.Change;
import com.google.gerrit.reviewdb.client.Project;
import com.google.gerrit.server.query.change.ChangeData;
import com.google.gerrit.server.query.change.InternalChangeQuery;
import com.google.inject.Inject;
import com.google.inject.Provider;
import com.google.inject.assistedinject.Assisted;
import java.util.List;
import org.kohsuke.args4j.CmdLineException;
import org.kohsuke.args4j.CmdLineParser;
import org.kohsuke.args4j.OptionDef;
import org.kohsuke.args4j.spi.OptionHandler;
import org.kohsuke.args4j.spi.Parameters;
import org.kohsuke.args4j.spi.Setter;

public class ChangeIdHandler extends OptionHandler<Change.Id> {
  private final Provider<InternalChangeQuery> queryProvider;

  @Inject
  public ChangeIdHandler(
      // TODO(dborowitz): Not sure whether this is injectable here.
      Provider<InternalChangeQuery> queryProvider,
      @Assisted final CmdLineParser parser,
      @Assisted final OptionDef option,
      @Assisted final Setter<Change.Id> setter) {
    super(parser, option, setter);
    this.queryProvider = queryProvider;
  }

  @Override
  public final int parseArguments(Parameters params) throws CmdLineException {
    final String token = params.getParameter(0);
    final List<String> tokens = Splitter.on(',').splitToList(token);
    if (tokens.size() != 3) {
      throw new CmdLineException(
          owner, localizable("change should be specified as <project>,<branch>,<change-id>"));
    }

    try {
      final Change.Key key = Change.Key.parse(tokens.get(2));
      final Project.NameKey project = new Project.NameKey(tokens.get(0));
      final Branch.NameKey branch = new Branch.NameKey(project, tokens.get(1));
      for (ChangeData cd : queryProvider.get().byBranchKey(branch, key)) {
        setter.addValue(cd.getId());
        return 1;
      }
    } catch (IllegalArgumentException e) {
<<<<<<< HEAD
      throw new CmdLineException(owner, localizable("Change-Id is not valid"));
    } catch (StorageException e) {
=======
      throw new CmdLineException(owner, localizable("Change-Id is not valid: %s"), e.getMessage());
    } catch (OrmException e) {
>>>>>>> 79d0c3a6
      throw new CmdLineException(owner, localizable("Database error: %s"), e.getMessage());
    }

    throw new CmdLineException(owner, localizable("\"%s\": change not found"), token);
  }

  @Override
  public final String getDefaultMetaVariable() {
    return "CHANGE";
  }
}<|MERGE_RESOLUTION|>--- conflicted
+++ resolved
@@ -66,13 +66,8 @@
         return 1;
       }
     } catch (IllegalArgumentException e) {
-<<<<<<< HEAD
-      throw new CmdLineException(owner, localizable("Change-Id is not valid"));
+      throw new CmdLineException(owner, localizable("Change-Id is not valid: %s"), e.getMessage());
     } catch (StorageException e) {
-=======
-      throw new CmdLineException(owner, localizable("Change-Id is not valid: %s"), e.getMessage());
-    } catch (OrmException e) {
->>>>>>> 79d0c3a6
       throw new CmdLineException(owner, localizable("Database error: %s"), e.getMessage());
     }
 
