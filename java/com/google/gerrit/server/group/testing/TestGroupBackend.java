--- conflicted
+++ resolved
@@ -103,13 +103,7 @@
     memberships.put(user, membership);
   }
 
-<<<<<<< HEAD
-  /**
-   * Remove a the memberships of the given user. No-op if the user does not have any memberships.
-   */
-=======
   /** Remove the memberships of the given user. No-op if the user does not have any memberships. */
->>>>>>> b7e9dcd8
   public void removeMembershipsOf(Account.Id user) {
     memberships.remove(user);
   }
