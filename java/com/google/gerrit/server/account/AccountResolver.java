--- conflicted
+++ resolved
@@ -96,9 +96,7 @@
       if (result.filteredInactive().isEmpty()) {
         return "Account '" + result.input() + "' not found";
       }
-      return result
-          .filteredInactive()
-          .stream()
+      return result.filteredInactive().stream()
           .map(a -> formatForException(result, a))
           .collect(
               joining(
@@ -110,9 +108,7 @@
                   ""));
     }
 
-    return result
-        .asList()
-        .stream()
+    return result.asList().stream()
         .map(a -> formatForException(result, a))
         .collect(joining("\n", "Account '" + result.input() + "' is ambiguous:\n", ""));
   }
@@ -353,8 +349,7 @@
       // subset. Otherwise, all are equally non-matching, so return the full set.
       String name = nameOrEmail.substring(0, lt - 1);
       ImmutableList<AccountState> nameMatches =
-          allMatches
-              .stream()
+          allMatches.stream()
               .filter(a -> name.equals(a.getAccount().getFullName()))
               .collect(toImmutableList());
       return !nameMatches.isEmpty() ? nameMatches.stream() : allMatches.stream();
@@ -377,7 +372,6 @@
       return toAccountStates(emails.getAccountFor(input));
     }
 
-<<<<<<< HEAD
     @Override
     public boolean shortCircuitIfNoResults() {
       return true;
@@ -492,15 +486,6 @@
     this.accountQueryProvider = accountQueryProvider;
     this.emails = emails;
     this.anonymousCowardName = anonymousCowardName;
-=======
-    // At this point we have no clue. Just perform a whole bunch of suggestions
-    // and pray we come up with a reasonable result list.
-    // TODO(dborowitz): This doesn't match the documentation; consider whether it's possible to be
-    // more strict here.
-    return accountQueryProvider.get().byDefault(nameOrEmail).stream()
-        .map(a -> a.getAccount().getId())
-        .collect(toSet());
->>>>>>> 75802113
   }
 
   /**
