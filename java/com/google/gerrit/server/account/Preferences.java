// Copyright (C) 2019 The Android Open Source Project
//
// Licensed under the Apache License, Version 2.0 (the "License");
// you may not use this file except in compliance with the License.
// You may obtain a copy of the License at
//
// http://www.apache.org/licenses/LICENSE-2.0
//
// Unless required by applicable law or agreed to in writing, software
// distributed under the License is distributed on an "AS IS" BASIS,
// WITHOUT WARRANTIES OR CONDITIONS OF ANY KIND, either express or implied.
// See the License for the specific language governing permissions and
// limitations under the License.
package com.google.gerrit.server.account;

<<<<<<< HEAD
import com.google.auto.value.AutoValue;
import com.google.common.collect.ImmutableList;
import com.google.common.collect.ImmutableMap;
=======
import static com.google.common.base.Preconditions.checkState;
import static com.google.gerrit.server.config.ConfigUtil.loadSection;
import static com.google.gerrit.server.config.ConfigUtil.skipField;
import static com.google.gerrit.server.config.ConfigUtil.storeSection;
import static com.google.gerrit.server.git.UserConfigSections.CHANGE_TABLE;
import static com.google.gerrit.server.git.UserConfigSections.CHANGE_TABLE_COLUMN;
import static com.google.gerrit.server.git.UserConfigSections.KEY_ID;
import static com.google.gerrit.server.git.UserConfigSections.KEY_TARGET;
import static com.google.gerrit.server.git.UserConfigSections.KEY_URL;
import static java.util.Objects.requireNonNull;

import com.google.common.base.Strings;
import com.google.common.collect.Lists;
import com.google.common.flogger.FluentLogger;
>>>>>>> 04870572
import com.google.gerrit.common.Nullable;
import com.google.gerrit.extensions.client.DiffPreferencesInfo;
import com.google.gerrit.extensions.client.DiffPreferencesInfo.Whitespace;
import com.google.gerrit.extensions.client.EditPreferencesInfo;
import com.google.gerrit.extensions.client.GeneralPreferencesInfo;
import com.google.gerrit.extensions.client.GeneralPreferencesInfo.DateFormat;
import com.google.gerrit.extensions.client.GeneralPreferencesInfo.DefaultBase;
import com.google.gerrit.extensions.client.GeneralPreferencesInfo.DiffView;
import com.google.gerrit.extensions.client.GeneralPreferencesInfo.DownloadCommand;
import com.google.gerrit.extensions.client.GeneralPreferencesInfo.EmailFormat;
import com.google.gerrit.extensions.client.GeneralPreferencesInfo.EmailStrategy;
import com.google.gerrit.extensions.client.GeneralPreferencesInfo.TimeFormat;
import com.google.gerrit.extensions.client.KeyMapType;
import com.google.gerrit.extensions.client.MenuItem;
<<<<<<< HEAD
import com.google.gerrit.extensions.client.Theme;
=======
import com.google.gerrit.extensions.restapi.BadRequestException;
import com.google.gerrit.reviewdb.client.Account;
import com.google.gerrit.reviewdb.client.RefNames;
import com.google.gerrit.server.config.AllUsersName;
import com.google.gerrit.server.git.UserConfigSections;
import com.google.gerrit.server.git.ValidationError;
import com.google.gerrit.server.git.meta.MetaDataUpdate;
import com.google.gerrit.server.git.meta.VersionedMetaData;
import java.io.IOException;
import java.lang.reflect.Field;
import java.util.ArrayList;
import java.util.List;
>>>>>>> 04870572
import java.util.Optional;

@AutoValue
public abstract class Preferences {
  @AutoValue
  public abstract static class General {
    public abstract Optional<Integer> changesPerPage();

    public abstract Optional<String> downloadScheme();

    public abstract Optional<DownloadCommand> downloadCommand();

    public abstract Optional<DateFormat> dateFormat();

<<<<<<< HEAD
    public abstract Optional<TimeFormat> timeFormat();
=======
  public Config saveGeneralPreferences(
      Optional<GeneralPreferencesInfo> generalPreferencesInput,
      Optional<DiffPreferencesInfo> diffPreferencesInput,
      Optional<EditPreferencesInfo> editPreferencesInput)
      throws ConfigInvalidException {
    if (generalPreferencesInput.isPresent()) {
      GeneralPreferencesInfo mergedGeneralPreferencesInput =
          parseGeneralPreferences(generalPreferencesInput.get());

      storeSection(
          cfg,
          UserConfigSections.GENERAL,
          null,
          mergedGeneralPreferencesInput,
          parseDefaultGeneralPreferences(defaultCfg, null));
      setChangeTable(cfg, mergedGeneralPreferencesInput.changeTable);
      setMy(cfg, mergedGeneralPreferencesInput.my);

      // evict the cached general preferences
      this.generalPreferences = null;
    }
>>>>>>> 04870572

    public abstract Optional<Boolean> expandInlineDiffs();

    public abstract Optional<Boolean> highlightAssigneeInChangeTable();

    public abstract Optional<Boolean> relativeDateInChangeTable();

    public abstract Optional<DiffView> diffView();

    public abstract Optional<Boolean> sizeBarInChangeTable();

    public abstract Optional<Boolean> legacycidInChangeTable();

    public abstract Optional<Boolean> muteCommonPathPrefixes();

    public abstract Optional<Boolean> signedOffBy();

    public abstract Optional<EmailStrategy> emailStrategy();

    public abstract Optional<EmailFormat> emailFormat();

<<<<<<< HEAD
    public abstract Optional<DefaultBase> defaultBaseForMerges();
=======
  private static GeneralPreferencesInfo parseGeneralPreferences(
      Config cfg, @Nullable Config defaultCfg, @Nullable GeneralPreferencesInfo input)
      throws ConfigInvalidException {
    GeneralPreferencesInfo r =
        loadSection(
            cfg,
            UserConfigSections.GENERAL,
            null,
            new GeneralPreferencesInfo(),
            defaultCfg != null
                ? parseDefaultGeneralPreferences(defaultCfg, input)
                : GeneralPreferencesInfo.defaults(),
            input);
    if (input != null) {
      r.changeTable = input.changeTable;
      r.my = input.my;
    } else {
      r.changeTable = parseChangeTableColumns(cfg, defaultCfg);
      r.my = parseMyMenus(cfg, defaultCfg);
    }
    return r;
  }
>>>>>>> 04870572

    public abstract Optional<Boolean> publishCommentsOnPush();

    public abstract Optional<Boolean> workInProgressByDefault();

    public abstract Optional<ImmutableList<MenuItem>> my();

    public abstract Optional<ImmutableList<String>> changeTable();

    public abstract Optional<ImmutableMap<String, String>> urlAliases();

    @AutoValue.Builder
    public abstract static class Builder {
      abstract Builder changesPerPage(@Nullable Integer val);

      abstract Builder downloadScheme(@Nullable String val);

      abstract Builder downloadCommand(@Nullable DownloadCommand val);

      abstract Builder dateFormat(@Nullable DateFormat val);

      abstract Builder timeFormat(@Nullable TimeFormat val);

<<<<<<< HEAD
      abstract Builder expandInlineDiffs(@Nullable Boolean val);

      abstract Builder highlightAssigneeInChangeTable(@Nullable Boolean val);
=======
  public static GeneralPreferencesInfo readDefaultGeneralPreferences(
      AllUsersName allUsersName, Repository allUsersRepo)
      throws IOException, ConfigInvalidException {
    return parseGeneralPreferences(readDefaultConfig(allUsersName, allUsersRepo), null, null);
  }
>>>>>>> 04870572

      abstract Builder relativeDateInChangeTable(@Nullable Boolean val);

      abstract Builder diffView(@Nullable DiffView val);

      abstract Builder sizeBarInChangeTable(@Nullable Boolean val);

<<<<<<< HEAD
      abstract Builder legacycidInChangeTable(@Nullable Boolean val);
=======
  public static GeneralPreferencesInfo updateDefaultGeneralPreferences(
      MetaDataUpdate md, GeneralPreferencesInfo input) throws IOException, ConfigInvalidException {
    VersionedDefaultPreferences defaultPrefs = new VersionedDefaultPreferences();
    defaultPrefs.load(md);
    storeSection(
        defaultPrefs.getConfig(),
        UserConfigSections.GENERAL,
        null,
        input,
        GeneralPreferencesInfo.defaults());
    setMy(defaultPrefs.getConfig(), input.my);
    setChangeTable(defaultPrefs.getConfig(), input.changeTable);
    defaultPrefs.commit(md);

    return parseGeneralPreferences(defaultPrefs.getConfig(), null, null);
  }
>>>>>>> 04870572

      abstract Builder muteCommonPathPrefixes(@Nullable Boolean val);

      abstract Builder signedOffBy(@Nullable Boolean val);

      abstract Builder emailStrategy(@Nullable EmailStrategy val);

      abstract Builder emailFormat(@Nullable EmailFormat val);

      abstract Builder defaultBaseForMerges(@Nullable DefaultBase val);

      abstract Builder publishCommentsOnPush(@Nullable Boolean val);

      abstract Builder workInProgressByDefault(@Nullable Boolean val);

      abstract Builder my(@Nullable ImmutableList<MenuItem> val);

      abstract Builder changeTable(@Nullable ImmutableList<String> val);

      abstract Builder urlAliases(@Nullable ImmutableMap<String, String> val);

      abstract General build();
    }

    public static General fromInfo(GeneralPreferencesInfo info) {
      return (new AutoValue_Preferences_General.Builder())
          .changesPerPage(info.changesPerPage)
          .downloadScheme(info.downloadScheme)
          .downloadCommand(info.downloadCommand)
          .dateFormat(info.dateFormat)
          .timeFormat(info.timeFormat)
          .expandInlineDiffs(info.expandInlineDiffs)
          .highlightAssigneeInChangeTable(info.highlightAssigneeInChangeTable)
          .relativeDateInChangeTable(info.relativeDateInChangeTable)
          .diffView(info.diffView)
          .sizeBarInChangeTable(info.sizeBarInChangeTable)
          .legacycidInChangeTable(info.legacycidInChangeTable)
          .muteCommonPathPrefixes(info.muteCommonPathPrefixes)
          .signedOffBy(info.signedOffBy)
          .emailStrategy(info.emailStrategy)
          .emailFormat(info.emailFormat)
          .defaultBaseForMerges(info.defaultBaseForMerges)
          .publishCommentsOnPush(info.publishCommentsOnPush)
          .workInProgressByDefault(info.workInProgressByDefault)
          .my(info.my == null ? null : ImmutableList.copyOf(info.my))
          .changeTable(info.changeTable == null ? null : ImmutableList.copyOf(info.changeTable))
          .urlAliases(info.urlAliases == null ? null : ImmutableMap.copyOf(info.urlAliases))
          .build();
    }

    public GeneralPreferencesInfo toInfo() {
      GeneralPreferencesInfo info = new GeneralPreferencesInfo();
      info.changesPerPage = changesPerPage().orElse(null);
      info.downloadScheme = downloadScheme().orElse(null);
      info.downloadCommand = downloadCommand().orElse(null);
      info.dateFormat = dateFormat().orElse(null);
      info.timeFormat = timeFormat().orElse(null);
      info.expandInlineDiffs = expandInlineDiffs().orElse(null);
      info.highlightAssigneeInChangeTable = highlightAssigneeInChangeTable().orElse(null);
      info.relativeDateInChangeTable = relativeDateInChangeTable().orElse(null);
      info.diffView = diffView().orElse(null);
      info.sizeBarInChangeTable = sizeBarInChangeTable().orElse(null);
      info.legacycidInChangeTable = legacycidInChangeTable().orElse(null);
      info.muteCommonPathPrefixes = muteCommonPathPrefixes().orElse(null);
      info.signedOffBy = signedOffBy().orElse(null);
      info.emailStrategy = emailStrategy().orElse(null);
      info.emailFormat = emailFormat().orElse(null);
      info.defaultBaseForMerges = defaultBaseForMerges().orElse(null);
      info.publishCommentsOnPush = publishCommentsOnPush().orElse(null);
      info.workInProgressByDefault = workInProgressByDefault().orElse(null);
      info.my = my().orElse(null);
      info.changeTable = changeTable().orElse(null);
      info.urlAliases = urlAliases().orElse(null);
      return info;
    }
  }

  @AutoValue
  public abstract static class Edit {
    public abstract Optional<Integer> tabSize();

    public abstract Optional<Integer> lineLength();

    public abstract Optional<Integer> indentUnit();

    public abstract Optional<Integer> cursorBlinkRate();

    public abstract Optional<Boolean> hideTopMenu();

    public abstract Optional<Boolean> showTabs();

    public abstract Optional<Boolean> showWhitespaceErrors();

    public abstract Optional<Boolean> syntaxHighlighting();

    public abstract Optional<Boolean> hideLineNumbers();

    public abstract Optional<Boolean> matchBrackets();

    public abstract Optional<Boolean> lineWrapping();

    public abstract Optional<Boolean> indentWithTabs();

<<<<<<< HEAD
    public abstract Optional<Boolean> autoCloseBrackets();

    public abstract Optional<Boolean> showBase();

    public abstract Optional<Theme> theme();

    public abstract Optional<KeyMapType> keyMapType();

    @AutoValue.Builder
    public abstract static class Builder {
      abstract Builder tabSize(@Nullable Integer val);

      abstract Builder lineLength(@Nullable Integer val);

      abstract Builder indentUnit(@Nullable Integer val);

      abstract Builder cursorBlinkRate(@Nullable Integer val);

      abstract Builder hideTopMenu(@Nullable Boolean val);

      abstract Builder showTabs(@Nullable Boolean val);

      abstract Builder showWhitespaceErrors(@Nullable Boolean val);

      abstract Builder syntaxHighlighting(@Nullable Boolean val);

      abstract Builder hideLineNumbers(@Nullable Boolean val);

      abstract Builder matchBrackets(@Nullable Boolean val);

      abstract Builder lineWrapping(@Nullable Boolean val);

      abstract Builder indentWithTabs(@Nullable Boolean val);

      abstract Builder autoCloseBrackets(@Nullable Boolean val);

      abstract Builder showBase(@Nullable Boolean val);

      abstract Builder theme(@Nullable Theme val);

      abstract Builder keyMapType(@Nullable KeyMapType val);

      abstract Edit build();
    }

    public static Edit fromInfo(EditPreferencesInfo info) {
      return (new AutoValue_Preferences_Edit.Builder())
          .tabSize(info.tabSize)
          .lineLength(info.lineLength)
          .indentUnit(info.indentUnit)
          .cursorBlinkRate(info.cursorBlinkRate)
          .hideTopMenu(info.hideTopMenu)
          .showTabs(info.showTabs)
          .showWhitespaceErrors(info.showWhitespaceErrors)
          .syntaxHighlighting(info.syntaxHighlighting)
          .hideLineNumbers(info.hideLineNumbers)
          .matchBrackets(info.matchBrackets)
          .lineWrapping(info.lineWrapping)
          .indentWithTabs(info.indentWithTabs)
          .autoCloseBrackets(info.autoCloseBrackets)
          .showBase(info.showBase)
          .theme(info.theme)
          .keyMapType(info.keyMapType)
          .build();
    }

    public EditPreferencesInfo toInfo() {
      EditPreferencesInfo info = new EditPreferencesInfo();
      info.tabSize = tabSize().orElse(null);
      info.lineLength = lineLength().orElse(null);
      info.indentUnit = indentUnit().orElse(null);
      info.cursorBlinkRate = cursorBlinkRate().orElse(null);
      info.hideTopMenu = hideTopMenu().orElse(null);
      info.showTabs = showTabs().orElse(null);
      info.showWhitespaceErrors = showWhitespaceErrors().orElse(null);
      info.syntaxHighlighting = syntaxHighlighting().orElse(null);
      info.hideLineNumbers = hideLineNumbers().orElse(null);
      info.matchBrackets = matchBrackets().orElse(null);
      info.lineWrapping = lineWrapping().orElse(null);
      info.indentWithTabs = indentWithTabs().orElse(null);
      info.autoCloseBrackets = autoCloseBrackets().orElse(null);
      info.showBase = showBase().orElse(null);
      info.theme = theme().orElse(null);
      info.keyMapType = keyMapType().orElse(null);
      return info;
=======
  private static void unsetSection(Config cfg, String section) {
    cfg.unsetSection(section, null);
    for (String subsection : cfg.getSubsections(section)) {
      cfg.unsetSection(section, subsection);
>>>>>>> 04870572
    }
  }

  @AutoValue
  public abstract static class Diff {
    public abstract Optional<Integer> context();

    public abstract Optional<Integer> tabSize();

    public abstract Optional<Integer> fontSize();

    public abstract Optional<Integer> lineLength();

    public abstract Optional<Integer> cursorBlinkRate();

    public abstract Optional<Boolean> expandAllComments();

    public abstract Optional<Boolean> intralineDifference();

    public abstract Optional<Boolean> manualReview();

    public abstract Optional<Boolean> showLineEndings();

    public abstract Optional<Boolean> showTabs();

    public abstract Optional<Boolean> showWhitespaceErrors();

    public abstract Optional<Boolean> syntaxHighlighting();

    public abstract Optional<Boolean> hideTopMenu();

    public abstract Optional<Boolean> autoHideDiffTableHeader();

    public abstract Optional<Boolean> hideLineNumbers();

    public abstract Optional<Boolean> renderEntireFile();

    public abstract Optional<Boolean> hideEmptyPane();

    public abstract Optional<Boolean> matchBrackets();

    public abstract Optional<Boolean> lineWrapping();

    public abstract Optional<Theme> theme();

    public abstract Optional<Whitespace> ignoreWhitespace();

    public abstract Optional<Boolean> retainHeader();

    public abstract Optional<Boolean> skipDeleted();

    public abstract Optional<Boolean> skipUnchanged();

    public abstract Optional<Boolean> skipUncommented();

    @AutoValue.Builder
    public abstract static class Builder {
      abstract Builder context(@Nullable Integer val);

      abstract Builder tabSize(@Nullable Integer val);

      abstract Builder fontSize(@Nullable Integer val);

      abstract Builder lineLength(@Nullable Integer val);

      abstract Builder cursorBlinkRate(@Nullable Integer val);

      abstract Builder expandAllComments(@Nullable Boolean val);

      abstract Builder intralineDifference(@Nullable Boolean val);

      abstract Builder manualReview(@Nullable Boolean val);

      abstract Builder showLineEndings(@Nullable Boolean val);

      abstract Builder showTabs(@Nullable Boolean val);

      abstract Builder showWhitespaceErrors(@Nullable Boolean val);

      abstract Builder syntaxHighlighting(@Nullable Boolean val);

      abstract Builder hideTopMenu(@Nullable Boolean val);

      abstract Builder autoHideDiffTableHeader(@Nullable Boolean val);

      abstract Builder hideLineNumbers(@Nullable Boolean val);

      abstract Builder renderEntireFile(@Nullable Boolean val);

      abstract Builder hideEmptyPane(@Nullable Boolean val);

      abstract Builder matchBrackets(@Nullable Boolean val);

      abstract Builder lineWrapping(@Nullable Boolean val);

      abstract Builder theme(@Nullable Theme val);

      abstract Builder ignoreWhitespace(@Nullable Whitespace val);

      abstract Builder retainHeader(@Nullable Boolean val);

      abstract Builder skipDeleted(@Nullable Boolean val);

      abstract Builder skipUnchanged(@Nullable Boolean val);

      abstract Builder skipUncommented(@Nullable Boolean val);

      abstract Diff build();
    }

    public static Diff fromInfo(DiffPreferencesInfo info) {
      return (new AutoValue_Preferences_Diff.Builder())
          .context(info.context)
          .tabSize(info.tabSize)
          .fontSize(info.fontSize)
          .lineLength(info.lineLength)
          .cursorBlinkRate(info.cursorBlinkRate)
          .expandAllComments(info.expandAllComments)
          .intralineDifference(info.intralineDifference)
          .manualReview(info.manualReview)
          .showLineEndings(info.showLineEndings)
          .showTabs(info.showTabs)
          .showWhitespaceErrors(info.showWhitespaceErrors)
          .syntaxHighlighting(info.syntaxHighlighting)
          .hideTopMenu(info.hideTopMenu)
          .autoHideDiffTableHeader(info.autoHideDiffTableHeader)
          .hideLineNumbers(info.hideLineNumbers)
          .renderEntireFile(info.renderEntireFile)
          .hideEmptyPane(info.hideEmptyPane)
          .matchBrackets(info.matchBrackets)
          .lineWrapping(info.lineWrapping)
          .theme(info.theme)
          .ignoreWhitespace(info.ignoreWhitespace)
          .retainHeader(info.retainHeader)
          .skipDeleted(info.skipDeleted)
          .skipUnchanged(info.skipUnchanged)
          .skipUncommented(info.skipUncommented)
          .build();
    }

    public DiffPreferencesInfo toInfo() {
      DiffPreferencesInfo info = new DiffPreferencesInfo();
      info.context = context().orElse(null);
      info.tabSize = tabSize().orElse(null);
      info.fontSize = fontSize().orElse(null);
      info.lineLength = lineLength().orElse(null);
      info.cursorBlinkRate = cursorBlinkRate().orElse(null);
      info.expandAllComments = expandAllComments().orElse(null);
      info.intralineDifference = intralineDifference().orElse(null);
      info.manualReview = manualReview().orElse(null);
      info.showLineEndings = showLineEndings().orElse(null);
      info.showTabs = showTabs().orElse(null);
      info.showWhitespaceErrors = showWhitespaceErrors().orElse(null);
      info.syntaxHighlighting = syntaxHighlighting().orElse(null);
      info.hideTopMenu = hideTopMenu().orElse(null);
      info.autoHideDiffTableHeader = autoHideDiffTableHeader().orElse(null);
      info.hideLineNumbers = hideLineNumbers().orElse(null);
      info.renderEntireFile = renderEntireFile().orElse(null);
      info.hideEmptyPane = hideEmptyPane().orElse(null);
      info.matchBrackets = matchBrackets().orElse(null);
      info.lineWrapping = lineWrapping().orElse(null);
      info.theme = theme().orElse(null);
      info.ignoreWhitespace = ignoreWhitespace().orElse(null);
      info.retainHeader = retainHeader().orElse(null);
      info.skipDeleted = skipDeleted().orElse(null);
      info.skipUnchanged = skipUnchanged().orElse(null);
      info.skipUncommented = skipUncommented().orElse(null);
      return info;
    }
  }
}<|MERGE_RESOLUTION|>--- conflicted
+++ resolved
@@ -13,26 +13,8 @@
 // limitations under the License.
 package com.google.gerrit.server.account;
 
-<<<<<<< HEAD
 import com.google.auto.value.AutoValue;
 import com.google.common.collect.ImmutableList;
-import com.google.common.collect.ImmutableMap;
-=======
-import static com.google.common.base.Preconditions.checkState;
-import static com.google.gerrit.server.config.ConfigUtil.loadSection;
-import static com.google.gerrit.server.config.ConfigUtil.skipField;
-import static com.google.gerrit.server.config.ConfigUtil.storeSection;
-import static com.google.gerrit.server.git.UserConfigSections.CHANGE_TABLE;
-import static com.google.gerrit.server.git.UserConfigSections.CHANGE_TABLE_COLUMN;
-import static com.google.gerrit.server.git.UserConfigSections.KEY_ID;
-import static com.google.gerrit.server.git.UserConfigSections.KEY_TARGET;
-import static com.google.gerrit.server.git.UserConfigSections.KEY_URL;
-import static java.util.Objects.requireNonNull;
-
-import com.google.common.base.Strings;
-import com.google.common.collect.Lists;
-import com.google.common.flogger.FluentLogger;
->>>>>>> 04870572
 import com.google.gerrit.common.Nullable;
 import com.google.gerrit.extensions.client.DiffPreferencesInfo;
 import com.google.gerrit.extensions.client.DiffPreferencesInfo.Whitespace;
@@ -47,22 +29,7 @@
 import com.google.gerrit.extensions.client.GeneralPreferencesInfo.TimeFormat;
 import com.google.gerrit.extensions.client.KeyMapType;
 import com.google.gerrit.extensions.client.MenuItem;
-<<<<<<< HEAD
 import com.google.gerrit.extensions.client.Theme;
-=======
-import com.google.gerrit.extensions.restapi.BadRequestException;
-import com.google.gerrit.reviewdb.client.Account;
-import com.google.gerrit.reviewdb.client.RefNames;
-import com.google.gerrit.server.config.AllUsersName;
-import com.google.gerrit.server.git.UserConfigSections;
-import com.google.gerrit.server.git.ValidationError;
-import com.google.gerrit.server.git.meta.MetaDataUpdate;
-import com.google.gerrit.server.git.meta.VersionedMetaData;
-import java.io.IOException;
-import java.lang.reflect.Field;
-import java.util.ArrayList;
-import java.util.List;
->>>>>>> 04870572
 import java.util.Optional;
 
 @AutoValue
@@ -77,31 +44,7 @@
 
     public abstract Optional<DateFormat> dateFormat();
 
-<<<<<<< HEAD
     public abstract Optional<TimeFormat> timeFormat();
-=======
-  public Config saveGeneralPreferences(
-      Optional<GeneralPreferencesInfo> generalPreferencesInput,
-      Optional<DiffPreferencesInfo> diffPreferencesInput,
-      Optional<EditPreferencesInfo> editPreferencesInput)
-      throws ConfigInvalidException {
-    if (generalPreferencesInput.isPresent()) {
-      GeneralPreferencesInfo mergedGeneralPreferencesInput =
-          parseGeneralPreferences(generalPreferencesInput.get());
-
-      storeSection(
-          cfg,
-          UserConfigSections.GENERAL,
-          null,
-          mergedGeneralPreferencesInput,
-          parseDefaultGeneralPreferences(defaultCfg, null));
-      setChangeTable(cfg, mergedGeneralPreferencesInput.changeTable);
-      setMy(cfg, mergedGeneralPreferencesInput.my);
-
-      // evict the cached general preferences
-      this.generalPreferences = null;
-    }
->>>>>>> 04870572
 
     public abstract Optional<Boolean> expandInlineDiffs();
 
@@ -123,32 +66,7 @@
 
     public abstract Optional<EmailFormat> emailFormat();
 
-<<<<<<< HEAD
     public abstract Optional<DefaultBase> defaultBaseForMerges();
-=======
-  private static GeneralPreferencesInfo parseGeneralPreferences(
-      Config cfg, @Nullable Config defaultCfg, @Nullable GeneralPreferencesInfo input)
-      throws ConfigInvalidException {
-    GeneralPreferencesInfo r =
-        loadSection(
-            cfg,
-            UserConfigSections.GENERAL,
-            null,
-            new GeneralPreferencesInfo(),
-            defaultCfg != null
-                ? parseDefaultGeneralPreferences(defaultCfg, input)
-                : GeneralPreferencesInfo.defaults(),
-            input);
-    if (input != null) {
-      r.changeTable = input.changeTable;
-      r.my = input.my;
-    } else {
-      r.changeTable = parseChangeTableColumns(cfg, defaultCfg);
-      r.my = parseMyMenus(cfg, defaultCfg);
-    }
-    return r;
-  }
->>>>>>> 04870572
 
     public abstract Optional<Boolean> publishCommentsOnPush();
 
@@ -157,8 +75,6 @@
     public abstract Optional<ImmutableList<MenuItem>> my();
 
     public abstract Optional<ImmutableList<String>> changeTable();
-
-    public abstract Optional<ImmutableMap<String, String>> urlAliases();
 
     @AutoValue.Builder
     public abstract static class Builder {
@@ -172,17 +88,9 @@
 
       abstract Builder timeFormat(@Nullable TimeFormat val);
 
-<<<<<<< HEAD
       abstract Builder expandInlineDiffs(@Nullable Boolean val);
 
       abstract Builder highlightAssigneeInChangeTable(@Nullable Boolean val);
-=======
-  public static GeneralPreferencesInfo readDefaultGeneralPreferences(
-      AllUsersName allUsersName, Repository allUsersRepo)
-      throws IOException, ConfigInvalidException {
-    return parseGeneralPreferences(readDefaultConfig(allUsersName, allUsersRepo), null, null);
-  }
->>>>>>> 04870572
 
       abstract Builder relativeDateInChangeTable(@Nullable Boolean val);
 
@@ -190,26 +98,7 @@
 
       abstract Builder sizeBarInChangeTable(@Nullable Boolean val);
 
-<<<<<<< HEAD
       abstract Builder legacycidInChangeTable(@Nullable Boolean val);
-=======
-  public static GeneralPreferencesInfo updateDefaultGeneralPreferences(
-      MetaDataUpdate md, GeneralPreferencesInfo input) throws IOException, ConfigInvalidException {
-    VersionedDefaultPreferences defaultPrefs = new VersionedDefaultPreferences();
-    defaultPrefs.load(md);
-    storeSection(
-        defaultPrefs.getConfig(),
-        UserConfigSections.GENERAL,
-        null,
-        input,
-        GeneralPreferencesInfo.defaults());
-    setMy(defaultPrefs.getConfig(), input.my);
-    setChangeTable(defaultPrefs.getConfig(), input.changeTable);
-    defaultPrefs.commit(md);
-
-    return parseGeneralPreferences(defaultPrefs.getConfig(), null, null);
-  }
->>>>>>> 04870572
 
       abstract Builder muteCommonPathPrefixes(@Nullable Boolean val);
 
@@ -228,8 +117,6 @@
       abstract Builder my(@Nullable ImmutableList<MenuItem> val);
 
       abstract Builder changeTable(@Nullable ImmutableList<String> val);
-
-      abstract Builder urlAliases(@Nullable ImmutableMap<String, String> val);
 
       abstract General build();
     }
@@ -256,7 +143,6 @@
           .workInProgressByDefault(info.workInProgressByDefault)
           .my(info.my == null ? null : ImmutableList.copyOf(info.my))
           .changeTable(info.changeTable == null ? null : ImmutableList.copyOf(info.changeTable))
-          .urlAliases(info.urlAliases == null ? null : ImmutableMap.copyOf(info.urlAliases))
           .build();
     }
 
@@ -282,7 +168,6 @@
       info.workInProgressByDefault = workInProgressByDefault().orElse(null);
       info.my = my().orElse(null);
       info.changeTable = changeTable().orElse(null);
-      info.urlAliases = urlAliases().orElse(null);
       return info;
     }
   }
@@ -313,7 +198,6 @@
 
     public abstract Optional<Boolean> indentWithTabs();
 
-<<<<<<< HEAD
     public abstract Optional<Boolean> autoCloseBrackets();
 
     public abstract Optional<Boolean> showBase();
@@ -399,12 +283,6 @@
       info.theme = theme().orElse(null);
       info.keyMapType = keyMapType().orElse(null);
       return info;
-=======
-  private static void unsetSection(Config cfg, String section) {
-    cfg.unsetSection(section, null);
-    for (String subsection : cfg.getSubsections(section)) {
-      cfg.unsetSection(section, subsection);
->>>>>>> 04870572
     }
   }
 
