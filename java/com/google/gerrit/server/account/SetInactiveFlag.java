// Copyright (C) 2017 The Android Open Source Project
//
// Licensed under the Apache License, Version 2.0 (the "License");
// you may not use this file except in compliance with the License.
// You may obtain a copy of the License at
//
// http://www.apache.org/licenses/LICENSE-2.0
//
// Unless required by applicable law or agreed to in writing, software
// distributed under the License is distributed on an "AS IS" BASIS,
// WITHOUT WARRANTIES OR CONDITIONS OF ANY KIND, either express or implied.
// See the License for the specific language governing permissions and
// limitations under the License.

package com.google.gerrit.server.account;

import com.google.gerrit.entities.Account;
import com.google.gerrit.extensions.events.AccountActivationListener;
import com.google.gerrit.extensions.restapi.ResourceConflictException;
import com.google.gerrit.extensions.restapi.ResourceNotFoundException;
import com.google.gerrit.extensions.restapi.Response;
import com.google.gerrit.extensions.restapi.RestApiException;
import com.google.gerrit.server.ServerInitiated;
import com.google.gerrit.server.plugincontext.PluginSetContext;
import com.google.gerrit.server.validators.AccountActivationValidationListener;
import com.google.gerrit.server.validators.ValidationException;
import com.google.inject.Inject;
import com.google.inject.Provider;
import com.google.inject.Singleton;
import java.io.IOException;
import java.util.Optional;
import java.util.concurrent.atomic.AtomicBoolean;
import java.util.concurrent.atomic.AtomicReference;
import org.eclipse.jgit.errors.ConfigInvalidException;

/** Toggler for account active state. */
@Singleton
public class SetInactiveFlag {
  private final PluginSetContext<AccountActivationValidationListener>
      accountActivationValidationListeners;
  private final Provider<AccountsUpdate> accountsUpdateProvider;
  private final PluginSetContext<AccountActivationListener> accountActivationListeners;

  @Inject
  SetInactiveFlag(
      PluginSetContext<AccountActivationValidationListener> accountActivationValidationListeners,
      @ServerInitiated Provider<AccountsUpdate> accountsUpdateProvider,
      PluginSetContext<AccountActivationListener> accountActivationListeners) {
    this.accountActivationValidationListeners = accountActivationValidationListeners;
    this.accountsUpdateProvider = accountsUpdateProvider;
    this.accountActivationListeners = accountActivationListeners;
  }

  public Response<?> deactivate(Account.Id accountId)
      throws RestApiException, IOException, ConfigInvalidException {
    AtomicBoolean alreadyInactive = new AtomicBoolean(false);
    AtomicReference<Optional<RestApiException>> exception = new AtomicReference<>(Optional.empty());
    accountsUpdateProvider
        .get()
        .update(
            "Deactivate Account via API",
            accountId,
            (a, u) -> {
              if (!a.account().isActive()) {
                alreadyInactive.set(true);
              } else {
                try {
                  accountActivationValidationListeners.runEach(
                      l -> l.validateDeactivation(a), ValidationException.class);
                } catch (ValidationException e) {
                  exception.set(Optional.of(new ResourceConflictException(e.getMessage(), e)));
                  return;
                }
                u.setActive(false);
              }
            })
        .orElseThrow(() -> new ResourceNotFoundException("account not found"));
    if (exception.get().isPresent()) {
      throw exception.get().get();
    }
    if (alreadyInactive.get()) {
      throw new ResourceConflictException("account not active");
    }

    // At this point the account got set inactive and no errors occurred

    int id = accountId.get();
    accountActivationListeners.runEach(l -> l.onAccountDeactivated(id));

    return Response.none();
  }

  public Response<String> activate(Account.Id accountId)
      throws RestApiException, IOException, ConfigInvalidException {
    AtomicBoolean alreadyActive = new AtomicBoolean(false);
    AtomicReference<Optional<RestApiException>> exception = new AtomicReference<>(Optional.empty());
    accountsUpdateProvider
        .get()
        .update(
            "Activate Account via API",
            accountId,
            (a, u) -> {
              if (a.account().isActive()) {
                alreadyActive.set(true);
              } else {
                try {
                  accountActivationValidationListeners.runEach(
                      l -> l.validateActivation(a), ValidationException.class);
                } catch (ValidationException e) {
                  exception.set(Optional.of(new ResourceConflictException(e.getMessage(), e)));
                  return;
                }
                u.setActive(true);
              }
            })
        .orElseThrow(() -> new ResourceNotFoundException("account not found"));
    if (exception.get().isPresent()) {
      throw exception.get().get();
    }
<<<<<<< HEAD
    return alreadyActive.get() ? Response.ok() : Response.created();
=======

    Response<String> res;
    if (alreadyActive.get()) {
      res = Response.ok("");
    } else {
      res = Response.created("");

      int id = accountId.get();
      accountActivationListeners.runEach(l -> l.onAccountActivated(id));
    }
    return res;
>>>>>>> 3e316093
  }
}<|MERGE_RESOLUTION|>--- conflicted
+++ resolved
@@ -117,20 +117,16 @@
     if (exception.get().isPresent()) {
       throw exception.get().get();
     }
-<<<<<<< HEAD
-    return alreadyActive.get() ? Response.ok() : Response.created();
-=======
 
     Response<String> res;
     if (alreadyActive.get()) {
-      res = Response.ok("");
+      res = Response.ok();
     } else {
-      res = Response.created("");
+      res = Response.created();
 
       int id = accountId.get();
       accountActivationListeners.runEach(l -> l.onAccountActivated(id));
     }
     return res;
->>>>>>> 3e316093
   }
 }