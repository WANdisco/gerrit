// Copyright (C) 2009 The Android Open Source Project
//
// Licensed under the Apache License, Version 2.0 (the "License");
// you may not use this file except in compliance with the License.
// You may obtain a copy of the License at
//
// http://www.apache.org/licenses/LICENSE-2.0
//
// Unless required by applicable law or agreed to in writing, software
// distributed under the License is distributed on an "AS IS" BASIS,
// WITHOUT WARRANTIES OR CONDITIONS OF ANY KIND, either express or implied.
// See the License for the specific language governing permissions and
// limitations under the License.

package com.google.gerrit.server.account;

import static com.google.common.base.Preconditions.checkArgument;
import static com.google.common.collect.ImmutableSet.toImmutableSet;
import static com.google.gerrit.server.account.externalids.ExternalId.SCHEME_USERNAME;

import com.google.common.annotations.VisibleForTesting;
import com.google.common.base.Strings;
import com.google.common.collect.ImmutableList;
import com.google.common.collect.ImmutableSet;
import com.google.common.collect.Sets;
import com.google.common.flogger.FluentLogger;
import com.google.gerrit.common.data.AccessSection;
import com.google.gerrit.common.data.GlobalCapability;
import com.google.gerrit.common.data.Permission;
import com.google.gerrit.entities.Account;
import com.google.gerrit.entities.AccountGroup;
import com.google.gerrit.exceptions.NoSuchGroupException;
import com.google.gerrit.exceptions.StorageException;
import com.google.gerrit.extensions.client.AccountFieldName;
import com.google.gerrit.server.IdentifiedUser;
import com.google.gerrit.server.ServerInitiated;
import com.google.gerrit.server.account.AccountsUpdate.AccountUpdater;
import com.google.gerrit.server.account.externalids.DuplicateExternalIdKeyException;
import com.google.gerrit.server.account.externalids.ExternalId;
import com.google.gerrit.server.account.externalids.ExternalIds;
import com.google.gerrit.server.auth.NoSuchUserException;
import com.google.gerrit.server.config.GerritServerConfig;
import com.google.gerrit.server.group.db.GroupsUpdate;
import com.google.gerrit.server.group.db.InternalGroupUpdate;
import com.google.gerrit.server.notedb.Sequences;
import com.google.gerrit.server.project.ProjectCache;
import com.google.gerrit.server.ssh.SshKeyCache;
import com.google.inject.Inject;
import com.google.inject.Provider;
import com.google.inject.Singleton;
import java.io.IOException;
import java.util.ArrayList;
import java.util.Collection;
import java.util.List;
import java.util.Objects;
import java.util.Optional;
import java.util.Set;
import java.util.concurrent.atomic.AtomicBoolean;
import java.util.function.Consumer;
import org.eclipse.jgit.errors.ConfigInvalidException;
import org.eclipse.jgit.lib.Config;

/** Tracks authentication related details for user accounts. */
@Singleton
public class AccountManager {
  private static final FluentLogger logger = FluentLogger.forEnclosingClass();

  private final Sequences sequences;
  private final Accounts accounts;
  private final Provider<AccountsUpdate> accountsUpdateProvider;
  private final AccountCache byIdCache;
  private final Realm realm;
  private final IdentifiedUser.GenericFactory userFactory;
  private final SshKeyCache sshKeyCache;
  private final ProjectCache projectCache;
  private final AtomicBoolean awaitsFirstAccountCheck;
  private final ExternalIds externalIds;
  private final GroupsUpdate.Factory groupsUpdateFactory;
  private final boolean autoUpdateAccountActiveStatus;
  private final SetInactiveFlag setInactiveFlag;

  @VisibleForTesting
  @Inject
  public AccountManager(
      Sequences sequences,
      @GerritServerConfig Config cfg,
      Accounts accounts,
      @ServerInitiated Provider<AccountsUpdate> accountsUpdateProvider,
      AccountCache byIdCache,
      Realm accountMapper,
      IdentifiedUser.GenericFactory userFactory,
      SshKeyCache sshKeyCache,
      ProjectCache projectCache,
      ExternalIds externalIds,
      GroupsUpdate.Factory groupsUpdateFactory,
      SetInactiveFlag setInactiveFlag) {
    this.sequences = sequences;
    this.accounts = accounts;
    this.accountsUpdateProvider = accountsUpdateProvider;
    this.byIdCache = byIdCache;
    this.realm = accountMapper;
    this.userFactory = userFactory;
    this.sshKeyCache = sshKeyCache;
    this.projectCache = projectCache;
    this.awaitsFirstAccountCheck =
        new AtomicBoolean(cfg.getBoolean("capability", "makeFirstUserAdmin", true));
    this.externalIds = externalIds;
    this.groupsUpdateFactory = groupsUpdateFactory;
    this.autoUpdateAccountActiveStatus =
        cfg.getBoolean("auth", "autoUpdateAccountActiveStatus", false);
    this.setInactiveFlag = setInactiveFlag;
  }

  /** @return user identified by this external identity string */
  public Optional<Account.Id> lookup(String externalId) throws AccountException {
    try {
      return externalIds.get(ExternalId.Key.parse(externalId)).map(ExternalId::accountId);
    } catch (IOException | ConfigInvalidException e) {
      throw new AccountException("Cannot lookup account " + externalId, e);
    }
  }

  /**
   * Authenticate the user, potentially creating a new account if they are new.
   *
   * @param who identity of the user, with any details we received about them.
   * @return the result of authenticating the user.
   * @throws AccountException the account does not exist, and cannot be created, or exists, but
   *     cannot be located, is unable to be activated or deactivated, or is inactive, or cannot be
   *     added to the admin group (only for the first account).
   */
  public AuthResult authenticate(AuthRequest who) throws AccountException, IOException {
    try {
      who = realm.authenticate(who);
    } catch (NoSuchUserException e) {
      deactivateAccountIfItExists(who);
      throw e;
    }
    try {
      Optional<ExternalId> optionalExtId = externalIds.get(who.getExternalIdKey());
      if (!optionalExtId.isPresent()) {
        logger.atFine().log(
            "External ID for account %s not found. A new account will be automatically created.",
            who.getUserName());
        return create(who);
      }

      ExternalId extId = optionalExtId.get();
      Optional<AccountState> accountState = byIdCache.get(extId.accountId());
      if (!accountState.isPresent()) {
        logger.atSevere().log(
            "Authentication with external ID %s failed. Account %s doesn't exist.",
            extId.key().get(), extId.accountId().get());
        throw new AccountException("Authentication error, account not found");
      }

      // Account exists
      Optional<Account> act = updateAccountActiveStatus(who, accountState.get().account());
      if (!act.isPresent()) {
        // The account was deleted since we checked for it last time. This should never happen
        // since we don't support deletion of accounts.
        throw new AccountException("Authentication error, account not found");
      }
      if (!act.get().isActive()) {
        throw new AccountException("Authentication error, account inactive");
      }

      // return the identity to the caller.
      update(who, extId);
      return new AuthResult(extId.accountId(), who.getExternalIdKey(), false);
    } catch (StorageException | ConfigInvalidException e) {
      throw new AccountException("Authentication error", e);
    }
  }

  private void deactivateAccountIfItExists(AuthRequest authRequest) {
    if (!shouldUpdateActiveStatus(authRequest)) {
      return;
    }
    try {
      Optional<ExternalId> extId = externalIds.get(authRequest.getExternalIdKey());
      if (!extId.isPresent()) {
        return;
      }
      setInactiveFlag.deactivate(extId.get().accountId());
    } catch (Exception e) {
      logger.atSevere().withCause(e).log(
          "Unable to deactivate account %s",
          authRequest
              .getUserName()
              .orElse(" for external ID key " + authRequest.getExternalIdKey().get()));
    }
  }

  private Optional<Account> updateAccountActiveStatus(AuthRequest authRequest, Account account)
      throws AccountException {
    if (!shouldUpdateActiveStatus(authRequest) || authRequest.isActive() == account.isActive()) {
      return Optional.of(account);
    }

    if (authRequest.isActive()) {
      try {
        setInactiveFlag.activate(account.id());
      } catch (Exception e) {
        throw new AccountException("Unable to activate account " + account.id(), e);
      }
    } else {
      try {
        setInactiveFlag.deactivate(account.id());
      } catch (Exception e) {
        throw new AccountException("Unable to deactivate account " + account.id(), e);
      }
    }
    return byIdCache.get(account.id()).map(AccountState::account);
  }

  private boolean shouldUpdateActiveStatus(AuthRequest authRequest) {
    return autoUpdateAccountActiveStatus && authRequest.authProvidesAccountActiveStatus();
  }

  private void update(AuthRequest who, ExternalId extId)
      throws IOException, ConfigInvalidException, AccountException {
    IdentifiedUser user = userFactory.create(extId.accountId());
    List<Consumer<InternalAccountUpdate.Builder>> accountUpdates = new ArrayList<>();

    // If the email address was modified by the authentication provider,
    // update our records to match the changed email.
    //
    String newEmail = who.getEmailAddress();
    String oldEmail = extId.email();
    if (newEmail != null && !newEmail.equals(oldEmail)) {
      ExternalId extIdWithNewEmail =
          ExternalId.create(extId.key(), extId.accountId(), newEmail, extId.password());
      checkEmailNotUsed(extId.accountId(), extIdWithNewEmail);
      accountUpdates.add(u -> u.replaceExternalId(extId, extIdWithNewEmail));

      if (oldEmail != null && oldEmail.equals(user.getAccount().preferredEmail())) {
        accountUpdates.add(u -> u.setPreferredEmail(newEmail));
      }
    }

    if (!Strings.isNullOrEmpty(who.getDisplayName())
<<<<<<< HEAD
        && !Objects.equals(user.getAccount().fullName(), who.getDisplayName())) {
      if (realm.allowsEdit(AccountFieldName.FULL_NAME)) {
        accountUpdates.add(a -> a.setFullName(who.getDisplayName()));
      } else {
        logger.atWarning().log(
            "Not changing already set display name '%s' to '%s'",
            user.getAccount().fullName(), who.getDisplayName());
      }
=======
        && !Objects.equals(user.getAccount().getFullName(), who.getDisplayName())) {
      accountUpdates.add(a -> a.setFullName(who.getDisplayName()));
>>>>>>> c3cd09aa
    }

    if (!realm.allowsEdit(AccountFieldName.USER_NAME)
        && who.getUserName().isPresent()
        && !who.getUserName().equals(user.getUserName())) {
      if (user.getUserName().isPresent()) {
        logger.atWarning().log(
            "Not changing already set username %s to %s",
            user.getUserName().get(), who.getUserName().get());
      } else {
        logger.atWarning().log("Not setting username to %s", who.getUserName().get());
      }
    }

    if (!accountUpdates.isEmpty()) {
      accountsUpdateProvider
          .get()
          .update(
              "Update Account on Login",
              user.getAccountId(),
              AccountUpdater.joinConsumers(accountUpdates))
          .orElseThrow(
              () -> new StorageException("Account " + user.getAccountId() + " has been deleted"));
    }
  }

  private AuthResult create(AuthRequest who)
      throws AccountException, IOException, ConfigInvalidException {
    Account.Id newId = Account.id(sequences.nextAccountId());
    logger.atFine().log("Assigning new Id %s to account", newId);

    ExternalId extId =
        ExternalId.createWithEmail(who.getExternalIdKey(), newId, who.getEmailAddress());
    logger.atFine().log("Created external Id: %s", extId);
    checkEmailNotUsed(newId, extId);
    ExternalId userNameExtId =
        who.getUserName().isPresent() ? createUsername(newId, who.getUserName().get()) : null;

    boolean isFirstAccount = awaitsFirstAccountCheck.getAndSet(false) && !accounts.hasAnyAccount();

    AccountState accountState;
    try {
      accountState =
          accountsUpdateProvider
              .get()
              .insert(
                  "Create Account on First Login",
                  newId,
                  u -> {
                    u.setFullName(who.getDisplayName())
                        .setPreferredEmail(extId.email())
                        .addExternalId(extId);
                    if (userNameExtId != null) {
                      u.addExternalId(userNameExtId);
                    }
                  });
    } catch (DuplicateExternalIdKeyException e) {
      throw new AccountException(
          "Cannot assign external ID \""
              + e.getDuplicateKey().get()
              + "\" to account "
              + newId
              + "; external ID already in use.");
    } finally {
      // If adding the account failed, it may be that it actually was the
      // first account. So we reset the 'check for first account'-guard, as
      // otherwise the first account would not get administration permissions.
      awaitsFirstAccountCheck.set(isFirstAccount);
    }

    if (userNameExtId != null) {
      who.getUserName().ifPresent(sshKeyCache::evict);
    }

    IdentifiedUser user = userFactory.create(newId);

    if (isFirstAccount) {
      // This is the first user account on our site. Assume this user
      // is going to be the site's administrator and just make them that
      // to bootstrap the authentication database.
      //
      Permission admin =
          projectCache
              .getAllProjects()
              .getConfig()
              .getAccessSection(AccessSection.GLOBAL_CAPABILITIES)
              .getPermission(GlobalCapability.ADMINISTRATE_SERVER);

      AccountGroup.UUID adminGroupUuid = admin.getRules().get(0).getGroup().getUUID();
      addGroupMember(adminGroupUuid, user);
    }

    realm.onCreateAccount(who, accountState.account());
    return new AuthResult(newId, extId.key(), true);
  }

  private ExternalId createUsername(Account.Id accountId, String username)
      throws AccountUserNameException {
    checkArgument(!Strings.isNullOrEmpty(username));

    if (!ExternalId.isValidUsername(username)) {
      throw new AccountUserNameException(
          String.format(
              "Cannot assign user name \"%s\" to account %s; name does not conform.",
              username, accountId));
    }
    return ExternalId.create(SCHEME_USERNAME, username, accountId);
  }

  private void checkEmailNotUsed(Account.Id accountId, ExternalId extIdToBeCreated)
      throws IOException, AccountException {
    String email = extIdToBeCreated.email();
    if (email == null) {
      return;
    }

    Set<ExternalId> existingExtIdsWithEmail = externalIds.byEmail(email);
    if (existingExtIdsWithEmail.isEmpty()) {
      return;
    }

    for (ExternalId externalId : existingExtIdsWithEmail) {
      if (externalId.accountId().get() != accountId.get()) {
        logger.atWarning().log(
            "Email %s is already assigned to account %s;"
                + " cannot create external ID %s with the same email for account %s.",
            email,
            externalId.accountId().get(),
            extIdToBeCreated.key().get(),
            extIdToBeCreated.accountId().get());
        throw new AccountException("Email '" + email + "' in use by another account");
      }
    }
  }

  private void addGroupMember(AccountGroup.UUID groupUuid, IdentifiedUser user)
      throws IOException, ConfigInvalidException, AccountException {
    // The user initiated this request by logging in. -> Attribute all modifications to that user.
    GroupsUpdate groupsUpdate = groupsUpdateFactory.create(user);
    InternalGroupUpdate groupUpdate =
        InternalGroupUpdate.builder()
            .setMemberModification(
                memberIds -> Sets.union(memberIds, ImmutableSet.of(user.getAccountId())))
            .build();
    try {
      groupsUpdate.updateGroup(groupUuid, groupUpdate);
    } catch (NoSuchGroupException e) {
      throw new AccountException(String.format("Group %s not found", groupUuid), e);
    }
  }

  /**
   * Link another authentication identity to an existing account.
   *
   * @param to account to link the identity onto.
   * @param who the additional identity.
   * @return the result of linking the identity to the user.
   * @throws AccountException the identity belongs to a different account, or it cannot be linked at
   *     this time.
   */
  public AuthResult link(Account.Id to, AuthRequest who)
      throws AccountException, IOException, ConfigInvalidException {
    Optional<ExternalId> optionalExtId = externalIds.get(who.getExternalIdKey());
    if (optionalExtId.isPresent()) {
      ExternalId extId = optionalExtId.get();
      if (!extId.accountId().equals(to)) {
        throw new AccountException(
            "Identity '" + extId.key().get() + "' in use by another account");
      }
      update(who, extId);
    } else {
      ExternalId newExtId =
          ExternalId.createWithEmail(who.getExternalIdKey(), to, who.getEmailAddress());
      checkEmailNotUsed(to, newExtId);
      accountsUpdateProvider
          .get()
          .update(
              "Link External ID",
              to,
              (a, u) -> {
                u.addExternalId(newExtId);
                if (who.getEmailAddress() != null && a.account().preferredEmail() == null) {
                  u.setPreferredEmail(who.getEmailAddress());
                }
              });
    }
    return new AuthResult(to, who.getExternalIdKey(), false);
  }

  /**
   * Update the link to another unique authentication identity to an existing account.
   *
   * <p>Existing external identities with the same scheme will be removed and replaced with the new
   * one.
   *
   * @param to account to link the identity onto.
   * @param who the additional identity.
   * @return the result of linking the identity to the user.
   * @throws AccountException the identity belongs to a different account, or it cannot be linked at
   *     this time.
   */
  public AuthResult updateLink(Account.Id to, AuthRequest who)
      throws AccountException, IOException, ConfigInvalidException {
    accountsUpdateProvider
        .get()
        .update(
            "Delete External IDs on Update Link",
            to,
            (a, u) -> {
              Set<ExternalId> filteredExtIdsByScheme =
                  a.externalIds().stream()
                      .filter(e -> e.key().isScheme(who.getExternalIdKey().scheme()))
                      .collect(toImmutableSet());
              if (filteredExtIdsByScheme.isEmpty()) {
                return;
              }

              if (filteredExtIdsByScheme.size() > 1
                  || filteredExtIdsByScheme.stream()
                      .noneMatch(e -> e.key().equals(who.getExternalIdKey()))) {
                u.deleteExternalIds(filteredExtIdsByScheme);
              }
            });

    return link(to, who);
  }

  /**
   * Unlink an external identity from an existing account.
   *
   * @param from account to unlink the external identity from
   * @param extIdKey the key of the external ID that should be deleted
   * @throws AccountException the identity belongs to a different account, or the identity was not
   *     found
   */
  public void unlink(Account.Id from, ExternalId.Key extIdKey)
      throws AccountException, IOException, ConfigInvalidException {
    unlink(from, ImmutableList.of(extIdKey));
  }

  /**
   * Unlink an external identities from an existing account.
   *
   * @param from account to unlink the external identity from
   * @param extIdKeys the keys of the external IDs that should be deleted
   * @throws AccountException any of the identity belongs to a different account, or any of the
   *     identity was not found
   */
  public void unlink(Account.Id from, Collection<ExternalId.Key> extIdKeys)
      throws AccountException, IOException, ConfigInvalidException {
    if (extIdKeys.isEmpty()) {
      return;
    }

    List<ExternalId> extIds = new ArrayList<>(extIdKeys.size());
    for (ExternalId.Key extIdKey : extIdKeys) {
      Optional<ExternalId> extId = externalIds.get(extIdKey);
      if (extId.isPresent()) {
        if (!extId.get().accountId().equals(from)) {
          throw new AccountException("Identity '" + extIdKey.get() + "' in use by another account");
        }
        extIds.add(extId.get());
      } else {
        throw new AccountException("Identity '" + extIdKey.get() + "' not found");
      }
    }

    accountsUpdateProvider
        .get()
        .update(
            "Unlink External ID" + (extIds.size() > 1 ? "s" : ""),
            from,
            (a, u) -> {
              u.deleteExternalIds(extIds);
              if (a.account().preferredEmail() != null
                  && extIds.stream()
                      .anyMatch(e -> a.account().preferredEmail().equals(e.email()))) {
                u.setPreferredEmail(null);
              }
            });
  }
}<|MERGE_RESOLUTION|>--- conflicted
+++ resolved
@@ -240,19 +240,8 @@
     }
 
     if (!Strings.isNullOrEmpty(who.getDisplayName())
-<<<<<<< HEAD
         && !Objects.equals(user.getAccount().fullName(), who.getDisplayName())) {
-      if (realm.allowsEdit(AccountFieldName.FULL_NAME)) {
-        accountUpdates.add(a -> a.setFullName(who.getDisplayName()));
-      } else {
-        logger.atWarning().log(
-            "Not changing already set display name '%s' to '%s'",
-            user.getAccount().fullName(), who.getDisplayName());
-      }
-=======
-        && !Objects.equals(user.getAccount().getFullName(), who.getDisplayName())) {
       accountUpdates.add(a -> a.setFullName(who.getDisplayName()));
->>>>>>> c3cd09aa
     }
 
     if (!realm.allowsEdit(AccountFieldName.USER_NAME)
