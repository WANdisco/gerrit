--- conflicted
+++ resolved
@@ -96,13 +96,7 @@
       newPassword = input.httpPassword;
     }
 
-<<<<<<< HEAD
-  public Response<String> apply(IdentifiedUser user, String newPassword)
-      throws ResourceNotFoundException, ResourceConflictException, IOException,
-          ConfigInvalidException {
-=======
     IdentifiedUser user = rsrc.getUser();
->>>>>>> c8b9ee43
     String userName =
         user.getUserName().orElseThrow(() -> new ResourceConflictException("username must be set"));
     Optional<ExternalId> optionalExtId =
