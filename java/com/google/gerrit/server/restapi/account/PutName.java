--- conflicted
+++ resolved
@@ -74,12 +74,7 @@
 
   public Response<String> apply(IdentifiedUser user, NameInput input)
       throws MethodNotAllowedException, ResourceNotFoundException, IOException,
-<<<<<<< HEAD
           ConfigInvalidException {
-=======
-          ConfigInvalidException, OrmException {
-
->>>>>>> ebb7a1a8
     if (input == null) {
       input = new NameInput();
     }
