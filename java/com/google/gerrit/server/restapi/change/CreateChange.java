--- conflicted
+++ resolved
@@ -291,36 +291,7 @@
 
       Timestamp now = TimeUtil.nowTs();
       PersonIdent author = me.newCommitterIdent(now, serverTimeZone);
-<<<<<<< HEAD
       String commitMessage = getCommitMessage(input.subject, me, oi, mergeTip, author);
-=======
-      AccountState accountState = me.state();
-      GeneralPreferencesInfo info = accountState.getGeneralPreferences();
-
-      boolean isWorkInProgress =
-          input.workInProgress == null
-              ? rsrc.getProjectState().is(BooleanProjectConfig.WORK_IN_PROGRESS_BY_DEFAULT)
-                  || MoreObjects.firstNonNull(info.workInProgressByDefault, false)
-              : input.workInProgress;
-
-      // Add a Change-Id line if there isn't already one
-      String commitMessage = subject;
-      if (ChangeIdUtil.indexOfChangeId(commitMessage, "\n") == -1) {
-        ObjectId id = CommitMessageUtil.generateChangeId();
-        commitMessage = ChangeIdUtil.insertId(commitMessage, id);
-      }
-
-      if (Boolean.TRUE.equals(info.signedOffBy)) {
-        commitMessage =
-            Joiner.on("\n")
-                .join(
-                    commitMessage.trim(),
-                    String.format(
-                        "%s%s",
-                        SIGNED_OFF_BY_TAG,
-                        accountState.getAccount().getNameEmail(anonymousCowardName)));
-      }
->>>>>>> 97331cc1
 
       RevCommit c;
       if (input.merge != null) {
@@ -443,7 +414,7 @@
     String commitMessage = subject;
     if (ChangeIdUtil.indexOfChangeId(commitMessage, "\n") == -1) {
       ObjectId treeId = mergeTip == null ? emptyTreeId(objectInserter) : mergeTip.getTree();
-      ObjectId id = ChangeIdUtil.computeChangeId(treeId, mergeTip, author, author, commitMessage);
+      ObjectId id = CommitMessageUtil.generateChangeId();
       commitMessage = ChangeIdUtil.insertId(commitMessage, id);
     }
 
