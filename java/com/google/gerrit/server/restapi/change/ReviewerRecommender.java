// Copyright (C) 2016 The Android Open Source Project
//
// Licensed under the Apache License, Version 2.0 (the "License");
// you may not use this file except in compliance with the License.
// You may obtain a copy of the License at
//
// http://www.apache.org/licenses/LICENSE-2.0
//
// Unless required by applicable law or agreed to in writing, software
// distributed under the License is distributed on an "AS IS" BASIS,
// WITHOUT WARRANTIES OR CONDITIONS OF ANY KIND, either express or implied.
// See the License for the specific language governing permissions and
// limitations under the License.

package com.google.gerrit.server.restapi.change;

import static com.google.gerrit.server.notedb.ReviewerStateInternal.REVIEWER;
import static java.util.stream.Collectors.toList;

import com.google.common.base.Strings;
import com.google.common.collect.ImmutableList;
import com.google.common.collect.ImmutableMap;
import com.google.common.flogger.FluentLogger;
import com.google.gerrit.common.Nullable;
import com.google.gerrit.common.data.LabelType;
import com.google.gerrit.index.query.Predicate;
import com.google.gerrit.index.query.QueryParseException;
import com.google.gerrit.reviewdb.client.Account;
import com.google.gerrit.reviewdb.client.PatchSetApproval;
import com.google.gerrit.server.ApprovalsUtil;
import com.google.gerrit.server.FanOutExecutor;
import com.google.gerrit.server.change.ReviewerSuggestion;
import com.google.gerrit.server.change.SuggestedReviewer;
import com.google.gerrit.server.config.GerritServerConfig;
import com.google.gerrit.server.index.change.ChangeField;
import com.google.gerrit.server.notedb.ChangeNotes;
import com.google.gerrit.server.plugincontext.PluginMapContext;
import com.google.gerrit.server.project.ProjectState;
import com.google.gerrit.server.query.change.ChangeData;
import com.google.gerrit.server.query.change.ChangeQueryBuilder;
import com.google.gerrit.server.query.change.InternalChangeQuery;
import com.google.gwtorm.server.OrmException;
import com.google.inject.Inject;
import com.google.inject.Provider;
import java.io.IOException;
import java.util.ArrayList;
import java.util.Collections;
import java.util.HashMap;
import java.util.Iterator;
import java.util.LinkedHashMap;
import java.util.List;
import java.util.Map;
import java.util.Set;
import java.util.concurrent.Callable;
import java.util.concurrent.ExecutionException;
import java.util.concurrent.ExecutorService;
import java.util.concurrent.Future;
import java.util.concurrent.TimeUnit;
import java.util.stream.Stream;
import org.apache.commons.lang.mutable.MutableDouble;
import org.eclipse.jgit.errors.ConfigInvalidException;
import org.eclipse.jgit.lib.Config;

public class ReviewerRecommender {
  private static final FluentLogger logger = FluentLogger.forEnclosingClass();

  private static final double BASE_REVIEWER_WEIGHT = 10;
  private static final double BASE_OWNER_WEIGHT = 1;
  private static final double BASE_COMMENT_WEIGHT = 0.5;
  private static final double[] WEIGHTS =
      new double[] {
        BASE_REVIEWER_WEIGHT, BASE_OWNER_WEIGHT, BASE_COMMENT_WEIGHT,
      };
  private static final long PLUGIN_QUERY_TIMEOUT = 500; // ms

  private final ChangeQueryBuilder changeQueryBuilder;
  private final Config config;
  private final PluginMapContext<ReviewerSuggestion> reviewerSuggestionPluginMap;
  private final Provider<InternalChangeQuery> queryProvider;
  private final ExecutorService executor;
  private final ApprovalsUtil approvalsUtil;

  @Inject
  ReviewerRecommender(
      ChangeQueryBuilder changeQueryBuilder,
      PluginMapContext<ReviewerSuggestion> reviewerSuggestionPluginMap,
      Provider<InternalChangeQuery> queryProvider,
      @FanOutExecutor ExecutorService executor,
      ApprovalsUtil approvalsUtil,
      @GerritServerConfig Config config) {
    this.changeQueryBuilder = changeQueryBuilder;
    this.config = config;
    this.queryProvider = queryProvider;
    this.reviewerSuggestionPluginMap = reviewerSuggestionPluginMap;
    this.executor = executor;
    this.approvalsUtil = approvalsUtil;
  }

  public List<Account.Id> suggestReviewers(
      @Nullable ChangeNotes changeNotes,
      SuggestReviewers suggestReviewers,
      ProjectState projectState,
      List<Account.Id> candidateList)
      throws OrmException, IOException, ConfigInvalidException {
    logger.atFine().log("Candidates %s", candidateList);

    String query = suggestReviewers.getQuery();
    logger.atFine().log("query: %s", query);

    double baseWeight = config.getInt("addReviewer", "baseWeight", 1);
    logger.atFine().log("base weight: %s", baseWeight);

    Map<Account.Id, MutableDouble> reviewerScores;
    if (Strings.isNullOrEmpty(query)) {
      reviewerScores = baseRankingForEmptyQuery(baseWeight);
    } else {
      reviewerScores = baseRankingForCandidateList(candidateList, projectState, baseWeight);
    }
    logger.atFine().log("Base reviewer scores: %s", reviewerScores);

    // Send the query along with a candidate list to all plugins and merge the
    // results. Plugins don't necessarily need to use the candidates list, they
    // can also return non-candidate account ids.
    List<Callable<Set<SuggestedReviewer>>> tasks =
        new ArrayList<>(reviewerSuggestionPluginMap.plugins().size());
    List<Double> weights = new ArrayList<>(reviewerSuggestionPluginMap.plugins().size());

    reviewerSuggestionPluginMap.runEach(
        extension -> {
          tasks.add(
              () ->
                  extension
                      .get()
                      .suggestReviewers(
                          projectState.getNameKey(),
                          changeNotes != null ? changeNotes.getChangeId() : null,
                          query,
                          reviewerScores.keySet()));
          String key = extension.getPluginName() + "-" + extension.getExportName();
          String pluginWeight = config.getString("addReviewer", key, "weight");
          if (Strings.isNullOrEmpty(pluginWeight)) {
            pluginWeight = "1";
          }
          logger.atFine().log("weight for %s: %s", key, pluginWeight);
          try {
            weights.add(Double.parseDouble(pluginWeight));
          } catch (NumberFormatException e) {
            logger.atSevere().withCause(e).log("Exception while parsing weight for %s", key);
            weights.add(1d);
          }
        });

    try {
      List<Future<Set<SuggestedReviewer>>> futures =
          executor.invokeAll(tasks, PLUGIN_QUERY_TIMEOUT, TimeUnit.MILLISECONDS);
      Iterator<Double> weightIterator = weights.iterator();
      for (Future<Set<SuggestedReviewer>> f : futures) {
        double weight = weightIterator.next();
        for (SuggestedReviewer s : f.get()) {
          if (reviewerScores.containsKey(s.account)) {
            reviewerScores.get(s.account).add(s.score * weight);
          } else {
            reviewerScores.put(s.account, new MutableDouble(s.score * weight));
          }
        }
      }
      logger.atFine().log("Reviewer scores: %s", reviewerScores);
    } catch (ExecutionException | InterruptedException e) {
      logger.atSevere().withCause(e).log("Exception while suggesting reviewers");
      return ImmutableList.of();
    }

    if (changeNotes != null) {
      // Remove change owner
      if (reviewerScores.remove(changeNotes.getChange().getOwner()) != null) {
        logger.atFine().log("Remove change owner %s", changeNotes.getChange().getOwner());
      }

      // Remove existing reviewers
      approvalsUtil
          .getReviewers(changeNotes)
          .byState(REVIEWER)
          .forEach(
              r -> {
                if (reviewerScores.remove(r) != null) {
                  logger.atFine().log("Remove existing reviewer %s", r);
                }
              });
    }

    // Sort results
<<<<<<< HEAD
    Stream<Map.Entry<Account.Id, MutableDouble>> sorted =
        reviewerScores
            .entrySet()
            .stream()
=======
    Stream<Entry<Account.Id, MutableDouble>> sorted =
        reviewerScores.entrySet().stream()
>>>>>>> 75802113
            .sorted(Collections.reverseOrder(Map.Entry.comparingByValue()));
    List<Account.Id> sortedSuggestions = sorted.map(Map.Entry::getKey).collect(toList());
    logger.atFine().log("Sorted suggestions: %s", sortedSuggestions);
    return sortedSuggestions;
  }

  private Map<Account.Id, MutableDouble> baseRankingForEmptyQuery(double baseWeight)
      throws OrmException, IOException, ConfigInvalidException {
    // Get the user's last 25 changes, check approvals
    try {
      List<ChangeData> result =
          queryProvider
              .get()
              .setLimit(25)
              .setRequestedFields(ChangeField.APPROVAL)
              .query(changeQueryBuilder.owner("self"));
      Map<Account.Id, MutableDouble> suggestions = new HashMap<>();
      for (ChangeData cd : result) {
        for (PatchSetApproval approval : cd.currentApprovals()) {
          Account.Id id = approval.getAccountId();
          if (suggestions.containsKey(id)) {
            suggestions.get(id).add(baseWeight);
          } else {
            suggestions.put(id, new MutableDouble(baseWeight));
          }
        }
      }
      return suggestions;
    } catch (QueryParseException e) {
      // Unhandled, because owner:self will never provoke a QueryParseException
      logger.atSevere().withCause(e).log("Exception while suggesting reviewers");
      return ImmutableMap.of();
    }
  }

  private Map<Account.Id, MutableDouble> baseRankingForCandidateList(
      List<Account.Id> candidates, ProjectState projectState, double baseWeight)
      throws OrmException, IOException, ConfigInvalidException {
    // Get each reviewer's activity based on number of applied labels
    // (weighted 10d), number of comments (weighted 0.5d) and number of owned
    // changes (weighted 1d).
    Map<Account.Id, MutableDouble> reviewers = new LinkedHashMap<>();
    if (candidates.size() == 0) {
      return reviewers;
    }
    List<Predicate<ChangeData>> predicates = new ArrayList<>();
    for (Account.Id id : candidates) {
      try {
        Predicate<ChangeData> projectQuery = changeQueryBuilder.project(projectState.getName());

        // Get all labels for this project and create a compound OR query to
        // fetch all changes where users have applied one of these labels
        List<LabelType> labelTypes = projectState.getLabelTypes().getLabelTypes();
        List<Predicate<ChangeData>> labelPredicates = new ArrayList<>(labelTypes.size());
        for (LabelType type : labelTypes) {
          labelPredicates.add(changeQueryBuilder.label(type.getName() + ",user=" + id));
        }
        Predicate<ChangeData> reviewerQuery =
            Predicate.and(projectQuery, Predicate.or(labelPredicates));

        Predicate<ChangeData> ownerQuery =
            Predicate.and(projectQuery, changeQueryBuilder.owner(id.toString()));
        Predicate<ChangeData> commentedByQuery =
            Predicate.and(projectQuery, changeQueryBuilder.commentby(id.toString()));

        predicates.add(reviewerQuery);
        predicates.add(ownerQuery);
        predicates.add(commentedByQuery);
        reviewers.put(id, new MutableDouble());
      } catch (QueryParseException e) {
        // Unhandled: If an exception is thrown, we won't increase the
        // candidates's score
        logger.atSevere().withCause(e).log("Exception while suggesting reviewers");
      }
    }

    List<List<ChangeData>> result = queryProvider.get().setLimit(25).noFields().query(predicates);

    Iterator<List<ChangeData>> queryResultIterator = result.iterator();
    Iterator<Account.Id> reviewersIterator = reviewers.keySet().iterator();

    int i = 0;
    Account.Id currentId = null;
    while (queryResultIterator.hasNext()) {
      List<ChangeData> currentResult = queryResultIterator.next();
      if (i % WEIGHTS.length == 0) {
        currentId = reviewersIterator.next();
      }

      reviewers.get(currentId).add(WEIGHTS[i % WEIGHTS.length] * baseWeight * currentResult.size());
      i++;
    }
    return reviewers;
  }
}<|MERGE_RESOLUTION|>--- conflicted
+++ resolved
@@ -189,15 +189,8 @@
     }
 
     // Sort results
-<<<<<<< HEAD
     Stream<Map.Entry<Account.Id, MutableDouble>> sorted =
-        reviewerScores
-            .entrySet()
-            .stream()
-=======
-    Stream<Entry<Account.Id, MutableDouble>> sorted =
         reviewerScores.entrySet().stream()
->>>>>>> 75802113
             .sorted(Collections.reverseOrder(Map.Entry.comparingByValue()));
     List<Account.Id> sortedSuggestions = sorted.map(Map.Entry::getKey).collect(toList());
     logger.atFine().log("Sorted suggestions: %s", sortedSuggestions);
