// Copyright (C) 2012 The Android Open Source Project
//
// Licensed under the Apache License, Version 2.0 (the "License");
// you may not use this file except in compliance with the License.
// You may obtain a copy of the License at
//
// http://www.apache.org/licenses/LICENSE-2.0
//
// Unless required by applicable law or agreed to in writing, software
// distributed under the License is distributed on an "AS IS" BASIS,
// WITHOUT WARRANTIES OR CONDITIONS OF ANY KIND, either express or implied.
// See the License for the specific language governing permissions and
// limitations under the License.

package com.google.gerrit.server.restapi.change;

import static com.google.gerrit.git.ObjectIds.abbreviateName;
import static java.util.stream.Collectors.joining;

import com.google.common.base.MoreObjects;
import com.google.common.base.Strings;
import com.google.common.base.Throwables;
import com.google.common.collect.ImmutableMap;
import com.google.common.collect.ListMultimap;
import com.google.common.collect.Sets;
import com.google.common.flogger.FluentLogger;
import com.google.gerrit.common.UsedAt;
import com.google.gerrit.common.data.ParameterizedString;
import com.google.gerrit.entities.BranchNameKey;
import com.google.gerrit.entities.Change;
import com.google.gerrit.entities.PatchSet;
import com.google.gerrit.entities.Project;
import com.google.gerrit.exceptions.StorageException;
import com.google.gerrit.extensions.api.changes.SubmitInput;
import com.google.gerrit.extensions.common.ChangeInfo;
import com.google.gerrit.extensions.restapi.AuthException;
import com.google.gerrit.extensions.restapi.ResourceConflictException;
import com.google.gerrit.extensions.restapi.Response;
import com.google.gerrit.extensions.restapi.RestApiException;
import com.google.gerrit.extensions.restapi.RestModifyView;
import com.google.gerrit.extensions.restapi.UnprocessableEntityException;
import com.google.gerrit.extensions.webui.UiAction;
import com.google.gerrit.server.ChangeUtil;
import com.google.gerrit.server.CurrentUser;
import com.google.gerrit.server.IdentifiedUser;
import com.google.gerrit.server.PatchSetUtil;
import com.google.gerrit.server.ProjectUtil;
import com.google.gerrit.server.account.AccountResolver;
import com.google.gerrit.server.change.ChangeJson;
import com.google.gerrit.server.change.ChangeResource;
import com.google.gerrit.server.change.RevisionResource;
import com.google.gerrit.server.config.GerritServerConfig;
import com.google.gerrit.server.git.GitRepositoryManager;
import com.google.gerrit.server.permissions.ChangePermission;
import com.google.gerrit.server.permissions.PermissionBackend;
import com.google.gerrit.server.permissions.PermissionBackendException;
import com.google.gerrit.server.project.ProjectCache;
import com.google.gerrit.server.query.change.ChangeData;
import com.google.gerrit.server.query.change.InternalChangeQuery;
import com.google.gerrit.server.submit.ChangeSet;
import com.google.gerrit.server.submit.MergeOp;
import com.google.gerrit.server.submit.MergeSuperSet;
import com.google.gerrit.server.update.UpdateException;
import com.google.inject.Inject;
import com.google.inject.Provider;
import com.google.inject.Singleton;
import java.io.IOException;
import java.util.Collection;
import java.util.EnumSet;
import java.util.HashMap;
import java.util.HashSet;
import java.util.Map;
import java.util.Set;
import org.eclipse.jgit.errors.ConfigInvalidException;
import org.eclipse.jgit.errors.RepositoryNotFoundException;
import org.eclipse.jgit.lib.Config;
import org.eclipse.jgit.lib.ObjectId;
import org.eclipse.jgit.lib.Repository;
import org.eclipse.jgit.revwalk.RevCommit;
import org.eclipse.jgit.revwalk.RevWalk;

@Singleton
public class Submit
    implements RestModifyView<RevisionResource, SubmitInput>, UiAction<RevisionResource> {
  private static final FluentLogger logger = FluentLogger.forEnclosingClass();

  private static final String DEFAULT_TOOLTIP = "Submit patch set ${patchSet} into ${branch}";
  private static final String DEFAULT_TOOLTIP_ANCESTORS =
      "Submit patch set ${patchSet} and ancestors (${submitSize} changes "
          + "altogether) into ${branch}";
  private static final String DEFAULT_TOPIC_TOOLTIP =
      "Submit all ${topicSize} changes of the same topic "
          + "(${submitSize} changes including ancestors and other "
          + "changes related by topic)";
  private static final String BLOCKED_HIDDEN_SUBMIT_TOOLTIP =
      "This change depends on other hidden changes which are not ready";
  private static final String CLICK_FAILURE_TOOLTIP = "Clicking the button would fail";
  private static final String CHANGE_UNMERGEABLE = "Problems with integrating this change";

  public static class Output {
    transient Change change;

    private Output(Change c) {
      change = c;
    }
  }

  private final GitRepositoryManager repoManager;
  private final PermissionBackend permissionBackend;
  private final ChangeData.Factory changeDataFactory;
  private final Provider<MergeOp> mergeOpProvider;
  private final Provider<MergeSuperSet> mergeSuperSet;
  private final AccountResolver accountResolver;
  private final String label;
  private final String labelWithParents;
  private final ParameterizedString titlePattern;
  private final ParameterizedString titlePatternWithAncestors;
  private final String submitTopicLabel;
  private final ParameterizedString submitTopicTooltip;
  private final boolean submitWholeTopic;
  private final Provider<InternalChangeQuery> queryProvider;
  private final PatchSetUtil psUtil;
  private final ProjectCache projectCache;

  @Inject
  Submit(
      GitRepositoryManager repoManager,
      PermissionBackend permissionBackend,
      ChangeData.Factory changeDataFactory,
      Provider<MergeOp> mergeOpProvider,
      Provider<MergeSuperSet> mergeSuperSet,
      AccountResolver accountResolver,
      @GerritServerConfig Config cfg,
      Provider<InternalChangeQuery> queryProvider,
      PatchSetUtil psUtil,
      ProjectCache projectCache) {
    this.repoManager = repoManager;
    this.permissionBackend = permissionBackend;
    this.changeDataFactory = changeDataFactory;
    this.mergeOpProvider = mergeOpProvider;
    this.mergeSuperSet = mergeSuperSet;
    this.accountResolver = accountResolver;
    this.label =
        MoreObjects.firstNonNull(
            Strings.emptyToNull(cfg.getString("change", null, "submitLabel")), "Submit");
    this.labelWithParents =
        MoreObjects.firstNonNull(
            Strings.emptyToNull(cfg.getString("change", null, "submitLabelWithParents")),
            "Submit including parents");
    this.titlePattern =
        new ParameterizedString(
            MoreObjects.firstNonNull(
                cfg.getString("change", null, "submitTooltip"), DEFAULT_TOOLTIP));
    this.titlePatternWithAncestors =
        new ParameterizedString(
            MoreObjects.firstNonNull(
                cfg.getString("change", null, "submitTooltipAncestors"),
                DEFAULT_TOOLTIP_ANCESTORS));
    submitWholeTopic = MergeSuperSet.wholeTopicEnabled(cfg);
    this.submitTopicLabel =
        MoreObjects.firstNonNull(
            Strings.emptyToNull(cfg.getString("change", null, "submitTopicLabel")),
            "Submit whole topic");
    this.submitTopicTooltip =
        new ParameterizedString(
            MoreObjects.firstNonNull(
                cfg.getString("change", null, "submitTopicTooltip"), DEFAULT_TOPIC_TOOLTIP));
    this.queryProvider = queryProvider;
    this.psUtil = psUtil;
    this.projectCache = projectCache;
  }

  @Override
  public Response<Output> apply(RevisionResource rsrc, SubmitInput input)
      throws RestApiException, RepositoryNotFoundException, IOException, PermissionBackendException,
          UpdateException, ConfigInvalidException {
    input.onBehalfOf = Strings.emptyToNull(input.onBehalfOf);
    IdentifiedUser submitter;
    if (input.onBehalfOf != null) {
      submitter = onBehalfOf(rsrc, input);
    } else {
      rsrc.permissions().check(ChangePermission.SUBMIT);
      submitter = rsrc.getUser().asIdentifiedUser();
    }
    projectCache.checkedGet(rsrc.getProject()).checkStatePermitsWrite();

    return mergeChange(rsrc, submitter, input);
  }

  @UsedAt(UsedAt.Project.GOOGLE)
  public Response<Output> mergeChange(
      RevisionResource rsrc, IdentifiedUser submitter, SubmitInput input)
      throws RestApiException, IOException {
    Change change = rsrc.getChange();
    if (!change.isNew()) {
      throw new ResourceConflictException("change is " + ChangeUtil.status(change));
    } else if (!ProjectUtil.branchExists(repoManager, change.getDest())) {
      throw new ResourceConflictException(
          String.format("destination branch \"%s\" not found.", change.getDest().branch()));
    } else if (!rsrc.getPatchSet().id().equals(change.currentPatchSetId())) {
      // TODO Allow submitting non-current revision by changing the current.
      throw new ResourceConflictException(
          String.format(
              "revision %s is not current revision", rsrc.getPatchSet().commitId().name()));
    }

    try (MergeOp op = mergeOpProvider.get()) {
      Change updatedChange;

<<<<<<< HEAD
      try {
        updatedChange = op.merge(change, submitter, true, input, false);
      } catch (Exception e) {
        Throwables.throwIfInstanceOf(e, RestApiException.class);
        return Response.<Output>internalServerError(e).traceId(op.getTraceId().orElse(null));
      }
=======
    // Read the ChangeNotes only after MergeOp is fully done (including MergeOp#close) to be sure
    // to have the correct state of the repo.
    try {
      change = changeNotesFactory.createChecked(change.getProject(), change.getId()).getChange();
    } catch (NoSuchChangeException e) {
      throw new ResourceConflictException("change is deleted", e);
    }
>>>>>>> 2dc0c19c

      if (updatedChange.isMerged()) {
        return Response.ok(new Output(change));
      }

      String msg =
          String.format(
              "change %s of project %s unexpectedly had status %s after submit attempt",
              updatedChange.getId(), updatedChange.getProject(), updatedChange.getStatus());
      logger.atWarning().log(msg);
      throw new RestApiException(msg);
    }
  }

  /**
   * Returns a message describing what prevents the current change from being submitted - or null.
   * This method only considers parent changes, and changes in the same topic. The caller is
   * responsible for making sure the current change to be submitted can indeed be submitted
   * (permissions, submit rules, is not a WIP...)
   *
   * @param cd the change the user is currently looking at
   * @param cs set of changes to be submitted at once
   * @param user the user who is checking to submit
   * @return a reason why any of the changes is not submittable or null
   */
  private String problemsForSubmittingChangeset(ChangeData cd, ChangeSet cs, CurrentUser user) {
    try {
      if (cs.furtherHiddenChanges()) {
        logger.atFine().log(
            "Change %d cannot be submitted by user %s because it depends on hidden changes: %s",
            cd.getId().get(), user.getLoggableName(), cs.nonVisibleChanges());
        return BLOCKED_HIDDEN_SUBMIT_TOOLTIP;
      }
      for (ChangeData c : cs.changes()) {
        Set<ChangePermission> can =
            permissionBackend
                .user(user)
                .change(c)
                .test(EnumSet.of(ChangePermission.READ, ChangePermission.SUBMIT));
        if (!can.contains(ChangePermission.READ)) {
          logger.atFine().log(
              "Change %d cannot be submitted by user %s because it depends on change %d which the user cannot read",
              cd.getId().get(), user.getLoggableName(), c.getId().get());
          return BLOCKED_HIDDEN_SUBMIT_TOOLTIP;
        }
        if (!can.contains(ChangePermission.SUBMIT)) {
          return "You don't have permission to submit change " + c.getId();
        }
        if (c.change().isWorkInProgress()) {
          return "Change " + c.getId() + " is marked work in progress";
        }
        try {
          MergeOp.checkSubmitRule(c, false);
        } catch (ResourceConflictException e) {
          return "Change " + c.getId() + " is not ready: " + e.getMessage();
        }
      }

      Collection<ChangeData> unmergeable = unmergeableChanges(cs);
      if (unmergeable == null) {
        return CLICK_FAILURE_TOOLTIP;
      } else if (!unmergeable.isEmpty()) {
        for (ChangeData c : unmergeable) {
          if (c.change().getKey().equals(cd.change().getKey())) {
            return CHANGE_UNMERGEABLE;
          }
        }

        return "Problems with change(s): "
            + unmergeable.stream().map(c -> c.getId().toString()).collect(joining(", "));
      }
    } catch (PermissionBackendException | IOException e) {
      logger.atSevere().withCause(e).log("Error checking if change is submittable");
      throw new StorageException("Could not determine problems for the change", e);
    }
    return null;
  }

  @Override
  public UiAction.Description getDescription(RevisionResource resource) {
    Change change = resource.getChange();
    if (!change.isNew() || !resource.isCurrent()) {
      return null; // submit not visible
    }

    try {
      if (!projectCache.checkedGet(resource.getProject()).statePermitsWrite()) {
        return null; // submit not visible
      }
    } catch (IOException e) {
      logger.atSevere().withCause(e).log("Error checking if change is submittable");
      throw new StorageException("Could not determine problems for the change", e);
    }

    ChangeData cd = changeDataFactory.create(resource.getNotes());
    try {
      MergeOp.checkSubmitRule(cd, false);
    } catch (ResourceConflictException e) {
      return null; // submit not visible
    }

    ChangeSet cs;
    try {
      cs = mergeSuperSet.get().completeChangeSet(cd.change(), resource.getUser());
    } catch (IOException | PermissionBackendException e) {
      throw new StorageException("Could not determine complete set of changes to be submitted", e);
    }

    String topic = change.getTopic();
    int topicSize = 0;
    if (!Strings.isNullOrEmpty(topic)) {
      topicSize = queryProvider.get().noFields().byTopicOpen(topic).size();
    }
    boolean treatWithTopic = submitWholeTopic && !Strings.isNullOrEmpty(topic) && topicSize > 1;

    String submitProblems = problemsForSubmittingChangeset(cd, cs, resource.getUser());

    // Recheck mergeability rather than using value stored in the index, which may be stale.
    // TODO(dborowitz): This is ugly; consider providing a way to not read stored fields from the
    // index in the first place.
    // cd.setMergeable(null);
    // That was done in unmergeableChanges which was called by problemsForSubmittingChangeset, so
    // now it is safe to read from the cache, as it yields the same result.
    Boolean enabled = cd.isMergeable();

    if (submitProblems != null) {
      return new UiAction.Description()
          .setLabel(treatWithTopic ? submitTopicLabel : (cs.size() > 1) ? labelWithParents : label)
          .setTitle(submitProblems)
          .setVisible(true)
          .setEnabled(false);
    }

    if (treatWithTopic) {
      Map<String, String> params =
          ImmutableMap.of(
              "topicSize", String.valueOf(topicSize),
              "submitSize", String.valueOf(cs.size()));
      return new UiAction.Description()
          .setLabel(submitTopicLabel)
          .setTitle(Strings.emptyToNull(submitTopicTooltip.replace(params)))
          .setVisible(true)
          .setEnabled(Boolean.TRUE.equals(enabled));
    }
    Map<String, String> params =
        ImmutableMap.of(
            "patchSet", String.valueOf(resource.getPatchSet().number()),
            "branch", change.getDest().shortName(),
            "commit", abbreviateName(resource.getPatchSet().commitId()),
            "submitSize", String.valueOf(cs.size()));
    ParameterizedString tp = cs.size() > 1 ? titlePatternWithAncestors : titlePattern;
    return new UiAction.Description()
        .setLabel(cs.size() > 1 ? labelWithParents : label)
        .setTitle(Strings.emptyToNull(tp.replace(params)))
        .setVisible(true)
        .setEnabled(Boolean.TRUE.equals(enabled));
  }

  public Collection<ChangeData> unmergeableChanges(ChangeSet cs) throws IOException {
    Set<ChangeData> mergeabilityMap = new HashSet<>();
    for (ChangeData change : cs.changes()) {
      mergeabilityMap.add(change);
    }

    ListMultimap<BranchNameKey, ChangeData> cbb = cs.changesByBranch();
    for (BranchNameKey branch : cbb.keySet()) {
      Collection<ChangeData> targetBranch = cbb.get(branch);
      HashMap<Change.Id, RevCommit> commits = findCommits(targetBranch, branch.project());

      Set<ObjectId> allParents = Sets.newHashSetWithExpectedSize(cs.size());
      for (RevCommit commit : commits.values()) {
        for (RevCommit parent : commit.getParents()) {
          allParents.add(parent.getId());
        }
      }

      for (ChangeData change : targetBranch) {
        RevCommit commit = commits.get(change.getId());
        boolean isMergeCommit = commit.getParentCount() > 1;
        boolean isLastInChain = !allParents.contains(commit.getId());

        // Recheck mergeability rather than using value stored in the index,
        // which may be stale.
        // TODO(dborowitz): This is ugly; consider providing a way to not read
        // stored fields from the index in the first place.
        change.setMergeable(null);
        Boolean mergeable = change.isMergeable();
        if (mergeable == null) {
          // Skip whole check, cannot determine if mergeable
          return null;
        }
        if (mergeable) {
          mergeabilityMap.remove(change);
        }

        if (isLastInChain && isMergeCommit && mergeable) {
          for (ChangeData c : targetBranch) {
            mergeabilityMap.remove(c);
          }
          break;
        }
      }
    }
    return mergeabilityMap;
  }

  private HashMap<Change.Id, RevCommit> findCommits(
      Collection<ChangeData> changes, Project.NameKey project) throws IOException {
    HashMap<Change.Id, RevCommit> commits = new HashMap<>();
    try (Repository repo = repoManager.openRepository(project);
        RevWalk walk = new RevWalk(repo)) {
      for (ChangeData change : changes) {
        RevCommit commit = walk.parseCommit(psUtil.current(change.notes()).commitId());
        commits.put(change.getId(), commit);
      }
    }
    return commits;
  }

  private IdentifiedUser onBehalfOf(RevisionResource rsrc, SubmitInput in)
      throws AuthException, UnprocessableEntityException, PermissionBackendException, IOException,
          ConfigInvalidException {
    PermissionBackend.ForChange perm = rsrc.permissions();
    perm.check(ChangePermission.SUBMIT);
    perm.check(ChangePermission.SUBMIT_AS);

    CurrentUser caller = rsrc.getUser();
    IdentifiedUser submitter =
        accountResolver.resolve(in.onBehalfOf).asUniqueUserOnBehalfOf(caller);
    try {
      permissionBackend.user(submitter).change(rsrc.getNotes()).check(ChangePermission.READ);
    } catch (AuthException e) {
      throw new UnprocessableEntityException(
          String.format("on_behalf_of account %s cannot see change", submitter.getAccountId()), e);
    }
    return submitter;
  }

  public static class CurrentRevision implements RestModifyView<ChangeResource, SubmitInput> {
    private final Submit submit;
    private final ChangeJson.Factory json;
    private final PatchSetUtil psUtil;

    @Inject
    CurrentRevision(Submit submit, ChangeJson.Factory json, PatchSetUtil psUtil) {
      this.submit = submit;
      this.json = json;
      this.psUtil = psUtil;
    }

    @Override
    public Response<ChangeInfo> apply(ChangeResource rsrc, SubmitInput input) throws Exception {
      PatchSet ps = psUtil.current(rsrc.getNotes());
      if (ps == null) {
        throw new ResourceConflictException("current revision is missing");
      }

      Response<Output> response = submit.apply(new RevisionResource(rsrc, ps), input);
      if (response instanceof Response.InternalServerError) {
        Response.InternalServerError<?> ise = (Response.InternalServerError<?>) response;
        return Response.<ChangeInfo>internalServerError(ise.cause())
            .traceId(ise.traceId().orElse(null));
      }

      return Response.ok(json.noOptions().format(response.value().change));
    }
  }
}<|MERGE_RESOLUTION|>--- conflicted
+++ resolved
@@ -207,22 +207,12 @@
     try (MergeOp op = mergeOpProvider.get()) {
       Change updatedChange;
 
-<<<<<<< HEAD
       try {
         updatedChange = op.merge(change, submitter, true, input, false);
       } catch (Exception e) {
         Throwables.throwIfInstanceOf(e, RestApiException.class);
         return Response.<Output>internalServerError(e).traceId(op.getTraceId().orElse(null));
       }
-=======
-    // Read the ChangeNotes only after MergeOp is fully done (including MergeOp#close) to be sure
-    // to have the correct state of the repo.
-    try {
-      change = changeNotesFactory.createChecked(change.getProject(), change.getId()).getChange();
-    } catch (NoSuchChangeException e) {
-      throw new ResourceConflictException("change is deleted", e);
-    }
->>>>>>> 2dc0c19c
 
       if (updatedChange.isMerged()) {
         return Response.ok(new Output(change));
