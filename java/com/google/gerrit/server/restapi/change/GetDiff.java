--- conflicted
+++ resolved
@@ -237,29 +237,18 @@
 
     @Override
     public ImmutableList<WebLinkInfo> getFileWebLinks(DiffSide.Type type) {
-<<<<<<< HEAD
       String rev = getSideRev(type);
+      String hash = getSideHash(type);
       DiffSide side = getDiffSide(type);
-      return webLinks.getFileLinks(projectName.get(), rev, side.fileName());
-=======
-      String rev;
-      String hash;
-      DiffSide side;
-      if (type == DiffSide.Type.SIDE_A) {
-        rev = revA;
-        hash = hashA;
-        side = sideA;
-      } else {
-        rev = revB;
-        hash = hashB;
-        side = sideB;
-      }
       return webLinks.getFileLinks(projectName.get(), rev, hash, side.fileName());
->>>>>>> 996d20a5
     }
 
     private String getSideRev(DiffSide.Type sideType) {
       return DiffSide.Type.SIDE_A == sideType ? revA : revB;
+    }
+
+    private String getSideHash(DiffSide.Type sideType) {
+      return DiffSide.Type.SIDE_A == sideType ? hashA : hashB;
     }
 
     private DiffSide getDiffSide(DiffSide.Type sideType) {
