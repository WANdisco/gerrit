--- conflicted
+++ resolved
@@ -18,11 +18,8 @@
 import com.google.common.flogger.FluentLogger;
 import com.google.common.hash.Hasher;
 import com.google.common.hash.Hashing;
-<<<<<<< HEAD
 import com.google.gerrit.common.Nullable;
-=======
 import com.google.gerrit.extensions.api.GerritApi;
->>>>>>> 6a9e8650
 import com.google.gerrit.extensions.common.FileInfo;
 import com.google.gerrit.extensions.registration.DynamicMap;
 import com.google.gerrit.extensions.restapi.AuthException;
@@ -133,13 +130,8 @@
         GitRepositoryManager gitManager,
         PatchListCache patchListCache,
         PatchSetUtil psUtil,
-<<<<<<< HEAD
-        PluginItemContext<AccountPatchReviewStore> accountPatchReviewStore) {
-=======
         PluginItemContext<AccountPatchReviewStore> accountPatchReviewStore,
         GerritApi gApi) {
-      this.db = db;
->>>>>>> 6a9e8650
       this.self = self;
       this.fileInfoJson = fileInfoJson;
       this.revisions = revisions;
@@ -157,14 +149,8 @@
 
     @Override
     public Response<?> apply(RevisionResource resource)
-<<<<<<< HEAD
-        throws AuthException, BadRequestException, ResourceNotFoundException,
-            RepositoryNotFoundException, IOException, PatchListNotAvailableException,
-            PermissionBackendException {
-=======
-        throws RestApiException, OrmException, RepositoryNotFoundException, IOException,
+        throws RestApiException, RepositoryNotFoundException, IOException,
             PatchListNotAvailableException, PermissionBackendException {
->>>>>>> 6a9e8650
       checkOptions();
       if (reviewed) {
         return Response.ok(reviewed(resource));
