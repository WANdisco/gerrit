--- conflicted
+++ resolved
@@ -84,13 +84,8 @@
       md.setAuthor(user);
       md.setMessage(msg);
       config.commit(md);
-<<<<<<< HEAD
-      cache.evict(resource.getProjectState().getProject());
+      cache.evictAndReindex(resource.getProjectState().getProject());
       md.getRepository().setGitwebDescription(config.getProject().getDescription());
-=======
-      cache.evictAndReindex(resource.getProjectState().getProject());
-      md.getRepository().setGitwebDescription(project.getDescription());
->>>>>>> 57341128
 
       return Strings.isNullOrEmpty(config.getProject().getDescription())
           ? Response.none()
