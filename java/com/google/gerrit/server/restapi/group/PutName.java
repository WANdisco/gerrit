--- conflicted
+++ resolved
@@ -78,15 +78,9 @@
     try {
       groupsUpdateProvider.get().updateGroup(groupUuid, groupUpdate);
     } catch (NoSuchGroupException e) {
-<<<<<<< HEAD
-      throw new ResourceNotFoundException(String.format("Group %s not found", groupUuid));
+      throw new ResourceNotFoundException(String.format("Group %s not found", groupUuid), e);
     } catch (DuplicateKeyException e) {
-      throw new ResourceConflictException("group with name " + newName + " already exists");
-=======
-      throw new ResourceNotFoundException(String.format("Group %s not found", groupUuid), e);
-    } catch (OrmDuplicateKeyException e) {
       throw new ResourceConflictException("group with name " + newName + " already exists", e);
->>>>>>> 79d0c3a6
     }
   }
 }