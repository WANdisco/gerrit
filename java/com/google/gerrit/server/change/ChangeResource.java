--- conflicted
+++ resolved
@@ -241,12 +241,7 @@
                 .build())) {
       Hasher h = Hashing.murmur3_128().newHasher();
       if (user.isIdentifiedUser()) {
-<<<<<<< HEAD
-        h.putBoolean(starredChangesReader.isStarred(user.getAccountId(), getId()));
-=======
-        h.putString(
-            starredChangesUtil.getObjectId(user.getAccountId(), getVirtualId()).name(), UTF_8);
->>>>>>> 9a54970d
+        h.putBoolean(starredChangesReader.isStarred(user.getAccountId(), getVirtualId()));
       }
       prepareETag(h, user);
       return h.hash().toString();
