// Copyright (C) 2016 The Android Open Source Project
//
// Licensed under the Apache License, Version 2.0 (the "License");
// you may not use this file except in compliance with the License.
// You may obtain a copy of the License at
//
// http://www.apache.org/licenses/LICENSE-2.0
//
// Unless required by applicable law or agreed to in writing, software
// distributed under the License is distributed on an "AS IS" BASIS,
// WITHOUT WARRANTIES OR CONDITIONS OF ANY KIND, either express or implied.
// See the License for the specific language governing permissions and
// limitations under the License.

package com.google.gerrit.server.change;

import com.google.common.base.Throwables;
import com.google.common.cache.Cache;
import com.google.common.collect.ImmutableList;
import com.google.common.collect.Sets;
import com.google.common.primitives.Ints;
import com.google.gerrit.entities.Change;
import com.google.gerrit.entities.Project;
import com.google.gerrit.exceptions.StorageException;
import com.google.gerrit.extensions.restapi.Url;
import com.google.gerrit.git.ObjectIds;
import com.google.gerrit.index.IndexConfig;
import com.google.gerrit.metrics.Counter1;
import com.google.gerrit.metrics.Description;
import com.google.gerrit.metrics.Field;
import com.google.gerrit.metrics.MetricMaker;
import com.google.gerrit.server.cache.CacheModule;
<<<<<<< HEAD
import com.google.gerrit.server.config.ConfigUtil;
import com.google.gerrit.server.config.GerritServerConfig;
import com.google.gerrit.server.logging.Metadata;
=======
>>>>>>> e02b0db9
import com.google.gerrit.server.notedb.ChangeNotes;
import com.google.gerrit.server.project.NoSuchChangeException;
import com.google.gerrit.server.query.change.ChangeData;
import com.google.gerrit.server.query.change.InternalChangeQuery;
import com.google.inject.Inject;
import com.google.inject.Module;
import com.google.inject.Provider;
import com.google.inject.Singleton;
import com.google.inject.name.Named;
import java.util.ArrayList;
import java.util.Collections;
import java.util.List;
import java.util.Optional;
import java.util.Set;
import org.eclipse.jgit.errors.RepositoryNotFoundException;

@Singleton
public class ChangeFinder {
  private static final String CACHE_NAME = "changeid_project";

  public static Module module() {
    return new CacheModule() {
      @Override
      protected void configure() {
        cache(CACHE_NAME, Change.Id.class, String.class).maximumWeight(1024);
      }
    };
  }

  public enum ChangeIdType {
    ALL,
    TRIPLET,
    NUMERIC_ID,
    I_HASH,
    PROJECT_NUMERIC_ID,
    COMMIT_HASH
  }

  private final IndexConfig indexConfig;
  private final Cache<Change.Id, String> changeIdProjectCache;
  private final Provider<InternalChangeQuery> queryProvider;
  private final ChangeNotes.Factory changeNotesFactory;
  private final Counter1<ChangeIdType> changeIdCounter;

  @Inject
  ChangeFinder(
      IndexConfig indexConfig,
      @Named(CACHE_NAME) Cache<Change.Id, String> changeIdProjectCache,
      Provider<InternalChangeQuery> queryProvider,
      ChangeNotes.Factory changeNotesFactory,
      MetricMaker metricMaker) {
    this.indexConfig = indexConfig;
    this.changeIdProjectCache = changeIdProjectCache;
    this.queryProvider = queryProvider;
    this.changeNotesFactory = changeNotesFactory;
    this.changeIdCounter =
        metricMaker.newCounter(
            "http/server/rest_api/change_id_type",
            new Description("Total number of API calls per identifier type.")
                .setRate()
                .setUnit("requests"),
<<<<<<< HEAD
            Field.ofEnum(ChangeIdType.class, "change_id_type", Metadata.Builder::changeIdType)
                .build());
    List<ChangeIdType> configuredChangeIdTypes =
        ConfigUtil.getEnumList(config, "change", "api", "allowedIdentifier", ChangeIdType.ALL);
    // Ensure that PROJECT_NUMERIC_ID can't be removed
    configuredChangeIdTypes.add(ChangeIdType.PROJECT_NUMERIC_ID);
    this.allowedIdTypes = ImmutableSet.copyOf(configuredChangeIdTypes);
=======
            Field.ofEnum(ChangeIdType.class, "change_id_type"));
>>>>>>> e02b0db9
  }

  public ChangeNotes findOne(String id) {
    List<ChangeNotes> ctls = find(id);
    if (ctls.size() != 1) {
      return null;
    }
    return ctls.get(0);
  }

  /**
   * Find changes matching the given identifier.
   *
   * @param id change identifier.
   * @return possibly-empty list of notes for all matching changes; may or may not be visible.
   */
  public List<ChangeNotes> find(String id) {
    if (id.isEmpty()) {
      return Collections.emptyList();
    }

    int z = id.lastIndexOf('~');
    int y = id.lastIndexOf('~', z - 1);
    if (y < 0 && z > 0) {
      // Try project~numericChangeId
      Integer n = Ints.tryParse(id.substring(z + 1));
      if (n != null) {
        changeIdCounter.increment(ChangeIdType.PROJECT_NUMERIC_ID);
        return fromProjectNumber(id.substring(0, z), n.intValue());
      }
    }

    if (y < 0 && z < 0) {
      // Try numeric changeId
      Integer n = Ints.tryParse(id);
      if (n != null) {
<<<<<<< HEAD
        checkIdType(ChangeIdType.NUMERIC_ID, enforceDeprecation, n.toString());
        return find(Change.id(n));
=======
        changeIdCounter.increment(ChangeIdType.NUMERIC_ID);
        return find(new Change.Id(n));
>>>>>>> e02b0db9
      }
    }

    // Use the index to search for changes, but don't return any stored fields,
    // to force rereading in case the index is stale.
    InternalChangeQuery query = queryProvider.get().noFields();

    // Try commit hash
<<<<<<< HEAD
    if (id.matches("^([0-9a-fA-F]{" + ObjectIds.ABBREV_STR_LEN + "," + ObjectIds.STR_LEN + "})$")) {
      checkIdType(ChangeIdType.COMMIT_HASH, enforceDeprecation, id);
=======
    if (id.matches("^([0-9a-fA-F]{" + RevId.ABBREV_LEN + "," + RevId.LEN + "})$")) {
      changeIdCounter.increment(ChangeIdType.COMMIT_HASH);
>>>>>>> e02b0db9
      return asChangeNotes(query.byCommit(id));
    }

    if (y > 0 && z > 0) {
      // Try change triplet (project~branch~Ihash...)
      Optional<ChangeTriplet> triplet = ChangeTriplet.parse(id, y, z);
      if (triplet.isPresent()) {
        ChangeTriplet t = triplet.get();
        changeIdCounter.increment(ChangeIdType.TRIPLET);
        return asChangeNotes(query.byBranchKey(t.branch(), t.id()));
      }
    }

    // Try isolated Ihash... format ("Change-Id: Ihash").
    List<ChangeNotes> notes = asChangeNotes(query.byKeyPrefix(id));
    if (!notes.isEmpty()) {
      changeIdCounter.increment(ChangeIdType.I_HASH);
    }
    return notes;
  }

  private List<ChangeNotes> fromProjectNumber(String project, int changeNumber) {
    Change.Id cId = Change.id(changeNumber);
    try {
      return ImmutableList.of(
          changeNotesFactory.createChecked(Project.NameKey.parse(project), cId));
    } catch (NoSuchChangeException e) {
      return Collections.emptyList();
    } catch (StorageException e) {
      // Distinguish between a RepositoryNotFoundException (project argument invalid) and
      // other StorageExceptions (failure in the persistence layer).
      if (Throwables.getRootCause(e) instanceof RepositoryNotFoundException) {
        return Collections.emptyList();
      }
      throw e;
    }
  }

  public ChangeNotes findOne(Change.Id id) {
    List<ChangeNotes> notes = find(id);
    if (notes.size() != 1) {
      throw new NoSuchChangeException(id);
    }
    return notes.get(0);
  }

  public List<ChangeNotes> find(Change.Id id) {
    String project = changeIdProjectCache.getIfPresent(id);
    if (project != null) {
      return fromProjectNumber(project, id.get());
    }

    // Use the index to search for changes, but don't return any stored fields,
    // to force rereading in case the index is stale.
    InternalChangeQuery query = queryProvider.get().noFields();
    List<ChangeData> r = query.byLegacyChangeId(id);
    if (r.size() == 1) {
      changeIdProjectCache.put(id, Url.encode(r.get(0).project().get()));
    }
    return asChangeNotes(r);
  }

  private List<ChangeNotes> asChangeNotes(List<ChangeData> cds) {
    List<ChangeNotes> notes = new ArrayList<>(cds.size());
    if (!indexConfig.separateChangeSubIndexes()) {
      for (ChangeData cd : cds) {
        notes.add(cd.notes());
      }
      return notes;
    }

    // If an index implementation uses separate non-atomic subindexes, it's possible to temporarily
    // observe a change as present in both subindexes, if this search is concurrent with a write.
    // Dedup to avoid confusing the caller. We can choose an arbitrary ChangeData instance because
    // the index results have no stored fields, so the data is already reloaded. (It's also possible
    // that a change might appear in zero subindexes, but there's nothing we can do here to help
    // this case.)
    Set<Change.Id> seen = Sets.newHashSetWithExpectedSize(cds.size());
    for (ChangeData cd : cds) {
      if (seen.add(cd.getId())) {
        notes.add(cd.notes());
      }
    }
    return notes;
  }
}<|MERGE_RESOLUTION|>--- conflicted
+++ resolved
@@ -30,12 +30,7 @@
 import com.google.gerrit.metrics.Field;
 import com.google.gerrit.metrics.MetricMaker;
 import com.google.gerrit.server.cache.CacheModule;
-<<<<<<< HEAD
-import com.google.gerrit.server.config.ConfigUtil;
-import com.google.gerrit.server.config.GerritServerConfig;
 import com.google.gerrit.server.logging.Metadata;
-=======
->>>>>>> e02b0db9
 import com.google.gerrit.server.notedb.ChangeNotes;
 import com.google.gerrit.server.project.NoSuchChangeException;
 import com.google.gerrit.server.query.change.ChangeData;
@@ -97,17 +92,8 @@
             new Description("Total number of API calls per identifier type.")
                 .setRate()
                 .setUnit("requests"),
-<<<<<<< HEAD
             Field.ofEnum(ChangeIdType.class, "change_id_type", Metadata.Builder::changeIdType)
                 .build());
-    List<ChangeIdType> configuredChangeIdTypes =
-        ConfigUtil.getEnumList(config, "change", "api", "allowedIdentifier", ChangeIdType.ALL);
-    // Ensure that PROJECT_NUMERIC_ID can't be removed
-    configuredChangeIdTypes.add(ChangeIdType.PROJECT_NUMERIC_ID);
-    this.allowedIdTypes = ImmutableSet.copyOf(configuredChangeIdTypes);
-=======
-            Field.ofEnum(ChangeIdType.class, "change_id_type"));
->>>>>>> e02b0db9
   }
 
   public ChangeNotes findOne(String id) {
@@ -144,13 +130,8 @@
       // Try numeric changeId
       Integer n = Ints.tryParse(id);
       if (n != null) {
-<<<<<<< HEAD
-        checkIdType(ChangeIdType.NUMERIC_ID, enforceDeprecation, n.toString());
+        changeIdCounter.increment(ChangeIdType.NUMERIC_ID);
         return find(Change.id(n));
-=======
-        changeIdCounter.increment(ChangeIdType.NUMERIC_ID);
-        return find(new Change.Id(n));
->>>>>>> e02b0db9
       }
     }
 
@@ -159,13 +140,8 @@
     InternalChangeQuery query = queryProvider.get().noFields();
 
     // Try commit hash
-<<<<<<< HEAD
     if (id.matches("^([0-9a-fA-F]{" + ObjectIds.ABBREV_STR_LEN + "," + ObjectIds.STR_LEN + "})$")) {
-      checkIdType(ChangeIdType.COMMIT_HASH, enforceDeprecation, id);
-=======
-    if (id.matches("^([0-9a-fA-F]{" + RevId.ABBREV_LEN + "," + RevId.LEN + "})$")) {
       changeIdCounter.increment(ChangeIdType.COMMIT_HASH);
->>>>>>> e02b0db9
       return asChangeNotes(query.byCommit(id));
     }
 
