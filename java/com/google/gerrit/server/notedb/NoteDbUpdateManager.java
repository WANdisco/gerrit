--- conflicted
+++ resolved
@@ -357,7 +357,6 @@
     }
   }
 
-<<<<<<< HEAD
   public ImmutableListMultimap<ProjectChangeKey, AttentionSetUpdate> attentionSetUpdates() {
     return this.changeUpdates.values().stream()
         .collect(
@@ -366,10 +365,7 @@
                 cu -> cu.getAttentionSetUpdates().stream()));
   }
 
-  private BatchRefUpdate prepare(OpenRepo or, boolean dryrun, @Nullable PushCertificate pushCert)
-=======
   private BatchRefUpdate execute(OpenRepo or, boolean dryrun, @Nullable PushCertificate pushCert)
->>>>>>> 4ad46d95
       throws IOException {
     if (or == null || or.cmds.isEmpty()) {
       return null;
