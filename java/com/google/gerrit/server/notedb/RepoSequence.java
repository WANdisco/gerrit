// Copyright (C) 2016 The Android Open Source Project
//
// Licensed under the Apache License, Version 2.0 (the "License");
// you may not use this file except in compliance with the License.
// You may obtain a copy of the License at
//
// http://www.apache.org/licenses/LICENSE-2.0
//
// Unless required by applicable law or agreed to in writing, software
// distributed under the License is distributed on an "AS IS" BASIS,
// WITHOUT WARRANTIES OR CONDITIONS OF ANY KIND, either express or implied.
// See the License for the specific language governing permissions and
// limitations under the License.

package com.google.gerrit.server.notedb;

import static com.google.common.base.Preconditions.checkArgument;
import static com.google.gerrit.entities.RefNames.REFS;
import static com.google.gerrit.entities.RefNames.REFS_SEQUENCES;
import static java.nio.charset.StandardCharsets.UTF_8;
import static java.util.Objects.requireNonNull;
import static org.eclipse.jgit.lib.Constants.OBJ_BLOB;

import com.github.rholder.retry.RetryException;
import com.github.rholder.retry.Retryer;
import com.github.rholder.retry.RetryerBuilder;
import com.github.rholder.retry.StopStrategies;
import com.github.rholder.retry.WaitStrategies;
import com.google.common.annotations.VisibleForTesting;
import com.google.common.base.Throwables;
import com.google.common.collect.ImmutableList;
<<<<<<< HEAD
import com.google.common.collect.Iterables;
=======
import com.google.common.flogger.FluentLogger;
>>>>>>> 622ef77f
import com.google.common.util.concurrent.Runnables;
import com.google.gerrit.entities.Project;
import com.google.gerrit.entities.RefNames;
import com.google.gerrit.exceptions.StorageException;
import com.google.gerrit.git.LockFailureException;
import com.google.gerrit.git.RefUpdateUtil;
import com.google.gerrit.server.extensions.events.GitReferenceUpdated;
import com.google.gerrit.server.git.GitRepositoryManager;
import java.io.IOException;
import java.util.ArrayList;
import java.util.List;
import java.util.Optional;
import java.util.concurrent.ExecutionException;
import java.util.concurrent.TimeUnit;
import java.util.concurrent.locks.Lock;
import java.util.concurrent.locks.ReentrantLock;
import org.eclipse.jgit.lib.ObjectId;
import org.eclipse.jgit.lib.ObjectInserter;
import org.eclipse.jgit.lib.RefUpdate;
import org.eclipse.jgit.lib.Repository;
import org.eclipse.jgit.revwalk.RevWalk;
import org.eclipse.jgit.transport.ReceiveCommand;

/**
 * Class for managing an incrementing sequence backed by a git repository.
 *
 * <p>The current sequence number is stored as UTF-8 text in a blob pointed to by a ref in the
 * {@code refs/sequences/*} namespace. Multiple processes can share the same sequence by
 * incrementing the counter using normal git ref updates. To amortize the cost of these ref updates,
 * processes can increment the counter by a larger number and hand out numbers from that range in
 * memory until they run out. This means concurrent processes will hand out somewhat non-monotonic
 * numbers.
 */
public class RepoSequence {
  private static final FluentLogger logger = FluentLogger.forEnclosingClass();

  @FunctionalInterface
  public interface Seed {
    int get();
  }

  @VisibleForTesting
  static RetryerBuilder<ImmutableList<Integer>> retryerBuilder() {
    return RetryerBuilder.<ImmutableList<Integer>>newBuilder()
        .retryIfException(
            t ->
                t instanceof StorageException
                    && ((StorageException) t).getCause() instanceof LockFailureException)
        .withWaitStrategy(
            WaitStrategies.join(
                WaitStrategies.exponentialWait(5, TimeUnit.SECONDS),
                WaitStrategies.randomWait(50, TimeUnit.MILLISECONDS)))
        .withStopStrategy(StopStrategies.stopAfterDelay(30, TimeUnit.SECONDS));
  }

  private static final Retryer<ImmutableList<Integer>> RETRYER = retryerBuilder().build();

  private final GitRepositoryManager repoManager;
  private final GitReferenceUpdated gitRefUpdated;
  private final Project.NameKey projectName;
  private final String refName;
  private final Seed seed;
  private final int floor;
  private final int batchSize;
  private final Runnable afterReadRef;
  private final Retryer<ImmutableList<Integer>> retryer;

  // Protects all non-final fields.
  private final Lock counterLock;

  private int limit;
  private int counter;

  @VisibleForTesting int acquireCount;

  public RepoSequence(
      GitRepositoryManager repoManager,
      GitReferenceUpdated gitRefUpdated,
      Project.NameKey projectName,
      String name,
      Seed seed,
      int batchSize) {
    this(
        repoManager,
        gitRefUpdated,
        projectName,
        name,
        seed,
        batchSize,
        Runnables.doNothing(),
        RETRYER,
        0);
  }

  public RepoSequence(
      GitRepositoryManager repoManager,
      GitReferenceUpdated gitRefUpdated,
      Project.NameKey projectName,
      String name,
      Seed seed,
      int batchSize,
      int floor) {
    this(
        repoManager,
        gitRefUpdated,
        projectName,
        name,
        seed,
        batchSize,
        Runnables.doNothing(),
        RETRYER,
        floor);
  }

  @VisibleForTesting
  RepoSequence(
      GitRepositoryManager repoManager,
      GitReferenceUpdated gitRefUpdated,
      Project.NameKey projectName,
      String name,
      Seed seed,
      int batchSize,
      Runnable afterReadRef,
      Retryer<ImmutableList<Integer>> retryer) {
    this(repoManager, gitRefUpdated, projectName, name, seed, batchSize, afterReadRef, retryer, 0);
  }

  RepoSequence(
      GitRepositoryManager repoManager,
      GitReferenceUpdated gitRefUpdated,
      Project.NameKey projectName,
      String name,
      Seed seed,
      int batchSize,
      Runnable afterReadRef,
      Retryer<ImmutableList<Integer>> retryer,
      int floor) {
    this.repoManager = requireNonNull(repoManager, "repoManager");
    this.gitRefUpdated = requireNonNull(gitRefUpdated, "gitRefUpdated");
    this.projectName = requireNonNull(projectName, "projectName");

    checkArgument(
        name != null
            && !name.startsWith(REFS)
            && !name.startsWith(REFS_SEQUENCES.substring(REFS.length())),
        "name should be a suffix to follow \"refs/sequences/\", got: %s",
        name);
    this.refName = RefNames.REFS_SEQUENCES + name;

    this.seed = requireNonNull(seed, "seed");
    this.floor = floor;

    checkArgument(batchSize > 0, "expected batchSize > 0, got: %s", batchSize);
    this.batchSize = batchSize;
    this.afterReadRef = requireNonNull(afterReadRef, "afterReadRef");
    this.retryer = requireNonNull(retryer, "retryer");

    logger.atFine().log("sequence batch size for %s is %s", name, batchSize);
    counterLock = new ReentrantLock(true);
  }

  /**
   * Retrieves the next available sequence number.
   *
   * <p>This method is thread-safe.
   *
   * @return the next available sequence number
   */
  public int next() {
    return Iterables.getOnlyElement(next(1));
  }

  /**
   * Retrieves the next N available sequence number.
   *
   * <p>This method is thread-safe.
   *
   * @param count the number of sequence numbers which should be returned
   * @return the next N available sequence numbers
   */
  public ImmutableList<Integer> next(int count) {
    if (count == 0) {
      return ImmutableList.of();
    }
    checkArgument(count > 0, "count is negative: %s", count);

    try {
      return retryer.call(
          () -> {
            counterLock.lock();
            try {
              if (count == 1) {
                if (counter >= limit) {
                  acquire(batchSize);
                }
                return ImmutableList.of(counter++);
              }

<<<<<<< HEAD
              List<Integer> ids = new ArrayList<>(count);
              while (counter < limit) {
                ids.add(counter++);
                if (ids.size() == count) {
                  return ImmutableList.copyOf(ids);
                }
              }
              acquire(Math.max(count - ids.size(), batchSize));
              while (ids.size() < count) {
                ids.add(counter++);
              }
              return ImmutableList.copyOf(ids);
            } finally {
              counterLock.unlock();
            }
          });
=======
  private void acquire(int count) {
    try (Repository repo = repoManager.openRepository(projectName);
        RevWalk rw = new RevWalk(repo)) {
      logger.atFine().log("acquire %d ids on %s in %s", count, refName, projectName);
      TryAcquire attempt = new TryAcquire(repo, rw, count);
      RefUpdateUtil.checkResult(retryer.call(attempt));
      counter = attempt.next;
      limit = counter + count;
      acquireCount++;
>>>>>>> 622ef77f
    } catch (ExecutionException | RetryException e) {
      if (e.getCause() != null) {
        Throwables.throwIfInstanceOf(e.getCause(), StorageException.class);
      }
      throw new StorageException(e);
    }
  }

  /**
   * Updates the next available sequence number in NoteDb in order to have a batch of sequence
   * numbers available that can be handed out. {@link #counter} stores the next sequence number that
   * can be handed out. When {@link #limit} is reached a new batch of sequence numbers needs to be
   * retrieved by calling this method.
   *
   * <p><strong>Note:</strong> Callers are required to acquire the {@link #counterLock} before
   * calling this method.
   *
   * @param count the number of sequence numbers which should be retrieved
   */
  private void acquire(int count) {
    try (Repository repo = repoManager.openRepository(projectName);
        RevWalk rw = new RevWalk(repo)) {
      Optional<IntBlob> blob = IntBlob.parse(repo, refName, rw);
      afterReadRef.run();
      ObjectId oldId;
      int next;
      if (!blob.isPresent()) {
        oldId = ObjectId.zeroId();
        next = seed.get();
      } else {
        oldId = blob.get().id();
        next = blob.get().value();
      }
      next = Math.max(floor, next);
      RefUpdate refUpdate =
          IntBlob.tryStore(repo, rw, projectName, refName, oldId, next + count, gitRefUpdated);
      RefUpdateUtil.checkResult(refUpdate);
      counter = next;
      limit = counter + count;
      acquireCount++;
    } catch (IOException e) {
      throw new StorageException(e);
    }
  }

  public static ReceiveCommand storeNew(ObjectInserter ins, String name, int val)
      throws IOException {
    ObjectId newId = ins.insert(OBJ_BLOB, Integer.toString(val).getBytes(UTF_8));
    return new ReceiveCommand(ObjectId.zeroId(), newId, RefNames.REFS_SEQUENCES + name);
  }
}<|MERGE_RESOLUTION|>--- conflicted
+++ resolved
@@ -29,11 +29,8 @@
 import com.google.common.annotations.VisibleForTesting;
 import com.google.common.base.Throwables;
 import com.google.common.collect.ImmutableList;
-<<<<<<< HEAD
 import com.google.common.collect.Iterables;
-=======
 import com.google.common.flogger.FluentLogger;
->>>>>>> 622ef77f
 import com.google.common.util.concurrent.Runnables;
 import com.google.gerrit.entities.Project;
 import com.google.gerrit.entities.RefNames;
@@ -232,7 +229,6 @@
                 return ImmutableList.of(counter++);
               }
 
-<<<<<<< HEAD
               List<Integer> ids = new ArrayList<>(count);
               while (counter < limit) {
                 ids.add(counter++);
@@ -249,17 +245,6 @@
               counterLock.unlock();
             }
           });
-=======
-  private void acquire(int count) {
-    try (Repository repo = repoManager.openRepository(projectName);
-        RevWalk rw = new RevWalk(repo)) {
-      logger.atFine().log("acquire %d ids on %s in %s", count, refName, projectName);
-      TryAcquire attempt = new TryAcquire(repo, rw, count);
-      RefUpdateUtil.checkResult(retryer.call(attempt));
-      counter = attempt.next;
-      limit = counter + count;
-      acquireCount++;
->>>>>>> 622ef77f
     } catch (ExecutionException | RetryException e) {
       if (e.getCause() != null) {
         Throwables.throwIfInstanceOf(e.getCause(), StorageException.class);
@@ -282,6 +267,7 @@
   private void acquire(int count) {
     try (Repository repo = repoManager.openRepository(projectName);
         RevWalk rw = new RevWalk(repo)) {
+      logger.atFine().log("acquire %d ids on %s in %s", count, refName, projectName);
       Optional<IntBlob> blob = IntBlob.parse(repo, refName, rw);
       afterReadRef.run();
       ObjectId oldId;
