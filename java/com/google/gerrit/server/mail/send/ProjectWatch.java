// Copyright (C) 2013 The Android Open Source Project
//
// Licensed under the Apache License, Version 2.0 (the "License");
// you may not use this file except in compliance with the License.
// You may obtain a copy of the License at
//
// http://www.apache.org/licenses/LICENSE-2.0
//
// Unless required by applicable law or agreed to in writing, software
// distributed under the License is distributed on an "AS IS" BASIS,
// WITHOUT WARRANTIES OR CONDITIONS OF ANY KIND, either express or implied.
// See the License for the specific language governing permissions and
// limitations under the License.

package com.google.gerrit.server.mail.send;

import com.google.common.base.Strings;
import com.google.common.collect.ImmutableSet;
import com.google.common.flogger.FluentLogger;
import com.google.gerrit.common.data.GroupDescription;
import com.google.gerrit.common.data.GroupReference;
import com.google.gerrit.entities.Account;
import com.google.gerrit.entities.AccountGroup;
import com.google.gerrit.entities.Project;
import com.google.gerrit.index.query.Predicate;
import com.google.gerrit.index.query.QueryParseException;
import com.google.gerrit.mail.Address;
import com.google.gerrit.server.CurrentUser;
import com.google.gerrit.server.IdentifiedUser;
import com.google.gerrit.server.account.AccountState;
import com.google.gerrit.server.account.ProjectWatches.NotifyType;
import com.google.gerrit.server.account.ProjectWatches.ProjectWatchKey;
import com.google.gerrit.server.git.NotifyConfig;
import com.google.gerrit.server.project.ProjectState;
import com.google.gerrit.server.query.change.ChangeData;
import com.google.gerrit.server.query.change.ChangeQueryBuilder;
import com.google.gerrit.server.query.change.SingleGroupUser;
import java.util.ArrayList;
import java.util.HashSet;
import java.util.List;
import java.util.Map;
import java.util.Set;

public class ProjectWatch {
  private static final FluentLogger logger = FluentLogger.forEnclosingClass();

  protected final EmailArguments args;
  protected final ProjectState projectState;
  protected final Project.NameKey project;
  protected final ChangeData changeData;

  public ProjectWatch(
      EmailArguments args,
      Project.NameKey project,
      ProjectState projectState,
      ChangeData changeData) {
    this.args = args;
    this.project = project;
    this.projectState = projectState;
    this.changeData = changeData;
  }

  /** Returns all watchers that are relevant */
  public final Watchers getWatchers(NotifyType type, boolean includeWatchersFromNotifyConfig) {
    Watchers matching = new Watchers();
    Set<Account.Id> projectWatchers = new HashSet<>();

    for (AccountState a : args.accountQueryProvider.get().byWatchedProject(project)) {
      Account.Id accountId = a.account().id();
      for (Map.Entry<ProjectWatchKey, ImmutableSet<NotifyType>> e : a.projectWatches().entrySet()) {
        if (project.equals(e.getKey().project())
            && add(matching, accountId, e.getKey(), e.getValue(), type)) {
          // We only want to prevent matching All-Projects if this filter hits
          projectWatchers.add(accountId);
        }
      }
    }

    for (AccountState a : args.accountQueryProvider.get().byWatchedProject(args.allProjectsName)) {
      for (Map.Entry<ProjectWatchKey, ImmutableSet<NotifyType>> e : a.projectWatches().entrySet()) {
        if (args.allProjectsName.equals(e.getKey().project())) {
          Account.Id accountId = a.account().id();
          if (!projectWatchers.contains(accountId)) {
            add(matching, accountId, e.getKey(), e.getValue(), type);
          }
        }
      }
    }

    if (!includeWatchersFromNotifyConfig) {
      return matching;
    }

    for (ProjectState state : projectState.tree()) {
      for (NotifyConfig nc : state.getConfig().getNotifyConfigs()) {
        if (nc.isNotify(type)) {
          try {
            add(matching, state.getNameKey(), nc);
          } catch (QueryParseException e) {
            logger.atInfo().log(
                "Project %s has invalid notify %s filter \"%s\": %s",
                state.getName(), nc.getName(), nc.getFilter(), e.getMessage());
          }
        }
      }
    }

    return matching;
  }

  public static class Watchers {
    static class List {
      protected final Set<Account.Id> accounts = new HashSet<>();
      protected final Set<Address> emails = new HashSet<>();

      private static List union(List... others) {
        List union = new List();
        for (List other : others) {
          union.accounts.addAll(other.accounts);
          union.emails.addAll(other.emails);
        }
        return union;
      }
    }

    protected final List to = new List();
    protected final List cc = new List();
    protected final List bcc = new List();

    List all() {
      return List.union(to, cc, bcc);
    }

    List list(NotifyConfig.Header header) {
      switch (header) {
        case TO:
          return to;
        case CC:
          return cc;
        default:
        case BCC:
          return bcc;
      }
    }
  }

  private void add(Watchers matching, Project.NameKey projectName, NotifyConfig nc)
      throws QueryParseException {
    logger.atFine().log("Checking watchers for notify config %s from project %s", nc, projectName);
    for (GroupReference groupRef : nc.getGroups()) {
      CurrentUser user = new SingleGroupUser(groupRef.getUUID());
      if (filterMatch(user, nc.getFilter())) {
        deliverToMembers(matching.list(nc.getHeader()), groupRef.getUUID());
        logger.atFine().log("Added watchers for group %s", groupRef);
      } else {
        logger.atFine().log("The filter did not match for group %s; skip notification", groupRef);
      }
    }

    if (!nc.getAddresses().isEmpty()) {
      if (filterMatch(null, nc.getFilter())) {
        matching.list(nc.getHeader()).emails.addAll(nc.getAddresses());
        logger.atFine().log("Added watchers for these addresses: %s", nc.getAddresses());
      } else {
        logger.atFine().log(
            "The filter did not match; skip notification for these addresses: %s",
            nc.getAddresses());
      }
    }
  }

  private void deliverToMembers(Watchers.List matching, AccountGroup.UUID startUUID) {
    Set<AccountGroup.UUID> seen = new HashSet<>();
    List<AccountGroup.UUID> q = new ArrayList<>();

    seen.add(startUUID);
    q.add(startUUID);

    while (!q.isEmpty()) {
      AccountGroup.UUID uuid = q.remove(q.size() - 1);
      GroupDescription.Basic group = args.groupBackend.get(uuid);
      if (group == null) {
        logger.atFine().log("group %s not found, skip notification", uuid);
        continue;
      }
      if (!Strings.isNullOrEmpty(group.getEmailAddress())) {
        // If the group has an email address, do not expand membership.
        matching.emails.add(new Address(group.getEmailAddress()));
        logger.atFine().log(
            "notify group email address %s; skip expanding to members", group.getEmailAddress());
        continue;
      }

      if (!(group instanceof GroupDescription.Internal)) {
        // Non-internal groups cannot be expanded by the server.
        logger.atFine().log("group %s is not an internal group, skip notification", uuid);
        continue;
      }

      logger.atFine().log("adding the members of group %s as watchers", uuid);
      GroupDescription.Internal ig = (GroupDescription.Internal) group;
      matching.accounts.addAll(ig.getMembers());
      for (AccountGroup.UUID m : ig.getSubgroups()) {
        if (seen.add(m)) {
          q.add(m);
        }
      }
    }
  }

  private boolean add(
      Watchers matching,
      Account.Id accountId,
      ProjectWatchKey key,
      Set<NotifyType> watchedTypes,
      NotifyType type) {
    logger.atFine().log("Checking project watch %s of account %s", key, accountId);

    IdentifiedUser user = args.identifiedUserFactory.create(accountId);
    try {
      if (filterMatch(user, key.filter())) {
        // If we are set to notify on this type, add the user.
        // Otherwise, still return true to stop notifications for this user.
        if (watchedTypes.contains(type)) {
          matching.bcc.accounts.add(accountId);
        }
        logger.atFine().log("Added account %s as watcher", accountId);
        return true;
      }
      logger.atFine().log("The filter did not match for account %s; skip notification", accountId);
    } catch (QueryParseException e) {
      // Ignore broken filter expressions.
      logger.atInfo().log(
          "Account %s has invalid filter in project watch %s: %s", accountId, key, e.getMessage());
    }
    return false;
  }

  private boolean filterMatch(CurrentUser user, String filter) throws QueryParseException {
    ChangeQueryBuilder qb;
    Predicate<ChangeData> p = null;

    if (user == null) {
      qb = args.queryBuilder.get().asUser(args.anonymousUser.get());
    } else {
<<<<<<< HEAD
      qb = args.queryBuilder.get().asUser(user);
      p = qb.is_visible();
=======
      qb = args.queryBuilder.asUser(user);
      p = qb.isVisible();
>>>>>>> 86ed9708
    }

    if (filter != null) {
      Predicate<ChangeData> filterPredicate = qb.parse(filter);
      if (p == null) {
        p = filterPredicate;
      } else {
        p = Predicate.and(filterPredicate, p);
      }
    }
    return p == null || p.asMatchable().match(changeData);
  }
}<|MERGE_RESOLUTION|>--- conflicted
+++ resolved
@@ -243,13 +243,8 @@
     if (user == null) {
       qb = args.queryBuilder.get().asUser(args.anonymousUser.get());
     } else {
-<<<<<<< HEAD
       qb = args.queryBuilder.get().asUser(user);
-      p = qb.is_visible();
-=======
-      qb = args.queryBuilder.asUser(user);
       p = qb.isVisible();
->>>>>>> 86ed9708
     }
 
     if (filter != null) {
