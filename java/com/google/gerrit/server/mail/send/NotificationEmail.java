// Copyright (C) 2012 The Android Open Source Project
//
// Licensed under the Apache License, Version 2.0 (the "License");
// you may not use this file except in compliance with the License.
// You may obtain a copy of the License at
//
// http://www.apache.org/licenses/LICENSE-2.0
//
// Unless required by applicable law or agreed to in writing, software
// distributed under the License is distributed on an "AS IS" BASIS,
// WITHOUT WARRANTIES OR CONDITIONS OF ANY KIND, either express or implied.
// See the License for the specific language governing permissions and
// limitations under the License.

package com.google.gerrit.server.mail.send;

import com.google.common.annotations.VisibleForTesting;
import com.google.common.collect.Iterables;
import com.google.common.flogger.FluentLogger;
import com.google.gerrit.entities.Account;
import com.google.gerrit.entities.Address;
import com.google.gerrit.entities.BranchNameKey;
import com.google.gerrit.entities.NotifyConfig.NotifyType;
import com.google.gerrit.exceptions.EmailException;
import com.google.gerrit.exceptions.StorageException;
import com.google.gerrit.extensions.api.changes.RecipientType;
import com.google.gerrit.mail.MailHeader;
import com.google.gerrit.server.mail.send.ProjectWatch.Watchers;
import com.google.gerrit.server.mail.send.ProjectWatch.Watchers.WatcherList;
import java.util.HashMap;
import java.util.Map;

/** Common class for notifications that are related to a project and branch */
public abstract class NotificationEmail extends OutgoingEmail {
  private static final FluentLogger logger = FluentLogger.forEnclosingClass();

  protected BranchNameKey branch;

  protected NotificationEmail(EmailArguments args, String messageClass, BranchNameKey branch) {
    super(args, messageClass);
    this.branch = branch;
  }

  @Override
  protected void init() throws EmailException {
    super.init();
    setListIdHeader();
  }

  private void setListIdHeader() {
    // Set a reasonable list id so that filters can be used to sort messages
    setHeader(
        "List-Id",
        "<gerrit-" + branch.project().get().replace('/', '-') + "." + getGerritHost() + ">");
    if (getSettingsUrl() != null) {
      setHeader("List-Unsubscribe", "<" + getSettingsUrl() + ">");
    }
  }

  /** Include users and groups that want notification of events. */
  protected void includeWatchers(NotifyType type) {
    includeWatchers(type, true);
  }

  /** Include users and groups that want notification of events. */
  protected void includeWatchers(NotifyType type, boolean includeWatchersFromNotifyConfig) {
    try {
      Watchers matching = getWatchers(type, includeWatchersFromNotifyConfig);
      add(RecipientType.TO, matching.to);
      add(RecipientType.CC, matching.cc);
      add(RecipientType.BCC, matching.bcc);
    } catch (StorageException err) {
      // Just don't CC everyone. Better to send a partial message to those
      // we already have queued up then to fail deliver entirely to people
      // who have a lower interest in the change.
      logger.atWarning().withCause(err).log("Cannot BCC watchers for %s", type);
    }
  }

  /** Returns all watchers that are relevant */
  protected abstract Watchers getWatchers(NotifyType type, boolean includeWatchersFromNotifyConfig);

  /** Add users or email addresses to the TO, CC, or BCC list. */
<<<<<<< HEAD
  protected void add(RecipientType type, WatcherList watcherList) {
    for (Account.Id user : watcherList.accounts) {
      add(type, user);
=======
  protected void add(RecipientType type, Watchers.List list) {
    for (Account.Id user : list.accounts) {
      addWatcher(type, user);
>>>>>>> 605261e7
    }
    for (Address addr : watcherList.emails) {
      add(type, addr);
    }
  }

  protected abstract void addWatcher(RecipientType type, Account.Id to);

  public String getSshHost() {
    String host = Iterables.getFirst(args.sshAddresses, null);
    if (host == null) {
      return null;
    }
    if (host.startsWith("*:")) {
      return getGerritHost() + host.substring(1);
    }
    return host;
  }

  @Override
  protected void setupSoyContext() {
    super.setupSoyContext();

    String projectName = branch.project().get();
    soyContext.put("projectName", projectName);
    // shortProjectName is the project name with the path abbreviated.
    soyContext.put("shortProjectName", getShortProjectName(projectName));

    // instanceAndProjectName is the instance's name followed by the abbreviated project path
    soyContext.put(
        "instanceAndProjectName",
        getInstanceAndProjectName(args.instanceNameProvider.get(), projectName));
    soyContext.put("addInstanceNameInSubject", args.addInstanceNameInSubject);

    soyContextEmailData.put("sshHost", getSshHost());

    Map<String, String> branchData = new HashMap<>();
    branchData.put("shortName", branch.shortName());
    soyContext.put("branch", branchData);

    footers.add(MailHeader.PROJECT.withDelimiter() + branch.project().get());
    footers.add(MailHeader.BRANCH.withDelimiter() + branch.shortName());
  }

  @VisibleForTesting
  protected static String getShortProjectName(String projectName) {
    int lastIndexSlash = projectName.lastIndexOf('/');
    if (lastIndexSlash == 0) {
      return projectName.substring(1); // Remove the first slash
    }
    if (lastIndexSlash == -1) { // No slash in the project name
      return projectName;
    }

    return "..." + projectName.substring(lastIndexSlash + 1);
  }

  @VisibleForTesting
  protected static String getInstanceAndProjectName(String instanceName, String projectName) {
    if (instanceName == null || instanceName.isEmpty()) {
      return getShortProjectName(projectName);
    }
    // Extract the project name (everything after the last slash) and prepends it with gerrit's
    // instance name
    return instanceName + "/" + projectName.substring(projectName.lastIndexOf('/') + 1);
  }
}<|MERGE_RESOLUTION|>--- conflicted
+++ resolved
@@ -81,15 +81,9 @@
   protected abstract Watchers getWatchers(NotifyType type, boolean includeWatchersFromNotifyConfig);
 
   /** Add users or email addresses to the TO, CC, or BCC list. */
-<<<<<<< HEAD
   protected void add(RecipientType type, WatcherList watcherList) {
     for (Account.Id user : watcherList.accounts) {
-      add(type, user);
-=======
-  protected void add(RecipientType type, Watchers.List list) {
-    for (Account.Id user : list.accounts) {
       addWatcher(type, user);
->>>>>>> 605261e7
     }
     for (Address addr : watcherList.emails) {
       add(type, addr);
