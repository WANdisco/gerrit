--- conflicted
+++ resolved
@@ -50,11 +50,7 @@
     try {
       String payload = String.format("%s:%s", accountId, emailAddress);
       byte[] utf8 = payload.getBytes(UTF_8);
-<<<<<<< HEAD
-      String base64 = BaseEncoding.base64().encode(utf8);
-=======
       String base64 = BaseEncoding.base64Url().encode(utf8);
->>>>>>> 54b09b52
       return emailRegistrationToken.newToken(base64);
     } catch (XsrfException e) {
       throw new IllegalArgumentException(e);
@@ -74,11 +70,7 @@
       throw new InvalidTokenException();
     }
 
-<<<<<<< HEAD
-    String payload = new String(BaseEncoding.base64().decode(token.getData()), UTF_8);
-=======
     String payload = new String(BaseEncoding.base64Url().decode(token.getData()), UTF_8);
->>>>>>> 54b09b52
     Matcher matcher = Pattern.compile("^([0-9]+):(.+@.+)$").matcher(payload);
     if (!matcher.matches()) {
       throw new InvalidTokenException();
