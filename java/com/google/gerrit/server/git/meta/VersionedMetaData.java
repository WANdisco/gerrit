--- conflicted
+++ resolved
@@ -18,7 +18,6 @@
 
 import com.google.common.base.MoreObjects;
 import com.google.gerrit.common.Nullable;
-import com.google.gerrit.entities.Change;
 import com.google.gerrit.entities.Project;
 import com.google.gerrit.git.GitUpdateFailureException;
 import com.google.gerrit.git.LockFailureException;
@@ -331,12 +330,8 @@
         }
 
         if (update.insertChangeId()) {
-<<<<<<< HEAD
-          commit.setMessage(ChangeIdUtil.insertId(commit.getMessage(), Change.generateChangeId()));
-=======
           commit.setMessage(
               ChangeIdUtil.insertId(commit.getMessage(), CommitMessageUtil.generateChangeId()));
->>>>>>> 7b1ba662
         }
 
         src = rw.parseCommit(inserter.insert(commit));
