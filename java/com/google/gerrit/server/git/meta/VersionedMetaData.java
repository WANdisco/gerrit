// Copyright (C) 2010 The Android Open Source Project
//
// Licensed under the Apache License, Version 2.0 (the "License");
// you may not use this file except in compliance with the License.
// You may obtain a copy of the License at
//
// http://www.apache.org/licenses/LICENSE-2.0
//
// Unless required by applicable law or agreed to in writing, software
// distributed under the License is distributed on an "AS IS" BASIS,
// WITHOUT WARRANTIES OR CONDITIONS OF ANY KIND, either express or implied.
// See the License for the specific language governing permissions and
// limitations under the License.

package com.google.gerrit.server.git.meta;

import static com.google.common.base.Preconditions.checkArgument;

import com.google.common.base.MoreObjects;
import com.google.gerrit.common.Nullable;
import com.google.gerrit.entities.Change;
import com.google.gerrit.entities.Project;
import com.google.gerrit.git.GitUpdateFailureException;
import com.google.gerrit.git.LockFailureException;
import com.google.gerrit.git.ObjectIds;
import com.google.gerrit.server.logging.Metadata;
import com.google.gerrit.server.logging.TraceContext;
import com.google.gerrit.server.logging.TraceContext.TraceTimer;
import java.io.BufferedReader;
import java.io.File;
import java.io.IOException;
import java.io.StringReader;
import java.util.ArrayList;
import java.util.List;
import java.util.Objects;
import org.eclipse.jgit.dircache.DirCache;
import org.eclipse.jgit.dircache.DirCacheBuilder;
import org.eclipse.jgit.dircache.DirCacheEditor;
import org.eclipse.jgit.dircache.DirCacheEditor.DeletePath;
import org.eclipse.jgit.dircache.DirCacheEditor.PathEdit;
import org.eclipse.jgit.dircache.DirCacheEntry;
import org.eclipse.jgit.errors.ConfigInvalidException;
import org.eclipse.jgit.errors.IncorrectObjectTypeException;
import org.eclipse.jgit.errors.MissingObjectException;
import org.eclipse.jgit.lib.AnyObjectId;
import org.eclipse.jgit.lib.BatchRefUpdate;
import org.eclipse.jgit.lib.CommitBuilder;
import org.eclipse.jgit.lib.Config;
import org.eclipse.jgit.lib.Constants;
import org.eclipse.jgit.lib.FileMode;
import org.eclipse.jgit.lib.ObjectId;
import org.eclipse.jgit.lib.ObjectInserter;
import org.eclipse.jgit.lib.ObjectLoader;
import org.eclipse.jgit.lib.ObjectReader;
import org.eclipse.jgit.lib.Ref;
import org.eclipse.jgit.lib.RefUpdate;
import org.eclipse.jgit.lib.Repository;
import org.eclipse.jgit.revwalk.RevCommit;
import org.eclipse.jgit.revwalk.RevTree;
import org.eclipse.jgit.revwalk.RevWalk;
import org.eclipse.jgit.transport.ReceiveCommand;
import org.eclipse.jgit.treewalk.TreeWalk;
import org.eclipse.jgit.util.ChangeIdUtil;
import org.eclipse.jgit.util.RawParseUtils;

/**
 * Support for metadata stored within a version controlled branch.
 *
 * <p>Implementors are responsible for supplying implementations of the onLoad and onSave methods to
 * read from the repository, or format an update that can later be written back to the repository.
 */
public abstract class VersionedMetaData {
  /**
   * Path information that does not hold references to any repository data structures, allowing the
   * application to retain this object for long periods of time.
   */
  public static class PathInfo {
    public final FileMode fileMode;
    public final String path;
    public final ObjectId objectId;

    protected PathInfo(TreeWalk tw) {
      fileMode = tw.getFileMode(0);
      path = tw.getPathString();
      objectId = tw.getObjectId(0);
    }
  }

  /** The revision at which the data was loaded. Is null for data yet to be created. */
  @Nullable protected RevCommit revision;

  protected Project.NameKey projectName;
  protected RevWalk rw;
  protected ObjectReader reader;
  protected ObjectInserter inserter;
  protected DirCache newTree;

  /** @return name of the reference storing this configuration. */
  protected abstract String getRefName();

  /** Set up the metadata, parsing any state from the loaded revision. */
  protected abstract void onLoad() throws IOException, ConfigInvalidException;

  /**
   * Save any changes to the metadata in a commit.
   *
   * @return true if the commit should proceed, false to abort.
   * @throws IOException
   * @throws ConfigInvalidException
   */
  protected abstract boolean onSave(CommitBuilder commit)
      throws IOException, ConfigInvalidException;

  /** @return revision of the metadata that was loaded. */
  @Nullable
  public ObjectId getRevision() {
    return ObjectIds.copyOrNull(revision);
  }

  /**
   * Load the current version from the branch.
   *
   * <p>The repository is not held after the call completes, allowing the application to retain this
   * object for long periods of time.
   *
   * @param projectName the name of the project
   * @param db repository to access.
   * @throws IOException
   * @throws ConfigInvalidException
   */
  public void load(Project.NameKey projectName, Repository db)
      throws IOException, ConfigInvalidException {
    Ref ref = db.getRefDatabase().exactRef(getRefName());
    load(projectName, db, ref != null ? ref.getObjectId() : null);
  }

  /**
   * Load a specific version from the repository.
   *
   * <p>This method is primarily useful for applying updates to a specific revision that was shown
   * to an end-user in the user interface. If there are conflicts with another user's concurrent
   * changes, these will be automatically detected at commit time.
   *
   * <p>The repository is not held after the call completes, allowing the application to retain this
   * object for long periods of time.
   *
   * @param projectName the name of the project
   * @param db repository to access.
   * @param id revision to load.
   * @throws IOException
   * @throws ConfigInvalidException
   */
  public void load(Project.NameKey projectName, Repository db, @Nullable ObjectId id)
      throws IOException, ConfigInvalidException {
    try (RevWalk walk = new RevWalk(db)) {
      load(projectName, walk, id);
    }
  }

  /**
   * Load a specific version from an open walk.
   *
   * <p>This method is primarily useful for applying updates to a specific revision that was shown
   * to an end-user in the user interface. If there are conflicts with another user's concurrent
   * changes, these will be automatically detected at commit time.
   *
   * <p>The caller retains ownership of the walk and is responsible for closing it. However, this
   * instance does not hold a reference to the walk or the repository after the call completes,
   * allowing the application to retain this object for long periods of time.
   *
   * @param projectName the name of the project
   * @param walk open walk to access to access.
   * @param id revision to load.
   * @throws IOException
   * @throws ConfigInvalidException
   */
  public void load(Project.NameKey projectName, RevWalk walk, ObjectId id)
      throws IOException, ConfigInvalidException {
    this.projectName = projectName;
    this.rw = walk;
    this.reader = walk.getObjectReader();
    try {
      revision = id != null ? walk.parseCommit(id) : null;
      onLoad();
    } finally {
      this.rw = null;
      this.reader = null;
    }
  }

  public void load(MetaDataUpdate update) throws IOException, ConfigInvalidException {
    load(update.getProjectName(), update.getRepository());
  }

  public void load(MetaDataUpdate update, ObjectId id) throws IOException, ConfigInvalidException {
    load(update.getProjectName(), update.getRepository(), id);
  }

  /**
   * Update this metadata branch, recording a new commit on its reference. This method mutates its
   * receiver.
   *
   * @param update helper information to define the update that will occur.
   * @return the commit that was created
   * @throws IOException if there is a storage problem and the update cannot be executed as
   *     requested or if it failed because of a concurrent update to the same reference
   */
  public RevCommit commit(MetaDataUpdate update) throws IOException {
    try (BatchMetaDataUpdate batch = openUpdate(update)) {
      batch.write(update.getCommitBuilder());
      return batch.commit();
    }
  }

  /**
   * Creates a new commit and a new ref based on this commit. This method mutates its receiver.
   *
   * @param update helper information to define the update that will occur.
   * @param refName name of the ref that should be created
   * @return the commit that was created
   * @throws IOException if there is a storage problem and the update cannot be executed as
   *     requested or if it failed because of a concurrent update to the same reference
   */
  public RevCommit commitToNewRef(MetaDataUpdate update, String refName) throws IOException {
    try (BatchMetaDataUpdate batch = openUpdate(update)) {
      batch.write(update.getCommitBuilder());
      return batch.createRef(refName);
    }
  }

  public interface BatchMetaDataUpdate extends AutoCloseable {
    void write(CommitBuilder commit) throws IOException;

    void write(VersionedMetaData config, CommitBuilder commit) throws IOException;

    RevCommit createRef(String refName) throws IOException;

    RevCommit commit() throws IOException;

    RevCommit commitAt(ObjectId revision) throws IOException;

    @Override
    void close();
  }

  /**
   * Open a batch of updates to the same metadata ref.
   *
   * <p>This allows making multiple commits to a single metadata ref, at the end of which is a
   * single ref update. For batching together updates to multiple refs (each consisting of one or
   * more commits against their respective refs), create the {@link MetaDataUpdate} with a {@link
   * BatchRefUpdate}.
   *
   * <p>A ref update produced by this {@link BatchMetaDataUpdate} is only committed if there is no
   * associated {@link BatchRefUpdate}. As a result, the configured ref updated event is not fired
   * if there is an associated batch.
   *
   * @param update helper info about the update.
   * @throws IOException if the update failed.
   */
  public BatchMetaDataUpdate openUpdate(MetaDataUpdate update) throws IOException {
    final Repository db = update.getRepository();

    inserter = db.newObjectInserter();
    reader = inserter.newReader();
    final RevWalk rw = new RevWalk(reader);
    final RevTree tree = revision != null ? rw.parseTree(revision) : null;
    newTree = readTree(tree);
    return new BatchMetaDataUpdate() {
      RevCommit src = revision;
      AnyObjectId srcTree = tree;

      @Override
      public void write(CommitBuilder commit) throws IOException {
        write(VersionedMetaData.this, commit);
      }

      private boolean doSave(VersionedMetaData config, CommitBuilder commit) throws IOException {
        DirCache nt = config.newTree;
        ObjectReader r = config.reader;
        ObjectInserter i = config.inserter;
        RevCommit c = config.revision;
        try {
          config.newTree = newTree;
          config.reader = reader;
          config.inserter = inserter;
          config.revision = src;
          return config.onSave(commit);
        } catch (ConfigInvalidException e) {
          throw new IOException(
              "Cannot update " + getRefName() + " in " + db.getDirectory() + ": " + e.getMessage(),
              e);
        } finally {
          config.newTree = nt;
          config.reader = r;
          config.inserter = i;
          config.revision = c;
        }
      }

      @Override
      public void write(VersionedMetaData config, CommitBuilder commit) throws IOException {
        checkSameRef(config);
        if (!doSave(config, commit)) {
          return;
        }

        ObjectId res = newTree.writeTree(inserter);
        if (res.equals(srcTree) && !update.allowEmpty() && (commit.getTreeId() == null)) {
          // If there are no changes to the content, don't create the commit.
          return;
        }

        // If changes are made to the DirCache and those changes are written as
        // a commit and then the tree ID is set for the CommitBuilder, then
        // those previous DirCache changes will be ignored and the commit's
        // tree will be replaced with the ID in the CommitBuilder. The same is
        // true if you explicitly set tree ID in a commit and then make changes
        // to the DirCache; that tree ID will be ignored and replaced by that of
        // the tree for the updated DirCache.
        if (commit.getTreeId() == null) {
          commit.setTreeId(res);
        } else {
          // In this case, the caller populated the tree without using DirCache.
          res = commit.getTreeId();
        }

        if (src != null) {
          commit.addParentId(src);
        }

        if (update.insertChangeId()) {
          commit.setMessage(ChangeIdUtil.insertId(commit.getMessage(), Change.generateChangeId()));
        }

        src = rw.parseCommit(inserter.insert(commit));
        srcTree = res;
      }

      private void checkSameRef(VersionedMetaData other) {
        String thisRef = VersionedMetaData.this.getRefName();
        String otherRef = other.getRefName();
        checkArgument(
            otherRef.equals(thisRef),
            "cannot add %s for %s to %s on %s",
            other.getClass().getSimpleName(),
            otherRef,
            BatchMetaDataUpdate.class.getSimpleName(),
            thisRef);
      }

      @Override
      public RevCommit createRef(String refName) throws IOException {
        if (Objects.equals(src, revision)) {
          return revision;
        }
        return updateRef(ObjectId.zeroId(), src, refName);
      }

      @Override
      public RevCommit commit() throws IOException {
        return commitAt(revision);
      }

      @Override
      public RevCommit commitAt(ObjectId expected) throws IOException {
        if (Objects.equals(src, expected)) {
          return revision;
        }
        return updateRef(MoreObjects.firstNonNull(expected, ObjectId.zeroId()), src, getRefName());
      }

      @Override
      public void close() {
        newTree = null;

        rw.close();
        if (inserter != null) {
          inserter.close();
          inserter = null;
        }

        if (reader != null) {
          reader.close();
          reader = null;
        }
      }

      private RevCommit updateRef(AnyObjectId oldId, AnyObjectId newId, String refName)
          throws IOException {
        BatchRefUpdate bru = update.getBatch();
        if (bru != null) {
          bru.addCommand(new ReceiveCommand(oldId.toObjectId(), newId.toObjectId(), refName));
          inserter.flush();
          revision = rw.parseCommit(newId);
          return revision;
        }

        RefUpdate ru = db.updateRef(refName);
        ru.setExpectedOldObjectId(oldId);
        ru.setNewObjectId(newId);
        ru.setRefLogIdent(update.getCommitBuilder().getAuthor());
        String message = update.getCommitBuilder().getMessage();
        if (message == null) {
          message = "meta data update";
        }
        try (BufferedReader reader = new BufferedReader(new StringReader(message))) {
          // read the subject line and use it as reflog message
          ru.setRefLogMessage("commit: " + reader.readLine(), true);
        }
        inserter.flush();
        RefUpdate.Result result = ru.update();
        switch (result) {
          case NEW:
          case FAST_FORWARD:
            revision = rw.parseCommit(ru.getNewObjectId());
            update.fireGitRefUpdatedEvent(ru);
            return revision;
          case LOCK_FAILURE:
            throw new LockFailureException(errorMsg(ru, db.getDirectory()), ru);
          case FORCED:
          case IO_FAILURE:
          case NOT_ATTEMPTED:
          case NO_CHANGE:
          case REJECTED:
          case REJECTED_CURRENT_BRANCH:
          case RENAMED:
          case REJECTED_MISSING_OBJECT:
          case REJECTED_OTHER_REASON:
          default:
<<<<<<< HEAD
            throw new GitUpdateFailureException(errorMsg(ru, db.getDirectory()), ru);
=======
            throw new IOException(errorMsg(ru, db.getDirectory()));
>>>>>>> 5bf06927
        }
      }

      private String errorMsg(RefUpdate ru, File location) {
        return String.format(
            "Cannot update %s in %s: %s (%s)",
            ru.getName(), location, ru.getResult(), ru.getRefLogMessage());
      }
    };
  }

  private String errorMsg(RefUpdate ru, File location) {
    return String.format(
        "Cannot update %s in %s : %s (%s)",
        ru.getName(), location, ru.getResult(), ru.getRefLogMessage());
  }

  protected DirCache readTree(RevTree tree)
      throws IOException, MissingObjectException, IncorrectObjectTypeException {
    DirCache dc = DirCache.newInCore();
    if (tree != null) {
      DirCacheBuilder b = dc.builder();
      b.addTree(new byte[0], DirCacheEntry.STAGE_0, reader, tree);
      b.finish();
    }
    return dc;
  }

  protected Config readConfig(String fileName) throws IOException, ConfigInvalidException {
    return readConfig(fileName, null);
  }

  protected Config readConfig(String fileName, Config baseConfig)
      throws IOException, ConfigInvalidException {
    Config rc = new Config(baseConfig);
    String text = readUTF8(fileName);
    if (!text.isEmpty()) {
      try {
        rc.fromText(text);
      } catch (ConfigInvalidException err) {
        StringBuilder msg =
            new StringBuilder("Invalid config file ")
                .append(fileName)
                .append(" in commit ")
                .append(revision.name());
        if (err.getCause() != null) {
          msg.append(": ").append(err.getCause());
        }
        throw new ConfigInvalidException(msg.toString(), err);
      }
    }
    return rc;
  }

  protected String readUTF8(String fileName) throws IOException {
    byte[] raw = readFile(fileName);
    return raw.length != 0 ? RawParseUtils.decode(raw) : "";
  }

  protected byte[] readFile(String fileName) throws IOException {
    if (revision == null) {
      return new byte[] {};
    }

    try (TraceTimer timer =
            TraceContext.newTimer(
                "Read file",
                Metadata.builder()
                    .projectName(projectName.get())
                    .noteDbRefName(getRefName())
                    .revision(revision.name())
                    .noteDbFilePath(fileName)
                    .build());
        TreeWalk tw = TreeWalk.forPath(reader, fileName, revision.getTree())) {
      if (tw != null) {
        ObjectLoader obj = reader.open(tw.getObjectId(0), Constants.OBJ_BLOB);
        return obj.getCachedBytes(Integer.MAX_VALUE);
      }
    }
    return new byte[] {};
  }

  @Nullable
  protected ObjectId getObjectId(String fileName) throws IOException {
    if (revision == null) {
      return null;
    }

    try (TreeWalk tw = TreeWalk.forPath(reader, fileName, revision.getTree())) {
      if (tw != null) {
        return tw.getObjectId(0);
      }
    }

    return null;
  }

  public List<PathInfo> getPathInfos(boolean recursive) throws IOException {
    try (TreeWalk tw = new TreeWalk(reader)) {
      tw.addTree(revision.getTree());
      tw.setRecursive(recursive);
      List<PathInfo> paths = new ArrayList<>();
      while (tw.next()) {
        paths.add(new PathInfo(tw));
      }
      return paths;
    }
  }

  protected static void set(
      Config rc, String section, String subsection, String name, String value) {
    if (value != null) {
      rc.setString(section, subsection, name, value);
    } else {
      rc.unset(section, subsection, name);
    }
  }

  protected static void set(
      Config rc, String section, String subsection, String name, boolean value) {
    if (value) {
      rc.setBoolean(section, subsection, name, value);
    } else {
      rc.unset(section, subsection, name);
    }
  }

  protected static <E extends Enum<?>> void set(
      Config rc, String section, String subsection, String name, E value, E defaultValue) {
    if (value != defaultValue) {
      rc.setEnum(section, subsection, name, value);
    } else {
      rc.unset(section, subsection, name);
    }
  }

  protected void saveConfig(String fileName, Config cfg) throws IOException {
    saveUTF8(fileName, cfg.toText());
  }

  protected void saveUTF8(String fileName, String text) throws IOException {
    saveFile(fileName, text != null ? Constants.encode(text) : null);
  }

  protected void saveFile(String fileName, byte[] raw) throws IOException {
    try (TraceTimer timer =
        TraceContext.newTimer(
            "Save file",
            Metadata.builder()
                .projectName(projectName.get())
                .noteDbRefName(getRefName())
                .noteDbFilePath(fileName)
                .build())) {
      DirCacheEditor editor = newTree.editor();
      if (raw != null && 0 < raw.length) {
        final ObjectId blobId = inserter.insert(Constants.OBJ_BLOB, raw);
        editor.add(
            new PathEdit(fileName) {
              @Override
              public void apply(DirCacheEntry ent) {
                ent.setFileMode(FileMode.REGULAR_FILE);
                ent.setObjectId(blobId);
              }
            });
      } else {
        editor.add(new DeletePath(fileName));
      }
      editor.finish();
    }
  }
}<|MERGE_RESOLUTION|>--- conflicted
+++ resolved
@@ -428,25 +428,15 @@
           case REJECTED_MISSING_OBJECT:
           case REJECTED_OTHER_REASON:
           default:
-<<<<<<< HEAD
             throw new GitUpdateFailureException(errorMsg(ru, db.getDirectory()), ru);
-=======
-            throw new IOException(errorMsg(ru, db.getDirectory()));
->>>>>>> 5bf06927
-        }
-      }
-
-      private String errorMsg(RefUpdate ru, File location) {
-        return String.format(
-            "Cannot update %s in %s: %s (%s)",
-            ru.getName(), location, ru.getResult(), ru.getRefLogMessage());
+        }
       }
     };
   }
 
   private String errorMsg(RefUpdate ru, File location) {
     return String.format(
-        "Cannot update %s in %s : %s (%s)",
+        "Cannot update %s in %s: %s (%s)",
         ru.getName(), location, ru.getResult(), ru.getRefLogMessage());
   }
 
