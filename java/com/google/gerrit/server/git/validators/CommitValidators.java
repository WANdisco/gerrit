// Copyright (C) 2012 The Android Open Source Project
//
// Licensed under the Apache License, Version 2.0 (the "License");
// you may not use this file except in compliance with the License.
// You may obtain a copy of the License at
//
// http://www.apache.org/licenses/LICENSE-2.0
//
// Unless required by applicable law or agreed to in writing, software
// distributed under the License is distributed on an "AS IS" BASIS,
// WITHOUT WARRANTIES OR CONDITIONS OF ANY KIND, either express or implied.
// See the License for the specific language governing permissions and
// limitations under the License.

package com.google.gerrit.server.git.validators;

import static com.google.common.base.Preconditions.checkState;
import static com.google.gerrit.reviewdb.client.Change.CHANGE_ID_PATTERN;
import static com.google.gerrit.reviewdb.client.RefNames.REFS_CHANGES;
import static com.google.gerrit.reviewdb.client.RefNames.REFS_CONFIG;
import static java.util.stream.Collectors.toList;

import com.google.common.annotations.VisibleForTesting;
import com.google.common.base.Splitter;
import com.google.common.collect.ImmutableList;
import com.google.common.collect.Iterables;
import com.google.common.flogger.FluentLogger;
import com.google.gerrit.common.FooterConstants;
import com.google.gerrit.common.Nullable;
import com.google.gerrit.extensions.api.config.ConsistencyCheckInfo.ConsistencyProblemInfo;
import com.google.gerrit.extensions.registration.DynamicItem;
import com.google.gerrit.extensions.restapi.AuthException;
import com.google.gerrit.reviewdb.client.Account;
import com.google.gerrit.reviewdb.client.BooleanProjectConfig;
import com.google.gerrit.reviewdb.client.Branch;
import com.google.gerrit.reviewdb.client.Change;
import com.google.gerrit.reviewdb.client.RefNames;
import com.google.gerrit.server.GerritPersonIdent;
import com.google.gerrit.server.IdentifiedUser;
import com.google.gerrit.server.account.externalids.ExternalIdsConsistencyChecker;
import com.google.gerrit.server.config.AllProjectsName;
import com.google.gerrit.server.config.AllUsersName;
import com.google.gerrit.server.config.GerritServerConfig;
import com.google.gerrit.server.config.UrlFormatter;
import com.google.gerrit.server.events.CommitReceivedEvent;
import com.google.gerrit.server.git.GitRepositoryManager;
import com.google.gerrit.server.git.ValidationError;
import com.google.gerrit.server.git.validators.ValidationMessage.Type;
import com.google.gerrit.server.permissions.PermissionBackend;
import com.google.gerrit.server.permissions.PermissionBackendException;
import com.google.gerrit.server.permissions.RefPermission;
import com.google.gerrit.server.plugincontext.PluginSetContext;
import com.google.gerrit.server.project.ProjectCache;
import com.google.gerrit.server.project.ProjectConfig;
import com.google.gerrit.server.project.ProjectState;
import com.google.gerrit.server.ssh.SshInfo;
import com.google.gerrit.server.util.MagicBranch;
import com.google.inject.Inject;
import com.google.inject.Singleton;
import com.jcraft.jsch.HostKey;
import java.io.IOException;
import java.net.MalformedURLException;
import java.net.URL;
import java.util.ArrayList;
import java.util.Collections;
import java.util.List;
import java.util.Optional;
import java.util.regex.Pattern;
import org.eclipse.jgit.errors.ConfigInvalidException;
import org.eclipse.jgit.lib.Config;
import org.eclipse.jgit.lib.PersonIdent;
import org.eclipse.jgit.lib.Repository;
import org.eclipse.jgit.notes.NoteMap;
import org.eclipse.jgit.revwalk.FooterKey;
import org.eclipse.jgit.revwalk.FooterLine;
import org.eclipse.jgit.revwalk.RevCommit;
import org.eclipse.jgit.revwalk.RevWalk;
import org.eclipse.jgit.util.SystemReader;

/**
 * Represents a list of CommitValidationListeners to run for a push to one branch of one project.
 */
public class CommitValidators {
  private static final FluentLogger logger = FluentLogger.forEnclosingClass();

  public static final Pattern NEW_PATCHSET_PATTERN =
      Pattern.compile("^" + REFS_CHANGES + "(?:[0-9][0-9]/)?([1-9][0-9]*)(?:/[1-9][0-9]*)?$");

  @Singleton
  public static class Factory {
    private final PersonIdent gerritIdent;
    private final DynamicItem<UrlFormatter> urlFormatter;
    private final PluginSetContext<CommitValidationListener> pluginValidators;
    private final GitRepositoryManager repoManager;
    private final AllUsersName allUsers;
    private final AllProjectsName allProjects;
    private final ExternalIdsConsistencyChecker externalIdsConsistencyChecker;
    private final AccountValidator accountValidator;
    private final String installCommitMsgHookCommand;
    private final ProjectCache projectCache;
    private final ProjectConfig.Factory projectConfigFactory;

    @Inject
    Factory(
        @GerritPersonIdent PersonIdent gerritIdent,
        DynamicItem<UrlFormatter> urlFormatter,
        @GerritServerConfig Config cfg,
        PluginSetContext<CommitValidationListener> pluginValidators,
        GitRepositoryManager repoManager,
        AllUsersName allUsers,
        AllProjectsName allProjects,
        ExternalIdsConsistencyChecker externalIdsConsistencyChecker,
        AccountValidator accountValidator,
        ProjectCache projectCache,
        ProjectConfig.Factory projectConfigFactory) {
      this.gerritIdent = gerritIdent;
      this.urlFormatter = urlFormatter;
      this.pluginValidators = pluginValidators;
      this.repoManager = repoManager;
      this.allUsers = allUsers;
      this.allProjects = allProjects;
      this.externalIdsConsistencyChecker = externalIdsConsistencyChecker;
      this.accountValidator = accountValidator;
      this.installCommitMsgHookCommand =
          cfg != null ? cfg.getString("gerrit", null, "installCommitMsgHookCommand") : null;
      this.projectCache = projectCache;
      this.projectConfigFactory = projectConfigFactory;
    }

    public CommitValidators forReceiveCommits(
        PermissionBackend.ForProject forProject,
        Branch.NameKey branch,
        IdentifiedUser user,
        SshInfo sshInfo,
        NoteMap rejectCommits,
        RevWalk rw,
        @Nullable Change change)
        throws IOException {
      PermissionBackend.ForRef perm = forProject.ref(branch.get());
      ProjectState projectState = projectCache.checkedGet(branch.getParentKey());
      return new CommitValidators(
          ImmutableList.of(
              new UploadMergesPermissionValidator(perm),
              new ProjectStateValidationListener(projectState),
              new AmendedGerritMergeCommitValidationListener(perm, gerritIdent),
              new AuthorUploaderValidator(user, perm, urlFormatter.get()),
              new CommitterUploaderValidator(user, perm, urlFormatter.get()),
              new SignedOffByValidator(user, perm, projectState),
              new ChangeIdValidator(
<<<<<<< HEAD
                  projectState, user, urlFormatter, installCommitMsgHookCommand, sshInfo, change),
              new ConfigValidator(projectConfigFactory, branch, user, rw, allUsers, allProjects),
=======
                  projectState,
                  user,
                  urlFormatter.get(),
                  installCommitMsgHookCommand,
                  sshInfo,
                  change),
              new ConfigValidator(branch, user, rw, allUsers, allProjects),
>>>>>>> 37e00e62
              new BannedCommitsValidator(rejectCommits),
              new PluginCommitValidationListener(pluginValidators),
              new ExternalIdUpdateListener(allUsers, externalIdsConsistencyChecker),
              new AccountCommitValidator(repoManager, allUsers, accountValidator),
              new GroupCommitValidator(allUsers)));
    }

    public CommitValidators forGerritCommits(
        PermissionBackend.ForProject forProject,
        Branch.NameKey branch,
        IdentifiedUser user,
        SshInfo sshInfo,
        RevWalk rw,
        @Nullable Change change)
        throws IOException {
      PermissionBackend.ForRef perm = forProject.ref(branch.get());
      ProjectState projectState = projectCache.checkedGet(branch.getParentKey());
      return new CommitValidators(
          ImmutableList.of(
              new UploadMergesPermissionValidator(perm),
              new ProjectStateValidationListener(projectState),
              new AmendedGerritMergeCommitValidationListener(perm, gerritIdent),
              new AuthorUploaderValidator(user, perm, urlFormatter.get()),
              new SignedOffByValidator(user, perm, projectCache.checkedGet(branch.getParentKey())),
              new ChangeIdValidator(
<<<<<<< HEAD
                  projectState, user, urlFormatter, installCommitMsgHookCommand, sshInfo, change),
              new ConfigValidator(projectConfigFactory, branch, user, rw, allUsers, allProjects),
=======
                  projectState,
                  user,
                  urlFormatter.get(),
                  installCommitMsgHookCommand,
                  sshInfo,
                  change),
              new ConfigValidator(branch, user, rw, allUsers, allProjects),
>>>>>>> 37e00e62
              new PluginCommitValidationListener(pluginValidators),
              new ExternalIdUpdateListener(allUsers, externalIdsConsistencyChecker),
              new AccountCommitValidator(repoManager, allUsers, accountValidator),
              new GroupCommitValidator(allUsers)));
    }

    public CommitValidators forMergedCommits(
        PermissionBackend.ForProject forProject, Branch.NameKey branch, IdentifiedUser user)
        throws IOException {
      // Generally only include validators that are based on permissions of the
      // user creating a change for a merged commit; generally exclude
      // validators that would require amending the change in order to correct.
      //
      // Examples:
      //  - Change-Id and Signed-off-by can't be added to an already-merged
      //    commit.
      //  - If the commit is banned, we can't ban it here. In fact, creating a
      //    review of a previously merged and recently-banned commit is a use
      //    case for post-commit code review: so reviewers have a place to
      //    discuss what to do about it.
      //  - Plugin validators may do things like require certain commit message
      //    formats, so we play it safe and exclude them.
      PermissionBackend.ForRef perm = forProject.ref(branch.get());
      return new CommitValidators(
          ImmutableList.of(
              new UploadMergesPermissionValidator(perm),
              new ProjectStateValidationListener(projectCache.checkedGet(branch.getParentKey())),
              new AuthorUploaderValidator(user, perm, urlFormatter.get()),
              new CommitterUploaderValidator(user, perm, urlFormatter.get())));
    }
  }

  private final List<CommitValidationListener> validators;

  CommitValidators(List<CommitValidationListener> validators) {
    this.validators = validators;
  }

  public List<CommitValidationMessage> validate(CommitReceivedEvent receiveEvent)
      throws CommitValidationException {
    List<CommitValidationMessage> messages = new ArrayList<>();
    try {
      for (CommitValidationListener commitValidator : validators) {
        messages.addAll(commitValidator.onCommitReceived(receiveEvent));
      }
    } catch (CommitValidationException e) {
      logger.atFine().withCause(e).log(
          "CommitValidationException occurred: %s", e.getFullMessage());
      // Keep the old messages (and their order) in case of an exception
      messages.addAll(e.getMessages());
      throw new CommitValidationException(e.getMessage(), messages);
    }
    return messages;
  }

  public static class ChangeIdValidator implements CommitValidationListener {
    private static final String CHANGE_ID_PREFIX = FooterConstants.CHANGE_ID.getName() + ":";
    private static final String MISSING_CHANGE_ID_MSG = "missing Change-Id in message footer";
    private static final String MISSING_SUBJECT_MSG =
        "missing subject; Change-Id must be in message footer";
    private static final String MULTIPLE_CHANGE_ID_MSG =
        "multiple Change-Id lines in message footer";
    private static final String INVALID_CHANGE_ID_MSG =
        "invalid Change-Id line format in message footer";

    @VisibleForTesting
    public static final String CHANGE_ID_MISMATCH_MSG =
        "Change-Id in message footer does not match Change-Id of target change";

    private static final Pattern CHANGE_ID = Pattern.compile(CHANGE_ID_PATTERN);

    private final ProjectState projectState;
    private final UrlFormatter urlFormatter;
    private final String installCommitMsgHookCommand;
    private final SshInfo sshInfo;
    private final IdentifiedUser user;
    private final Change change;

    public ChangeIdValidator(
        ProjectState projectState,
        IdentifiedUser user,
        UrlFormatter urlFormatter,
        String installCommitMsgHookCommand,
        SshInfo sshInfo,
        Change change) {
      this.projectState = projectState;
      this.urlFormatter = urlFormatter;
      this.installCommitMsgHookCommand = installCommitMsgHookCommand;
      this.sshInfo = sshInfo;
      this.user = user;
      this.change = change;
    }

    @Override
    public List<CommitValidationMessage> onCommitReceived(CommitReceivedEvent receiveEvent)
        throws CommitValidationException {
      if (!shouldValidateChangeId(receiveEvent)) {
        return Collections.emptyList();
      }
      RevCommit commit = receiveEvent.commit;
      List<CommitValidationMessage> messages = new ArrayList<>();
      List<String> idList = commit.getFooterLines(FooterConstants.CHANGE_ID);

      if (idList.isEmpty()) {
        String shortMsg = commit.getShortMessage();
        if (shortMsg.startsWith(CHANGE_ID_PREFIX)
            && CHANGE_ID.matcher(shortMsg.substring(CHANGE_ID_PREFIX.length()).trim()).matches()) {
          throw new CommitValidationException(MISSING_SUBJECT_MSG);
        }
        if (projectState.is(BooleanProjectConfig.REQUIRE_CHANGE_ID)) {
          messages.add(getMissingChangeIdErrorMsg(MISSING_CHANGE_ID_MSG, commit));
          throw new CommitValidationException(MISSING_CHANGE_ID_MSG, messages);
        }
      } else if (idList.size() > 1) {
        throw new CommitValidationException(MULTIPLE_CHANGE_ID_MSG, messages);
      } else {
        String v = idList.get(idList.size() - 1).trim();
        // Reject Change-Ids with wrong format and invalid placeholder ID from
        // Egit (I0000000000000000000000000000000000000000).
        if (!CHANGE_ID.matcher(v).matches() || v.matches("^I00*$")) {
          messages.add(getMissingChangeIdErrorMsg(INVALID_CHANGE_ID_MSG, receiveEvent.commit));
          throw new CommitValidationException(INVALID_CHANGE_ID_MSG, messages);
        }
        if (change != null && !v.equals(change.getKey().get())) {
          throw new CommitValidationException(CHANGE_ID_MISMATCH_MSG);
        }
      }

      return Collections.emptyList();
    }

    private static boolean shouldValidateChangeId(CommitReceivedEvent event) {
      return MagicBranch.isMagicBranch(event.command.getRefName())
          || NEW_PATCHSET_PATTERN.matcher(event.command.getRefName()).matches();
    }

    private CommitValidationMessage getMissingChangeIdErrorMsg(String errMsg, RevCommit c) {
      StringBuilder sb = new StringBuilder();
      sb.append(errMsg).append("\n");

      boolean hinted = false;
      if (c.getFullMessage().contains(CHANGE_ID_PREFIX)) {
        String lastLine = Iterables.getLast(Splitter.on('\n').split(c.getFullMessage()), "");
        if (!lastLine.contains(CHANGE_ID_PREFIX)) {
          hinted = true;
          sb.append("\n")
              .append("Hint: run\n")
              .append("  git commit --amend\n")
              .append("and move 'Change-Id: Ixxx..' to the bottom on a separate line\n");
        }
      }

      // Print only one hint to avoid overwhelming the user.
      if (!hinted) {
        sb.append("\nHint: to automatically insert a Change-Id, install the hook:\n")
            .append(getCommitMessageHookInstallationHint())
            .append("\n")
            .append("and then amend the commit:\n")
            .append("  git commit --amend --no-edit\n")
            .append("Finally, push your changes again\n");
      }
      return new CommitValidationMessage(sb.toString(), Type.ERROR);
    }

    private String getCommitMessageHookInstallationHint() {
      if (installCommitMsgHookCommand != null) {
        return installCommitMsgHookCommand;
      }
      final List<HostKey> hostKeys = sshInfo.getHostKeys();

      // If there are no SSH keys, the commit-msg hook must be installed via
      // HTTP(S)
      Optional<String> webUrl = urlFormatter.getWebUrl();
      if (hostKeys.isEmpty()) {
        checkState(webUrl.isPresent());
        return String.format(
            "  f=\"$(git rev-parse --git-dir)/hooks/commit-msg\"; curl -o \"$f\" %stools/hooks/commit-msg ; chmod +x \"$f\"",
            webUrl.get());
      }

      // SSH keys exist, so the hook can be installed with scp.
      String sshHost;
      int sshPort;
      String host = hostKeys.get(0).getHost();
      int c = host.lastIndexOf(':');
      if (0 <= c) {
        if (host.startsWith("*:")) {
          checkState(webUrl.isPresent());
          sshHost = getGerritHost(webUrl.get());
        } else {
          sshHost = host.substring(0, c);
        }
        sshPort = Integer.parseInt(host.substring(c + 1));
      } else {
        sshHost = host;
        sshPort = 22;
      }

      return String.format(
          "  gitdir=$(git rev-parse --git-dir); scp -p -P %d %s@%s:hooks/commit-msg ${gitdir}/hooks/",
          sshPort, user.getUserName().orElse("<USERNAME>"), sshHost);
    }
  }

  /** If this is the special project configuration branch, validate the config. */
  public static class ConfigValidator implements CommitValidationListener {
    private final ProjectConfig.Factory projectConfigFactory;
    private final Branch.NameKey branch;
    private final IdentifiedUser user;
    private final RevWalk rw;
    private final AllUsersName allUsers;
    private final AllProjectsName allProjects;

    public ConfigValidator(
        ProjectConfig.Factory projectConfigFactory,
        Branch.NameKey branch,
        IdentifiedUser user,
        RevWalk rw,
        AllUsersName allUsers,
        AllProjectsName allProjects) {
      this.projectConfigFactory = projectConfigFactory;
      this.branch = branch;
      this.user = user;
      this.rw = rw;
      this.allProjects = allProjects;
      this.allUsers = allUsers;
    }

    @Override
    public List<CommitValidationMessage> onCommitReceived(CommitReceivedEvent receiveEvent)
        throws CommitValidationException {
      if (REFS_CONFIG.equals(branch.get())) {
        List<CommitValidationMessage> messages = new ArrayList<>();

        try {
          ProjectConfig cfg = projectConfigFactory.create(receiveEvent.project.getNameKey());
          cfg.load(rw, receiveEvent.command.getNewId());
          if (!cfg.getValidationErrors().isEmpty()) {
            addError("Invalid project configuration:", messages);
            for (ValidationError err : cfg.getValidationErrors()) {
              addError("  " + err.getMessage(), messages);
            }
            throw new ConfigInvalidException("invalid project configuration");
          }
          if (allUsers.equals(receiveEvent.project.getNameKey())
              && !allProjects.equals(cfg.getProject().getParent(allProjects))) {
            addError("Invalid project configuration:", messages);
            addError(
                String.format("  %s must inherit from %s", allUsers.get(), allProjects.get()),
                messages);
            throw new ConfigInvalidException("invalid project configuration");
          }
        } catch (ConfigInvalidException | IOException e) {
          logger.atSevere().withCause(e).log(
              "User %s tried to push an invalid project configuration %s for project %s",
              user.getLoggableName(),
              receiveEvent.command.getNewId().name(),
              receiveEvent.project.getName());
          throw new CommitValidationException("invalid project configuration", messages);
        }
      }

      return Collections.emptyList();
    }
  }

  /** Require permission to upload merge commits. */
  public static class UploadMergesPermissionValidator implements CommitValidationListener {
    private final PermissionBackend.ForRef perm;

    public UploadMergesPermissionValidator(PermissionBackend.ForRef perm) {
      this.perm = perm;
    }

    @Override
    public List<CommitValidationMessage> onCommitReceived(CommitReceivedEvent receiveEvent)
        throws CommitValidationException {
      if (receiveEvent.commit.getParentCount() <= 1) {
        return Collections.emptyList();
      }
      try {
        perm.check(RefPermission.MERGE);
        return Collections.emptyList();
      } catch (AuthException e) {
        throw new CommitValidationException("you are not allowed to upload merges");
      } catch (PermissionBackendException e) {
        logger.atSevere().withCause(e).log("cannot check MERGE");
        throw new CommitValidationException("internal auth error");
      }
    }
  }

  /** Execute commit validation plug-ins */
  public static class PluginCommitValidationListener implements CommitValidationListener {
    private final PluginSetContext<CommitValidationListener> commitValidationListeners;

    public PluginCommitValidationListener(
        final PluginSetContext<CommitValidationListener> commitValidationListeners) {
      this.commitValidationListeners = commitValidationListeners;
    }

    @Override
    public List<CommitValidationMessage> onCommitReceived(CommitReceivedEvent receiveEvent)
        throws CommitValidationException {
      List<CommitValidationMessage> messages = new ArrayList<>();
      try {
        commitValidationListeners.runEach(
            l -> l.onCommitReceived(receiveEvent), CommitValidationException.class);
      } catch (CommitValidationException e) {
        messages.addAll(e.getMessages());
        throw new CommitValidationException(e.getMessage(), messages);
      }
      return messages;
    }
  }

  public static class SignedOffByValidator implements CommitValidationListener {
    private final IdentifiedUser user;
    private final PermissionBackend.ForRef perm;
    private final ProjectState state;

    public SignedOffByValidator(
        IdentifiedUser user, PermissionBackend.ForRef perm, ProjectState state) {
      this.user = user;
      this.perm = perm;
      this.state = state;
    }

    @Override
    public List<CommitValidationMessage> onCommitReceived(CommitReceivedEvent receiveEvent)
        throws CommitValidationException {
      if (!state.is(BooleanProjectConfig.USE_SIGNED_OFF_BY)) {
        return Collections.emptyList();
      }

      RevCommit commit = receiveEvent.commit;
      PersonIdent committer = commit.getCommitterIdent();
      PersonIdent author = commit.getAuthorIdent();

      boolean sboAuthor = false;
      boolean sboCommitter = false;
      boolean sboMe = false;
      for (FooterLine footer : commit.getFooterLines()) {
        if (footer.matches(FooterKey.SIGNED_OFF_BY)) {
          String e = footer.getEmailAddress();
          if (e != null) {
            sboAuthor |= author.getEmailAddress().equals(e);
            sboCommitter |= committer.getEmailAddress().equals(e);
            sboMe |= user.hasEmailAddress(e);
          }
        }
      }
      if (!sboAuthor && !sboCommitter && !sboMe) {
        try {
          perm.check(RefPermission.FORGE_COMMITTER);
        } catch (AuthException denied) {
          throw new CommitValidationException(
              "not Signed-off-by author/committer/uploader in message footer");
        } catch (PermissionBackendException e) {
          logger.atSevere().withCause(e).log("cannot check FORGE_COMMITTER");
          throw new CommitValidationException("internal auth error");
        }
      }
      return Collections.emptyList();
    }
  }

  /** Require that author matches the uploader. */
  public static class AuthorUploaderValidator implements CommitValidationListener {
    private final IdentifiedUser user;
    private final PermissionBackend.ForRef perm;
    private final UrlFormatter urlFormatter;

    public AuthorUploaderValidator(
        IdentifiedUser user, PermissionBackend.ForRef perm, UrlFormatter urlFormatter) {
      this.user = user;
      this.perm = perm;
      this.urlFormatter = urlFormatter;
    }

    @Override
    public List<CommitValidationMessage> onCommitReceived(CommitReceivedEvent receiveEvent)
        throws CommitValidationException {
      PersonIdent author = receiveEvent.commit.getAuthorIdent();
      if (user.hasEmailAddress(author.getEmailAddress())) {
        return Collections.emptyList();
      }
      try {
        perm.check(RefPermission.FORGE_AUTHOR);
        return Collections.emptyList();
      } catch (AuthException e) {
        throw new CommitValidationException(
            "invalid author", invalidEmail("author", author, user, urlFormatter));
      } catch (PermissionBackendException e) {
        logger.atSevere().withCause(e).log("cannot check FORGE_AUTHOR");
        throw new CommitValidationException("internal auth error");
      }
    }
  }

  /** Require that committer matches the uploader. */
  public static class CommitterUploaderValidator implements CommitValidationListener {
    private final IdentifiedUser user;
    private final PermissionBackend.ForRef perm;
    private final UrlFormatter urlFormatter;

    public CommitterUploaderValidator(
        IdentifiedUser user, PermissionBackend.ForRef perm, UrlFormatter urlFormatter) {
      this.user = user;
      this.perm = perm;
      this.urlFormatter = urlFormatter;
    }

    @Override
    public List<CommitValidationMessage> onCommitReceived(CommitReceivedEvent receiveEvent)
        throws CommitValidationException {
      PersonIdent committer = receiveEvent.commit.getCommitterIdent();
      if (user.hasEmailAddress(committer.getEmailAddress())) {
        return Collections.emptyList();
      }
      try {
        perm.check(RefPermission.FORGE_COMMITTER);
        return Collections.emptyList();
      } catch (AuthException e) {
        throw new CommitValidationException(
            "invalid committer", invalidEmail("committer", committer, user, urlFormatter));
      } catch (PermissionBackendException e) {
        logger.atSevere().withCause(e).log("cannot check FORGE_COMMITTER");
        throw new CommitValidationException("internal auth error");
      }
    }
  }

  /**
   * Don't allow the user to amend a merge created by Gerrit Code Review. This seems to happen all
   * too often, due to users not paying any attention to what they are doing.
   */
  public static class AmendedGerritMergeCommitValidationListener
      implements CommitValidationListener {
    private final PermissionBackend.ForRef perm;
    private final PersonIdent gerritIdent;

    public AmendedGerritMergeCommitValidationListener(
        PermissionBackend.ForRef perm, PersonIdent gerritIdent) {
      this.perm = perm;
      this.gerritIdent = gerritIdent;
    }

    @Override
    public List<CommitValidationMessage> onCommitReceived(CommitReceivedEvent receiveEvent)
        throws CommitValidationException {
      PersonIdent author = receiveEvent.commit.getAuthorIdent();
      if (receiveEvent.commit.getParentCount() > 1
          && author.getName().equals(gerritIdent.getName())
          && author.getEmailAddress().equals(gerritIdent.getEmailAddress())) {
        try {
          // Stop authors from amending the merge commits that Gerrit itself creates.
          perm.check(RefPermission.FORGE_SERVER);
        } catch (AuthException denied) {
          throw new CommitValidationException(
              String.format(
                  "pushing merge commit %s by %s requires '%s' permission",
                  receiveEvent.commit.getId(),
                  gerritIdent.getEmailAddress(),
                  RefPermission.FORGE_SERVER.name()));
        } catch (PermissionBackendException e) {
          logger.atSevere().withCause(e).log("cannot check FORGE_SERVER");
          throw new CommitValidationException("internal auth error");
        }
      }
      return Collections.emptyList();
    }
  }

  /** Reject banned commits. */
  public static class BannedCommitsValidator implements CommitValidationListener {
    private final NoteMap rejectCommits;

    public BannedCommitsValidator(NoteMap rejectCommits) {
      this.rejectCommits = rejectCommits;
    }

    @Override
    public List<CommitValidationMessage> onCommitReceived(CommitReceivedEvent receiveEvent)
        throws CommitValidationException {
      try {
        if (rejectCommits.contains(receiveEvent.commit)) {
          throw new CommitValidationException(
              "contains banned commit " + receiveEvent.commit.getName());
        }
        return Collections.emptyList();
      } catch (IOException e) {
        String m = "error checking banned commits";
        logger.atWarning().withCause(e).log(m);
        throw new CommitValidationException(m, e);
      }
    }
  }

  /** Validates updates to refs/meta/external-ids. */
  public static class ExternalIdUpdateListener implements CommitValidationListener {
    private final AllUsersName allUsers;
    private final ExternalIdsConsistencyChecker externalIdsConsistencyChecker;

    public ExternalIdUpdateListener(
        AllUsersName allUsers, ExternalIdsConsistencyChecker externalIdsConsistencyChecker) {
      this.externalIdsConsistencyChecker = externalIdsConsistencyChecker;
      this.allUsers = allUsers;
    }

    @Override
    public List<CommitValidationMessage> onCommitReceived(CommitReceivedEvent receiveEvent)
        throws CommitValidationException {
      if (allUsers.equals(receiveEvent.project.getNameKey())
          && RefNames.REFS_EXTERNAL_IDS.equals(receiveEvent.refName)) {
        try {
          List<ConsistencyProblemInfo> problems =
              externalIdsConsistencyChecker.check(receiveEvent.commit);
          List<CommitValidationMessage> msgs =
              problems
                  .stream()
                  .map(
                      p ->
                          new CommitValidationMessage(
                              p.message,
                              p.status == ConsistencyProblemInfo.Status.ERROR
                                  ? ValidationMessage.Type.ERROR
                                  : ValidationMessage.Type.OTHER))
                  .collect(toList());
          if (msgs.stream().anyMatch(ValidationMessage::isError)) {
            throw new CommitValidationException("invalid external IDs", msgs);
          }
          return msgs;
        } catch (IOException | ConfigInvalidException e) {
          String m = "error validating external IDs";
          logger.atWarning().withCause(e).log(m);
          throw new CommitValidationException(m, e);
        }
      }
      return Collections.emptyList();
    }
  }

  public static class AccountCommitValidator implements CommitValidationListener {
    private final GitRepositoryManager repoManager;
    private final AllUsersName allUsers;
    private final AccountValidator accountValidator;

    public AccountCommitValidator(
        GitRepositoryManager repoManager,
        AllUsersName allUsers,
        AccountValidator accountValidator) {
      this.repoManager = repoManager;
      this.allUsers = allUsers;
      this.accountValidator = accountValidator;
    }

    @Override
    public List<CommitValidationMessage> onCommitReceived(CommitReceivedEvent receiveEvent)
        throws CommitValidationException {
      if (!allUsers.equals(receiveEvent.project.getNameKey())) {
        return Collections.emptyList();
      }

      if (receiveEvent.command.getRefName().startsWith(MagicBranch.NEW_CHANGE)) {
        // no validation on push for review, will be checked on submit by
        // MergeValidators.AccountMergeValidator
        return Collections.emptyList();
      }

      Account.Id accountId = Account.Id.fromRef(receiveEvent.refName);
      if (accountId == null) {
        return Collections.emptyList();
      }

      try (Repository repo = repoManager.openRepository(allUsers)) {
        List<String> errorMessages =
            accountValidator.validate(
                accountId,
                repo,
                receiveEvent.revWalk,
                receiveEvent.command.getOldId(),
                receiveEvent.commit);
        if (!errorMessages.isEmpty()) {
          throw new CommitValidationException(
              "invalid account configuration",
              errorMessages
                  .stream()
                  .map(m -> new CommitValidationMessage(m, Type.ERROR))
                  .collect(toList()));
        }
      } catch (IOException e) {
        String m = String.format("Validating update for account %s failed", accountId.get());
        logger.atSevere().withCause(e).log(m);
        throw new CommitValidationException(m, e);
      }
      return Collections.emptyList();
    }
  }

  /** Rejects updates to group branches. */
  public static class GroupCommitValidator implements CommitValidationListener {
    private final AllUsersName allUsers;

    public GroupCommitValidator(AllUsersName allUsers) {
      this.allUsers = allUsers;
    }

    @Override
    public List<CommitValidationMessage> onCommitReceived(CommitReceivedEvent receiveEvent)
        throws CommitValidationException {
      // Groups are stored inside the 'All-Users' repository.
      if (!allUsers.equals(receiveEvent.project.getNameKey())) {
        return Collections.emptyList();
      }

      if (receiveEvent.command.getRefName().startsWith(MagicBranch.NEW_CHANGE)) {
        // no validation on push for review, will be checked on submit by
        // MergeValidators.GroupMergeValidator
        return Collections.emptyList();
      }

      if (RefNames.isGroupRef(receiveEvent.command.getRefName())) {
        throw new CommitValidationException("group update not allowed");
      }
      return Collections.emptyList();
    }
  }

  /** Rejects updates to projects that don't allow writes. */
  public static class ProjectStateValidationListener implements CommitValidationListener {
    private final ProjectState projectState;

    public ProjectStateValidationListener(ProjectState projectState) {
      this.projectState = projectState;
    }

    @Override
    public List<CommitValidationMessage> onCommitReceived(CommitReceivedEvent receiveEvent)
        throws CommitValidationException {
      if (projectState.statePermitsWrite()) {
        return Collections.emptyList();
      }
      throw new CommitValidationException("project state does not permit write");
    }
  }

  private static CommitValidationMessage invalidEmail(
      String type, PersonIdent who, IdentifiedUser currentUser, UrlFormatter urlFormatter) {
    StringBuilder sb = new StringBuilder();

    sb.append("email address ")
        .append(who.getEmailAddress())
        .append(" is not registered in your account, and you lack 'forge ")
        .append(type)
        .append("' permission.\n");

    if (currentUser.getEmailAddresses().isEmpty()) {
      sb.append("You have not registered any email addresses.\n");
    } else {
      sb.append("The following addresses are currently registered:\n");
      for (String address : currentUser.getEmailAddresses()) {
        sb.append("   ").append(address).append("\n");
      }
    }

    if (urlFormatter.getSettingsUrl("").isPresent()) {
      sb.append("To register an email address, visit:\n")
          .append(urlFormatter.getSettingsUrl("EmailAddresses").get())
          .append("\n\n");
    }
    return new CommitValidationMessage(sb.toString(), Type.ERROR);
  }

  /**
   * Get the Gerrit hostname.
   *
   * @return the hostname from the canonical URL if it is configured, otherwise whatever the OS says
   *     the hostname is.
   */
  private static String getGerritHost(String canonicalWebUrl) {
    if (canonicalWebUrl != null) {
      try {
        return new URL(canonicalWebUrl).getHost();
      } catch (MalformedURLException ignored) {
      }
    }

    return SystemReader.getInstance().getHostname();
  }

  private static void addError(String error, List<CommitValidationMessage> messages) {
    messages.add(new CommitValidationMessage(error, Type.ERROR));
  }
}<|MERGE_RESOLUTION|>--- conflicted
+++ resolved
@@ -147,18 +147,13 @@
               new CommitterUploaderValidator(user, perm, urlFormatter.get()),
               new SignedOffByValidator(user, perm, projectState),
               new ChangeIdValidator(
-<<<<<<< HEAD
-                  projectState, user, urlFormatter, installCommitMsgHookCommand, sshInfo, change),
-              new ConfigValidator(projectConfigFactory, branch, user, rw, allUsers, allProjects),
-=======
                   projectState,
                   user,
                   urlFormatter.get(),
                   installCommitMsgHookCommand,
                   sshInfo,
                   change),
-              new ConfigValidator(branch, user, rw, allUsers, allProjects),
->>>>>>> 37e00e62
+              new ConfigValidator(projectConfigFactory, branch, user, rw, allUsers, allProjects),
               new BannedCommitsValidator(rejectCommits),
               new PluginCommitValidationListener(pluginValidators),
               new ExternalIdUpdateListener(allUsers, externalIdsConsistencyChecker),
@@ -184,18 +179,13 @@
               new AuthorUploaderValidator(user, perm, urlFormatter.get()),
               new SignedOffByValidator(user, perm, projectCache.checkedGet(branch.getParentKey())),
               new ChangeIdValidator(
-<<<<<<< HEAD
-                  projectState, user, urlFormatter, installCommitMsgHookCommand, sshInfo, change),
-              new ConfigValidator(projectConfigFactory, branch, user, rw, allUsers, allProjects),
-=======
                   projectState,
                   user,
                   urlFormatter.get(),
                   installCommitMsgHookCommand,
                   sshInfo,
                   change),
-              new ConfigValidator(branch, user, rw, allUsers, allProjects),
->>>>>>> 37e00e62
+              new ConfigValidator(projectConfigFactory, branch, user, rw, allUsers, allProjects),
               new PluginCommitValidationListener(pluginValidators),
               new ExternalIdUpdateListener(allUsers, externalIdsConsistencyChecker),
               new AccountCommitValidator(repoManager, allUsers, accountValidator),
