// Copyright (C) 2013 The Android Open Source Project
//
// Licensed under the Apache License, Version 2.0 (the "License");
// you may not use this file except in compliance with the License.
// You may obtain a copy of the License at
//
// http://www.apache.org/licenses/LICENSE-2.0
//
// Unless required by applicable law or agreed to in writing, software
// distributed under the License is distributed on an "AS IS" BASIS,
// WITHOUT WARRANTIES OR CONDITIONS OF ANY KIND, either express or implied.
// See the License for the specific language governing permissions and
// limitations under the License.

package com.google.gerrit.server.git.validators;

import com.google.gerrit.entities.BranchNameKey;
import com.google.gerrit.entities.Change;
import com.google.gerrit.entities.PatchSet;
import com.google.gerrit.extensions.annotations.ExtensionPoint;
<<<<<<< HEAD
=======
import com.google.gerrit.reviewdb.client.Branch;
import com.google.gerrit.reviewdb.client.PatchSet;
>>>>>>> 1dd5f388
import com.google.gerrit.server.IdentifiedUser;
import com.google.gerrit.server.git.CodeReviewCommit;
import com.google.gerrit.server.project.ProjectState;
import org.eclipse.jgit.lib.Repository;

/**
 * Listener to provide validation of commits before merging.
 *
 * <p>Invoked by Gerrit before a commit is merged.
 */
@ExtensionPoint
public interface MergeValidationListener {
  /**
   * Validate a commit before it is merged.
   *
   * @param repo the repository
   * @param commit commit details
   * @param destProject the destination project
   * @param destBranch the destination branch
   * @param patchSetId the patch set ID
   * @param caller the user who initiated the merge request
   * @throws MergeValidationException if the commit fails to validate
   */
  void onPreMerge(
      Repository repo,
      CodeReviewCommit commit,
      ProjectState destProject,
<<<<<<< HEAD
      BranchNameKey destBranch,
      Change.Id changeId,
=======
      Branch.NameKey destBranch,
>>>>>>> 1dd5f388
      PatchSet.Id patchSetId,
      IdentifiedUser caller)
      throws MergeValidationException;
}<|MERGE_RESOLUTION|>--- conflicted
+++ resolved
@@ -15,14 +15,8 @@
 package com.google.gerrit.server.git.validators;
 
 import com.google.gerrit.entities.BranchNameKey;
-import com.google.gerrit.entities.Change;
 import com.google.gerrit.entities.PatchSet;
 import com.google.gerrit.extensions.annotations.ExtensionPoint;
-<<<<<<< HEAD
-=======
-import com.google.gerrit.reviewdb.client.Branch;
-import com.google.gerrit.reviewdb.client.PatchSet;
->>>>>>> 1dd5f388
 import com.google.gerrit.server.IdentifiedUser;
 import com.google.gerrit.server.git.CodeReviewCommit;
 import com.google.gerrit.server.project.ProjectState;
@@ -50,12 +44,7 @@
       Repository repo,
       CodeReviewCommit commit,
       ProjectState destProject,
-<<<<<<< HEAD
       BranchNameKey destBranch,
-      Change.Id changeId,
-=======
-      Branch.NameKey destBranch,
->>>>>>> 1dd5f388
       PatchSet.Id patchSetId,
       IdentifiedUser caller)
       throws MergeValidationException;
