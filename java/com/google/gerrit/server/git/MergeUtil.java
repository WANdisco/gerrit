--- conflicted
+++ resolved
@@ -350,21 +350,12 @@
     Map<String, ObjectId> resolved = new HashMap<>();
     for (Map.Entry<String, MergeResult<? extends Sequence>> entry : mergeResults.entrySet()) {
       MergeResult<? extends Sequence> p = entry.getValue();
-<<<<<<< HEAD
-      @SuppressWarnings("resource") // TemporaryBuffer requires calling close before reading.
-=======
->>>>>>> b1fa969e
       TemporaryBuffer buf = null;
       try {
         // TODO(dborowitz): Respect inCoreLimit here.
         buf = new TemporaryBuffer.LocalFile(null, 10 * 1024 * 1024);
-<<<<<<< HEAD
         fmt.formatMerge(buf, p, "BASE", oursNameFormatted, theirsNameFormatted, UTF_8);
         buf.close(); // Flush file and close for writes, but leave available for reading.
-=======
-        fmt.formatMerge(buf, p, "BASE", oursNameFormatted, theirsNameFormatted, UTF_8.name());
-        buf.close();
->>>>>>> b1fa969e
 
         try (InputStream in = buf.openInputStream()) {
           resolved.put(entry.getKey(), ins.insert(Constants.OBJ_BLOB, buf.length(), in));
