// Copyright (C) 2016 The Android Open Source Project
//
// Licensed under the Apache License, Version 2.0 (the "License");
// you may not use this file except in compliance with the License.
// You may obtain a copy of the License at
//
// http://www.apache.org/licenses/LICENSE-2.0
//
// Unless required by applicable law or agreed to in writing, software
// distributed under the License is distributed on an "AS IS" BASIS,
// WITHOUT WARRANTIES OR CONDITIONS OF ANY KIND, either express or implied.
// See the License for the specific language governing permissions and
// limitations under the License.

package com.google.gerrit.elasticsearch;

import static com.google.gerrit.server.index.account.AccountField.ID;

import com.google.gerrit.elasticsearch.ElasticMapping.MappingProperties;
import com.google.gerrit.elasticsearch.bulk.BulkRequest;
import com.google.gerrit.elasticsearch.bulk.IndexRequest;
import com.google.gerrit.elasticsearch.bulk.UpdateRequest;
import com.google.gerrit.exceptions.StorageException;
import com.google.gerrit.index.QueryOptions;
import com.google.gerrit.index.Schema;
import com.google.gerrit.index.query.DataSource;
import com.google.gerrit.index.query.Predicate;
import com.google.gerrit.index.query.QueryParseException;
import com.google.gerrit.reviewdb.client.Account;
import com.google.gerrit.server.account.AccountCache;
import com.google.gerrit.server.account.AccountState;
import com.google.gerrit.server.config.SitePaths;
import com.google.gerrit.server.index.IndexUtils;
import com.google.gerrit.server.index.account.AccountField;
import com.google.gerrit.server.index.account.AccountIndex;
import com.google.gson.JsonArray;
import com.google.gson.JsonElement;
import com.google.gson.JsonObject;
import com.google.inject.Inject;
import com.google.inject.Provider;
import com.google.inject.assistedinject.Assisted;
import java.util.Set;
import org.apache.http.HttpStatus;
import org.elasticsearch.client.Response;

public class ElasticAccountIndex extends AbstractElasticIndex<Account.Id, AccountState>
    implements AccountIndex {
  static class AccountMapping {
    final MappingProperties accounts;

    AccountMapping(Schema<AccountState> schema, ElasticQueryAdapter adapter) {
      this.accounts = ElasticMapping.createMapping(schema, adapter);
    }
  }

  private static final String ACCOUNTS = "accounts";

  private final AccountMapping mapping;
  private final Provider<AccountCache> accountCache;
  private final Schema<AccountState> schema;

  @Inject
  ElasticAccountIndex(
      ElasticConfiguration cfg,
      SitePaths sitePaths,
      Provider<AccountCache> accountCache,
      ElasticRestClientProvider client,
      @Assisted Schema<AccountState> schema) {
    super(cfg, sitePaths, schema, client, ACCOUNTS);
    this.accountCache = accountCache;
    this.mapping = new AccountMapping(schema, client.adapter());
    this.schema = schema;
  }

  @Override
<<<<<<< HEAD
  public void replace(AccountState as) {
    BulkRequest bulk =
        new IndexRequest(getId(as), indexName, type, client.adapter())
            .add(new UpdateRequest<>(schema, as));
=======
  public void replace(AccountState as) throws IOException {
    BulkRequest bulk = new IndexRequest(getId(as), indexName).add(new UpdateRequest<>(schema, as));
>>>>>>> 81d2b5e1

    String uri = getURI(type, BULK);
    Response response = postRequest(uri, bulk, getRefreshParam());
    int statusCode = response.getStatusLine().getStatusCode();
    if (statusCode != HttpStatus.SC_OK) {
      throw new StorageException(
          String.format(
              "Failed to replace account %s in index %s: %s",
              as.getAccount().getId(), indexName, statusCode));
    }
  }

  @Override
  public DataSource<AccountState> getSource(Predicate<AccountState> p, QueryOptions opts)
      throws QueryParseException {
    JsonArray sortArray = getSortArray(AccountField.ID.getName());
    return new ElasticQuerySource(p, opts.filterFields(IndexUtils::accountFields), type, sortArray);
  }

  @Override
  protected String getDeleteActions(Account.Id a) {
    return getDeleteRequest(a);
  }

  @Override
  protected String getMappings() {
    return getMappingsForSingleType(mapping.accounts);
  }

  @Override
  protected String getId(AccountState as) {
    return as.getAccount().getId().toString();
  }

  @Override
  protected AccountState fromDocument(JsonObject json, Set<String> fields) {
    JsonElement source = json.get("_source");
    if (source == null) {
      source = json.getAsJsonObject().get("fields");
    }

    Account.Id id = new Account.Id(source.getAsJsonObject().get(ID.getName()).getAsInt());
    // Use the AccountCache rather than depending on any stored fields in the document (of which
    // there shouldn't be any). The most expensive part to compute anyway is the effective group
    // IDs, and we don't have a good way to reindex when those change.
    // If the account doesn't exist return an empty AccountState to represent the missing account
    // to account the fact that the account exists in the index.
    return accountCache.get().getEvenIfMissing(id);
  }
}<|MERGE_RESOLUTION|>--- conflicted
+++ resolved
@@ -73,15 +73,8 @@
   }
 
   @Override
-<<<<<<< HEAD
   public void replace(AccountState as) {
-    BulkRequest bulk =
-        new IndexRequest(getId(as), indexName, type, client.adapter())
-            .add(new UpdateRequest<>(schema, as));
-=======
-  public void replace(AccountState as) throws IOException {
     BulkRequest bulk = new IndexRequest(getId(as), indexName).add(new UpdateRequest<>(schema, as));
->>>>>>> 81d2b5e1
 
     String uri = getURI(type, BULK);
     Response response = postRequest(uri, bulk, getRefreshParam());
