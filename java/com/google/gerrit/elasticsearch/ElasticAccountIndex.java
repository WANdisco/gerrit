// Copyright (C) 2016 The Android Open Source Project
//
// Licensed under the Apache License, Version 2.0 (the "License");
// you may not use this file except in compliance with the License.
// You may obtain a copy of the License at
//
// http://www.apache.org/licenses/LICENSE-2.0
//
// Unless required by applicable law or agreed to in writing, software
// distributed under the License is distributed on an "AS IS" BASIS,
// WITHOUT WARRANTIES OR CONDITIONS OF ANY KIND, either express or implied.
// See the License for the specific language governing permissions and
// limitations under the License.

package com.google.gerrit.elasticsearch;

import com.google.common.collect.ImmutableSet;
import com.google.gerrit.elasticsearch.ElasticMapping.MappingProperties;
import com.google.gerrit.elasticsearch.bulk.BulkRequest;
import com.google.gerrit.elasticsearch.bulk.IndexRequest;
import com.google.gerrit.elasticsearch.bulk.UpdateRequest;
import com.google.gerrit.entities.Account;
import com.google.gerrit.exceptions.StorageException;
import com.google.gerrit.index.QueryOptions;
import com.google.gerrit.index.Schema;
import com.google.gerrit.index.query.DataSource;
import com.google.gerrit.index.query.Predicate;
import com.google.gerrit.index.query.QueryParseException;
import com.google.gerrit.server.account.AccountCache;
import com.google.gerrit.server.account.AccountState;
import com.google.gerrit.server.config.SitePaths;
import com.google.gerrit.server.index.IndexUtils;
import com.google.gerrit.server.index.account.AccountField;
import com.google.gerrit.server.index.account.AccountIndex;
import com.google.gson.JsonArray;
import com.google.gson.JsonElement;
import com.google.gson.JsonObject;
import com.google.inject.Inject;
import com.google.inject.Provider;
import com.google.inject.assistedinject.Assisted;
import java.util.Set;
import org.apache.http.HttpStatus;
import org.elasticsearch.client.Response;

public class ElasticAccountIndex extends AbstractElasticIndex<Account.Id, AccountState>
    implements AccountIndex {
  static class AccountMapping {
    final MappingProperties accounts;

    AccountMapping(Schema<AccountState> schema, ElasticQueryAdapter adapter) {
      this.accounts = ElasticMapping.createMapping(schema, adapter);
    }
  }

  private static final String ACCOUNTS = "accounts";

  private final AccountMapping mapping;
  private final Provider<AccountCache> accountCache;
  private final Schema<AccountState> schema;

  @Inject
  ElasticAccountIndex(
      ElasticConfiguration cfg,
      SitePaths sitePaths,
      Provider<AccountCache> accountCache,
      ElasticRestClientProvider client,
      @Assisted Schema<AccountState> schema) {
    super(cfg, sitePaths, schema, client, ACCOUNTS);
    this.accountCache = accountCache;
    this.mapping = new AccountMapping(schema, client.adapter());
    this.schema = schema;
  }

  @Override
  public void replace(AccountState as) {
<<<<<<< HEAD
    BulkRequest bulk =
        new IndexRequest(getId(as), indexName, type, client.adapter())
            .add(new UpdateRequest<>(schema, as, ImmutableSet.of()));
=======
    BulkRequest bulk = new IndexRequest(getId(as), indexName).add(new UpdateRequest<>(schema, as));
>>>>>>> 41334afa

    String uri = getURI(type, BULK);
    Response response = postRequest(uri, bulk, getRefreshParam());
    int statusCode = response.getStatusLine().getStatusCode();
    if (statusCode != HttpStatus.SC_OK) {
      throw new StorageException(
          String.format(
              "Failed to replace account %s in index %s: %s",
              as.account().id(), indexName, statusCode));
    }
  }

  @Override
  public DataSource<AccountState> getSource(Predicate<AccountState> p, QueryOptions opts)
      throws QueryParseException {
    JsonArray sortArray =
        getSortArray(
            schema.useLegacyNumericFields()
                ? AccountField.ID.getName()
                : AccountField.ID_STR.getName());
    return new ElasticQuerySource(
        p,
        opts.filterFields(o -> IndexUtils.accountFields(o, schema.useLegacyNumericFields())),
        type,
        sortArray);
  }

  @Override
  protected String getDeleteActions(Account.Id a) {
    return getDeleteRequest(a);
  }

  @Override
  protected String getMappings() {
    return getMappingsForSingleType(mapping.accounts);
  }

  @Override
  protected String getId(AccountState as) {
    return as.account().id().toString();
  }

  @Override
  protected AccountState fromDocument(JsonObject json, Set<String> fields) {
    JsonElement source = json.get("_source");
    if (source == null) {
      source = json.getAsJsonObject().get("fields");
    }

    Account.Id id =
        Account.id(
            source
                .getAsJsonObject()
                .get(
                    schema.useLegacyNumericFields()
                        ? AccountField.ID.getName()
                        : AccountField.ID_STR.getName())
                .getAsInt());
    // Use the AccountCache rather than depending on any stored fields in the document (of which
    // there shouldn't be any). The most expensive part to compute anyway is the effective group
    // IDs, and we don't have a good way to reindex when those change.
    // If the account doesn't exist return an empty AccountState to represent the missing account
    // to account the fact that the account exists in the index.
    return accountCache.get().getEvenIfMissing(id);
  }
}<|MERGE_RESOLUTION|>--- conflicted
+++ resolved
@@ -73,13 +73,9 @@
 
   @Override
   public void replace(AccountState as) {
-<<<<<<< HEAD
     BulkRequest bulk =
-        new IndexRequest(getId(as), indexName, type, client.adapter())
+        new IndexRequest(getId(as), indexName)
             .add(new UpdateRequest<>(schema, as, ImmutableSet.of()));
-=======
-    BulkRequest bulk = new IndexRequest(getId(as), indexName).add(new UpdateRequest<>(schema, as));
->>>>>>> 41334afa
 
     String uri = getURI(type, BULK);
     Response response = postRequest(uri, bulk, getRefreshParam());
