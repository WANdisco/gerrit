--- conflicted
+++ resolved
@@ -211,12 +211,8 @@
     }
 
     ChangeData cd =
-<<<<<<< HEAD
         changeDataFactory.create(
-            parseProtoFrom(Base64.decodeBase64(c.getAsString()), ChangeProtoConverter.INSTANCE));
-=======
-        changeDataFactory.create(db.get(), CHANGE_CODEC.decode(decodeBase64(c.getAsString())));
->>>>>>> 6bd07018
+            parseProtoFrom(decodeBase64(c.getAsString()), ChangeProtoConverter.INSTANCE));
 
     // Any decoding that is done here must also be done in {@link LuceneChangeIndex}.
 
