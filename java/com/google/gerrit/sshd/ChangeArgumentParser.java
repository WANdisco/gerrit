// Copyright (C) 2016 The Android Open Source Project
//
// Licensed under the Apache License, Version 2.0 (the "License");
// you may not use this file except in compliance with the License.
// You may obtain a copy of the License at
//
// http://www.apache.org/licenses/LICENSE-2.0
//
// Unless required by applicable law or agreed to in writing, software
// distributed under the License is distributed on an "AS IS" BASIS,
// WITHOUT WARRANTIES OR CONDITIONS OF ANY KIND, either express or implied.
// See the License for the specific language governing permissions and
// limitations under the License.

package com.google.gerrit.sshd;

import com.google.gerrit.common.Nullable;
import com.google.gerrit.extensions.restapi.AuthException;
import com.google.gerrit.extensions.restapi.RestApiException;
import com.google.gerrit.reviewdb.client.Change;
import com.google.gerrit.reviewdb.client.Project;
import com.google.gerrit.server.change.ChangeFinder;
import com.google.gerrit.server.change.ChangeResource;
import com.google.gerrit.server.notedb.ChangeNotes;
import com.google.gerrit.server.permissions.ChangePermission;
import com.google.gerrit.server.permissions.GlobalPermission;
import com.google.gerrit.server.permissions.PermissionBackend;
import com.google.gerrit.server.permissions.PermissionBackendException;
import com.google.gerrit.server.project.ProjectState;
import com.google.gerrit.server.restapi.change.ChangesCollection;
import com.google.gerrit.sshd.BaseCommand.UnloggedFailure;
import com.google.inject.Inject;
import java.io.IOException;
import java.util.ArrayList;
import java.util.Arrays;
import java.util.List;
import java.util.Map;

public class ChangeArgumentParser {
  private final ChangesCollection changesCollection;
  private final ChangeFinder changeFinder;
  private final ChangeNotes.Factory changeNotesFactory;
  private final PermissionBackend permissionBackend;

  @Inject
  ChangeArgumentParser(
      ChangesCollection changesCollection,
      ChangeFinder changeFinder,
      ChangeNotes.Factory changeNotesFactory,
      PermissionBackend permissionBackend) {
    this.changesCollection = changesCollection;
    this.changeFinder = changeFinder;
    this.changeNotesFactory = changeNotesFactory;
    this.permissionBackend = permissionBackend;
  }

  public void addChange(String id, Map<Change.Id, ChangeResource> changes)
      throws UnloggedFailure, PermissionBackendException, IOException {
    addChange(id, changes, null);
  }

  public void addChange(
<<<<<<< HEAD
      String id, Map<Change.Id, ChangeResource> changes, ProjectState projectState)
      throws UnloggedFailure, PermissionBackendException, IOException {
=======
      String id, Map<Change.Id, ChangeResource> changes, @Nullable ProjectState projectState)
      throws UnloggedFailure, OrmException, PermissionBackendException, IOException {
>>>>>>> f25692c1
    addChange(id, changes, projectState, true);
  }

  public void addChange(
      String id,
      Map<Change.Id, ChangeResource> changes,
      @Nullable ProjectState projectState,
      boolean useIndex)
      throws UnloggedFailure, PermissionBackendException, IOException {
    List<ChangeNotes> matched = useIndex ? changeFinder.find(id) : changeFromNotesFactory(id);
    List<ChangeNotes> toAdd = new ArrayList<>(changes.size());
    boolean canMaintainServer;
    try {
      permissionBackend.currentUser().check(GlobalPermission.MAINTAIN_SERVER);
      canMaintainServer = true;
    } catch (AuthException | PermissionBackendException e) {
      canMaintainServer = false;
    }
    for (ChangeNotes notes : matched) {
      if (!changes.containsKey(notes.getChangeId())
          && inProject(projectState, notes.getProjectName())) {
        if (canMaintainServer) {
          toAdd.add(notes);
          continue;
        }

        if (projectState != null && !projectState.statePermitsRead()) {
          continue;
        }

        try {
          permissionBackend.currentUser().change(notes).check(ChangePermission.READ);
          toAdd.add(notes);
        } catch (AuthException e) {
          // Do nothing.
        }
      }
    }

    if (toAdd.isEmpty()) {
      throw new UnloggedFailure(1, "\"" + id + "\" no such change");
    } else if (toAdd.size() > 1) {
      throw new UnloggedFailure(1, "\"" + id + "\" matches multiple changes");
    }
    Change.Id cId = toAdd.get(0).getChangeId();
    ChangeResource changeResource;
    try {
      changeResource = changesCollection.parse(cId);
    } catch (RestApiException e) {
      throw new UnloggedFailure(1, "\"" + id + "\" no such change");
    }
    changes.put(cId, changeResource);
  }

  private List<ChangeNotes> changeFromNotesFactory(String id) throws UnloggedFailure {
    return changeNotesFactory.create(parseId(id));
  }

  private List<Change.Id> parseId(String id) throws UnloggedFailure {
    try {
      return Arrays.asList(new Change.Id(Integer.parseInt(id)));
    } catch (NumberFormatException e) {
      throw new UnloggedFailure(2, "Invalid change ID " + id, e);
    }
  }

  private boolean inProject(ProjectState projectState, Project.NameKey project) {
    if (projectState != null) {
      return projectState.getNameKey().equals(project);
    }

    // No --project option, so they want every project.
    return true;
  }
}<|MERGE_RESOLUTION|>--- conflicted
+++ resolved
@@ -60,13 +60,8 @@
   }
 
   public void addChange(
-<<<<<<< HEAD
-      String id, Map<Change.Id, ChangeResource> changes, ProjectState projectState)
+      String id, Map<Change.Id, ChangeResource> changes, @Nullable ProjectState projectState)
       throws UnloggedFailure, PermissionBackendException, IOException {
-=======
-      String id, Map<Change.Id, ChangeResource> changes, @Nullable ProjectState projectState)
-      throws UnloggedFailure, OrmException, PermissionBackendException, IOException {
->>>>>>> f25692c1
     addChange(id, changes, projectState, true);
   }
 
