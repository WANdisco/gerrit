// Copyright (C) 2015 The Android Open Source Project
//
// Licensed under the Apache License, Version 2.0 (the "License");
// you may not use this file except in compliance with the License.
// You may obtain a copy of the License at
//
// http://www.apache.org/licenses/LICENSE-2.0
//
// Unless required by applicable law or agreed to in writing, software
// distributed under the License is distributed on an "AS IS" BASIS,
// WITHOUT WARRANTIES OR CONDITIONS OF ANY KIND, either express or implied.
// See the License for the specific language governing permissions and
// limitations under the License.

package com.google.gerrit.extensions.api.projects;

import com.google.common.base.MoreObjects;

public class RefInfo {
  public String ref;
  public String revision;
  public Boolean canDelete;

  @Override
  public String toString() {
<<<<<<< HEAD
    return MoreObjects.toStringHelper(this).add("ref", ref).add("revision", revision).toString();
=======
    return MoreObjects.toStringHelper(this)
        .add("ref", ref)
        .add("revision", revision)
        .add("canDelete", canDelete)
        .toString();
>>>>>>> 5929d332
  }
}<|MERGE_RESOLUTION|>--- conflicted
+++ resolved
@@ -23,14 +23,10 @@
 
   @Override
   public String toString() {
-<<<<<<< HEAD
-    return MoreObjects.toStringHelper(this).add("ref", ref).add("revision", revision).toString();
-=======
     return MoreObjects.toStringHelper(this)
         .add("ref", ref)
         .add("revision", revision)
         .add("canDelete", canDelete)
         .toString();
->>>>>>> 5929d332
   }
 }