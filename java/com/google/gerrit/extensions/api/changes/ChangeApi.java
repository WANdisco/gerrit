--- conflicted
+++ resolved
@@ -178,15 +178,6 @@
       EnumSet<ListChangesOption> listOptions, EnumSet<SubmittedTogetherOption> submitOptions)
       throws RestApiException;
 
-<<<<<<< HEAD
-  /** Publishes a draft change. */
-  @Deprecated
-  default void publish() {
-    throw new UnsupportedOperationException("draft workflow is discontinued");
-  }
-
-=======
->>>>>>> 06141df3
   /** Rebase the current revision of a change using default options. */
   default void rebase() throws RestApiException {
     rebase(new RebaseInput());
@@ -264,20 +255,6 @@
   }
 
   /**
-<<<<<<< HEAD
-   * Retrieve change edit when exists.
-   *
-   * @deprecated Replaced by {@link ChangeApi#edit()} in combination with {@link
-   *     ChangeEditApi#get()}.
-   */
-  @Deprecated
-  default EditInfo getEdit() throws RestApiException {
-    return edit().get().orElse(null);
-  }
-
-  /**
-=======
->>>>>>> 06141df3
    * Provides access to an API regarding the change edit of this change.
    *
    * @return a {@code ChangeEditApi} for the change edit of this change
@@ -478,14 +455,6 @@
     }
 
     @Override
-<<<<<<< HEAD
-=======
-    public void rebase() throws RestApiException {
-      throw new NotImplementedException();
-    }
-
-    @Override
->>>>>>> 06141df3
     public void rebase(RebaseInput in) throws RestApiException {
       throw new NotImplementedException();
     }
