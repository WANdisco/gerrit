// Copyright (C) 2014 The Android Open Source Project
//
// Licensed under the Apache License, Version 2.0 (the "License");
// you may not use this file except in compliance with the License.
// You may obtain a copy of the License at
//
// http://www.apache.org/licenses/LICENSE-2.0
//
// Unless required by applicable law or agreed to in writing, software
// distributed under the License is distributed on an "AS IS" BASIS,
// WITHOUT WARRANTIES OR CONDITIONS OF ANY KIND, either express or implied.
// See the License for the specific language governing permissions and
// limitations under the License.

package com.google.gerrit.extensions.client;

public class DiffPreferencesInfo {

  /** Default number of lines of context. */
  public static final int DEFAULT_CONTEXT = 10;

  /** Default tab size. */
  public static final int DEFAULT_TAB_SIZE = 8;

  /** Default font size. */
  public static final int DEFAULT_FONT_SIZE = 12;

  /** Default line length. */
  public static final int DEFAULT_LINE_LENGTH = 100;

  /** Context setting to display the entire file. */
  public static final short WHOLE_FILE_CONTEXT = -1;

  /** Typical valid choices for the default context setting. */
  public static final short[] CONTEXT_CHOICES = {3, 10, 25, 50, 75, 100, WHOLE_FILE_CONTEXT};

  public enum Whitespace {
    IGNORE_NONE,
    IGNORE_TRAILING,
    IGNORE_LEADING_AND_TRAILING,
    IGNORE_ALL
  }

  public Integer context;
  public Integer tabSize;
  public Integer fontSize;
  public Integer lineLength;
  public Integer cursorBlinkRate;
  public Boolean expandAllComments;
  public Boolean intralineDifference;
  public Boolean manualReview;
  public Boolean showLineEndings;
  public Boolean showTabs;
  public Boolean showWhitespaceErrors;
  public Boolean syntaxHighlighting;
  public Boolean hideTopMenu;
  public Boolean autoHideDiffTableHeader;
  public Boolean hideLineNumbers;
  public Boolean renderEntireFile;
  public Boolean hideEmptyPane;
  public Boolean matchBrackets;
  public Boolean lineWrapping;
  public Whitespace ignoreWhitespace;
  public Boolean retainHeader;
  public Boolean skipDeleted;
  public Boolean skipUnchanged;
  public Boolean skipUncommented;

  public static DiffPreferencesInfo defaults() {
    DiffPreferencesInfo i = new DiffPreferencesInfo();
    i.context = DEFAULT_CONTEXT;
    i.tabSize = DEFAULT_TAB_SIZE;
    i.fontSize = DEFAULT_FONT_SIZE;
    i.lineLength = DEFAULT_LINE_LENGTH;
    i.cursorBlinkRate = 0;
<<<<<<< HEAD
=======
    i.ignoreWhitespace = Whitespace.IGNORE_NONE;
>>>>>>> 24496644
    i.expandAllComments = false;
    i.intralineDifference = true;
    i.manualReview = false;
    i.showLineEndings = true;
    i.showTabs = true;
    i.showWhitespaceErrors = true;
    i.syntaxHighlighting = true;
    i.hideTopMenu = false;
    i.autoHideDiffTableHeader = true;
    i.hideLineNumbers = false;
    i.renderEntireFile = false;
    i.hideEmptyPane = false;
    i.matchBrackets = false;
    i.lineWrapping = false;
    i.theme = Theme.DEFAULT;
    i.ignoreWhitespace = Whitespace.IGNORE_NONE;
    i.retainHeader = false;
    i.skipDeleted = false;
    i.skipUnchanged = false;
    i.skipUncommented = false;
    return i;
  }
}<|MERGE_RESOLUTION|>--- conflicted
+++ resolved
@@ -73,10 +73,6 @@
     i.fontSize = DEFAULT_FONT_SIZE;
     i.lineLength = DEFAULT_LINE_LENGTH;
     i.cursorBlinkRate = 0;
-<<<<<<< HEAD
-=======
-    i.ignoreWhitespace = Whitespace.IGNORE_NONE;
->>>>>>> 24496644
     i.expandAllComments = false;
     i.intralineDifference = true;
     i.manualReview = false;
@@ -91,7 +87,6 @@
     i.hideEmptyPane = false;
     i.matchBrackets = false;
     i.lineWrapping = false;
-    i.theme = Theme.DEFAULT;
     i.ignoreWhitespace = Whitespace.IGNORE_NONE;
     i.retainHeader = false;
     i.skipDeleted = false;
