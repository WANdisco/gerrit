--- conflicted
+++ resolved
@@ -50,7 +50,6 @@
    */
   public String errorMessage;
 
-<<<<<<< HEAD
   /**
    * Values in this enum should match with values in {@link
    * com.google.gerrit.entities.SubmitRequirementExpressionResult.Status}.
@@ -67,7 +66,8 @@
 
     /** Expression was not evaluated. */
     NOT_EVALUATED
-=======
+  }
+
   @Override
   public boolean equals(Object o) {
     if (this == o) {
@@ -87,6 +87,5 @@
   @Override
   public int hashCode() {
     return Objects.hash(expression, fulfilled, passingAtoms, failingAtoms, errorMessage);
->>>>>>> ea82187e
   }
 }