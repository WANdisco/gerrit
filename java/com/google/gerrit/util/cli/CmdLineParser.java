--- conflicted
+++ resolved
@@ -464,12 +464,8 @@
 
     MyParser(Object bean) {
       super(bean, ParserProperties.defaults().withAtSyntax(false));
-<<<<<<< HEAD
-      parseAdditionalOptions(bean, new HashSet<>());
+      parseAdditionalOptions("", bean, new HashSet<>());
       addOptionsWithMetRequirements();
-=======
-      parseAdditionalOptions("", bean, new HashSet<>());
->>>>>>> 37f56cc4
       ensureOptionsInitialized();
     }
 
