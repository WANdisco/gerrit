--- conflicted
+++ resolved
@@ -3,20 +3,5 @@
 java_library(
     name = "launcher",
     srcs = ["GerritLauncher.java"],
-<<<<<<< HEAD
-    resources = [":workspace-root.txt"],
-    visibility = ["//visibility:public"],
-)
-
-# The root of the workspace is non-hermetic, but we need it for
-# on-the-flyPolyGerrit updates.
-genrule(
-    name = "gen_root",
-    outs = ["workspace-root.txt"],
-    cmd = ("cat bazel-out/stable-status.txt | " +
-           "grep STABLE_WORKSPACE_ROOT | cut -d ' ' -f 2 > $@"),
-    stamp = 1,
-=======
->>>>>>> 17cea257
     visibility = ["//visibility:public"],
 )