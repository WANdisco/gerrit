// Copyright (C) 2013 The Android Open Source Project
//
// Licensed under the Apache License, Version 2.0 (the "License");
// you may not use this file except in compliance with the License.
// You may obtain a copy of the License at
//
// http://www.apache.org/licenses/LICENSE-2.0
//
// Unless required by applicable law or agreed to in writing, software
// distributed under the License is distributed on an "AS IS" BASIS,
// WITHOUT WARRANTIES OR CONDITIONS OF ANY KIND, either express or implied.
// See the License for the specific language governing permissions and
// limitations under the License.

package com.google.gerrit.lucene;

import static com.google.common.collect.ImmutableList.toImmutableList;
import static com.google.gerrit.lucene.AbstractLuceneIndex.sortFieldName;
import static com.google.gerrit.server.git.QueueProvider.QueueType.INTERACTIVE;
import static com.google.gerrit.server.index.change.ChangeField.LEGACY_ID_STR;
import static com.google.gerrit.server.index.change.ChangeField.PROJECT_SPEC;
import static com.google.gerrit.server.index.change.ChangeIndexRewriter.CLOSED_STATUSES;
import static com.google.gerrit.server.index.change.ChangeIndexRewriter.OPEN_STATUSES;
import static java.util.Objects.requireNonNull;

import com.google.common.base.Throwables;
import com.google.common.collect.ImmutableList;
import com.google.common.collect.ImmutableSet;
import com.google.common.collect.Iterables;
import com.google.common.collect.ListMultimap;
import com.google.common.collect.MultimapBuilder;
import com.google.common.collect.Sets;
import com.google.common.flogger.FluentLogger;
import com.google.common.util.concurrent.Futures;
import com.google.common.util.concurrent.ListeningExecutorService;
import com.google.gerrit.entities.Change;
import com.google.gerrit.entities.Project;
import com.google.gerrit.entities.converter.ChangeProtoConverter;
import com.google.gerrit.entities.converter.ProtoConverter;
import com.google.gerrit.exceptions.StorageException;
import com.google.gerrit.index.PaginationType;
import com.google.gerrit.index.QueryOptions;
import com.google.gerrit.index.Schema;
import com.google.gerrit.index.SchemaFieldDefs.SchemaField;
import com.google.gerrit.index.query.FieldBundle;
import com.google.gerrit.index.query.Predicate;
import com.google.gerrit.index.query.QueryParseException;
import com.google.gerrit.index.query.ResultSet;
import com.google.gerrit.proto.Protos;
import com.google.gerrit.server.change.MergeabilityComputationBehavior;
import com.google.gerrit.server.config.GerritServerConfig;
import com.google.gerrit.server.config.SitePaths;
import com.google.gerrit.server.index.IndexExecutor;
import com.google.gerrit.server.index.IndexUtils;
import com.google.gerrit.server.index.change.ChangeField;
import com.google.gerrit.server.index.change.ChangeIndex;
import com.google.gerrit.server.index.change.ChangeIndexRewriter;
import com.google.gerrit.server.index.options.AutoFlush;
import com.google.gerrit.server.query.change.ChangeData;
import com.google.gerrit.server.query.change.ChangeDataSource;
import com.google.inject.Inject;
import com.google.inject.assistedinject.Assisted;
import com.google.protobuf.MessageLite;
import java.io.IOException;
import java.nio.file.Path;
import java.util.ArrayList;
import java.util.Arrays;
import java.util.HashMap;
import java.util.Iterator;
import java.util.List;
import java.util.Map;
import java.util.Set;
import java.util.concurrent.Callable;
import java.util.concurrent.ExecutionException;
import java.util.concurrent.Future;
import java.util.function.Function;
import org.apache.lucene.document.Document;
import org.apache.lucene.index.IndexWriter;
import org.apache.lucene.index.IndexableField;
import org.apache.lucene.index.Term;
import org.apache.lucene.search.IndexSearcher;
import org.apache.lucene.search.Query;
import org.apache.lucene.search.ScoreDoc;
import org.apache.lucene.search.SearcherFactory;
import org.apache.lucene.search.SearcherManager;
import org.apache.lucene.search.Sort;
import org.apache.lucene.search.SortField;
import org.apache.lucene.search.TopDocs;
import org.apache.lucene.search.TopFieldDocs;
import org.apache.lucene.store.ByteBuffersDirectory;
import org.apache.lucene.util.BytesRef;
import org.eclipse.jgit.lib.Config;

/**
 * Secondary index implementation using Apache Lucene.
 *
 * <p>Writes are managed using a single {@link IndexWriter} per process, committed aggressively.
 * Reads use {@link SearcherManager} and periodically refresh, though there may be some lag between
 * a committed write and it showing up to other threads' searchers.
 */
public class LuceneChangeIndex implements ChangeIndex {
  private static final FluentLogger logger = FluentLogger.forEnclosingClass();

  static final String UPDATED_SORT_FIELD = sortFieldName(ChangeField.UPDATED);
  static final String MERGED_ON_SORT_FIELD = sortFieldName(ChangeField.MERGED_ON);
  static final String ID_STR_SORT_FIELD = sortFieldName(ChangeField.LEGACY_ID_STR);

  private static final String CHANGES = "changes";
  private static final String CHANGES_OPEN = "open";
  private static final String CHANGES_CLOSED = "closed";
  private static final String CHANGE_FIELD = ChangeField.CHANGE.getName();

  /*
    @FunctionalInterface
    interface IdTerm {
      Term get(String name, int id);
    }

    static Term idTerm(IdTerm idTerm, FieldDef<ChangeData, ?> idField, ChangeData cd) {
      return idTerm(idTerm, idField, cd.getId());
    }

    static Term idTerm(IdTerm idTerm, FieldDef<ChangeData, ?> idField, Change.Id id) {
      return idTerm.get(idField.getName(), id.get());
    }

    @FunctionalInterface
    interface ChangeIdExtractor {
      Change.Id extract(IndexableField f);
    }
  */

  static Term idTerm(ChangeData cd) {
    return idTerm(cd.getId());
  }

  static Term idTerm(Change.Id id) {
    return QueryBuilder.stringTerm(LEGACY_ID_STR.getName(), Integer.toString(id.get()));
  }

  private final ListeningExecutorService executor;
  private final ChangeData.Factory changeDataFactory;
  private final Schema<ChangeData> schema;
  private final QueryBuilder<ChangeData> queryBuilder;
  private final ChangeSubIndex openIndex;
  private final ChangeSubIndex closedIndex;
  private final ImmutableSet<String> skipFields;

  @Inject
  LuceneChangeIndex(
      @GerritServerConfig Config cfg,
      SitePaths sitePaths,
      @IndexExecutor(INTERACTIVE) ListeningExecutorService executor,
      ChangeData.Factory changeDataFactory,
      @Assisted Schema<ChangeData> schema,
      AutoFlush autoFlush)
      throws IOException {
    this.executor = executor;
    this.changeDataFactory = changeDataFactory;
    this.schema = schema;
    this.skipFields =
        MergeabilityComputationBehavior.fromConfig(cfg).includeInIndex()
            ? ImmutableSet.of()
            : ImmutableSet.of(ChangeField.MERGEABLE.getName());

    GerritIndexWriterConfig openConfig = new GerritIndexWriterConfig(cfg, "changes_open");
    GerritIndexWriterConfig closedConfig = new GerritIndexWriterConfig(cfg, "changes_closed");

    queryBuilder = new QueryBuilder<>(schema, openConfig.getAnalyzer());

    SearcherFactory searcherFactory = new SearcherFactory();
    if (LuceneIndexModule.isInMemoryTest(cfg)) {
      openIndex =
          new ChangeSubIndex(
              schema,
              sitePaths,
              new ByteBuffersDirectory(),
              "ramOpen",
              skipFields,
              openConfig,
              searcherFactory,
              autoFlush);
      closedIndex =
          new ChangeSubIndex(
              schema,
              sitePaths,
              new ByteBuffersDirectory(),
              "ramClosed",
              skipFields,
              closedConfig,
              searcherFactory,
              autoFlush);
    } else {
      Path dir = LuceneVersionManager.getDir(sitePaths, CHANGES, schema);
      openIndex =
          new ChangeSubIndex(
              schema,
              sitePaths,
              dir.resolve(CHANGES_OPEN),
              skipFields,
              openConfig,
              searcherFactory,
              autoFlush);
      closedIndex =
          new ChangeSubIndex(
              schema,
              sitePaths,
              dir.resolve(CHANGES_CLOSED),
              skipFields,
              closedConfig,
              searcherFactory,
              autoFlush);
    }
  }

  @Override
  public void close() {
    try {
      openIndex.close();
    } finally {
      closedIndex.close();
    }
  }

  @Override
  public Schema<ChangeData> getSchema() {
    return schema;
  }

  @Override
  public void replace(ChangeData cd) {
    Term id = LuceneChangeIndex.idTerm(cd);
    // toDocument is essentially static and doesn't depend on the specific
    // sub-index, so just pick one.
    Document doc = openIndex.toDocument(cd);
    try {
      if (cd.change().isNew()) {
        Futures.allAsList(closedIndex.delete(id), openIndex.replace(id, doc)).get();
      } else {
        Futures.allAsList(openIndex.delete(id), closedIndex.replace(id, doc)).get();
      }
    } catch (ExecutionException | InterruptedException e) {
      throw new StorageException(e);
    }
  }

  @Override
  public void insert(ChangeData cd) {
    // toDocument is essentially static and doesn't depend on the specific
    // sub-index, so just pick one.
    Document doc = openIndex.toDocument(cd);
    try {
      if (cd.change().isNew()) {
        openIndex.insert(doc).get();
      } else {
        closedIndex.insert(doc).get();
      }
    } catch (ExecutionException | InterruptedException e) {
      throw new StorageException(e);
    }
  }

  @Override
  public void delete(Change.Id changeId) {
    Term idTerm = LuceneChangeIndex.idTerm(changeId);
    try {
      Futures.allAsList(openIndex.delete(idTerm), closedIndex.delete(idTerm)).get();
    } catch (ExecutionException | InterruptedException e) {
      throw new StorageException(e);
    }
  }

  @Override
  public void deleteAll() {
    openIndex.deleteAll();
    closedIndex.deleteAll();
  }

  @Override
  public ChangeDataSource getSource(Predicate<ChangeData> p, QueryOptions opts)
      throws QueryParseException {
    Set<Change.Status> statuses = ChangeIndexRewriter.getPossibleStatus(p);
    List<ChangeSubIndex> indexes = new ArrayList<>(2);
    if (!Sets.intersection(statuses, OPEN_STATUSES).isEmpty()) {
      indexes.add(openIndex);
    }
    if (!Sets.intersection(statuses, CLOSED_STATUSES).isEmpty()) {
      indexes.add(closedIndex);
    }
    return new QuerySource(indexes, p, opts, getSort(), openIndex::toFieldBundle);
  }

  @Override
  public void markReady(boolean ready) {
    // Arbitrary done on open index, as ready bit is set
    // per index and not sub index
    openIndex.markReady(ready);
  }

  private Sort getSort() {
    return new Sort(
        new SortField(UPDATED_SORT_FIELD, SortField.Type.LONG, true),
        new SortField(MERGED_ON_SORT_FIELD, SortField.Type.LONG, true),
        new SortField(ID_STR_SORT_FIELD, SortField.Type.LONG, true));
  }

  private class QuerySource implements ChangeDataSource {
    private final List<ChangeSubIndex> indexes;
    private final Predicate<ChangeData> predicate;
    private final Query query;
    private final QueryOptions opts;
    private final Sort sort;
    private final Function<Document, FieldBundle> rawDocumentMapper;
    private final boolean isSearchAfterPagination;

    private QuerySource(
        List<ChangeSubIndex> indexes,
        Predicate<ChangeData> predicate,
        QueryOptions opts,
        Sort sort,
        Function<Document, FieldBundle> rawDocumentMapper)
        throws QueryParseException {
      this.indexes = indexes;
      this.predicate = predicate;
      this.query = requireNonNull(queryBuilder.toQuery(predicate), "null query from Lucene");
      this.opts = opts;
      this.sort = sort;
      this.rawDocumentMapper = rawDocumentMapper;
      this.isSearchAfterPagination =
          opts.config().paginationType().equals(PaginationType.SEARCH_AFTER);
    }

    @Override
    public int getCardinality() {
      return 10; // TODO(dborowitz): estimate from Lucene?
    }

    @Override
    public boolean hasChange() {
      return false;
    }

    @Override
    public String toString() {
      return predicate.toString();
    }

    @Override
    public ResultSet<ChangeData> read() {
      if (Thread.interrupted()) {
        Thread.currentThread().interrupt();
        throw new StorageException("interrupted");
      }

      final Set<String> fields = IndexUtils.changeFields(opts);
      return new ChangeDataResults(
          executor.submit(
              new Callable<Results>() {
                @Override
                public Results call() throws IOException {
                  return doRead(fields);
                }

                @Override
                public String toString() {
                  return predicate.toString();
                }
              }),
          fields);
    }

    @Override
    public ResultSet<FieldBundle> readRaw() {
      List<Document> documents;
      Map<ChangeSubIndex, ScoreDoc> searchAfterBySubIndex;

      try {
        Results r = doRead(IndexUtils.changeFields(opts));
        documents = r.docs;
        searchAfterBySubIndex = r.searchAfterBySubIndex;
      } catch (IOException e) {
        throw new StorageException(e);
      }
      ImmutableList<FieldBundle> fieldBundles =
          documents.stream().map(rawDocumentMapper).collect(toImmutableList());
      return new ResultSet<>() {
        @Override
        public Iterator<FieldBundle> iterator() {
          return fieldBundles.iterator();
        }

        @Override
        public ImmutableList<FieldBundle> toList() {
          return fieldBundles;
        }

        @Override
        public void close() {
          // Do nothing.
        }

        @Override
        public Object searchAfter() {
          return searchAfterBySubIndex;
        }
      };
    }

    private Results doRead(Set<String> fields) throws IOException {
      IndexSearcher[] searchers = new IndexSearcher[indexes.size()];
      Map<ChangeSubIndex, ScoreDoc> searchAfterBySubIndex = new HashMap<>();
      try {
        int realPageSize = opts.start() + opts.pageSize();
        if (Integer.MAX_VALUE - opts.pageSize() < opts.start()) {
          realPageSize = Integer.MAX_VALUE;
        }
        List<TopFieldDocs> hits = new ArrayList<>();
        int searchAfterHitsCount = 0;
        for (int i = 0; i < indexes.size(); i++) {
          ChangeSubIndex subIndex = indexes.get(i);
          searchers[i] = subIndex.acquire();
<<<<<<< HEAD
          if (opts.searchAfter() != null
              && opts.searchAfter() instanceof HashMap
              && ((HashMap<?, ?>) opts.searchAfter()).get(subIndex) instanceof ScoreDoc) {
            hits[i] =
                searchers[i].searchAfter(
                    (ScoreDoc) ((HashMap<?, ?>) opts.searchAfter()).get(subIndex),
                    query,
                    realPageSize,
                    sort,
                    /* doDocScores= */ false,
                    /* doMaxScore= */ false);
=======
          if (isSearchAfterPagination) {
            ScoreDoc searchAfter = getSearchAfter(subIndex);
            int maxRemainingHits = realPageSize - searchAfterHitsCount;
            if (maxRemainingHits > 0) {
              TopFieldDocs subIndexHits =
                  searchers[i].searchAfter(
                      searchAfter,
                      query,
                      maxRemainingHits,
                      sort,
                      /* doDocScores= */ false,
                      /* doMaxScore= */ false);
              searchAfterHitsCount += subIndexHits.scoreDocs.length;
              hits.add(subIndexHits);
              searchAfterBySubIndex.put(
                  subIndex, Iterables.getLast(Arrays.asList(subIndexHits.scoreDocs), searchAfter));
            }
>>>>>>> 74bf136c
          } else {
            hits.add(searchers[i].search(query, realPageSize, sort));
          }
        }
        TopDocs docs =
            TopDocs.merge(sort, realPageSize, hits.stream().toArray(TopFieldDocs[]::new));

        List<Document> result = new ArrayList<>(docs.scoreDocs.length);
        for (int i = opts.start(); i < docs.scoreDocs.length; i++) {
          ScoreDoc sd = docs.scoreDocs[i];
          result.add(searchers[sd.shardIndex].doc(sd.doc, fields));
        }
        return new Results(result, searchAfterBySubIndex);
      } finally {
        for (int i = 0; i < indexes.size(); i++) {
          if (searchers[i] != null) {
            try {
              indexes.get(i).release(searchers[i]);
            } catch (IOException e) {
              logger.atWarning().withCause(e).log("cannot release Lucene searcher");
            }
          }
        }
      }
    }

    /**
     * Returns null for the first page or when pagination type is not {@link
     * PaginationType#SEARCH_AFTER search-after}, otherwise returns the last doc from previous
     * search on the given change sub-index.
     *
     * @param subIndex change sub-index
     * @return the score doc that can be used to page result sets
     */
    private ScoreDoc getSearchAfter(ChangeSubIndex subIndex) {
      if (isSearchAfterPagination
          && opts.searchAfter() != null
          && opts.searchAfter() instanceof Map) {
        return ((Map<ChangeSubIndex, ScoreDoc>) opts.searchAfter()).get(subIndex);
      }
      return null;
    }
  }

  private static class Results {
    List<Document> docs;
    Map<ChangeSubIndex, ScoreDoc> searchAfterBySubIndex;

    public Results(List<Document> docs, Map<ChangeSubIndex, ScoreDoc> searchAfterBySubIndex) {
      this.docs = docs;
      this.searchAfterBySubIndex = searchAfterBySubIndex;
    }
  }

  private class ChangeDataResults implements ResultSet<ChangeData> {
    private final Future<Results> future;
    private final Set<String> fields;
    private Map<ChangeSubIndex, ScoreDoc> searchAfterBySubIndex;

    ChangeDataResults(Future<Results> future, Set<String> fields) {
      this.future = future;
      this.fields = fields;
    }

    @Override
    public Iterator<ChangeData> iterator() {
      return toList().iterator();
    }

    @Override
    public ImmutableList<ChangeData> toList() {
      try {
        Results r = future.get();
        List<Document> docs = r.docs;
        searchAfterBySubIndex = r.searchAfterBySubIndex;
        ImmutableList.Builder<ChangeData> result =
            ImmutableList.builderWithExpectedSize(docs.size());
        for (Document doc : docs) {
          result.add(toChangeData(fields(doc, fields), fields, LEGACY_ID_STR.getName()));
        }
        return result.build();
      } catch (InterruptedException e) {
        close();
        throw new StorageException(e);
      } catch (ExecutionException e) {
        Throwables.throwIfUnchecked(e.getCause());
        throw new StorageException(e.getCause());
      }
    }

    @Override
    public void close() {
      future.cancel(false /* do not interrupt Lucene */);
    }

    @Override
    public Object searchAfter() {
      return searchAfterBySubIndex;
    }
  }

  private static ListMultimap<String, IndexableField> fields(Document doc, Set<String> fields) {
    ListMultimap<String, IndexableField> stored =
        MultimapBuilder.hashKeys(fields.size()).arrayListValues(4).build();
    for (IndexableField f : doc) {
      String name = f.name();
      if (fields.contains(name)) {
        stored.put(name, f);
      }
    }
    return stored;
  }

  private ChangeData toChangeData(
      ListMultimap<String, IndexableField> doc, Set<String> fields, String idFieldName) {
    ChangeData cd;
    // Either change or the ID field was guaranteed to be included in the call
    // to fields() above.
    IndexableField cb = Iterables.getFirst(doc.get(CHANGE_FIELD), null);
    if (cb != null) {
      BytesRef proto = cb.binaryValue();
      cd = changeDataFactory.create(parseProtoFrom(proto, ChangeProtoConverter.INSTANCE));
    } else {
      IndexableField f = Iterables.getFirst(doc.get(idFieldName), null);

      Change.Id id = Change.id(Integer.valueOf(f.stringValue()));
      // IndexUtils#changeFields ensures either CHANGE or PROJECT is always present.
      IndexableField project = doc.get(PROJECT_SPEC.getName()).iterator().next();
      cd = changeDataFactory.create(Project.nameKey(project.stringValue()), id);
    }

    for (SchemaField<ChangeData, ?> field : getSchema().getSchemaFields().values()) {
      if (fields.contains(field.getName()) && doc.get(field.getName()) != null) {
        field.setIfPossible(cd, new LuceneStoredValue(doc.get(field.getName())));
      }
    }
    return cd;
  }

  private static <P extends MessageLite, T> T parseProtoFrom(
      BytesRef bytesRef, ProtoConverter<P, T> converter) {
    P message =
        Protos.parseUnchecked(
            converter.getParser(), bytesRef.bytes, bytesRef.offset, bytesRef.length);
    return converter.fromProto(message);
  }
}<|MERGE_RESOLUTION|>--- conflicted
+++ resolved
@@ -419,19 +419,6 @@
         for (int i = 0; i < indexes.size(); i++) {
           ChangeSubIndex subIndex = indexes.get(i);
           searchers[i] = subIndex.acquire();
-<<<<<<< HEAD
-          if (opts.searchAfter() != null
-              && opts.searchAfter() instanceof HashMap
-              && ((HashMap<?, ?>) opts.searchAfter()).get(subIndex) instanceof ScoreDoc) {
-            hits[i] =
-                searchers[i].searchAfter(
-                    (ScoreDoc) ((HashMap<?, ?>) opts.searchAfter()).get(subIndex),
-                    query,
-                    realPageSize,
-                    sort,
-                    /* doDocScores= */ false,
-                    /* doMaxScore= */ false);
-=======
           if (isSearchAfterPagination) {
             ScoreDoc searchAfter = getSearchAfter(subIndex);
             int maxRemainingHits = realPageSize - searchAfterHitsCount;
@@ -449,7 +436,6 @@
               searchAfterBySubIndex.put(
                   subIndex, Iterables.getLast(Arrays.asList(subIndexHits.scoreDocs), searchAfter));
             }
->>>>>>> 74bf136c
           } else {
             hits.add(searchers[i].search(query, realPageSize, sort));
           }
@@ -487,8 +473,9 @@
     private ScoreDoc getSearchAfter(ChangeSubIndex subIndex) {
       if (isSearchAfterPagination
           && opts.searchAfter() != null
-          && opts.searchAfter() instanceof Map) {
-        return ((Map<ChangeSubIndex, ScoreDoc>) opts.searchAfter()).get(subIndex);
+          && opts.searchAfter() instanceof Map
+          && ((Map<?, ?>) opts.searchAfter()).get(subIndex) instanceof ScoreDoc) {
+        return (ScoreDoc) ((Map<?, ?>) opts.searchAfter()).get(subIndex);
       }
       return null;
     }
