// Copyright (C) 2012 The Android Open Source Project
//
// Licensed under the Apache License, Version 2.0 (the "License");
// you may not use this file except in compliance with the License.
// You may obtain a copy of the License at
//
// http://www.apache.org/licenses/LICENSE-2.0
//
// Unless required by applicable law or agreed to in writing, software
// distributed under the License is distributed on an "AS IS" BASIS,
// WITHOUT WARRANTIES OR CONDITIONS OF ANY KIND, either express or implied.
// See the License for the specific language governing permissions and
// limitations under the License.

package com.google.gerrit.sshd;

import com.google.gerrit.extensions.registration.DynamicMap;
import com.google.gerrit.server.DynamicOptions;
import com.google.gerrit.server.plugins.Plugin;
import com.google.gerrit.server.plugins.ReloadPluginListener;
import com.google.gerrit.server.plugins.StartPluginListener;
import com.google.inject.Inject;
import com.google.inject.Key;
import com.google.inject.Provider;
import com.google.inject.Singleton;
import org.apache.sshd.server.Command;
import org.slf4j.Logger;
import org.slf4j.LoggerFactory;

@Singleton
class SshPluginStarterCallback implements StartPluginListener, ReloadPluginListener {
  private static final Logger log = LoggerFactory.getLogger(SshPluginStarterCallback.class);

  private final DispatchCommandProvider root;
<<<<<<< HEAD
  private final DynamicMap<DynamicOptions.DynamicBean> dynamicBeans;
  private final SshCommandSensitiveFieldsCache cache;

  @Inject
  SshPluginStarterCallback(
      @CommandName(Commands.ROOT) DispatchCommandProvider root,
      DynamicMap<DynamicOptions.DynamicBean> dynamicBeans,
      SshCommandSensitiveFieldsCache cache) {
    this.root = root;
    this.dynamicBeans = dynamicBeans;
    this.cache = cache;
=======

  @Inject
  SshPluginStarterCallback(@CommandName(Commands.ROOT) DispatchCommandProvider root) {
    this.root = root;
>>>>>>> 7788ae9c
  }

  @Override
  public void onStartPlugin(Plugin plugin) {
    Provider<Command> cmd = load(plugin);
    if (cmd != null) {
      plugin.add(root.register(Commands.named(plugin.getName()), cmd));
    }
  }

  @Override
  public void onReloadPlugin(Plugin oldPlugin, Plugin newPlugin) {
    Provider<Command> cmd = load(newPlugin);
    if (cmd != null) {
      newPlugin.add(root.replace(Commands.named(newPlugin.getName()), cmd));
    }
  }

  private Provider<Command> load(Plugin plugin) {
    if (plugin.getSshInjector() != null) {
      Key<Command> key = Commands.key(plugin.getName());
      try {
        return plugin.getSshInjector().getProvider(key);
      } catch (RuntimeException err) {
        if (!providesDynamicOptions(plugin)) {
          log.warn(
              String.format(
                  "Plugin %s did not define its top-level command nor any DynamicOptions",
                  plugin.getName()),
              err);
        }
      }
    }
    return null;
  }

  private boolean providesDynamicOptions(Plugin plugin) {
    return dynamicBeans.plugins().contains(plugin.getName());
  }
}<|MERGE_RESOLUTION|>--- conflicted
+++ resolved
@@ -32,24 +32,14 @@
   private static final Logger log = LoggerFactory.getLogger(SshPluginStarterCallback.class);
 
   private final DispatchCommandProvider root;
-<<<<<<< HEAD
   private final DynamicMap<DynamicOptions.DynamicBean> dynamicBeans;
-  private final SshCommandSensitiveFieldsCache cache;
 
   @Inject
   SshPluginStarterCallback(
       @CommandName(Commands.ROOT) DispatchCommandProvider root,
-      DynamicMap<DynamicOptions.DynamicBean> dynamicBeans,
-      SshCommandSensitiveFieldsCache cache) {
+      DynamicMap<DynamicOptions.DynamicBean> dynamicBeans) {
     this.root = root;
     this.dynamicBeans = dynamicBeans;
-    this.cache = cache;
-=======
-
-  @Inject
-  SshPluginStarterCallback(@CommandName(Commands.ROOT) DispatchCommandProvider root) {
-    this.root = root;
->>>>>>> 7788ae9c
   }
 
   @Override
