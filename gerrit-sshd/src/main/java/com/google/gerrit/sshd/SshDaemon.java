// Copyright (C) 2008 The Android Open Source Project
//
// Licensed under the Apache License, Version 2.0 (the "License");
// you may not use this file except in compliance with the License.
// You may obtain a copy of the License at
//
// http://www.apache.org/licenses/LICENSE-2.0
//
// Unless required by applicable law or agreed to in writing, software
// distributed under the License is distributed on an "AS IS" BASIS,
// WITHOUT WARRANTIES OR CONDITIONS OF ANY KIND, either express or implied.
// See the License for the specific language governing permissions and
// limitations under the License.

package com.google.gerrit.sshd;

import static com.google.gerrit.server.ssh.SshAddressesModule.IANA_SSH_PORT;
import static java.util.concurrent.TimeUnit.MILLISECONDS;
import static java.util.concurrent.TimeUnit.SECONDS;

import com.google.common.base.Strings;
import com.google.common.collect.Iterables;
import com.google.common.collect.Lists;
import com.google.gerrit.common.Version;
import com.google.gerrit.extensions.events.LifecycleListener;
import com.google.gerrit.server.config.ConfigUtil;
import com.google.gerrit.server.config.GerritServerConfig;
import com.google.gerrit.server.ssh.SshAdvertisedAddresses;
import com.google.gerrit.server.ssh.SshInfo;
import com.google.gerrit.server.ssh.SshListenAddresses;
import com.google.gerrit.server.util.IdGenerator;
import com.google.gerrit.server.util.SocketUtil;
import com.google.inject.Inject;
import com.google.inject.Singleton;

import com.jcraft.jsch.HostKey;
import com.jcraft.jsch.JSchException;

import org.apache.mina.transport.socket.SocketSessionConfig;
import org.apache.sshd.SshServer;
import org.apache.sshd.common.Channel;
import org.apache.sshd.common.Cipher;
import org.apache.sshd.common.Compression;
import org.apache.sshd.common.ForwardingFilter;
import org.apache.sshd.common.KeyExchange;
import org.apache.sshd.common.KeyPairProvider;
import org.apache.sshd.common.NamedFactory;
import org.apache.sshd.common.Session;
import org.apache.sshd.common.Signature;
import org.apache.sshd.common.SshdSocketAddress;
import org.apache.sshd.common.cipher.AES128CBC;
import org.apache.sshd.common.cipher.AES128CTR;
import org.apache.sshd.common.cipher.AES192CBC;
import org.apache.sshd.common.cipher.AES256CBC;
import org.apache.sshd.common.cipher.AES256CTR;
import org.apache.sshd.common.cipher.ARCFOUR128;
import org.apache.sshd.common.cipher.ARCFOUR256;
import org.apache.sshd.common.cipher.BlowfishCBC;
import org.apache.sshd.common.cipher.CipherNone;
import org.apache.sshd.common.cipher.TripleDESCBC;
import org.apache.sshd.common.compression.CompressionNone;
import org.apache.sshd.common.file.FileSystemFactory;
import org.apache.sshd.common.file.FileSystemView;
import org.apache.sshd.common.file.SshFile;
import org.apache.sshd.common.forward.DefaultTcpipForwarderFactory;
import org.apache.sshd.common.forward.TcpipServerChannel;
import org.apache.sshd.common.future.CloseFuture;
import org.apache.sshd.common.future.SshFutureListener;
import org.apache.sshd.common.io.IoAcceptor;
import org.apache.sshd.common.io.IoServiceFactory;
import org.apache.sshd.common.io.IoSession;
import org.apache.sshd.common.io.mina.MinaServiceFactory;
import org.apache.sshd.common.io.mina.MinaSession;
import org.apache.sshd.common.mac.HMACMD5;
import org.apache.sshd.common.mac.HMACMD596;
import org.apache.sshd.common.mac.HMACSHA1;
import org.apache.sshd.common.mac.HMACSHA196;
import org.apache.sshd.common.random.BouncyCastleRandom;
import org.apache.sshd.common.random.JceRandom;
import org.apache.sshd.common.random.SingletonRandomFactory;
import org.apache.sshd.common.session.AbstractSession;
import org.apache.sshd.common.signature.SignatureDSA;
import org.apache.sshd.common.signature.SignatureRSA;
import org.apache.sshd.common.util.Buffer;
import org.apache.sshd.common.util.SecurityUtils;
import org.apache.sshd.server.Command;
import org.apache.sshd.server.CommandFactory;
import org.apache.sshd.server.PublickeyAuthenticator;
import org.apache.sshd.server.UserAuth;
import org.apache.sshd.server.auth.UserAuthPublicKey;
import org.apache.sshd.server.auth.gss.GSSAuthenticator;
import org.apache.sshd.server.auth.gss.UserAuthGSS;
import org.apache.sshd.server.channel.ChannelSession;
import org.apache.sshd.server.kex.DHG1;
import org.apache.sshd.server.kex.DHG14;
import org.apache.sshd.server.session.SessionFactory;
import org.eclipse.jgit.lib.Config;
import org.slf4j.Logger;
import org.slf4j.LoggerFactory;

import java.io.File;
import java.io.IOException;
import java.net.InetAddress;
import java.net.InetSocketAddress;
import java.net.SocketAddress;
import java.net.UnknownHostException;
import java.security.InvalidKeyException;
import java.security.KeyPair;
import java.security.PublicKey;
import java.util.ArrayList;
import java.util.Arrays;
import java.util.Collection;
import java.util.Collections;
import java.util.Iterator;
import java.util.LinkedList;
import java.util.List;

/**
 * SSH daemon to communicate with Gerrit.
 * <p>
 * Use a Git URL such as {@code ssh://${email}@${host}:${port}/${path}},
 * e.g. {@code ssh://sop@google.com@gerrit.com:8010/tools/gerrit.git} to
 * access the SSH daemon itself.
 * <p>
 * Versions of Git before 1.5.3 may require setting the username and port
 * properties in the user's {@code ~/.ssh/config} file, and using a host
 * alias through a URL such as <code>gerrit-alias:/tools/gerrit.git:
 * <pre>
 * Host gerrit-alias
 *  User sop@google.com
 *  Hostname gerrit.com
 *  Port 8010
 * </pre>
 */
@Singleton
public class SshDaemon extends SshServer implements SshInfo, LifecycleListener {
  @SuppressWarnings("hiding") // Don't use AbstractCloseable's logger.
  private static final Logger log = LoggerFactory.getLogger(SshDaemon.class);

  public static enum SshSessionBackend {
    MINA,
    NIO2
  }

  private final List<SocketAddress> listen;
  private final List<String> advertised;
  private final boolean keepAlive;
  private final List<HostKey> hostKeys;
  private volatile IoAcceptor daemonAcceptor;
  private final Config cfg;

  @Inject
  SshDaemon(final CommandFactory commandFactory, final NoShell noShell,
      final PublickeyAuthenticator userAuth,
      final GerritGSSAuthenticator kerberosAuth,
      final KeyPairProvider hostKeyProvider, final IdGenerator idGenerator,
      @GerritServerConfig final Config cfg, final SshLog sshLog,
      @SshListenAddresses final List<SocketAddress> listen,
      @SshAdvertisedAddresses final List<String> advertised) {
    setPort(IANA_SSH_PORT /* never used */);

    this.cfg = cfg;
    this.listen = listen;
    this.advertised = advertised;
    keepAlive = cfg.getBoolean("sshd", "tcpkeepalive", true);

    getProperties().put(SERVER_IDENTIFICATION,
        "GerritCodeReview_" + Version.getVersion() //
            + " (" + super.getVersion() + ")");

    getProperties().put(MAX_AUTH_REQUESTS,
        String.valueOf(cfg.getInt("sshd", "maxAuthTries", 6)));

    getProperties().put(
        AUTH_TIMEOUT,
        String.valueOf(MILLISECONDS.convert(ConfigUtil.getTimeUnit(cfg, "sshd",
            null, "loginGraceTime", 120, SECONDS), SECONDS)));

    long idleTimeoutSeconds = ConfigUtil.getTimeUnit(cfg, "sshd", null,
        "idleTimeout", 0, SECONDS);
    getProperties().put(
        IDLE_TIMEOUT,
        String.valueOf(SECONDS.toMillis(idleTimeoutSeconds)));

    final int maxConnectionsPerUser =
        cfg.getInt("sshd", "maxConnectionsPerUser", 64);
    if (0 < maxConnectionsPerUser) {
      getProperties().put(MAX_CONCURRENT_SESSIONS,
          String.valueOf(maxConnectionsPerUser));
    }

    final String kerberosKeytab = cfg.getString(
        "sshd", null, "kerberosKeytab");
    final String kerberosPrincipal = cfg.getString(
        "sshd", null, "kerberosPrincipal");

    System.setProperty(IoServiceFactory.class.getName(),
        MinaServiceFactory.class.getName());

    if (SecurityUtils.isBouncyCastleRegistered()) {
      initProviderBouncyCastle();
    } else {
      initProviderJce();
    }
    initCiphers(cfg);
    initMacs(cfg);
    initSignatures();
    initChannels();
    initForwarding();
    initFileSystemFactory();
    initSubsystems();
    initCompression();
    initUserAuth(userAuth, kerberosAuth, kerberosKeytab, kerberosPrincipal);
    setKeyPairProvider(hostKeyProvider);
    setCommandFactory(commandFactory);
    setShellFactory(noShell);
    setSessionFactory(new SessionFactory() {
      @Override
      protected AbstractSession createSession(final IoSession io)
          throws Exception {
        if (io instanceof MinaSession) {
          if (((MinaSession) io).getSession()
              .getConfig() instanceof SocketSessionConfig) {
            ((SocketSessionConfig) ((MinaSession) io).getSession()
                .getConfig())
                .setKeepAlive(keepAlive);
          }
        }

        GerritServerSession s = (GerritServerSession)super.createSession(io);
        int id = idGenerator.next();
        SocketAddress peer = io.getRemoteAddress();
        final SshSession sd = new SshSession(id, peer);
        s.setAttribute(SshSession.KEY, sd);

        // Log a session close without authentication as a failure.
        //
        s.addCloseSessionListener(new SshFutureListener<CloseFuture>() {
          @Override
          public void operationComplete(CloseFuture future) {
            if (sd.isAuthenticationError()) {
              sshLog.onAuthFail(sd);
            }
          }
        });
        return s;
      }

      @Override
      protected AbstractSession doCreateSession(IoSession ioSession)
          throws Exception {
        return new GerritServerSession(server, ioSession);
      }
    });

    hostKeys = computeHostKeys();
  }

  @Override
  public List<HostKey> getHostKeys() {
    return hostKeys;
  }

  public IoAcceptor getIoAcceptor() {
    return daemonAcceptor;
  }

  @Override
  public synchronized void start() {
    if (daemonAcceptor == null && !listen.isEmpty()) {
      checkConfig();
      if (sessionFactory == null) {
        sessionFactory = createSessionFactory();
      }
      sessionFactory.setServer(this);
      daemonAcceptor = createAcceptor();

      try {
        String listenAddress = cfg.getString("sshd", null, "listenAddress");
        boolean rewrite = !Strings.isNullOrEmpty(listenAddress)
            && listenAddress.endsWith(":0");
        daemonAcceptor.bind(listen);
        if (rewrite) {
          SocketAddress bound = Iterables.getOnlyElement(daemonAcceptor.getBoundAddresses());
          cfg.setString("sshd", null, "listenAddress", format((InetSocketAddress)bound));
        }
      } catch (IOException e) {
        throw new IllegalStateException("Cannot bind to " + addressList(), e);
      }

      log.info(String.format("Started Gerrit %s on %s",
          version, addressList()));
    }
  }

  private static String format(InetSocketAddress s) {
    return String.format("%s:%d", s.getAddress().getHostAddress(), s.getPort());
  }

  @Override
  public synchronized void stop() {
    if (daemonAcceptor != null) {
      try {
<<<<<<< HEAD
        daemonAcceptor.close(true).await();
=======
        acceptor.dispose();
>>>>>>> f2082056
        log.info("Stopped Gerrit SSHD");
      } finally {
        daemonAcceptor = null;
      }
    }
  }

  @Override
  protected void checkConfig() {
    super.checkConfig();
    if (myHostKeys().isEmpty()) {
      throw new IllegalStateException("No SSHD host key");
    }
  }

  private List<HostKey> computeHostKeys() {
    if (listen.isEmpty()) {
      return Collections.emptyList();
    }

    final List<PublicKey> keys = myHostKeys();
    final List<HostKey> r = new ArrayList<>();
    for (final PublicKey pub : keys) {
      final Buffer buf = new Buffer();
      buf.putRawPublicKey(pub);
      final byte[] keyBin = buf.getCompactData();

      for (final String addr : advertised) {
        try {
          r.add(new HostKey(addr, keyBin));
        } catch (JSchException e) {
          log.warn("Cannot format SSHD host key", e);
        }
      }
    }
    return Collections.unmodifiableList(r);
  }

  private List<PublicKey> myHostKeys() {
    final KeyPairProvider p = getKeyPairProvider();
    final List<PublicKey> keys = new ArrayList<>(2);
    addPublicKey(keys, p, KeyPairProvider.SSH_RSA);
    addPublicKey(keys, p, KeyPairProvider.SSH_DSS);
    return keys;
  }

  private static void addPublicKey(final Collection<PublicKey> out,
      final KeyPairProvider p, final String type) {
    final KeyPair pair = p.loadKey(type);
    if (pair != null && pair.getPublic() != null) {
      out.add(pair.getPublic());
    }
  }

  private String addressList() {
    final StringBuilder r = new StringBuilder();
    for (Iterator<SocketAddress> i = listen.iterator(); i.hasNext();) {
      r.append(SocketUtil.format(i.next(), IANA_SSH_PORT));
      if (i.hasNext()) {
        r.append(", ");
      }
    }
    return r.toString();
  }

  private void initProviderBouncyCastle() {
    setKeyExchangeFactories(Arrays.<NamedFactory<KeyExchange>> asList(
        new DHG14.Factory(), new DHG1.Factory()));
    setRandomFactory(new SingletonRandomFactory(
        new BouncyCastleRandom.Factory()));
  }

  private void initProviderJce() {
    setKeyExchangeFactories(Arrays
        .<NamedFactory<KeyExchange>> asList(new DHG1.Factory()));
    setRandomFactory(new SingletonRandomFactory(new JceRandom.Factory()));
  }

  @SuppressWarnings("unchecked")
  private void initCiphers(final Config cfg) {
    final List<NamedFactory<Cipher>> a = new LinkedList<>();
    a.add(new AES128CBC.Factory());
    a.add(new TripleDESCBC.Factory());
    a.add(new BlowfishCBC.Factory());
    a.add(new AES192CBC.Factory());
    a.add(new AES256CBC.Factory());
    a.add(new AES128CTR.Factory());
    a.add(new AES256CTR.Factory());
    a.add(new ARCFOUR256.Factory());
    a.add(new ARCFOUR128.Factory());

    for (Iterator<NamedFactory<Cipher>> i = a.iterator(); i.hasNext();) {
      final NamedFactory<Cipher> f = i.next();
      try {
        final Cipher c = f.create();
        final byte[] key = new byte[c.getBlockSize()];
        final byte[] iv = new byte[c.getIVSize()];
        c.init(Cipher.Mode.Encrypt, key, iv);
      } catch (InvalidKeyException e) {
        log.warn("Disabling cipher " + f.getName() + ": " + e.getMessage()
            + "; try installing unlimited cryptography extension");
        i.remove();
      } catch (Exception e) {
        log.warn("Disabling cipher " + f.getName() + ": " + e.getMessage());
        i.remove();
      }
    }

    a.add(null);
    a.add(new CipherNone.Factory());
    setCipherFactories(filter(cfg, "cipher", a.toArray(new NamedFactory[a
        .size()])));
  }

  private void initMacs(final Config cfg) {
    setMacFactories(filter(cfg, "mac", new HMACMD5.Factory(),
        new HMACSHA1.Factory(), new HMACMD596.Factory(),
        new HMACSHA196.Factory()));
  }

  @SafeVarargs
  private static <T> List<NamedFactory<T>> filter(final Config cfg,
      final String key, final NamedFactory<T>... avail) {
    final ArrayList<NamedFactory<T>> def = new ArrayList<>();
    for (final NamedFactory<T> n : avail) {
      if (n == null) {
        break;
      }
      def.add(n);
    }

    final String[] want = cfg.getStringList("sshd", null, key);
    if (want == null || want.length == 0) {
      return def;
    }

    boolean didClear = false;
    for (final String setting : want) {
      String name = setting.trim();
      boolean add = true;
      if (name.startsWith("-")) {
        add = false;
        name = name.substring(1).trim();
      } else if (name.startsWith("+")) {
        name = name.substring(1).trim();
      } else if (!didClear) {
        didClear = true;
        def.clear();
      }

      final NamedFactory<T> n = find(name, avail);
      if (n == null) {
        final StringBuilder msg = new StringBuilder();
        msg.append("sshd.").append(key).append(" = ").append(name)
           .append(" unsupported; only ");
        for (int i = 0; i < avail.length; i++) {
          if (avail[i] == null) {
            continue;
          }
          if (i > 0) {
            msg.append(", ");
          }
          msg.append(avail[i].getName());
        }
        msg.append(" is supported");
        log.error(msg.toString());
      } else if (add) {
        if (!def.contains(n)) {
          def.add(n);
        }
      } else {
        def.remove(n);
      }
    }

    return def;
  }

  @SafeVarargs
  private static <T> NamedFactory<T> find(final String name,
      final NamedFactory<T>... avail) {
    for (final NamedFactory<T> n : avail) {
      if (n != null && name.equals(n.getName())) {
        return n;
      }
    }
    return null;
  }

  private void initSignatures() {
    setSignatureFactories(Arrays.<NamedFactory<Signature>> asList(
        new SignatureDSA.Factory(), new SignatureRSA.Factory()));
  }

  private void initCompression() {
    // Always disable transparent compression. The majority of our data
    // transfer is highly compressed Git pack files. We cannot make them
    // any smaller than they already are.
    //
    setCompressionFactories(Arrays
        .<NamedFactory<Compression>> asList(new CompressionNone.Factory()));
  }

  private void initChannels() {
    setChannelFactories(Arrays.<NamedFactory<Channel>> asList(
        new ChannelSession.Factory(), //
        new TcpipServerChannel.DirectTcpipFactory() //
        ));
  }

  private void initSubsystems() {
    setSubsystemFactories(Collections.<NamedFactory<Command>> emptyList());
  }

  private void initUserAuth(final PublickeyAuthenticator pubkey,
      final GSSAuthenticator kerberosAuthenticator,
      String kerberosKeytab, String kerberosPrincipal) {
    List<NamedFactory<UserAuth>> authFactories = Lists.newArrayList();
    if (kerberosKeytab != null) {
      authFactories.add(new UserAuthGSS.Factory());
      log.info("Enabling kerberos with keytab " + kerberosKeytab);
      if (!new File(kerberosKeytab).canRead()) {
        log.error("Keytab " + kerberosKeytab +
            " does not exist or is not readable; further errors are possible");
      }
      kerberosAuthenticator.setKeytabFile(kerberosKeytab);
      if (kerberosPrincipal == null) {
        try {
          kerberosPrincipal = "host/" +
              InetAddress.getLocalHost().getCanonicalHostName();
        } catch(UnknownHostException e) {
          kerberosPrincipal = "host/localhost";
        }
      }
      log.info("Using kerberos principal " + kerberosPrincipal);
      if (!kerberosPrincipal.startsWith("host/")) {
        log.warn("Host principal does not start with host/ " +
            "which most SSH clients will supply automatically");
      }
      kerberosAuthenticator.setServicePrincipalName(kerberosPrincipal);
      setGSSAuthenticator(kerberosAuthenticator);
    }
    authFactories.add(new UserAuthPublicKey.Factory());
    setUserAuthFactories(authFactories);
    setPublickeyAuthenticator(pubkey);
  }

  private void initForwarding() {
    setTcpipForwardingFilter(new ForwardingFilter() {
      @Override
      public boolean canForwardAgent(Session session) {
          return false;
      }

      @Override
      public boolean canForwardX11(Session session) {
          return false;
      }

      @Override
      public boolean canListen(SshdSocketAddress address, Session session) {
          return false;
      }

      @Override
      public boolean canConnect(SshdSocketAddress address, Session session) {
          return false;
      }
    });
    setTcpipForwarderFactory(new DefaultTcpipForwarderFactory());
  }

  private void initFileSystemFactory() {
    setFileSystemFactory(new FileSystemFactory() {
      @Override
      public FileSystemView createFileSystemView(Session session)
          throws IOException {
        return new FileSystemView() {
          @Override
          public SshFile getFile(SshFile baseDir, String file) {
            return null;
          }

          @Override
          public SshFile getFile(String file) {
            return null;
          }};
      }
    });
  }
}<|MERGE_RESOLUTION|>--- conflicted
+++ resolved
@@ -134,7 +134,6 @@
  */
 @Singleton
 public class SshDaemon extends SshServer implements SshInfo, LifecycleListener {
-  @SuppressWarnings("hiding") // Don't use AbstractCloseable's logger.
   private static final Logger log = LoggerFactory.getLogger(SshDaemon.class);
 
   public static enum SshSessionBackend {
@@ -301,11 +300,7 @@
   public synchronized void stop() {
     if (daemonAcceptor != null) {
       try {
-<<<<<<< HEAD
-        daemonAcceptor.close(true).await();
-=======
-        acceptor.dispose();
->>>>>>> f2082056
+        daemonAcceptor.dispose();
         log.info("Stopped Gerrit SSHD");
       } finally {
         daemonAcceptor = null;
