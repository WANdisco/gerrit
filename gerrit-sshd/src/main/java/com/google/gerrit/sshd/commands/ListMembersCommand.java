--- conflicted
+++ resolved
@@ -41,12 +41,8 @@
 /**
  * Implements a command that allows the user to see the members of a group.
  */
-<<<<<<< HEAD
-@CommandMetaData(name = "ls-members", description = "Lists the members of a given group",
+@CommandMetaData(name = "ls-members", description = "List the members of a given group",
   runsAt = MASTER_OR_SLAVE)
-=======
-@CommandMetaData(name = "ls-members", description = "List the members of a given group")
->>>>>>> 701218b8
 public class ListMembersCommand extends BaseCommand {
   @Inject
   ListMembersCommandImpl impl;
