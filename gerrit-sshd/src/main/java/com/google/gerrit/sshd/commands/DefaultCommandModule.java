--- conflicted
+++ resolved
@@ -73,17 +73,12 @@
     command("scp").to(ScpCommand.class);
 
     // Honor the legacy hyphenated forms as aliases for the non-hyphenated forms
-<<<<<<< HEAD
-    command("git-upload-pack").to(Commands.key(git, "upload-pack"));
-    command(git, "upload-pack").to(Upload.class);
-    command("git-upload-archive").to(Commands.key(git, "upload-archive"));
-    command(git, "upload-archive").to(UploadArchive.class);
-=======
     if (sshEnabled()) {
       command("git-upload-pack").to(Commands.key(git, "upload-pack"));
       command(git, "upload-pack").to(Upload.class);
+      command("git-upload-archive").to(Commands.key(git, "upload-archive"));
+      command(git, "upload-archive").to(UploadArchive.class);
     }
->>>>>>> c0481269
     command("suexec").to(SuExec.class);
     listener().to(ShowCaches.StartupListener.class);
 
@@ -93,24 +88,17 @@
     command(gerrit, SetHeadCommand.class);
     command(gerrit, AdminQueryShell.class);
 
-<<<<<<< HEAD
     if (slaveMode) {
       command("git-receive-pack").to(NotSupportedInSlaveModeFailureCommand.class);
       command("gerrit-receive-pack").to(NotSupportedInSlaveModeFailureCommand.class);
       command(git, "receive-pack").to(NotSupportedInSlaveModeFailureCommand.class);
       command(gerrit, "test-submit").to(NotSupportedInSlaveModeFailureCommand.class);
     } else {
-      command("git-receive-pack").to(Commands.key(git, "receive-pack"));
-      command("gerrit-receive-pack").to(Commands.key(git, "receive-pack"));
-      command(git, "receive-pack").to(Commands.key(gerrit, "receive-pack"));
-=======
-    if (!slaveMode) {
       if (sshEnabled()) {
         command("git-receive-pack").to(Commands.key(git, "receive-pack"));
         command("gerrit-receive-pack").to(Commands.key(git, "receive-pack"));
         command(git, "receive-pack").to(Commands.key(gerrit, "receive-pack"));
       }
->>>>>>> c0481269
       command(gerrit, "test-submit").toProvider(
           new DispatchCommandProvider(testSubmit));
     }
