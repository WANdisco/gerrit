// Copyright (C) 2008 The Android Open Source Project
//
// Licensed under the Apache License, Version 2.0 (the "License");
// you may not use this file except in compliance with the License.
// You may obtain a copy of the License at
//
// http://www.apache.org/licenses/LICENSE-2.0
//
// Unless required by applicable law or agreed to in writing, software
// distributed under the License is distributed on an "AS IS" BASIS,
// WITHOUT WARRANTIES OR CONDITIONS OF ANY KIND, either express or implied.
// See the License for the specific language governing permissions and
// limitations under the License.

package com.google.gerrit.sshd;

import com.google.common.base.Preconditions;
import com.google.gerrit.reviewdb.client.AccountSshKey;
import com.google.gerrit.server.IdentifiedUser;
import com.google.gerrit.server.PeerDaemonUser;
import com.google.gerrit.server.config.GerritServerConfig;
import com.google.gerrit.server.config.SitePaths;
import com.google.inject.Inject;

import org.apache.commons.codec.binary.Base64;
import org.apache.sshd.common.KeyPairProvider;
import org.apache.sshd.common.SshException;
import org.apache.sshd.common.util.Buffer;
import org.apache.sshd.server.PublickeyAuthenticator;
import org.apache.sshd.server.session.ServerSession;
import org.eclipse.jgit.lib.Config;
import org.slf4j.Logger;
import org.slf4j.LoggerFactory;

import java.io.BufferedReader;
import java.io.File;
import java.io.FileNotFoundException;
import java.io.FileReader;
import java.io.IOException;
import java.security.KeyPair;
import java.security.PublicKey;
import java.util.Collection;
import java.util.Collections;
import java.util.HashSet;
import java.util.Locale;
import java.util.Set;

/**
 * Authenticates by public key through {@link AccountSshKey} entities.
 */
class DatabasePubKeyAuth implements PublickeyAuthenticator {
  private static final Logger log =
      LoggerFactory.getLogger(DatabasePubKeyAuth.class);

  private final SshKeyCacheImpl sshKeyCache;
  private final SshLog sshLog;
  private final IdentifiedUser.GenericFactory userFactory;
  private final PeerDaemonUser.Factory peerFactory;
  private final Config config;
  private final SshScope sshScope;
  private final Set<PublicKey> myHostKeys;
  private volatile PeerKeyCache peerKeyCache;

  @Inject
  DatabasePubKeyAuth(final SshKeyCacheImpl skc, final SshLog l,
      final IdentifiedUser.GenericFactory uf, final PeerDaemonUser.Factory pf,
      final SitePaths site, final KeyPairProvider hostKeyProvider,
      final @GerritServerConfig Config cfg, final SshScope s) {
    sshKeyCache = skc;
    sshLog = l;
    userFactory = uf;
    peerFactory = pf;
    config = cfg;
    sshScope = s;
    myHostKeys = myHostKeys(hostKeyProvider);
    peerKeyCache = new PeerKeyCache(site.peer_keys);
  }

  private static Set<PublicKey> myHostKeys(KeyPairProvider p) {
    final Set<PublicKey> keys = new HashSet<>(2);
    addPublicKey(keys, p, KeyPairProvider.SSH_RSA);
    addPublicKey(keys, p, KeyPairProvider.SSH_DSS);
    return keys;
  }

  private static void addPublicKey(final Collection<PublicKey> out,
      final KeyPairProvider p, final String type) {
    final KeyPair pair = p.loadKey(type);
    if (pair != null && pair.getPublic() != null) {
      out.add(pair.getPublic());
    }
  }

  @Override
<<<<<<< HEAD
  public boolean authenticate(String username,
      final PublicKey suppliedKey, final ServerSession session) {
    final SshSession sd = session.getAttribute(SshSession.KEY);

=======
  public boolean authenticate(String username, PublicKey suppliedKey,
      ServerSession session) {
    SshSession sd = session.getAttribute(SshSession.KEY);
    Preconditions.checkState(sd.getCurrentUser() == null);
>>>>>>> ce3cf6c8
    if (PeerDaemonUser.USER_NAME.equals(username)) {
      if (myHostKeys.contains(suppliedKey)
          || getPeerKeys().contains(suppliedKey)) {
        PeerDaemonUser user = peerFactory.create(sd.getRemoteAddress());
        return SshUtil.success(username, session, sshScope, sshLog, sd, user);

      } else {
        sd.authenticationError(username, "no-matching-key");
        return false;
      }
    }

    if (config.getBoolean("auth", "userNameToLowerCase", false)) {
      username = username.toLowerCase(Locale.US);
    }

    Iterable<SshKeyCacheEntry> keyList = sshKeyCache.get(username);
    SshKeyCacheEntry key = find(keyList, suppliedKey);
    if (key == null) {
      String err;
      if (keyList == SshKeyCacheImpl.NO_SUCH_USER) {
        err = "user-not-found";
      } else if (keyList == SshKeyCacheImpl.NO_KEYS) {
        err = "key-list-empty";
      } else {
        err = "no-matching-key";
      }
      sd.authenticationError(username, err);
      return false;
    }

    // Double check that all of the keys are for the same user account.
    // This should have been true when the cache factory method loaded
    // the list into memory, but we want to be extra paranoid about our
    // security check to ensure there aren't two users sharing the same
    // user name on the server.
    //
    for (SshKeyCacheEntry otherKey : keyList) {
      if (!key.getAccount().equals(otherKey.getAccount())) {
        sd.authenticationError(username, "keys-cross-accounts");
        return false;
      }
    }

    IdentifiedUser cu = SshUtil.createUser(sd, userFactory, key.getAccount());
    if (!cu.getAccount().isActive()) {
      sd.authenticationError(username, "inactive-account");
      return false;
    }

    return SshUtil.success(username, session, sshScope, sshLog, sd, cu);
  }

  private Set<PublicKey> getPeerKeys() {
    PeerKeyCache p = peerKeyCache;
    if (!p.isCurrent()) {
      p = p.reload();
      peerKeyCache = p;
    }
    return p.keys;
  }

  private SshKeyCacheEntry find(final Iterable<SshKeyCacheEntry> keyList,
      final PublicKey suppliedKey) {
    for (final SshKeyCacheEntry k : keyList) {
      if (k.match(suppliedKey)) {
        return k;
      }
    }
    return null;
  }

  private static class PeerKeyCache {
    private final File path;
    private final long modified;
    final Set<PublicKey> keys;

    PeerKeyCache(final File path) {
      this.path = path;
      this.modified = path.lastModified();
      this.keys = read(path);
    }

    private static Set<PublicKey> read(File path) {
      try {
        final BufferedReader br = new BufferedReader(new FileReader(path));
        try {
          final Set<PublicKey> keys = new HashSet<>();
          String line;
          while ((line = br.readLine()) != null) {
            line = line.trim();
            if (line.startsWith("#") || line.isEmpty()) {
              continue;
            }

            try {
              byte[] bin = Base64.decodeBase64(line.getBytes("ISO-8859-1"));
              keys.add(new Buffer(bin).getRawPublicKey());
            } catch (RuntimeException e) {
              logBadKey(path, line, e);
            } catch (SshException e) {
              logBadKey(path, line, e);
            }
          }
          return Collections.unmodifiableSet(keys);
        } finally {
          br.close();
        }
      } catch (FileNotFoundException noFile) {
        return Collections.emptySet();

      } catch (IOException err) {
        log.error("Cannot read " + path, err);
        return Collections.emptySet();
      }
    }

    private static void logBadKey(File path, String line, Exception e) {
      log.warn("Invalid key in " + path + ":\n  " + line, e);
    }

    boolean isCurrent() {
      return path.lastModified() == modified;
    }

    PeerKeyCache reload() {
      return new PeerKeyCache(path);
    }
  }
}<|MERGE_RESOLUTION|>--- conflicted
+++ resolved
@@ -92,17 +92,10 @@
   }
 
   @Override
-<<<<<<< HEAD
-  public boolean authenticate(String username,
-      final PublicKey suppliedKey, final ServerSession session) {
-    final SshSession sd = session.getAttribute(SshSession.KEY);
-
-=======
   public boolean authenticate(String username, PublicKey suppliedKey,
       ServerSession session) {
     SshSession sd = session.getAttribute(SshSession.KEY);
     Preconditions.checkState(sd.getCurrentUser() == null);
->>>>>>> ce3cf6c8
     if (PeerDaemonUser.USER_NAME.equals(username)) {
       if (myHostKeys.contains(suppliedKey)
           || getPeerKeys().contains(suppliedKey)) {
