// Copyright (C) 2009 The Android Open Source Project
//
// Licensed under the Apache License, Version 2.0 (the "License");
// you may not use this file except in compliance with the License.
// You may obtain a copy of the License at
//
// http://www.apache.org/licenses/LICENSE-2.0
//
// Unless required by applicable law or agreed to in writing, software
// distributed under the License is distributed on an "AS IS" BASIS,
// WITHOUT WARRANTIES OR CONDITIONS OF ANY KIND, either express or implied.
// See the License for the specific language governing permissions and
// limitations under the License.

package com.google.gerrit.sshd;

import static java.nio.charset.StandardCharsets.UTF_8;

import com.google.common.base.Joiner;
import com.google.common.util.concurrent.Atomics;
import com.google.gerrit.common.Nullable;
import com.google.gerrit.common.TimeUtil;
import com.google.gerrit.extensions.annotations.PluginName;
import com.google.gerrit.extensions.registration.DynamicMap;
import com.google.gerrit.extensions.restapi.AuthException;
import com.google.gerrit.reviewdb.client.Project;
import com.google.gerrit.server.CurrentUser;
import com.google.gerrit.server.DynamicOptions;
import com.google.gerrit.server.IdentifiedUser;
import com.google.gerrit.server.RequestCleanup;
import com.google.gerrit.server.git.ProjectRunnable;
import com.google.gerrit.server.git.WorkQueue.CancelableRunnable;
import com.google.gerrit.server.permissions.GlobalPermission;
import com.google.gerrit.server.permissions.PermissionBackend;
import com.google.gerrit.server.permissions.PermissionBackendException;
import com.google.gerrit.server.project.NoSuchChangeException;
import com.google.gerrit.server.project.NoSuchProjectException;
import com.google.gerrit.sshd.SshScope.Context;
import com.google.gerrit.util.cli.CmdLineParser;
import com.google.gerrit.util.cli.EndOfOptionsHandler;
import com.google.inject.Inject;
import com.google.inject.Injector;
import java.io.BufferedWriter;
import java.io.IOException;
import java.io.InputStream;
import java.io.InterruptedIOException;
import java.io.OutputStream;
import java.io.OutputStreamWriter;
import java.io.PrintWriter;
import java.io.StringWriter;
import java.nio.charset.Charset;
import java.util.Optional;
import java.util.concurrent.Future;
import java.util.concurrent.ScheduledThreadPoolExecutor;
import java.util.concurrent.atomic.AtomicReference;
import org.apache.sshd.common.SshException;
import org.apache.sshd.server.Command;
import org.apache.sshd.server.Environment;
import org.apache.sshd.server.ExitCallback;
import org.kohsuke.args4j.Argument;
import org.kohsuke.args4j.CmdLineException;
import org.kohsuke.args4j.Option;
import org.slf4j.Logger;
import org.slf4j.LoggerFactory;

public abstract class BaseCommand implements Command {
  private static final Logger log = LoggerFactory.getLogger(BaseCommand.class);
  public static final Charset ENC = UTF_8;

  private static final int PRIVATE_STATUS = 1 << 30;
  static final int STATUS_CANCEL = PRIVATE_STATUS | 1;
  static final int STATUS_NOT_FOUND = PRIVATE_STATUS | 2;
  public static final int STATUS_NOT_ADMIN = PRIVATE_STATUS | 3;

  @Option(name = "--", usage = "end of options", handler = EndOfOptionsHandler.class)
  private boolean endOfOptions;

  protected InputStream in;
  protected OutputStream out;
  protected OutputStream err;

  private ExitCallback exit;

  @Inject private SshScope sshScope;

  @Inject private CmdLineParser.Factory cmdLineParserFactory;

  @Inject private RequestCleanup cleanup;

  @Inject @CommandExecutor private ScheduledThreadPoolExecutor executor;

  @Inject private PermissionBackend permissionBackend;
  @Inject private CurrentUser user;

  @Inject private SshScope.Context context;

  /** Commands declared by a plugin can be scoped by the plugin name. */
  @Inject(optional = true)
  @PluginName
  private String pluginName;

  @Inject private Injector injector;

  @Inject private DynamicMap<DynamicOptions.DynamicBean> dynamicBeans = null;

  /** The task, as scheduled on a worker thread. */
  private final AtomicReference<Future<?>> task;

  /** Text of the command line which lead up to invoking this instance. */
  private String commandName = "";

  /** Unparsed command line options. */
  private String[] argv;

  /** trimmed command line arguments. */
  private String[] trimmedArgv;

  public BaseCommand() {
    task = Atomics.newReference();
  }

  @Override
  public void setInputStream(InputStream in) {
    this.in = in;
  }

  @Override
  public void setOutputStream(OutputStream out) {
    this.out = out;
  }

  @Override
  public void setErrorStream(OutputStream err) {
    this.err = err;
  }

  @Override
  public void setExitCallback(ExitCallback callback) {
    this.exit = callback;
  }

  @Nullable
  protected String getPluginName() {
    return pluginName;
  }

  protected String getName() {
    return commandName;
  }

  void setName(String prefix) {
    this.commandName = prefix;
  }

  public String[] getArguments() {
    return argv;
  }

  public void setArguments(String[] argv) {
    this.argv = argv;
  }

  /**
   * Trim the argument if it is spanning multiple lines.
   *
   * @return the arguments where all the multiple-line fields are trimmed.
   */
  protected String[] getTrimmedArguments() {
    if (trimmedArgv == null && argv != null) {
      trimmedArgv = new String[argv.length];
      for (int i = 0; i < argv.length; i++) {
        String arg = argv[i];
        int indexOfMultiLine = arg.indexOf("\n");
        if (indexOfMultiLine > -1) {
          arg = arg.substring(0, indexOfMultiLine).concat(" [trimmed]");
        }
        trimmedArgv[i] = arg;
      }
    }
    return trimmedArgv;
  }

  @Override
  public void destroy() {
    Future<?> future = task.getAndSet(null);
    if (future != null && !future.isDone()) {
      future.cancel(true);
    }
  }

  /**
   * Pass all state into the command, then run its start method.
   *
   * <p>This method copies all critical state, like the input and output streams, into the supplied
   * command. The caller must still invoke {@code cmd.start()} if wants to pass control to the
   * command.
   *
   * @param cmd the command that will receive the current state.
   */
  protected void provideStateTo(Command cmd) {
    cmd.setInputStream(in);
    cmd.setOutputStream(out);
    cmd.setErrorStream(err);
    cmd.setExitCallback(exit);
  }

  /**
   * Parses the command line argument, injecting parsed values into fields.
   *
   * <p>This method must be explicitly invoked to cause a parse.
   *
   * @throws UnloggedFailure if the command line arguments were invalid.
   * @see Option
   * @see Argument
   */
  protected void parseCommandLine() throws UnloggedFailure {
    parseCommandLine(this);
  }

  /**
   * Parses the command line argument, injecting parsed values into fields.
   *
   * <p>This method must be explicitly invoked to cause a parse.
   *
   * @param options object whose fields declare Option and Argument annotations to describe the
   *     parameters of the command. Usually {@code this}.
   * @throws UnloggedFailure if the command line arguments were invalid.
   * @see Option
   * @see Argument
   */
  protected void parseCommandLine(Object options) throws UnloggedFailure {
    final CmdLineParser clp = newCmdLineParser(options);
    DynamicOptions pluginOptions = new DynamicOptions(options, injector, dynamicBeans);
    pluginOptions.parseDynamicBeans(clp);
    pluginOptions.setDynamicBeans();
    pluginOptions.onBeanParseStart();
    try {
      clp.parseArgument(argv);
    } catch (IllegalArgumentException | CmdLineException err) {
      if (!clp.wasHelpRequestedByOption()) {
        throw new UnloggedFailure(1, "fatal: " + err.getMessage());
      }
    }

    if (clp.wasHelpRequestedByOption()) {
      StringWriter msg = new StringWriter();
      clp.printDetailedUsage(commandName, msg);
      msg.write(usage());
      throw new UnloggedFailure(1, msg.toString());
    }
    pluginOptions.onBeanParseEnd();
  }

  protected String usage() {
    return "";
  }

  /** Construct a new parser for this command's received command line. */
  protected CmdLineParser newCmdLineParser(Object options) {
    return cmdLineParserFactory.create(options);
  }

  /**
   * Spawn a function into its own thread.
   *
   * <p>Typically this should be invoked within {@link Command#start(Environment)}, such as:
   *
   * <pre>
<<<<<<< HEAD
   * startThread(new CommandRunnable() {
=======
   * startThread(new Runnable() {
   *   public void run() {
   *     runImp();
   *   }
   * });
   * </pre>
   *
   * @param thunk the runnable to execute on the thread, performing the command's logic.
   */
  protected void startThread(final Runnable thunk) {
    startThread(
        new CommandRunnable() {
          @Override
          public void run() throws Exception {
            thunk.run();
          }
        });
  }

  /**
   * Spawn a function into its own thread with the provided context.
   *
   * <p>Typically this should be invoked within {@link Command#start(Environment)}, such as:
   *
   * <pre>
   * startThreadWithContext(SshScope.Context context, new CommandRunnable() {
>>>>>>> f6e7913d
   *   public void run() throws Exception {
   *     runImp();
   *   }
   * });
   * </pre>
   *
   * <p>If the function throws an exception, it is translated to a simple message for the client, a
   * non-zero exit code, and the stack trace is logged.
   *
   * @param thunk the runnable to execute on the thread, performing the command's logic.
   */
<<<<<<< HEAD
  protected void startThread(CommandRunnable thunk) {
    final TaskThunk tt = new TaskThunk(thunk);
=======
  protected void startThreadWithContext(SshScope.Context context, final CommandRunnable thunk) {
    final TaskThunk tt = new TaskThunk(thunk, Optional.ofNullable(context));
>>>>>>> f6e7913d

    if (isAdminHighPriorityCommand()) {
      // Admin commands should not block the main work threads (there
      // might be an interactive shell there), nor should they wait
      // for the main work threads.
      //
      new Thread(tt, tt.toString()).start();
    } else {
      task.set(executor.submit(tt));
    }
  }

  /**
   * Spawn a function into its own thread.
   *
   * <p>Typically this should be invoked within {@link Command#start(Environment)}, such as:
   *
   * <pre>
   * startThread(new CommandRunnable() {
   *   public void run() throws Exception {
   *     runImp();
   *   }
   * });
   * </pre>
   *
   * <p>If the function throws an exception, it is translated to a simple message for the client, a
   * non-zero exit code, and the stack trace is logged.
   *
   * @param thunk the runnable to execute on the thread, performing the command's logic.
   */
  protected void startThread(final CommandRunnable thunk) {
    startThreadWithContext(null, thunk);
  }

  private boolean isAdminHighPriorityCommand() {
    if (getClass().getAnnotation(AdminHighPriorityCommand.class) != null) {
      try {
        permissionBackend.user(user).check(GlobalPermission.ADMINISTRATE_SERVER);
        return true;
      } catch (AuthException | PermissionBackendException e) {
        return false;
      }
    }
    return false;
  }

  /**
   * Terminate this command and return a result code to the remote client.
   *
   * <p>Commands should invoke this at most once. Once invoked, the command may lose access to
   * request based resources as any callbacks previously registered with {@link RequestCleanup} will
   * fire.
   *
   * @param rc exit code for the remote client.
   */
  protected void onExit(int rc) {
    exit.onExit(rc);
    if (cleanup != null) {
      cleanup.run();
    }
  }

  /** Wrap the supplied output stream in a UTF-8 encoded PrintWriter. */
  protected static PrintWriter toPrintWriter(OutputStream o) {
    return new PrintWriter(new BufferedWriter(new OutputStreamWriter(o, ENC)));
  }

  private int handleError(Throwable e) {
    if ((e.getClass() == IOException.class && "Pipe closed".equals(e.getMessage()))
        || //
        (e.getClass() == SshException.class && "Already closed".equals(e.getMessage()))
        || //
        e.getClass() == InterruptedIOException.class) {
      // This is sshd telling us the client just dropped off while
      // we were waiting for a read or a write to complete. Either
      // way its not really a fatal error. Don't log it.
      //
      return 127;
    }

    if (!(e instanceof UnloggedFailure)) {
      final StringBuilder m = new StringBuilder();
      m.append("Internal server error");
      if (user.isIdentifiedUser()) {
        final IdentifiedUser u = user.asIdentifiedUser();
        m.append(" (user ");
        m.append(u.getAccount().getUserName());
        m.append(" account ");
        m.append(u.getAccountId());
        m.append(")");
      }
      m.append(" during ");
      m.append(context.getCommandLine());
      log.error(m.toString(), e);
    }

    if (e instanceof Failure) {
      final Failure f = (Failure) e;
      try {
        err.write((f.getMessage() + "\n").getBytes(ENC));
        err.flush();
      } catch (IOException e2) {
        // Ignored
      } catch (Throwable e2) {
        log.warn("Cannot send failure message to client", e2);
      }
      return f.exitCode;
    }

    try {
      err.write("fatal: internal server error\n".getBytes(ENC));
      err.flush();
    } catch (IOException e2) {
      // Ignored
    } catch (Throwable e2) {
      log.warn("Cannot send internal server error message to client", e2);
    }
    return 128;
  }

  protected UnloggedFailure die(String msg) {
    return new UnloggedFailure(1, "fatal: " + msg);
  }

  protected UnloggedFailure die(Throwable why) {
    return new UnloggedFailure(1, "fatal: " + why.getMessage(), why);
  }

  protected void writeError(String type, String msg) {
    try {
      err.write((type + ": " + msg + "\n").getBytes(ENC));
    } catch (IOException e) {
      // Ignored
    }
  }

  protected String getTaskDescription() {
    String[] ta = getTrimmedArguments();
    if (ta != null) {
      return commandName + " " + Joiner.on(" ").join(ta);
    }
    return commandName;
  }

  private String getTaskName() {
    StringBuilder m = new StringBuilder();
    m.append(getTaskDescription());
    if (user.isIdentifiedUser()) {
      IdentifiedUser u = user.asIdentifiedUser();
      m.append(" (").append(u.getAccount().getUserName()).append(")");
    }
    return m.toString();
  }

  private final class TaskThunk implements CancelableRunnable, ProjectRunnable {
    private final CommandRunnable thunk;
    private final Context taskContext;
    private final String taskName;

    private Project.NameKey projectName;

<<<<<<< HEAD
    private TaskThunk(CommandRunnable thunk) {
=======
    private TaskThunk(final CommandRunnable thunk, Optional<Context> oneOffContext) {
>>>>>>> f6e7913d
      this.thunk = thunk;
      this.taskName = getTaskName();
      this.taskContext = oneOffContext.orElse(context);
    }

    @Override
    public void cancel() {
      synchronized (this) {
        final Context old = sshScope.set(taskContext);
        try {
          onExit(STATUS_CANCEL);
        } finally {
          sshScope.set(old);
        }
      }
    }

    @Override
    public void run() {
      synchronized (this) {
        final Thread thisThread = Thread.currentThread();
        final String thisName = thisThread.getName();
        int rc = 0;
        final Context old = sshScope.set(taskContext);
        try {
          context.started = TimeUtil.nowMs();
          thisThread.setName("SSH " + taskName);

          if (thunk instanceof ProjectCommandRunnable) {
            ((ProjectCommandRunnable) thunk).executeParseCommand();
            projectName = ((ProjectCommandRunnable) thunk).getProjectName();
          }

          try {
            thunk.run();
          } catch (NoSuchProjectException e) {
            throw new UnloggedFailure(1, e.getMessage());
          } catch (NoSuchChangeException e) {
            throw new UnloggedFailure(1, e.getMessage() + " no such change");
          }

          out.flush();
          err.flush();
        } catch (Throwable e) {
          try {
            out.flush();
          } catch (Throwable e2) {
            // Ignored
          }
          try {
            err.flush();
          } catch (Throwable e2) {
            // Ignored
          }
          rc = handleError(e);
        } finally {
          try {
            onExit(rc);
          } finally {
            sshScope.set(old);
            thisThread.setName(thisName);
          }
        }
      }
    }

    @Override
    public String toString() {
      return taskName;
    }

    @Override
    public Project.NameKey getProjectNameKey() {
      return projectName;
    }

    @Override
    public String getRemoteName() {
      return null;
    }

    @Override
    public boolean hasCustomizedPrint() {
      return false;
    }
  }

  /** Runnable function which can throw an exception. */
  @FunctionalInterface
  public interface CommandRunnable {
    void run() throws Exception;
  }

  /** Runnable function which can retrieve a project name related to the task */
  public interface ProjectCommandRunnable extends CommandRunnable {
    // execute parser command before running, in order to be able to retrieve
    // project name
    void executeParseCommand() throws Exception;

    Project.NameKey getProjectName();
  }

  /** Thrown from {@link CommandRunnable#run()} with client message and code. */
  public static class Failure extends Exception {
    private static final long serialVersionUID = 1L;

    final int exitCode;

    /**
     * Create a new failure.
     *
     * @param exitCode exit code to return the client, which indicates the failure status of this
     *     command. Should be between 1 and 255, inclusive.
     * @param msg message to also send to the client's stderr.
     */
    public Failure(int exitCode, String msg) {
      this(exitCode, msg, null);
    }

    /**
     * Create a new failure.
     *
     * @param exitCode exit code to return the client, which indicates the failure status of this
     *     command. Should be between 1 and 255, inclusive.
     * @param msg message to also send to the client's stderr.
     * @param why stack trace to include in the server's log, but is not sent to the client's
     *     stderr.
     */
    public Failure(int exitCode, String msg, Throwable why) {
      super(msg, why);
      this.exitCode = exitCode;
    }
  }

  /** Thrown from {@link CommandRunnable#run()} with client message and code. */
  public static class UnloggedFailure extends Failure {
    private static final long serialVersionUID = 1L;

    /**
     * Create a new failure.
     *
     * @param msg message to also send to the client's stderr.
     */
    public UnloggedFailure(String msg) {
      this(1, msg);
    }

    /**
     * Create a new failure.
     *
     * @param exitCode exit code to return the client, which indicates the failure status of this
     *     command. Should be between 1 and 255, inclusive.
     * @param msg message to also send to the client's stderr.
     */
    public UnloggedFailure(int exitCode, String msg) {
      this(exitCode, msg, null);
    }

    /**
     * Create a new failure.
     *
     * @param exitCode exit code to return the client, which indicates the failure status of this
     *     command. Should be between 1 and 255, inclusive.
     * @param msg message to also send to the client's stderr.
     * @param why stack trace to include in the server's log, but is not sent to the client's
     *     stderr.
     */
    public UnloggedFailure(int exitCode, String msg, Throwable why) {
      super(exitCode, msg, why);
    }
  }
}<|MERGE_RESOLUTION|>--- conflicted
+++ resolved
@@ -261,41 +261,12 @@
   }
 
   /**
-   * Spawn a function into its own thread.
-   *
-   * <p>Typically this should be invoked within {@link Command#start(Environment)}, such as:
-   *
-   * <pre>
-<<<<<<< HEAD
-   * startThread(new CommandRunnable() {
-=======
-   * startThread(new Runnable() {
-   *   public void run() {
-   *     runImp();
-   *   }
-   * });
-   * </pre>
-   *
-   * @param thunk the runnable to execute on the thread, performing the command's logic.
-   */
-  protected void startThread(final Runnable thunk) {
-    startThread(
-        new CommandRunnable() {
-          @Override
-          public void run() throws Exception {
-            thunk.run();
-          }
-        });
-  }
-
-  /**
    * Spawn a function into its own thread with the provided context.
    *
    * <p>Typically this should be invoked within {@link Command#start(Environment)}, such as:
    *
    * <pre>
    * startThreadWithContext(SshScope.Context context, new CommandRunnable() {
->>>>>>> f6e7913d
    *   public void run() throws Exception {
    *     runImp();
    *   }
@@ -307,13 +278,8 @@
    *
    * @param thunk the runnable to execute on the thread, performing the command's logic.
    */
-<<<<<<< HEAD
-  protected void startThread(CommandRunnable thunk) {
-    final TaskThunk tt = new TaskThunk(thunk);
-=======
-  protected void startThreadWithContext(SshScope.Context context, final CommandRunnable thunk) {
+  protected void startThreadWithContext(SshScope.Context context, CommandRunnable thunk) {
     final TaskThunk tt = new TaskThunk(thunk, Optional.ofNullable(context));
->>>>>>> f6e7913d
 
     if (isAdminHighPriorityCommand()) {
       // Admin commands should not block the main work threads (there
@@ -475,11 +441,7 @@
 
     private Project.NameKey projectName;
 
-<<<<<<< HEAD
-    private TaskThunk(CommandRunnable thunk) {
-=======
-    private TaskThunk(final CommandRunnable thunk, Optional<Context> oneOffContext) {
->>>>>>> f6e7913d
+    private TaskThunk(CommandRunnable thunk, Optional<Context> oneOffContext) {
       this.thunk = thunk;
       this.taskName = getTaskName();
       this.taskContext = oneOffContext.orElse(context);
