// Copyright (C) 2013 The Android Open Source Project
//
// Licensed under the Apache License, Version 2.0 (the "License");
// you may not use this file except in compliance with the License.
// You may obtain a copy of the License at
//
// http://www.apache.org/licenses/LICENSE-2.0
//
// Unless required by applicable law or agreed to in writing, software
// distributed under the License is distributed on an "AS IS" BASIS,
// WITHOUT WARRANTIES OR CONDITIONS OF ANY KIND, either express or implied.
// See the License for the specific language governing permissions and
// limitations under the License.

package com.google.gerrit.lucene;

import static com.google.common.base.Preconditions.checkArgument;

import com.google.common.collect.ImmutableMap;
import com.google.gerrit.index.IndexConfig;
import com.google.gerrit.lifecycle.LifecycleModule;
import com.google.gerrit.server.config.GerritServerConfig;
import com.google.gerrit.server.index.IndexModule;
import com.google.gerrit.server.index.OnlineUpgrader;
import com.google.gerrit.server.index.SingleVersionModule;
import com.google.gerrit.server.index.VersionManager;
import com.google.gerrit.server.index.account.AccountIndex;
import com.google.gerrit.server.index.change.ChangeIndex;
import com.google.gerrit.server.index.group.GroupIndex;
import com.google.inject.AbstractModule;
import com.google.inject.Provides;
import com.google.inject.Singleton;
import com.google.inject.assistedinject.FactoryModuleBuilder;
import java.util.Map;
import org.apache.lucene.search.BooleanQuery;
import org.eclipse.jgit.lib.Config;

public class LuceneIndexModule extends AbstractModule {
  public static LuceneIndexModule singleVersionAllLatest(int threads) {
    return new LuceneIndexModule(ImmutableMap.<String, Integer>of(), threads, false);
  }

  public static LuceneIndexModule singleVersionWithExplicitVersions(
      Map<String, Integer> versions, int threads) {
    return new LuceneIndexModule(versions, threads, false);
  }

  public static LuceneIndexModule latestVersionWithOnlineUpgrade() {
    return new LuceneIndexModule(null, 0, true);
  }

  public static LuceneIndexModule latestVersionWithoutOnlineUpgrade() {
    return new LuceneIndexModule(null, 0, false);
  }

  static boolean isInMemoryTest(Config cfg) {
    return cfg.getBoolean("index", "lucene", "testInmemory", false);
  }

  private final Map<String, Integer> singleVersions;
  private final int threads;
  private final boolean onlineUpgrade;

  private LuceneIndexModule(
      Map<String, Integer> singleVersions, int threads, boolean onlineUpgrade) {
    if (singleVersions != null) {
      checkArgument(!onlineUpgrade, "online upgrade is incompatible with single version map");
    }
    this.singleVersions = singleVersions;
    this.threads = threads;
    this.onlineUpgrade = onlineUpgrade;
  }

  @Override
  protected void configure() {
    install(
        new FactoryModuleBuilder()
            .implement(AccountIndex.class, LuceneAccountIndex.class)
            .build(AccountIndex.Factory.class));
    install(
        new FactoryModuleBuilder()
            .implement(ChangeIndex.class, LuceneChangeIndex.class)
            .build(ChangeIndex.Factory.class));
    install(
        new FactoryModuleBuilder()
            .implement(GroupIndex.class, LuceneGroupIndex.class)
            .build(GroupIndex.Factory.class));

    install(new IndexModule(threads));
    if (singleVersions == null) {
      install(new MultiVersionModule());
    } else {
      install(new SingleVersionModule(singleVersions));
    }
<<<<<<< HEAD
    bind(VersionManager.class).to(LuceneVersionManager.class);
=======
>>>>>>> c57c5cc8
  }

  @Provides
  @Singleton
  IndexConfig getIndexConfig(@GerritServerConfig Config cfg) {
    BooleanQuery.setMaxClauseCount(
        cfg.getInt("index", "maxTerms", BooleanQuery.getMaxClauseCount()));
    return IndexConfig.fromConfig(cfg).separateChangeSubIndexes(true).build();
  }

  private class MultiVersionModule extends LifecycleModule {
    @Override
    public void configure() {
      bind(AbstractVersionManager.class).to(LuceneVersionManager.class);
      listener().to(LuceneVersionManager.class);
      if (onlineUpgrade) {
        listener().to(OnlineUpgrader.class);
      }
    }
  }
}<|MERGE_RESOLUTION|>--- conflicted
+++ resolved
@@ -92,10 +92,6 @@
     } else {
       install(new SingleVersionModule(singleVersions));
     }
-<<<<<<< HEAD
-    bind(VersionManager.class).to(LuceneVersionManager.class);
-=======
->>>>>>> c57c5cc8
   }
 
   @Provides
@@ -109,7 +105,7 @@
   private class MultiVersionModule extends LifecycleModule {
     @Override
     public void configure() {
-      bind(AbstractVersionManager.class).to(LuceneVersionManager.class);
+      bind(VersionManager.class).to(LuceneVersionManager.class);
       listener().to(LuceneVersionManager.class);
       if (onlineUpgrade) {
         listener().to(OnlineUpgrader.class);
