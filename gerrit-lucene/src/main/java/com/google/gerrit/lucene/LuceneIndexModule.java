// Copyright (C) 2013 The Android Open Source Project
//
// Licensed under the Apache License, Version 2.0 (the "License");
// you may not use this file except in compliance with the License.
// You may obtain a copy of the License at
//
// http://www.apache.org/licenses/LICENSE-2.0
//
// Unless required by applicable law or agreed to in writing, software
// distributed under the License is distributed on an "AS IS" BASIS,
// WITHOUT WARRANTIES OR CONDITIONS OF ANY KIND, either express or implied.
// See the License for the specific language governing permissions and
// limitations under the License.

package com.google.gerrit.lucene;

import static com.google.common.base.Preconditions.checkArgument;

import com.google.common.collect.ImmutableMap;
<<<<<<< HEAD
import com.google.gerrit.index.IndexConfig;
import com.google.gerrit.lifecycle.LifecycleModule;
import com.google.gerrit.server.config.GerritServerConfig;
import com.google.gerrit.server.index.IndexModule;
import com.google.gerrit.server.index.OnlineUpgrader;
import com.google.gerrit.server.index.SingleVersionModule;
import com.google.gerrit.server.index.VersionManager;
import com.google.gerrit.server.index.account.AccountIndex;
import com.google.gerrit.server.index.change.ChangeIndex;
import com.google.gerrit.server.index.group.GroupIndex;
import com.google.inject.AbstractModule;
import com.google.inject.Provides;
import com.google.inject.Singleton;
import com.google.inject.assistedinject.FactoryModuleBuilder;
=======
import com.google.gerrit.server.config.GerritServerConfig;
import com.google.gerrit.server.index.AbstractIndexModule;
import com.google.gerrit.server.index.AbstractVersionManager;
import com.google.gerrit.server.index.IndexConfig;
import com.google.gerrit.server.index.account.AccountIndex;
import com.google.gerrit.server.index.change.ChangeIndex;
import com.google.gerrit.server.index.group.GroupIndex;
>>>>>>> 6ca35faf
import java.util.Map;
import org.apache.lucene.search.BooleanQuery;
import org.eclipse.jgit.lib.Config;

<<<<<<< HEAD
public class LuceneIndexModule extends AbstractModule {
=======
public class LuceneIndexModule extends AbstractIndexModule {
>>>>>>> 6ca35faf
  public static LuceneIndexModule singleVersionAllLatest(int threads) {
    return new LuceneIndexModule(ImmutableMap.<String, Integer>of(), threads, false);
  }

  public static LuceneIndexModule singleVersionWithExplicitVersions(
      Map<String, Integer> versions, int threads) {
    return new LuceneIndexModule(versions, threads, false);
  }

  public static LuceneIndexModule latestVersionWithOnlineUpgrade() {
    return new LuceneIndexModule(null, 0, true);
  }

  public static LuceneIndexModule latestVersionWithoutOnlineUpgrade() {
    return new LuceneIndexModule(null, 0, false);
  }

  static boolean isInMemoryTest(Config cfg) {
    return cfg.getBoolean("index", "lucene", "testInmemory", false);
  }

<<<<<<< HEAD
  private final Map<String, Integer> singleVersions;
  private final int threads;
  private final boolean onlineUpgrade;

  private LuceneIndexModule(
      Map<String, Integer> singleVersions, int threads, boolean onlineUpgrade) {
    if (singleVersions != null) {
      checkArgument(!onlineUpgrade, "online upgrade is incompatible with single version map");
    }
    this.singleVersions = singleVersions;
    this.threads = threads;
    this.onlineUpgrade = onlineUpgrade;
=======
  private LuceneIndexModule(Map<String, Integer> singleVersions, int threads) {
    super(singleVersions, threads);
>>>>>>> 6ca35faf
  }

  @Override
  protected Class<? extends AccountIndex> getAccountIndex() {
    return LuceneAccountIndex.class;
  }

  @Override
  protected Class<? extends ChangeIndex> getChangeIndex() {
    return LuceneChangeIndex.class;
  }

<<<<<<< HEAD
  @Provides
  @Singleton
  IndexConfig getIndexConfig(@GerritServerConfig Config cfg) {
    BooleanQuery.setMaxClauseCount(
        cfg.getInt("index", "maxTerms", BooleanQuery.getMaxClauseCount()));
    return IndexConfig.fromConfig(cfg).separateChangeSubIndexes(true).build();
  }

  private class MultiVersionModule extends LifecycleModule {
    @Override
    public void configure() {
      bind(VersionManager.class).to(LuceneVersionManager.class);
      listener().to(LuceneVersionManager.class);
      if (onlineUpgrade) {
        listener().to(OnlineUpgrader.class);
      }
    }
=======
  @Override
  protected Class<? extends GroupIndex> getGroupIndex() {
    return LuceneGroupIndex.class;
  }

  @Override
  protected Class<? extends AbstractVersionManager> getVersionManager() {
    return LuceneVersionManager.class;
  }

  @Override
  protected IndexConfig getIndexConfig(@GerritServerConfig Config cfg) {
    BooleanQuery.setMaxClauseCount(
        cfg.getInt("index", "maxTerms", BooleanQuery.getMaxClauseCount()));
    return super.getIndexConfig(cfg);
>>>>>>> 6ca35faf
  }
}<|MERGE_RESOLUTION|>--- conflicted
+++ resolved
@@ -14,42 +14,19 @@
 
 package com.google.gerrit.lucene;
 
-import static com.google.common.base.Preconditions.checkArgument;
-
 import com.google.common.collect.ImmutableMap;
-<<<<<<< HEAD
 import com.google.gerrit.index.IndexConfig;
-import com.google.gerrit.lifecycle.LifecycleModule;
 import com.google.gerrit.server.config.GerritServerConfig;
-import com.google.gerrit.server.index.IndexModule;
-import com.google.gerrit.server.index.OnlineUpgrader;
-import com.google.gerrit.server.index.SingleVersionModule;
+import com.google.gerrit.server.index.AbstractIndexModule;
 import com.google.gerrit.server.index.VersionManager;
 import com.google.gerrit.server.index.account.AccountIndex;
 import com.google.gerrit.server.index.change.ChangeIndex;
 import com.google.gerrit.server.index.group.GroupIndex;
-import com.google.inject.AbstractModule;
-import com.google.inject.Provides;
-import com.google.inject.Singleton;
-import com.google.inject.assistedinject.FactoryModuleBuilder;
-=======
-import com.google.gerrit.server.config.GerritServerConfig;
-import com.google.gerrit.server.index.AbstractIndexModule;
-import com.google.gerrit.server.index.AbstractVersionManager;
-import com.google.gerrit.server.index.IndexConfig;
-import com.google.gerrit.server.index.account.AccountIndex;
-import com.google.gerrit.server.index.change.ChangeIndex;
-import com.google.gerrit.server.index.group.GroupIndex;
->>>>>>> 6ca35faf
 import java.util.Map;
 import org.apache.lucene.search.BooleanQuery;
 import org.eclipse.jgit.lib.Config;
 
-<<<<<<< HEAD
-public class LuceneIndexModule extends AbstractModule {
-=======
 public class LuceneIndexModule extends AbstractIndexModule {
->>>>>>> 6ca35faf
   public static LuceneIndexModule singleVersionAllLatest(int threads) {
     return new LuceneIndexModule(ImmutableMap.<String, Integer>of(), threads, false);
   }
@@ -71,23 +48,9 @@
     return cfg.getBoolean("index", "lucene", "testInmemory", false);
   }
 
-<<<<<<< HEAD
-  private final Map<String, Integer> singleVersions;
-  private final int threads;
-  private final boolean onlineUpgrade;
-
   private LuceneIndexModule(
       Map<String, Integer> singleVersions, int threads, boolean onlineUpgrade) {
-    if (singleVersions != null) {
-      checkArgument(!onlineUpgrade, "online upgrade is incompatible with single version map");
-    }
-    this.singleVersions = singleVersions;
-    this.threads = threads;
-    this.onlineUpgrade = onlineUpgrade;
-=======
-  private LuceneIndexModule(Map<String, Integer> singleVersions, int threads) {
-    super(singleVersions, threads);
->>>>>>> 6ca35faf
+    super(singleVersions, threads, onlineUpgrade);
   }
 
   @Override
@@ -100,32 +63,13 @@
     return LuceneChangeIndex.class;
   }
 
-<<<<<<< HEAD
-  @Provides
-  @Singleton
-  IndexConfig getIndexConfig(@GerritServerConfig Config cfg) {
-    BooleanQuery.setMaxClauseCount(
-        cfg.getInt("index", "maxTerms", BooleanQuery.getMaxClauseCount()));
-    return IndexConfig.fromConfig(cfg).separateChangeSubIndexes(true).build();
-  }
-
-  private class MultiVersionModule extends LifecycleModule {
-    @Override
-    public void configure() {
-      bind(VersionManager.class).to(LuceneVersionManager.class);
-      listener().to(LuceneVersionManager.class);
-      if (onlineUpgrade) {
-        listener().to(OnlineUpgrader.class);
-      }
-    }
-=======
   @Override
   protected Class<? extends GroupIndex> getGroupIndex() {
     return LuceneGroupIndex.class;
   }
 
   @Override
-  protected Class<? extends AbstractVersionManager> getVersionManager() {
+  protected Class<? extends VersionManager> getVersionManager() {
     return LuceneVersionManager.class;
   }
 
@@ -134,6 +78,5 @@
     BooleanQuery.setMaxClauseCount(
         cfg.getInt("index", "maxTerms", BooleanQuery.getMaxClauseCount()));
     return super.getIndexConfig(cfg);
->>>>>>> 6ca35faf
   }
 }