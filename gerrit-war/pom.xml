--- conflicted
+++ resolved
@@ -2,11 +2,7 @@
   <modelVersion>4.0.0</modelVersion>
   <groupId>com.google.gerrit</groupId>
   <artifactId>gerrit-war</artifactId>
-<<<<<<< HEAD
   <version>2.15.7</version>
-=======
-  <version>2.14.17</version>
->>>>>>> 0f13adc0
   <packaging>war</packaging>
   <name>Gerrit Code Review - WAR</name>
   <description>Gerrit WAR</description>
