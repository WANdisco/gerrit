// Copyright (C) 2018 The Android Open Source Project
//
// Licensed under the Apache License, Version 2.0 (the "License");
// you may not use this file except in compliance with the License.
// You may obtain a copy of the License at
//
// http://www.apache.org/licenses/LICENSE-2.0
//
// Unless required by applicable law or agreed to in writing, software
// distributed under the License is distributed on an "AS IS" BASIS,
// WITHOUT WARRANTIES OR CONDITIONS OF ANY KIND, either express or implied.
// See the License for the specific language governing permissions and
// limitations under the License.

package com.google.gerrit.acceptance.pgm;

import com.google.gerrit.elasticsearch.ElasticContainer;
import com.google.gerrit.elasticsearch.ElasticTestUtils;
import com.google.gerrit.elasticsearch.ElasticTestUtils.ElasticNodeInfo;
import com.google.gerrit.testutil.ConfigSuite;
import com.google.inject.Injector;
import java.util.UUID;
import org.eclipse.jgit.lib.Config;
import org.junit.After;

public class ElasticReindexIT extends AbstractReindexTests {
  private static ElasticContainer<?> container;

  @ConfigSuite.Default
  public static Config elasticsearch() {
    ElasticNodeInfo elasticNodeInfo;
<<<<<<< HEAD
    try {
      container = ElasticContainer.createAndStart();
      elasticNodeInfo = new ElasticNodeInfo(container.getHttpHost().getPort());
    } catch (Throwable t) {
      return null;
    }
=======
    container = ElasticContainer.createAndStart(version);
    elasticNodeInfo = new ElasticNodeInfo(container.getHttpHost().getPort());
>>>>>>> 99e8250b
    String indicesPrefix = UUID.randomUUID().toString();
    Config cfg = new Config();
    ElasticTestUtils.configure(cfg, elasticNodeInfo.port, indicesPrefix);
    return cfg;
  }

  @Override
  public void configureIndex(Injector injector) throws Exception {
    ElasticTestUtils.createAllIndexes(injector);
  }

  @After
  public void stopElasticServer() {
    if (container != null) {
      container.stop();
      container = null;
    }
  }
}<|MERGE_RESOLUTION|>--- conflicted
+++ resolved
@@ -29,17 +29,8 @@
   @ConfigSuite.Default
   public static Config elasticsearch() {
     ElasticNodeInfo elasticNodeInfo;
-<<<<<<< HEAD
-    try {
-      container = ElasticContainer.createAndStart();
-      elasticNodeInfo = new ElasticNodeInfo(container.getHttpHost().getPort());
-    } catch (Throwable t) {
-      return null;
-    }
-=======
-    container = ElasticContainer.createAndStart(version);
+    container = ElasticContainer.createAndStart();
     elasticNodeInfo = new ElasticNodeInfo(container.getHttpHost().getPort());
->>>>>>> 99e8250b
     String indicesPrefix = UUID.randomUUID().toString();
     Config cfg = new Config();
     ElasticTestUtils.configure(cfg, elasticNodeInfo.port, indicesPrefix);
