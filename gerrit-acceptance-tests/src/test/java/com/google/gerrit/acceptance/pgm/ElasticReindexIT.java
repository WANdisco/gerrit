// Copyright (C) 2018 The Android Open Source Project
//
// Licensed under the Apache License, Version 2.0 (the "License");
// you may not use this file except in compliance with the License.
// You may obtain a copy of the License at
//
// http://www.apache.org/licenses/LICENSE-2.0
//
// Unless required by applicable law or agreed to in writing, software
// distributed under the License is distributed on an "AS IS" BASIS,
// WITHOUT WARRANTIES OR CONDITIONS OF ANY KIND, either express or implied.
// See the License for the specific language governing permissions and
// limitations under the License.

package com.google.gerrit.acceptance.pgm;

import com.google.gerrit.acceptance.NoHttpd;
import com.google.gerrit.elasticsearch.ElasticContainer;
import com.google.gerrit.elasticsearch.ElasticTestUtils;
import com.google.gerrit.elasticsearch.ElasticTestUtils.ElasticNodeInfo;
import com.google.gerrit.testutil.ConfigSuite;
import com.google.inject.Injector;
import java.util.UUID;
import org.eclipse.jgit.lib.Config;
import org.junit.After;
import org.junit.Ignore;

@NoHttpd
<<<<<<< HEAD
@Ignore
public class ElasticReindexIT extends AbstractReindexIT {
=======
public class ElasticReindexIT extends AbstractReindexTests {
>>>>>>> c99a18c6
  private static ElasticContainer<?> container;

  @ConfigSuite.Default
  public static Config elasticsearch() {
    ElasticNodeInfo elasticNodeInfo;
    try {
      container = ElasticContainer.createAndStart();
      elasticNodeInfo = new ElasticNodeInfo(container.getHttpHost().getPort());
    } catch (Throwable t) {
      return null;
    }
    String indicesPrefix = UUID.randomUUID().toString();
    Config cfg = new Config();
    ElasticTestUtils.configure(cfg, elasticNodeInfo.port, indicesPrefix);
    return cfg;
  }

  @Override
  public void configureIndex(Injector injector) throws Exception {
    ElasticTestUtils.createAllIndexes(injector);
  }

  @After
  public void stopElasticServer() {
    if (container != null) {
      container.stop();
      container = null;
    }
  }
}<|MERGE_RESOLUTION|>--- conflicted
+++ resolved
@@ -26,12 +26,8 @@
 import org.junit.Ignore;
 
 @NoHttpd
-<<<<<<< HEAD
 @Ignore
-public class ElasticReindexIT extends AbstractReindexIT {
-=======
 public class ElasticReindexIT extends AbstractReindexTests {
->>>>>>> c99a18c6
   private static ElasticContainer<?> container;
 
   @ConfigSuite.Default
