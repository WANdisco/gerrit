// Copyright (C) 2013 The Android Open Source Project
//
// Licensed under the Apache License, Version 2.0 (the "License");
// you may not use this file except in compliance with the License.
// You may obtain a copy of the License at
//
// http://www.apache.org/licenses/LICENSE-2.0
//
// Unless required by applicable law or agreed to in writing, software
// distributed under the License is distributed on an "AS IS" BASIS,
// WITHOUT WARRANTIES OR CONDITIONS OF ANY KIND, either express or implied.
// See the License for the specific language governing permissions and
// limitations under the License.

package com.google.gerrit.acceptance.rest.change;

import static com.google.common.collect.Iterables.getOnlyElement;
import static com.google.common.truth.Truth.assertThat;
import static com.google.common.truth.Truth.assert_;
import static com.google.common.truth.TruthJUnit.assume;
import static com.google.gerrit.extensions.client.ListChangesOption.CURRENT_REVISION;
import static com.google.gerrit.extensions.client.ListChangesOption.DETAILED_LABELS;
import static java.util.concurrent.TimeUnit.SECONDS;
import static org.junit.Assert.fail;

import com.google.common.base.Function;
<<<<<<< HEAD
=======
import com.google.common.base.Strings;
import com.google.common.collect.HashMultimap;
>>>>>>> 3f1de331
import com.google.common.collect.Iterables;
import com.google.common.collect.Lists;
import com.google.gerrit.acceptance.AbstractDaemonTest;
import com.google.gerrit.acceptance.NoHttpd;
import com.google.gerrit.acceptance.PushOneCommit;
import com.google.gerrit.acceptance.TestProjectInput;
import com.google.gerrit.extensions.api.changes.SubmitInput;
import com.google.gerrit.extensions.api.projects.ProjectInput;
import com.google.gerrit.extensions.client.ChangeStatus;
import com.google.gerrit.extensions.client.InheritableBoolean;
import com.google.gerrit.extensions.client.ListChangesOption;
import com.google.gerrit.extensions.client.SubmitType;
import com.google.gerrit.extensions.common.ChangeInfo;
import com.google.gerrit.extensions.common.ChangeMessageInfo;
import com.google.gerrit.extensions.common.LabelInfo;
import com.google.gerrit.extensions.restapi.AuthException;
import com.google.gerrit.extensions.restapi.ResourceConflictException;
import com.google.gerrit.extensions.restapi.RestApiException;
import com.google.gerrit.extensions.webui.UiAction;
import com.google.gerrit.reviewdb.client.Account;
import com.google.gerrit.reviewdb.client.Branch;
import com.google.gerrit.reviewdb.client.Change;
import com.google.gerrit.reviewdb.client.PatchSet;
import com.google.gerrit.reviewdb.client.PatchSetApproval;
import com.google.gerrit.reviewdb.client.Project;
import com.google.gerrit.server.ApprovalsUtil;
<<<<<<< HEAD
import com.google.gerrit.server.change.RevisionResource;
import com.google.gerrit.server.change.Submit;
=======
import com.google.gerrit.server.CurrentUser;
import com.google.gerrit.server.IdentifiedUser;
import com.google.gerrit.server.data.RefUpdateAttribute;
import com.google.gerrit.server.events.ChangeMergedEvent;
import com.google.gerrit.server.events.Event;
import com.google.gerrit.server.events.RefUpdatedEvent;
import com.google.gerrit.server.git.ProjectConfig;
>>>>>>> 3f1de331
import com.google.gerrit.server.notedb.ChangeNotes;
import com.google.gerrit.testutil.ConfigSuite;
import com.google.gerrit.testutil.TestTimeUtil;
import com.google.inject.Inject;

import org.eclipse.jgit.diff.DiffFormatter;
import org.eclipse.jgit.junit.TestRepository;
import org.eclipse.jgit.lib.Config;
import org.eclipse.jgit.lib.ObjectId;
import org.eclipse.jgit.lib.PersonIdent;
import org.eclipse.jgit.lib.Ref;
import org.eclipse.jgit.lib.Repository;
import org.eclipse.jgit.revwalk.RevCommit;
import org.eclipse.jgit.revwalk.RevWalk;
import org.junit.After;
import org.junit.Before;
import org.junit.Test;

import java.io.ByteArrayOutputStream;
import java.util.List;

@NoHttpd
public abstract class AbstractSubmit extends AbstractDaemonTest {
  @ConfigSuite.Config
  public static Config submitWholeTopicEnabled() {
    return submitWholeTopicEnabledConfig();
  }

  @Inject
  private ApprovalsUtil approvalsUtil;

  @Inject
  private Submit submitHandler;

  private String systemTimeZone;

  @Before
  public void setTimeForTesting() {
    systemTimeZone = System.setProperty("user.timezone", "US/Eastern");
    TestTimeUtil.resetWithClockStep(1, SECONDS);
  }

  @After
  public void resetTime() {
    TestTimeUtil.useSystemTime();
    System.setProperty("user.timezone", systemTimeZone);
  }

  @After
  public void cleanup() {
    db.close();
  }

  protected abstract SubmitType getSubmitType();

  @Test
  @TestProjectInput(createEmptyCommit = false)
  public void submitToEmptyRepo() throws Exception {
    PushOneCommit.Result change = createChange();
    submit(change.getChangeId());
    assertThat(getRemoteHead().getId()).isEqualTo(change.getCommit());
  }

  @Test
  public void submitWholeTopic() throws Exception {
    assume().that(isSubmitWholeTopicEnabled()).isTrue();
    String topic = "test-topic";
    PushOneCommit.Result change1 =
        createChange("Change 1", "a.txt", "content", topic);
    PushOneCommit.Result change2 =
        createChange("Change 2", "b.txt", "content", topic);
    PushOneCommit.Result change3 =
        createChange("Change 3", "c.txt", "content", topic);
    approve(change1.getChangeId());
    approve(change2.getChangeId());
    approve(change3.getChangeId());
    submit(change3.getChangeId());
    String expectedTopic = name(topic);
    change1.assertChange(Change.Status.MERGED, expectedTopic, admin);
    change2.assertChange(Change.Status.MERGED, expectedTopic, admin);
    change3.assertChange(Change.Status.MERGED, expectedTopic, admin);
    // Check for the exact change to have the correct submitter.
    assertSubmitter(change3);
    // Also check submitters for changes submitted via the topic relationship.
    assertSubmitter(change1);
    assertSubmitter(change2);

    // Check that the repo has the expected commits
    List<RevCommit> log = getRemoteLog();
    List<String> commitsInRepo = Lists.transform(log,
        new Function<RevCommit, String>() {
          @Override
          public String apply(RevCommit input) {
            return input.getShortMessage();
          }
        });
    int expectedCommitCount = getSubmitType() == SubmitType.MERGE_ALWAYS
        ? 5 // initial commit + 3 commits + merge commit
        : 4; // initial commit + 3 commits
    assertThat(log).hasSize(expectedCommitCount);

    assertThat(commitsInRepo).containsAllOf(
        "Initial empty repository", "Change 1", "Change 2", "Change 3");
    if (getSubmitType() == SubmitType.MERGE_ALWAYS) {
      assertThat(commitsInRepo).contains(
<<<<<<< HEAD
          "Merge changes from topic '" + expectedTopic + "'");
=======
          "Merge changes from topic 'test-topic'");
>>>>>>> 3f1de331
    }
  }

  @Test
<<<<<<< HEAD
  public void submitDraftChange() throws Exception {
    PushOneCommit.Result draft = createDraftChange();
    Change.Id num = draft.getChange().getId();
    submitWithConflict(draft.getChangeId(),
        "Failed to submit 1 change due to the following problems:\n"
        + "Change " + num + ": Change " + num + " is draft");
  }

  @Test
  public void submitDraftPatchSet() throws Exception {
    PushOneCommit.Result change = createChange();
    PushOneCommit.Result draft = amendChangeAsDraft(change.getChangeId());
    Change.Id num = draft.getChange().getId();

    submitWithConflict(draft.getChangeId(),
        "Failed to submit 1 change due to the following problems:\n"
        + "Change " + num + ": submit rule error: "
        + "Cannot submit draft patch sets");
  }

  @Test
  public void submitWithHiddenBranchInSameTopic() throws Exception {
    assume().that(isSubmitWholeTopicEnabled()).isTrue();
    PushOneCommit.Result visible =
        createChange("refs/for/master/" + name("topic"));
    Change.Id num = visible.getChange().getId();

    createBranch(new Branch.NameKey(project, "hidden"));
    PushOneCommit.Result hidden =
        createChange("refs/for/hidden/" + name("topic"));
    approve(hidden.getChangeId());
    blockRead("refs/heads/hidden");

    submit(visible.getChangeId(), new SubmitInput(), AuthException.class,
        "A change to be submitted with " + num + " is not visible");
=======
  public void submitChangeWhenParentOfOtherBranchTip() throws Exception {
    // Chain of two commits
    // Push both to topic-branch
    // Push the first commit for review and submit
    //
    // C2 -- tip of topic branch
    //  |
    // C1 -- pushed for review
    //  |
    // C0 -- Master
    //
    ProjectConfig config = projectCache.checkedGet(project).getConfig();
    config.getProject().setCreateNewChangeForAllNotInTarget(
        InheritableBoolean.TRUE);
    saveProjectConfig(project, config);

    PushOneCommit push1 = pushFactory.create(db, admin.getIdent(), testRepo,
        PushOneCommit.SUBJECT, "a.txt", "content");
    PushOneCommit.Result c1 = push1.to("refs/heads/topic");
    c1.assertOkStatus();
    PushOneCommit push2 = pushFactory.create(db, admin.getIdent(), testRepo,
        PushOneCommit.SUBJECT, "b.txt", "anotherContent");
    PushOneCommit.Result c2 = push2.to("refs/heads/topic");
    c2.assertOkStatus();

    PushOneCommit.Result change1 = push1.to("refs/for/master");
    change1.assertOkStatus();

    approve(change1.getChangeId());
    submit(change1.getChangeId());
>>>>>>> 3f1de331
  }

  private void assertSubmitter(PushOneCommit.Result change) throws Exception {
    ChangeInfo info = get(change.getChangeId(), ListChangesOption.MESSAGES);
    assertThat(info.messages).isNotNull();
    Iterable<String> messages = Iterables.transform(info.messages,
        new Function<ChangeMessageInfo, String>() {
          @Override
          public String apply(ChangeMessageInfo in) {
            return in.message;
          }
        });
    assertThat(messages).hasSize(3);
    String last = Iterables.getLast(messages);
    if (getSubmitType() == SubmitType.CHERRY_PICK) {
      assertThat(last).startsWith(
          "Change has been successfully cherry-picked as ");
    } else {
      assertThat(last).isEqualTo(
          "Change has been successfully merged by Administrator");
    }
  }

  @Override
  protected void updateProjectInput(ProjectInput in) {
    in.submitType = getSubmitType();
    if (in.useContentMerge == InheritableBoolean.INHERIT) {
      in.useContentMerge = InheritableBoolean.FALSE;
    }
  }

  protected void submit(String changeId) throws Exception {
    submit(changeId, new SubmitInput(), null, null);
  }

  protected void submit(String changeId, SubmitInput input) throws Exception {
    submit(changeId, input, null, null);
  }

  protected void submitWithConflict(String changeId,
      String expectedError) throws Exception {
    submit(changeId, new SubmitInput(), ResourceConflictException.class,
        expectedError);
  }

  protected void submit(String changeId, SubmitInput input,
      Class<? extends RestApiException> expectedExceptionType,
      String expectedExceptionMsg) throws Exception {
    approve(changeId);
    if (expectedExceptionType == null) {
      assertSubmittable(changeId);
    }
    try {
      gApi.changes().id(changeId).current().submit(input);
      if (expectedExceptionType != null) {
        fail("Expected exception of type "
            + expectedExceptionType.getSimpleName());
      }
    } catch (RestApiException e) {
      if (expectedExceptionType == null) {
        throw e;
      }
      // More verbose than using assertThat and/or ExpectedException, but gives
      // us the stack trace.
      if (!expectedExceptionType.isAssignableFrom(e.getClass())
          || !e.getMessage().equals(expectedExceptionMsg)) {
        throw new AssertionError("Expected exception of type "
            + expectedExceptionType.getSimpleName() + " with message: \""
            + expectedExceptionMsg + "\" but got exception of type "
            + e.getClass().getSimpleName() + " with message \""
            + e.getMessage() + "\"", e);
      }
      return;
    }
    ChangeInfo change = gApi.changes().id(changeId).info();
    assertMerged(change.changeId);
  }

  protected void assertSubmittable(String changeId) throws Exception {
    assertThat(gApi.changes().id(changeId).info().submittable)
        .named("submit bit on ChangeInfo")
        .isEqualTo(true);
    RevisionResource rsrc = parseCurrentRevisionResource(changeId);
    UiAction.Description desc = submitHandler.getDescription(rsrc);
    assertThat(desc.isVisible()).named("visible bit on submit action").isTrue();
    assertThat(desc.isEnabled()).named("enabled bit on submit action").isTrue();
  }

  protected void assertChangeMergedEvents(String... expected) throws Exception {
    eventRecorder.assertChangeMergedEvents(
        project.get(), "refs/heads/master", expected);
  }

  protected void assertRefUpdatedEvents(RevCommit... expected)
      throws Exception {
    eventRecorder.assertRefUpdatedEvents(
        project.get(), "refs/heads/master", expected);
  }

  protected void assertCurrentRevision(String changeId, int expectedNum,
      ObjectId expectedId) throws Exception {
    ChangeInfo c = get(changeId, CURRENT_REVISION);
    assertThat(c.currentRevision).isEqualTo(expectedId.name());
    assertThat(c.revisions.get(expectedId.name())._number).isEqualTo(expectedNum);
    try (Repository repo =
        repoManager.openRepository(new Project.NameKey(c.project))) {
      String refName = new PatchSet.Id(new Change.Id(c._number), expectedNum)
          .toRefName();
      Ref ref = repo.exactRef(refName);
      assertThat(ref).named(refName).isNotNull();
      assertThat(ref.getObjectId()).isEqualTo(expectedId);
    }
  }

  protected void assertNew(String changeId) throws Exception {
    assertThat(get(changeId).status).isEqualTo(ChangeStatus.NEW);
  }

  protected void assertApproved(String changeId) throws Exception {
    ChangeInfo c = get(changeId, DETAILED_LABELS);
    LabelInfo cr = c.labels.get("Code-Review");
    assertThat(cr.all).hasSize(1);
    assertThat(cr.all.get(0).value).isEqualTo(2);
    assertThat(new Account.Id(cr.all.get(0)._accountId)).isEqualTo(admin.getId());
  }

  protected void assertMerged(String changeId) throws RestApiException {
    ChangeStatus status = gApi.changes().id(changeId).info().status;
    assertThat(status).isEqualTo(ChangeStatus.MERGED);
  }

  protected void assertPersonEquals(PersonIdent expected,
      PersonIdent actual) {
    assertThat(actual.getEmailAddress())
        .isEqualTo(expected.getEmailAddress());
    assertThat(actual.getName())
        .isEqualTo(expected.getName());
    assertThat(actual.getTimeZone())
        .isEqualTo(expected.getTimeZone());
  }

  protected void assertSubmitter(String changeId, int psId)
      throws Exception {
    Change c =
        getOnlyElement(queryProvider.get().byKeyPrefix(changeId)).change();
    ChangeNotes cn = notesFactory.createChecked(db, c);
    PatchSetApproval submitter = approvalsUtil.getSubmitter(
        db, cn, new PatchSet.Id(cn.getChangeId(), psId));
    assertThat(submitter).isNotNull();
    assertThat(submitter.isLegacySubmit()).isTrue();
    assertThat(submitter.getAccountId()).isEqualTo(admin.getId());
  }

  protected void assertNoSubmitter(String changeId, int psId)
      throws Exception {
    Change c =
        getOnlyElement(queryProvider.get().byKeyPrefix(changeId)).change();
    ChangeNotes cn = notesFactory.createChecked(db, c);
    PatchSetApproval submitter = approvalsUtil.getSubmitter(
        db, cn, new PatchSet.Id(cn.getChangeId(), psId));
    assertThat(submitter).isNull();
  }

  protected void assertCherryPick(TestRepository<?> testRepo,
      boolean contentMerge) throws Exception {
    assertRebase(testRepo, contentMerge);
    RevCommit remoteHead = getRemoteHead();
    assertThat(remoteHead.getFooterLines("Reviewed-On")).isNotEmpty();
    assertThat(remoteHead.getFooterLines("Reviewed-By")).isNotEmpty();
  }

  protected void assertRebase(TestRepository<?> testRepo, boolean contentMerge)
      throws Exception {
    Repository repo = testRepo.getRepository();
    RevCommit localHead = getHead(repo);
    RevCommit remoteHead = getRemoteHead();
    assert_().withFailureMessage(
        String.format("%s not equal %s", localHead.name(), remoteHead.name()))
          .that(localHead.getId()).isNotEqualTo(remoteHead.getId());
    assertThat(remoteHead.getParentCount()).isEqualTo(1);
    if (!contentMerge) {
      assertThat(getLatestRemoteDiff()).isEqualTo(getLatestDiff(repo));
    }
    assertThat(remoteHead.getShortMessage()).isEqualTo(localHead.getShortMessage());
  }

  protected List<RevCommit> getRemoteLog(Project.NameKey project, String branch)
      throws Exception {
    try (Repository repo = repoManager.openRepository(project);
        RevWalk rw = new RevWalk(repo)) {
      rw.markStart(rw.parseCommit(
          repo.exactRef("refs/heads/" + branch).getObjectId()));
      return Lists.newArrayList(rw);
    }
  }

  protected List<RevCommit> getRemoteLog() throws Exception {
    return getRemoteLog(project, "master");
  }

  private String getLatestDiff(Repository repo) throws Exception {
    ObjectId oldTreeId = repo.resolve("HEAD~1^{tree}");
    ObjectId newTreeId = repo.resolve("HEAD^{tree}");
    return getLatestDiff(repo, oldTreeId, newTreeId);
  }

  private String getLatestRemoteDiff() throws Exception {
    try (Repository repo = repoManager.openRepository(project);
        RevWalk rw = new RevWalk(repo)) {
      ObjectId oldTreeId = repo.resolve("refs/heads/master~1^{tree}");
      ObjectId newTreeId = repo.resolve("refs/heads/master^{tree}");
      return getLatestDiff(repo, oldTreeId, newTreeId);
    }
  }

  private String getLatestDiff(Repository repo, ObjectId oldTreeId,
      ObjectId newTreeId) throws Exception {
    ByteArrayOutputStream out = new ByteArrayOutputStream();
    try (DiffFormatter fmt = new DiffFormatter(out)) {
      fmt.setRepository(repo);
      fmt.format(oldTreeId, newTreeId);
      fmt.flush();
      return out.toString();
    }
  }
}<|MERGE_RESOLUTION|>--- conflicted
+++ resolved
@@ -24,11 +24,6 @@
 import static org.junit.Assert.fail;
 
 import com.google.common.base.Function;
-<<<<<<< HEAD
-=======
-import com.google.common.base.Strings;
-import com.google.common.collect.HashMultimap;
->>>>>>> 3f1de331
 import com.google.common.collect.Iterables;
 import com.google.common.collect.Lists;
 import com.google.gerrit.acceptance.AbstractDaemonTest;
@@ -55,18 +50,9 @@
 import com.google.gerrit.reviewdb.client.PatchSetApproval;
 import com.google.gerrit.reviewdb.client.Project;
 import com.google.gerrit.server.ApprovalsUtil;
-<<<<<<< HEAD
 import com.google.gerrit.server.change.RevisionResource;
 import com.google.gerrit.server.change.Submit;
-=======
-import com.google.gerrit.server.CurrentUser;
-import com.google.gerrit.server.IdentifiedUser;
-import com.google.gerrit.server.data.RefUpdateAttribute;
-import com.google.gerrit.server.events.ChangeMergedEvent;
-import com.google.gerrit.server.events.Event;
-import com.google.gerrit.server.events.RefUpdatedEvent;
 import com.google.gerrit.server.git.ProjectConfig;
->>>>>>> 3f1de331
 import com.google.gerrit.server.notedb.ChangeNotes;
 import com.google.gerrit.testutil.ConfigSuite;
 import com.google.gerrit.testutil.TestTimeUtil;
@@ -172,16 +158,11 @@
         "Initial empty repository", "Change 1", "Change 2", "Change 3");
     if (getSubmitType() == SubmitType.MERGE_ALWAYS) {
       assertThat(commitsInRepo).contains(
-<<<<<<< HEAD
           "Merge changes from topic '" + expectedTopic + "'");
-=======
-          "Merge changes from topic 'test-topic'");
->>>>>>> 3f1de331
-    }
-  }
-
-  @Test
-<<<<<<< HEAD
+    }
+  }
+
+  @Test
   public void submitDraftChange() throws Exception {
     PushOneCommit.Result draft = createDraftChange();
     Change.Id num = draft.getChange().getId();
@@ -217,7 +198,9 @@
 
     submit(visible.getChangeId(), new SubmitInput(), AuthException.class,
         "A change to be submitted with " + num + " is not visible");
-=======
+  }
+
+  @Test
   public void submitChangeWhenParentOfOtherBranchTip() throws Exception {
     // Chain of two commits
     // Push both to topic-branch
@@ -248,7 +231,6 @@
 
     approve(change1.getChangeId());
     submit(change1.getChangeId());
->>>>>>> 3f1de331
   }
 
   private void assertSubmitter(PushOneCommit.Result change) throws Exception {
