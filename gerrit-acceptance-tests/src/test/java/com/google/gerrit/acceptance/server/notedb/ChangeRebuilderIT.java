--- conflicted
+++ resolved
@@ -120,11 +120,7 @@
     // unintentional auto-rebuilding of the change in NoteDb during the read
     // path of the reindex-if-stale check. For the purposes of this test, we
     // want precise control over when auto-rebuilding happens.
-<<<<<<< HEAD
-    cfg.setBoolean("index", null, "testAutoReindexIfStale", false);
-=======
     cfg.setBoolean("index", null, "autoReindexIfStale", false);
->>>>>>> 3747f0f7
 
     return cfg;
   }
