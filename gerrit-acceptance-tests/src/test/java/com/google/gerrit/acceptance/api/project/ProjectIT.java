// Copyright (C) 2013 The Android Open Source Project
//
// Licensed under the Apache License, Version 2.0 (the "License");
// you may not use this file except in compliance with the License.
// You may obtain a copy of the License at
//
// http://www.apache.org/licenses/LICENSE-2.0
//
// Unless required by applicable law or agreed to in writing, software
// distributed under the License is distributed on an "AS IS" BASIS,
// WITHOUT WARRANTIES OR CONDITIONS OF ANY KIND, either express or implied.
// See the License for the specific language governing permissions and
// limitations under the License.

package com.google.gerrit.acceptance.api.project;

import static com.google.common.truth.Truth.assertThat;
import static com.google.gerrit.server.group.SystemGroupBackend.ANONYMOUS_USERS;

import com.google.gerrit.acceptance.AbstractDaemonTest;
import com.google.gerrit.acceptance.GerritConfig;
import com.google.gerrit.acceptance.NoHttpd;
import com.google.gerrit.common.data.Permission;
import com.google.gerrit.extensions.api.projects.BranchInput;
import com.google.gerrit.extensions.api.projects.ConfigInfo;
import com.google.gerrit.extensions.api.projects.ConfigInput;
import com.google.gerrit.extensions.api.projects.DescriptionInput;
import com.google.gerrit.extensions.api.projects.ProjectInput;
import com.google.gerrit.extensions.client.InheritableBoolean;
import com.google.gerrit.extensions.client.ProjectState;
import com.google.gerrit.extensions.client.SubmitType;
import com.google.gerrit.extensions.restapi.AuthException;
import com.google.gerrit.extensions.restapi.BadRequestException;
import com.google.gerrit.extensions.restapi.ResourceConflictException;
import com.google.gerrit.reviewdb.client.Project;
import com.google.gerrit.reviewdb.client.RefNames;
import org.eclipse.jgit.revwalk.RevCommit;
import org.junit.Test;

@NoHttpd
public class ProjectIT extends AbstractDaemonTest {

  @Test
  public void createProject() throws Exception {
    String name = name("foo");
    assertThat(name).isEqualTo(gApi.projects().create(name).get().name);

    RevCommit head = getRemoteHead(name, RefNames.REFS_CONFIG);

    eventRecorder.assertRefUpdatedEvents(name, RefNames.REFS_CONFIG, null, head);
    eventRecorder.assertNoRefUpdatedEvents(name, "refs/heads/master");
  }

  @Test
  public void createProjectWithGitSuffix() throws Exception {
    String name = name("foo");
    assertThat(name).isEqualTo(gApi.projects().create(name + ".git").get().name);

    RevCommit head = getRemoteHead(name, RefNames.REFS_CONFIG);

    eventRecorder.assertRefUpdatedEvents(name, RefNames.REFS_CONFIG, null, head);
    eventRecorder.assertNoRefUpdatedEvents(name, "refs/heads/master");
  }

  @Test
  public void createProjectWithInitialCommit() throws Exception {
    String name = name("foo");
    ProjectInput input = new ProjectInput();
    input.name = name;
    input.createEmptyCommit = true;
    assertThat(name).isEqualTo(gApi.projects().create(input).get().name);

    RevCommit head = getRemoteHead(name, RefNames.REFS_CONFIG);
    eventRecorder.assertRefUpdatedEvents(name, RefNames.REFS_CONFIG, null, head);

    head = getRemoteHead(name, "refs/heads/master");
    eventRecorder.assertRefUpdatedEvents(name, "refs/heads/master", null, head);
  }

  @Test
  public void createProjectWithMismatchedInput() throws Exception {
    ProjectInput in = new ProjectInput();
    in.name = name("foo");
    exception.expect(BadRequestException.class);
    exception.expectMessage("name must match input.name");
    gApi.projects().name("bar").create(in);
  }

  @Test
  public void createProjectNoNameInInput() throws Exception {
    ProjectInput in = new ProjectInput();
    exception.expect(BadRequestException.class);
    exception.expectMessage("input.name is required");
    gApi.projects().create(in);
  }

  @Test
  public void createProjectDuplicate() throws Exception {
    ProjectInput in = new ProjectInput();
    in.name = name("baz");
    gApi.projects().create(in);
    exception.expect(ResourceConflictException.class);
    exception.expectMessage("Project already exists");
    gApi.projects().create(in);
  }

  @Test
  public void createBranch() throws Exception {
    allow("refs/*", Permission.READ, ANONYMOUS_USERS);
    gApi.projects().name(project.get()).branch("foo").create(new BranchInput());
  }

  @Test
  public void descriptionChangeCausesRefUpdate() throws Exception {
    RevCommit initialHead = getRemoteHead(project, RefNames.REFS_CONFIG);
    assertThat(gApi.projects().name(project.get()).description()).isEmpty();
    DescriptionInput in = new DescriptionInput();
    in.description = "new project description";
    gApi.projects().name(project.get()).description(in);
    assertThat(gApi.projects().name(project.get()).description()).isEqualTo(in.description);

    RevCommit updatedHead = getRemoteHead(project, RefNames.REFS_CONFIG);
    eventRecorder.assertRefUpdatedEvents(
        project.get(), RefNames.REFS_CONFIG, initialHead, updatedHead);
  }

  @Test
<<<<<<< HEAD
  public void descriptionIsDeletedWhenNotSpecified() throws Exception {
    assertThat(gApi.projects().name(project.get()).description()).isEmpty();
    DescriptionInput in = new DescriptionInput();
    in.description = "new project description";
    gApi.projects().name(project.get()).description(in);
    assertThat(gApi.projects().name(project.get()).description()).isEqualTo(in.description);
    in.description = null;
    gApi.projects().name(project.get()).description(in);
    assertThat(gApi.projects().name(project.get()).description()).isEmpty();
  }

  @Test
  public void configChangeCausesRefUpdate() throws Exception {
=======
  public void submitType() throws Exception {
>>>>>>> ad87670f
    RevCommit initialHead = getRemoteHead(project, RefNames.REFS_CONFIG);

    ConfigInfo info = getConfig();
    assertThat(info.submitType).isEqualTo(SubmitType.MERGE_IF_NECESSARY);
    ConfigInput input = new ConfigInput();
    input.submitType = SubmitType.CHERRY_PICK;
    info = setConfig(input);
    assertThat(info.submitType).isEqualTo(SubmitType.CHERRY_PICK);
    info = getConfig();
    assertThat(info.submitType).isEqualTo(SubmitType.CHERRY_PICK);

    RevCommit updatedHead = getRemoteHead(project, RefNames.REFS_CONFIG);
    eventRecorder.assertRefUpdatedEvents(
        project.get(), RefNames.REFS_CONFIG, initialHead, updatedHead);
  }

  @Test
<<<<<<< HEAD
  public void setConfig() throws Exception {
    ConfigInput input = createTestConfigInput();
    ConfigInfo info = gApi.projects().name(project.get()).config(input);
    assertThat(info.description).isEqualTo(input.description);
    assertThat(info.useContributorAgreements.configuredValue)
        .isEqualTo(input.useContributorAgreements);
    assertThat(info.useContentMerge.configuredValue).isEqualTo(input.useContentMerge);
    assertThat(info.useSignedOffBy.configuredValue).isEqualTo(input.useSignedOffBy);
    assertThat(info.createNewChangeForAllNotInTarget.configuredValue)
        .isEqualTo(input.createNewChangeForAllNotInTarget);
    assertThat(info.requireChangeId.configuredValue).isEqualTo(input.requireChangeId);
    assertThat(info.rejectImplicitMerges.configuredValue).isEqualTo(input.rejectImplicitMerges);
    assertThat(info.enableReviewerByEmail.configuredValue).isEqualTo(input.enableReviewerByEmail);
    assertThat(info.createNewChangeForAllNotInTarget.configuredValue)
        .isEqualTo(input.createNewChangeForAllNotInTarget);
    assertThat(info.maxObjectSizeLimit.configuredValue).isEqualTo(input.maxObjectSizeLimit);
    assertThat(info.submitType).isEqualTo(input.submitType);
    assertThat(info.state).isEqualTo(input.state);
  }

  @Test
  public void setPartialConfig() throws Exception {
    ConfigInput input = createTestConfigInput();
    ConfigInfo info = gApi.projects().name(project.get()).config(input);

    ConfigInput partialInput = new ConfigInput();
    partialInput.useContributorAgreements = InheritableBoolean.FALSE;
    info = gApi.projects().name(project.get()).config(partialInput);

    assertThat(info.description).isNull();
    assertThat(info.useContributorAgreements.configuredValue)
        .isEqualTo(partialInput.useContributorAgreements);
    assertThat(info.useContentMerge.configuredValue).isEqualTo(input.useContentMerge);
    assertThat(info.useSignedOffBy.configuredValue).isEqualTo(input.useSignedOffBy);
    assertThat(info.createNewChangeForAllNotInTarget.configuredValue)
        .isEqualTo(input.createNewChangeForAllNotInTarget);
    assertThat(info.requireChangeId.configuredValue).isEqualTo(input.requireChangeId);
    assertThat(info.rejectImplicitMerges.configuredValue).isEqualTo(input.rejectImplicitMerges);
    assertThat(info.enableReviewerByEmail.configuredValue).isEqualTo(input.enableReviewerByEmail);
    assertThat(info.createNewChangeForAllNotInTarget.configuredValue)
        .isEqualTo(input.createNewChangeForAllNotInTarget);
    assertThat(info.maxObjectSizeLimit.configuredValue).isEqualTo(input.maxObjectSizeLimit);
    assertThat(info.submitType).isEqualTo(input.submitType);
    assertThat(info.state).isEqualTo(input.state);
  }

  @Test
  public void nonOwnerCannotSetConfig() throws Exception {
    ConfigInput input = createTestConfigInput();
    setApiUser(user);
    exception.expect(AuthException.class);
    exception.expectMessage("restricted to project owner");
    gApi.projects().name(project.get()).config(input);
  }

  private ConfigInput createTestConfigInput() {
    ConfigInput input = new ConfigInput();
    input.description = "some description";
    input.useContributorAgreements = InheritableBoolean.TRUE;
    input.useContentMerge = InheritableBoolean.TRUE;
    input.useSignedOffBy = InheritableBoolean.TRUE;
    input.createNewChangeForAllNotInTarget = InheritableBoolean.TRUE;
    input.requireChangeId = InheritableBoolean.TRUE;
    input.rejectImplicitMerges = InheritableBoolean.TRUE;
    input.enableReviewerByEmail = InheritableBoolean.TRUE;
    input.createNewChangeForAllNotInTarget = InheritableBoolean.TRUE;
    input.maxObjectSizeLimit = "5m";
    input.submitType = SubmitType.CHERRY_PICK;
    input.state = ProjectState.HIDDEN;
    return input;
=======
  public void maxObjectSizeIsNotSetByDefault() throws Exception {
    ConfigInfo info = getConfig();
    assertThat(info.maxObjectSizeLimit.value).isNull();
    assertThat(info.maxObjectSizeLimit.configuredValue).isNull();
    assertThat(info.maxObjectSizeLimit.inheritedValue).isNull();
  }

  @Test
  public void maxObjectSizeCanBeSetAndCleared() throws Exception {
    // Set a value
    ConfigInput input = new ConfigInput();
    input.maxObjectSizeLimit = "100k";
    ConfigInfo info = setConfig(input);
    assertThat(info.maxObjectSizeLimit.value).isEqualTo("100k");
    assertThat(info.maxObjectSizeLimit.configuredValue).isEqualTo("100k");
    assertThat(info.maxObjectSizeLimit.inheritedValue).isNull();

    // Clear the value
    input.maxObjectSizeLimit = "0";
    info = setConfig(input);
    assertThat(info.maxObjectSizeLimit.value).isNull();
    assertThat(info.maxObjectSizeLimit.configuredValue).isNull();
    assertThat(info.maxObjectSizeLimit.inheritedValue).isNull();
  }

  @Test
  public void maxObjectSizeIsNotInheritedFromParentProject() throws Exception {
    Project.NameKey child = createProject(name("child"), project);

    ConfigInput input = new ConfigInput();
    input.maxObjectSizeLimit = "100k";
    ConfigInfo info = setConfig(input);
    assertThat(info.maxObjectSizeLimit.configuredValue).isEqualTo("100k");
    assertThat(info.maxObjectSizeLimit.inheritedValue).isNull();

    info = getConfig(child);
    assertThat(info.maxObjectSizeLimit.value).isNull();
    assertThat(info.maxObjectSizeLimit.configuredValue).isNull();
    assertThat(info.maxObjectSizeLimit.inheritedValue).isNull();
  }

  @Test
  @GerritConfig(name = "receive.maxObjectSizeLimit", value = "200k")
  public void maxObjectSizeIsInheritedFromGlobalConfig() throws Exception {
    ConfigInfo info = getConfig();
    assertThat(info.maxObjectSizeLimit.value).isEqualTo("200k");
    assertThat(info.maxObjectSizeLimit.configuredValue).isNull();
    assertThat(info.maxObjectSizeLimit.inheritedValue).isEqualTo("200k");
  }

  @Test
  @GerritConfig(name = "receive.maxObjectSizeLimit", value = "200k")
  public void maxObjectSizeOverridesGlobalConfigWhenLower() throws Exception {
    ConfigInput input = new ConfigInput();
    input.maxObjectSizeLimit = "100k";
    ConfigInfo info = setConfig(input);
    assertThat(info.maxObjectSizeLimit.value).isEqualTo("100k");
    assertThat(info.maxObjectSizeLimit.configuredValue).isEqualTo("100k");
    assertThat(info.maxObjectSizeLimit.inheritedValue).isEqualTo("200k");
  }

  @Test
  @GerritConfig(name = "receive.maxObjectSizeLimit", value = "200k")
  public void maxObjectSizeDoesNotOverrideGlobalConfigWhenHigher() throws Exception {
    ConfigInput input = new ConfigInput();
    input.maxObjectSizeLimit = "300k";
    ConfigInfo info = setConfig(input);
    assertThat(info.maxObjectSizeLimit.value).isEqualTo("200k");
    assertThat(info.maxObjectSizeLimit.configuredValue).isEqualTo("300k");
    assertThat(info.maxObjectSizeLimit.inheritedValue).isEqualTo("200k");
  }

  @Test
  public void invalidMaxObjectSizeIsRejected() throws Exception {
    ConfigInput input = new ConfigInput();
    input.maxObjectSizeLimit = "100 foo";
    exception.expect(ResourceConflictException.class);
    exception.expectMessage("100 foo");
    setConfig(input);
  }

  private ConfigInfo setConfig(Project.NameKey name, ConfigInput input) throws Exception {
    return gApi.projects().name(name.get()).config(input);
  }

  private ConfigInfo setConfig(ConfigInput input) throws Exception {
    return setConfig(project, input);
  }

  private ConfigInfo getConfig(Project.NameKey name) throws Exception {
    return gApi.projects().name(name.get()).config();
  }

  private ConfigInfo getConfig() throws Exception {
    return getConfig(project);
>>>>>>> ad87670f
  }
}<|MERGE_RESOLUTION|>--- conflicted
+++ resolved
@@ -125,7 +125,6 @@
   }
 
   @Test
-<<<<<<< HEAD
   public void descriptionIsDeletedWhenNotSpecified() throws Exception {
     assertThat(gApi.projects().name(project.get()).description()).isEmpty();
     DescriptionInput in = new DescriptionInput();
@@ -139,9 +138,6 @@
 
   @Test
   public void configChangeCausesRefUpdate() throws Exception {
-=======
-  public void submitType() throws Exception {
->>>>>>> ad87670f
     RevCommit initialHead = getRemoteHead(project, RefNames.REFS_CONFIG);
 
     ConfigInfo info = getConfig();
@@ -159,7 +155,6 @@
   }
 
   @Test
-<<<<<<< HEAD
   public void setConfig() throws Exception {
     ConfigInput input = createTestConfigInput();
     ConfigInfo info = gApi.projects().name(project.get()).config(input);
@@ -215,6 +210,88 @@
     gApi.projects().name(project.get()).config(input);
   }
 
+  @Test
+  public void maxObjectSizeIsNotSetByDefault() throws Exception {
+    ConfigInfo info = getConfig();
+    assertThat(info.maxObjectSizeLimit.value).isNull();
+    assertThat(info.maxObjectSizeLimit.configuredValue).isNull();
+    assertThat(info.maxObjectSizeLimit.inheritedValue).isNull();
+  }
+
+  @Test
+  public void maxObjectSizeCanBeSetAndCleared() throws Exception {
+    // Set a value
+    ConfigInput input = new ConfigInput();
+    input.maxObjectSizeLimit = "100k";
+    ConfigInfo info = setConfig(input);
+    assertThat(info.maxObjectSizeLimit.value).isEqualTo("100k");
+    assertThat(info.maxObjectSizeLimit.configuredValue).isEqualTo("100k");
+    assertThat(info.maxObjectSizeLimit.inheritedValue).isNull();
+
+    // Clear the value
+    input.maxObjectSizeLimit = "0";
+    info = setConfig(input);
+    assertThat(info.maxObjectSizeLimit.value).isNull();
+    assertThat(info.maxObjectSizeLimit.configuredValue).isNull();
+    assertThat(info.maxObjectSizeLimit.inheritedValue).isNull();
+  }
+
+  @Test
+  public void maxObjectSizeIsNotInheritedFromParentProject() throws Exception {
+    Project.NameKey child = createProject(name("child"), project);
+
+    ConfigInput input = new ConfigInput();
+    input.maxObjectSizeLimit = "100k";
+    ConfigInfo info = setConfig(input);
+    assertThat(info.maxObjectSizeLimit.configuredValue).isEqualTo("100k");
+    assertThat(info.maxObjectSizeLimit.inheritedValue).isNull();
+
+    info = getConfig(child);
+    assertThat(info.maxObjectSizeLimit.value).isNull();
+    assertThat(info.maxObjectSizeLimit.configuredValue).isNull();
+    assertThat(info.maxObjectSizeLimit.inheritedValue).isNull();
+  }
+
+  @Test
+  @GerritConfig(name = "receive.maxObjectSizeLimit", value = "200k")
+  public void maxObjectSizeIsInheritedFromGlobalConfig() throws Exception {
+    ConfigInfo info = getConfig();
+    assertThat(info.maxObjectSizeLimit.value).isEqualTo("200k");
+    assertThat(info.maxObjectSizeLimit.configuredValue).isNull();
+    assertThat(info.maxObjectSizeLimit.inheritedValue).isEqualTo("200k");
+  }
+
+  @Test
+  @GerritConfig(name = "receive.maxObjectSizeLimit", value = "200k")
+  public void maxObjectSizeOverridesGlobalConfigWhenLower() throws Exception {
+    ConfigInput input = new ConfigInput();
+    input.maxObjectSizeLimit = "100k";
+    ConfigInfo info = setConfig(input);
+    assertThat(info.maxObjectSizeLimit.value).isEqualTo("100k");
+    assertThat(info.maxObjectSizeLimit.configuredValue).isEqualTo("100k");
+    assertThat(info.maxObjectSizeLimit.inheritedValue).isEqualTo("200k");
+  }
+
+  @Test
+  @GerritConfig(name = "receive.maxObjectSizeLimit", value = "200k")
+  public void maxObjectSizeDoesNotOverrideGlobalConfigWhenHigher() throws Exception {
+    ConfigInput input = new ConfigInput();
+    input.maxObjectSizeLimit = "300k";
+    ConfigInfo info = setConfig(input);
+    assertThat(info.maxObjectSizeLimit.value).isEqualTo("200k");
+    assertThat(info.maxObjectSizeLimit.configuredValue).isEqualTo("300k");
+    assertThat(info.maxObjectSizeLimit.inheritedValue).isEqualTo("200k");
+  }
+
+  @Test
+  public void invalidMaxObjectSizeIsRejected() throws Exception {
+    ConfigInput input = new ConfigInput();
+    input.maxObjectSizeLimit = "100 foo";
+    exception.expect(ResourceConflictException.class);
+    exception.expectMessage("100 foo");
+    setConfig(input);
+  }
+
   private ConfigInput createTestConfigInput() {
     ConfigInput input = new ConfigInput();
     input.description = "some description";
@@ -230,86 +307,6 @@
     input.submitType = SubmitType.CHERRY_PICK;
     input.state = ProjectState.HIDDEN;
     return input;
-=======
-  public void maxObjectSizeIsNotSetByDefault() throws Exception {
-    ConfigInfo info = getConfig();
-    assertThat(info.maxObjectSizeLimit.value).isNull();
-    assertThat(info.maxObjectSizeLimit.configuredValue).isNull();
-    assertThat(info.maxObjectSizeLimit.inheritedValue).isNull();
-  }
-
-  @Test
-  public void maxObjectSizeCanBeSetAndCleared() throws Exception {
-    // Set a value
-    ConfigInput input = new ConfigInput();
-    input.maxObjectSizeLimit = "100k";
-    ConfigInfo info = setConfig(input);
-    assertThat(info.maxObjectSizeLimit.value).isEqualTo("100k");
-    assertThat(info.maxObjectSizeLimit.configuredValue).isEqualTo("100k");
-    assertThat(info.maxObjectSizeLimit.inheritedValue).isNull();
-
-    // Clear the value
-    input.maxObjectSizeLimit = "0";
-    info = setConfig(input);
-    assertThat(info.maxObjectSizeLimit.value).isNull();
-    assertThat(info.maxObjectSizeLimit.configuredValue).isNull();
-    assertThat(info.maxObjectSizeLimit.inheritedValue).isNull();
-  }
-
-  @Test
-  public void maxObjectSizeIsNotInheritedFromParentProject() throws Exception {
-    Project.NameKey child = createProject(name("child"), project);
-
-    ConfigInput input = new ConfigInput();
-    input.maxObjectSizeLimit = "100k";
-    ConfigInfo info = setConfig(input);
-    assertThat(info.maxObjectSizeLimit.configuredValue).isEqualTo("100k");
-    assertThat(info.maxObjectSizeLimit.inheritedValue).isNull();
-
-    info = getConfig(child);
-    assertThat(info.maxObjectSizeLimit.value).isNull();
-    assertThat(info.maxObjectSizeLimit.configuredValue).isNull();
-    assertThat(info.maxObjectSizeLimit.inheritedValue).isNull();
-  }
-
-  @Test
-  @GerritConfig(name = "receive.maxObjectSizeLimit", value = "200k")
-  public void maxObjectSizeIsInheritedFromGlobalConfig() throws Exception {
-    ConfigInfo info = getConfig();
-    assertThat(info.maxObjectSizeLimit.value).isEqualTo("200k");
-    assertThat(info.maxObjectSizeLimit.configuredValue).isNull();
-    assertThat(info.maxObjectSizeLimit.inheritedValue).isEqualTo("200k");
-  }
-
-  @Test
-  @GerritConfig(name = "receive.maxObjectSizeLimit", value = "200k")
-  public void maxObjectSizeOverridesGlobalConfigWhenLower() throws Exception {
-    ConfigInput input = new ConfigInput();
-    input.maxObjectSizeLimit = "100k";
-    ConfigInfo info = setConfig(input);
-    assertThat(info.maxObjectSizeLimit.value).isEqualTo("100k");
-    assertThat(info.maxObjectSizeLimit.configuredValue).isEqualTo("100k");
-    assertThat(info.maxObjectSizeLimit.inheritedValue).isEqualTo("200k");
-  }
-
-  @Test
-  @GerritConfig(name = "receive.maxObjectSizeLimit", value = "200k")
-  public void maxObjectSizeDoesNotOverrideGlobalConfigWhenHigher() throws Exception {
-    ConfigInput input = new ConfigInput();
-    input.maxObjectSizeLimit = "300k";
-    ConfigInfo info = setConfig(input);
-    assertThat(info.maxObjectSizeLimit.value).isEqualTo("200k");
-    assertThat(info.maxObjectSizeLimit.configuredValue).isEqualTo("300k");
-    assertThat(info.maxObjectSizeLimit.inheritedValue).isEqualTo("200k");
-  }
-
-  @Test
-  public void invalidMaxObjectSizeIsRejected() throws Exception {
-    ConfigInput input = new ConfigInput();
-    input.maxObjectSizeLimit = "100 foo";
-    exception.expect(ResourceConflictException.class);
-    exception.expectMessage("100 foo");
-    setConfig(input);
   }
 
   private ConfigInfo setConfig(Project.NameKey name, ConfigInput input) throws Exception {
@@ -326,6 +323,5 @@
 
   private ConfigInfo getConfig() throws Exception {
     return getConfig(project);
->>>>>>> ad87670f
   }
 }