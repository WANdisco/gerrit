--- conflicted
+++ resolved
@@ -160,16 +160,6 @@
 
   @Test
   public void createNewChangeSignedOffByFooter() throws Exception {
-<<<<<<< HEAD
-    setSignedOffByFooter();
-
-    ChangeInfo info = assertCreateSucceeds(newChangeInput(ChangeStatus.NEW));
-    String message = info.revisions.get(info.currentRevision).commit.message;
-    assertThat(message)
-        .contains(
-            String.format(
-                "%sAdministrator <%s>", SIGNED_OFF_BY_TAG, admin.getIdent().getEmailAddress()));
-=======
     setSignedOffByFooter(true);
     try {
       ChangeInfo info = assertCreateSucceeds(newChangeInput(ChangeStatus.NEW));
@@ -202,7 +192,6 @@
     } finally {
       setSignedOffByFooter(false);
     }
->>>>>>> 7788ae9c
   }
 
   @Test
