--- conflicted
+++ resolved
@@ -15,10 +15,6 @@
 package com.google.gerrit.acceptance.ssh;
 
 import static com.google.common.truth.Truth.assertThat;
-<<<<<<< HEAD
-import static com.google.common.truth.Truth.assertWithMessage;
-=======
->>>>>>> ccaf58b6
 
 import com.google.gerrit.acceptance.AbstractDaemonTest;
 import com.google.gerrit.acceptance.GcAssert;
@@ -59,11 +55,7 @@
   public void testGc() throws Exception {
     String response =
         adminSshSession.exec("gerrit gc \"" + project.get() + "\" \"" + project2.get() + "\"");
-<<<<<<< HEAD
-    assertWithMessage(adminSshSession.getError()).that(adminSshSession.hasError()).isFalse();
-=======
     adminSshSession.assertSuccess();
->>>>>>> ccaf58b6
     assertNoError(response);
     gcAssert.assertHasPackFile(project, project2);
     gcAssert.assertHasNoPackFile(allProjects, project3);
@@ -73,11 +65,7 @@
   @UseLocalDisk
   public void testGcAll() throws Exception {
     String response = adminSshSession.exec("gerrit gc --all");
-<<<<<<< HEAD
-    assertWithMessage(adminSshSession.getError()).that(adminSshSession.hasError()).isFalse();
-=======
     adminSshSession.assertSuccess();
->>>>>>> ccaf58b6
     assertNoError(response);
     gcAssert.assertHasPackFile(allProjects, project, project2, project3);
   }
