// Copyright (C) 2014 The Android Open Source Project
//
// Licensed under the Apache License, Version 2.0 (the "License");
// you may not use this file except in compliance with the License.
// You may obtain a copy of the License at
//
// http://www.apache.org/licenses/LICENSE-2.0
//
// Unless required by applicable law or agreed to in writing, software
// distributed under the License is distributed on an "AS IS" BASIS,
// WITHOUT WARRANTIES OR CONDITIONS OF ANY KIND, either express or implied.
// See the License for the specific language governing permissions and
// limitations under the License.

package com.google.gerrit.acceptance.api.accounts;

import static com.google.common.base.Preconditions.checkNotNull;
import static com.google.common.truth.Truth.assertThat;
import static com.google.common.truth.Truth.assertWithMessage;
import static com.google.gerrit.acceptance.GitUtil.deleteRef;
import static com.google.gerrit.acceptance.GitUtil.fetch;
import static com.google.gerrit.gpg.PublicKeyStore.REFS_GPG_KEYS;
import static com.google.gerrit.gpg.PublicKeyStore.keyToString;
import static com.google.gerrit.gpg.testutil.TestKeys.allValidKeys;
import static com.google.gerrit.gpg.testutil.TestKeys.validKeyWithExpiration;
import static com.google.gerrit.gpg.testutil.TestKeys.validKeyWithSecondUserId;
import static com.google.gerrit.gpg.testutil.TestKeys.validKeyWithoutExpiration;
import static com.google.gerrit.server.StarredChangesUtil.DEFAULT_LABEL;
import static com.google.gerrit.server.StarredChangesUtil.IGNORE_LABEL;
import static com.google.gerrit.server.account.externalids.ExternalId.SCHEME_GPGKEY;
import static com.google.gerrit.server.group.SystemGroupBackend.ANONYMOUS_USERS;
import static com.google.gerrit.server.group.SystemGroupBackend.REGISTERED_USERS;
import static java.nio.charset.StandardCharsets.UTF_8;
import static java.util.stream.Collectors.toList;
import static java.util.stream.Collectors.toSet;
import static org.eclipse.jgit.lib.Constants.OBJ_BLOB;
import static org.junit.Assert.fail;

import com.google.common.collect.FluentIterable;
import com.google.common.collect.ImmutableList;
import com.google.common.collect.ImmutableMap;
import com.google.common.collect.ImmutableSet;
import com.google.common.collect.ImmutableSetMultimap;
import com.google.common.collect.Iterables;
import com.google.common.io.BaseEncoding;
import com.google.common.util.concurrent.AtomicLongMap;
import com.google.gerrit.acceptance.AbstractDaemonTest;
import com.google.gerrit.acceptance.AccountCreator;
import com.google.gerrit.acceptance.GerritConfig;
import com.google.gerrit.acceptance.PushOneCommit;
import com.google.gerrit.acceptance.Sandboxed;
import com.google.gerrit.acceptance.TestAccount;
import com.google.gerrit.acceptance.UseSsh;
import com.google.gerrit.common.Nullable;
import com.google.gerrit.common.TimeUtil;
import com.google.gerrit.common.data.GlobalCapability;
import com.google.gerrit.common.data.Permission;
import com.google.gerrit.extensions.api.accounts.EmailInput;
import com.google.gerrit.extensions.api.changes.AddReviewerInput;
import com.google.gerrit.extensions.api.changes.ReviewInput;
import com.google.gerrit.extensions.api.changes.StarsInput;
import com.google.gerrit.extensions.api.config.ConsistencyCheckInfo;
import com.google.gerrit.extensions.api.config.ConsistencyCheckInfo.ConsistencyProblemInfo;
import com.google.gerrit.extensions.api.config.ConsistencyCheckInput;
import com.google.gerrit.extensions.api.config.ConsistencyCheckInput.CheckAccountsInput;
import com.google.gerrit.extensions.common.AccountInfo;
import com.google.gerrit.extensions.common.ChangeInfo;
import com.google.gerrit.extensions.common.GpgKeyInfo;
import com.google.gerrit.extensions.common.SshKeyInfo;
import com.google.gerrit.extensions.events.AccountIndexedListener;
import com.google.gerrit.extensions.events.GitReferenceUpdatedListener;
import com.google.gerrit.extensions.registration.DynamicSet;
import com.google.gerrit.extensions.registration.RegistrationHandle;
import com.google.gerrit.extensions.restapi.AuthException;
import com.google.gerrit.extensions.restapi.BadRequestException;
import com.google.gerrit.extensions.restapi.ResourceConflictException;
import com.google.gerrit.extensions.restapi.ResourceNotFoundException;
import com.google.gerrit.extensions.restapi.RestApiException;
import com.google.gerrit.gpg.Fingerprint;
import com.google.gerrit.gpg.PublicKeyStore;
import com.google.gerrit.gpg.testutil.TestKey;
import com.google.gerrit.reviewdb.client.Account;
import com.google.gerrit.reviewdb.client.AccountGroup;
import com.google.gerrit.reviewdb.client.Change;
import com.google.gerrit.reviewdb.client.Project;
import com.google.gerrit.reviewdb.client.RefNames;
import com.google.gerrit.server.Sequences;
import com.google.gerrit.server.account.AccountConfig;
import com.google.gerrit.server.account.AccountsUpdate;
import com.google.gerrit.server.account.Emails;
import com.google.gerrit.server.account.WatchConfig;
import com.google.gerrit.server.account.WatchConfig.NotifyType;
import com.google.gerrit.server.account.externalids.ExternalId;
import com.google.gerrit.server.account.externalids.ExternalIds;
import com.google.gerrit.server.account.externalids.ExternalIdsUpdate;
import com.google.gerrit.server.config.AllUsersName;
import com.google.gerrit.server.git.ProjectConfig;
import com.google.gerrit.server.group.InternalGroup;
import com.google.gerrit.server.mail.Address;
import com.google.gerrit.server.notedb.rebuild.ChangeRebuilderImpl;
import com.google.gerrit.server.project.RefPattern;
import com.google.gerrit.server.query.account.InternalAccountQuery;
import com.google.gerrit.server.util.MagicBranch;
import com.google.gerrit.testutil.ConfigSuite;
import com.google.gerrit.testutil.FakeEmailSender.Message;
import com.google.inject.Inject;
import com.google.inject.Provider;
import java.io.ByteArrayOutputStream;
import java.io.IOException;
import java.util.ArrayList;
import java.util.Arrays;
import java.util.EnumSet;
import java.util.HashMap;
import java.util.HashSet;
import java.util.Iterator;
import java.util.List;
import java.util.Locale;
import java.util.Map;
import java.util.Set;
import java.util.concurrent.atomic.AtomicBoolean;
import org.bouncycastle.bcpg.ArmoredOutputStream;
import org.bouncycastle.openpgp.PGPPublicKey;
import org.bouncycastle.openpgp.PGPPublicKeyRing;
import org.eclipse.jgit.api.errors.TransportException;
import org.eclipse.jgit.internal.storage.dfs.InMemoryRepository;
import org.eclipse.jgit.junit.TestRepository;
import org.eclipse.jgit.lib.Config;
import org.eclipse.jgit.lib.ObjectReader;
import org.eclipse.jgit.lib.Ref;
import org.eclipse.jgit.lib.RefUpdate;
import org.eclipse.jgit.lib.Repository;
import org.eclipse.jgit.revwalk.RevCommit;
import org.eclipse.jgit.revwalk.RevWalk;
import org.eclipse.jgit.transport.PushCertificateIdent;
import org.eclipse.jgit.transport.PushResult;
import org.eclipse.jgit.transport.RemoteRefUpdate;
import org.eclipse.jgit.treewalk.TreeWalk;
import org.junit.After;
import org.junit.Assert;
import org.junit.Before;
import org.junit.Test;

public class AccountIT extends AbstractDaemonTest {
  @ConfigSuite.Default
  public static Config enableSignedPushConfig() {
    Config cfg = new Config();
    cfg.setBoolean("receive", null, "enableSignedPush", true);
    return cfg;
  }

  @Inject private Provider<PublicKeyStore> publicKeyStoreProvider;

  @Inject private AllUsersName allUsers;

  @Inject private AccountsUpdate.Server accountsUpdate;

  @Inject private ExternalIds externalIds;

  @Inject private ExternalIdsUpdate.User externalIdsUpdateFactory;

  @Inject private DynamicSet<AccountIndexedListener> accountIndexedListeners;

  @Inject private DynamicSet<GitReferenceUpdatedListener> refUpdateListeners;

  @Inject private Sequences seq;

  @Inject private Provider<InternalAccountQuery> accountQueryProvider;

  @Inject protected Emails emails;

  private AccountIndexedCounter accountIndexedCounter;
  private RegistrationHandle accountIndexEventCounterHandle;
  private RefUpdateCounter refUpdateCounter;
  private RegistrationHandle refUpdateCounterHandle;
  private ExternalIdsUpdate externalIdsUpdate;
  private List<ExternalId> savedExternalIds;

  @Before
  public void addAccountIndexEventCounter() {
    accountIndexedCounter = new AccountIndexedCounter();
    accountIndexEventCounterHandle = accountIndexedListeners.add(accountIndexedCounter);
  }

  @After
  public void removeAccountIndexEventCounter() {
    if (accountIndexEventCounterHandle != null) {
      accountIndexEventCounterHandle.remove();
    }
  }

  @Before
  public void addRefUpdateCounter() {
    refUpdateCounter = new RefUpdateCounter();
    refUpdateCounterHandle = refUpdateListeners.add(refUpdateCounter);
  }

  @After
  public void removeRefUpdateCounter() {
    if (refUpdateCounterHandle != null) {
      refUpdateCounterHandle.remove();
    }
  }

  @Before
  public void saveExternalIds() throws Exception {
    externalIdsUpdate = externalIdsUpdateFactory.create();

    savedExternalIds = new ArrayList<>();
    savedExternalIds.addAll(externalIds.byAccount(admin.id));
    savedExternalIds.addAll(externalIds.byAccount(user.id));
  }

  @After
  public void restoreExternalIds() throws Exception {
    if (savedExternalIds != null) {
      // savedExternalIds is null when we don't run SSH tests and the assume in
      // @Before in AbstractDaemonTest prevents this class' @Before method from
      // being executed.
      externalIdsUpdate.delete(externalIds.byAccount(admin.id));
      externalIdsUpdate.delete(externalIds.byAccount(user.id));
      externalIdsUpdate.insert(savedExternalIds);
    }
  }

  @After
  public void clearPublicKeyStore() throws Exception {
    try (Repository repo = repoManager.openRepository(allUsers)) {
      Ref ref = repo.exactRef(REFS_GPG_KEYS);
      if (ref != null) {
        RefUpdate ru = repo.updateRef(REFS_GPG_KEYS);
        ru.setForceUpdate(true);
        assertThat(ru.delete()).isEqualTo(RefUpdate.Result.FORCED);
      }
    }
  }

  @After
  public void deleteGpgKeys() throws Exception {
    String ref = REFS_GPG_KEYS;
    try (Repository repo = repoManager.openRepository(allUsers)) {
      if (repo.getRefDatabase().exactRef(ref) != null) {
        RefUpdate ru = repo.updateRef(ref);
        ru.setForceUpdate(true);
        assertWithMessage("Failed to delete " + ref)
            .that(ru.delete())
            .isEqualTo(RefUpdate.Result.FORCED);
      }
    }
  }

  @Test
  public void create() throws Exception {
    Account.Id accountId = create(2); // account creation + external ID creation
    refUpdateCounter.assertRefUpdateFor(
        RefUpdateCounter.projectRef(allUsers, RefNames.refsUsers(accountId)),
        RefUpdateCounter.projectRef(allUsers, RefNames.REFS_EXTERNAL_IDS),
        RefUpdateCounter.projectRef(allUsers, RefNames.REFS_SEQUENCES + Sequences.NAME_ACCOUNTS));
  }

  @Test
  @UseSsh
  public void createWithSshKeys() throws Exception {
    Account.Id accountId = create(3); // account creation + external ID creation + adding SSH keys
    refUpdateCounter.assertRefUpdateFor(
        ImmutableMap.of(
            RefUpdateCounter.projectRef(allUsers, RefNames.refsUsers(accountId)),
            2,
            RefUpdateCounter.projectRef(allUsers, RefNames.REFS_EXTERNAL_IDS),
            1,
            RefUpdateCounter.projectRef(
                allUsers, RefNames.REFS_SEQUENCES + Sequences.NAME_ACCOUNTS),
            1));
  }

  private Account.Id create(int expectedAccountReindexCalls) throws Exception {
    String name = "foo";
    TestAccount foo = accountCreator.create(name);
    AccountInfo info = gApi.accounts().id(foo.id.get()).get();
    assertThat(info.username).isEqualTo(name);
    assertThat(info.name).isEqualTo(name);
    accountIndexedCounter.assertReindexOf(foo, expectedAccountReindexCalls);
    assertUserBranch(foo.getId(), name, null);
    return foo.getId();
  }

  @Test
  public void createAnonymousCoward() throws Exception {
    TestAccount anonymousCoward = accountCreator.create();
    accountIndexedCounter.assertReindexOf(anonymousCoward);
    assertUserBranchWithoutAccountConfig(anonymousCoward.getId());
  }

  @Test
  public void updateNonExistingAccount() throws Exception {
    Account.Id nonExistingAccountId = new Account.Id(999999);
    AtomicBoolean consumerCalled = new AtomicBoolean();
    Account account =
        accountsUpdate.create().update(nonExistingAccountId, a -> consumerCalled.set(true));
    assertThat(account).isNull();
    assertThat(consumerCalled.get()).isFalse();
  }

  @Test
  public void updateAccountWithoutAccountConfigNoteDb() throws Exception {
    TestAccount anonymousCoward = accountCreator.create();
    assertUserBranchWithoutAccountConfig(anonymousCoward.getId());

    String status = "OOO";
    Account account =
        accountsUpdate.create().update(anonymousCoward.getId(), a -> a.setStatus(status));
    assertThat(account).isNotNull();
    assertThat(account.getFullName()).isNull();
    assertThat(account.getStatus()).isEqualTo(status);
    assertUserBranch(anonymousCoward.getId(), null, status);
  }

  private void assertUserBranchWithoutAccountConfig(Account.Id accountId) throws Exception {
    assertUserBranch(accountId, null, null);
  }

  private void assertUserBranch(
      Account.Id accountId, @Nullable String name, @Nullable String status) throws Exception {
    try (Repository repo = repoManager.openRepository(allUsers);
        RevWalk rw = new RevWalk(repo);
        ObjectReader or = repo.newObjectReader()) {
      Ref ref = repo.exactRef(RefNames.refsUsers(accountId));
      assertThat(ref).isNotNull();
      RevCommit c = rw.parseCommit(ref.getObjectId());
      long timestampDiffMs =
          Math.abs(
              c.getCommitTime() * 1000L
                  - accountCache.get(accountId).getAccount().getRegisteredOn().getTime());
      assertThat(timestampDiffMs).isAtMost(ChangeRebuilderImpl.MAX_WINDOW_MS);

      // Check the 'account.config' file.
      try (TreeWalk tw = TreeWalk.forPath(or, AccountConfig.ACCOUNT_CONFIG, c.getTree())) {
        if (name != null || status != null) {
          assertThat(tw).isNotNull();
          Config cfg = new Config();
          cfg.fromText(new String(or.open(tw.getObjectId(0), OBJ_BLOB).getBytes(), UTF_8));
          assertThat(cfg.getString(AccountConfig.ACCOUNT, null, AccountConfig.KEY_FULL_NAME))
              .isEqualTo(name);
          assertThat(cfg.getString(AccountConfig.ACCOUNT, null, AccountConfig.KEY_STATUS))
              .isEqualTo(status);
        } else {
          // No account properties were set, hence an 'account.config' file was not created.
          assertThat(tw).isNull();
        }
      }
    }
  }

  @Test
  public void get() throws Exception {
    AccountInfo info = gApi.accounts().id("admin").get();
    assertThat(info.name).isEqualTo("Administrator");
    assertThat(info.email).isEqualTo("admin@example.com");
    assertThat(info.username).isEqualTo("admin");
    accountIndexedCounter.assertNoReindex();
  }

  @Test
  public void getByIntId() throws Exception {
    AccountInfo info = gApi.accounts().id("admin").get();
    AccountInfo infoByIntId = gApi.accounts().id(info._accountId).get();
    assertThat(info.name).isEqualTo(infoByIntId.name);
    accountIndexedCounter.assertNoReindex();
  }

  @Test
  public void self() throws Exception {
    AccountInfo info = gApi.accounts().self().get();
    assertUser(info, admin);

    info = gApi.accounts().id("self").get();
    assertUser(info, admin);
    accountIndexedCounter.assertNoReindex();
  }

  @Test
  public void active() throws Exception {
    assertThat(gApi.accounts().id("user").getActive()).isTrue();
    gApi.accounts().id("user").setActive(false);
    assertThat(gApi.accounts().id("user").getActive()).isFalse();
    accountIndexedCounter.assertReindexOf(user);

    gApi.accounts().id("user").setActive(true);
    assertThat(gApi.accounts().id("user").getActive()).isTrue();
    accountIndexedCounter.assertReindexOf(user);
  }

  @Test
  public void deactivateSelf() throws Exception {
    exception.expect(ResourceConflictException.class);
    exception.expectMessage("cannot deactivate own account");
    gApi.accounts().self().setActive(false);
  }

  @Test
  public void deactivateNotActive() throws Exception {
    assertThat(gApi.accounts().id("user").getActive()).isTrue();
    gApi.accounts().id("user").setActive(false);
    assertThat(gApi.accounts().id("user").getActive()).isFalse();
    try {
      gApi.accounts().id("user").setActive(false);
      fail("Expected exception");
    } catch (ResourceConflictException e) {
      assertThat(e.getMessage()).isEqualTo("account not active");
    }
    gApi.accounts().id("user").setActive(true);
  }

  @Test
  public void starUnstarChange() throws Exception {
    PushOneCommit.Result r = createChange();
    String triplet = project.get() + "~master~" + r.getChangeId();
    refUpdateCounter.clear();

    gApi.accounts().self().starChange(triplet);
    ChangeInfo change = info(triplet);
    assertThat(change.starred).isTrue();
    assertThat(change.stars).contains(DEFAULT_LABEL);
    refUpdateCounter.assertRefUpdateFor(
        RefUpdateCounter.projectRef(
            allUsers, RefNames.refsStarredChanges(new Change.Id(change._number), admin.id)));

    gApi.accounts().self().unstarChange(triplet);
    change = info(triplet);
    assertThat(change.starred).isNull();
    assertThat(change.stars).isNull();
    refUpdateCounter.assertRefUpdateFor(
        RefUpdateCounter.projectRef(
            allUsers, RefNames.refsStarredChanges(new Change.Id(change._number), admin.id)));

    accountIndexedCounter.assertNoReindex();
  }

  @Test
  public void starUnstarChangeWithLabels() throws Exception {
    PushOneCommit.Result r = createChange();
    String triplet = project.get() + "~master~" + r.getChangeId();
    refUpdateCounter.clear();

    assertThat(gApi.accounts().self().getStars(triplet)).isEmpty();
    assertThat(gApi.accounts().self().getStarredChanges()).isEmpty();

    gApi.accounts()
        .self()
        .setStars(triplet, new StarsInput(ImmutableSet.of(DEFAULT_LABEL, "red", "blue")));
    ChangeInfo change = info(triplet);
    assertThat(change.starred).isTrue();
    assertThat(change.stars).containsExactly("blue", "red", DEFAULT_LABEL).inOrder();
    assertThat(gApi.accounts().self().getStars(triplet))
        .containsExactly("blue", "red", DEFAULT_LABEL)
        .inOrder();
    List<ChangeInfo> starredChanges = gApi.accounts().self().getStarredChanges();
    assertThat(starredChanges).hasSize(1);
    ChangeInfo starredChange = starredChanges.get(0);
    assertThat(starredChange._number).isEqualTo(r.getChange().getId().get());
    assertThat(starredChange.starred).isTrue();
    assertThat(starredChange.stars).containsExactly("blue", "red", DEFAULT_LABEL).inOrder();
    refUpdateCounter.assertRefUpdateFor(
        RefUpdateCounter.projectRef(
            allUsers, RefNames.refsStarredChanges(new Change.Id(change._number), admin.id)));

    gApi.accounts()
        .self()
        .setStars(
            triplet,
            new StarsInput(ImmutableSet.of("yellow"), ImmutableSet.of(DEFAULT_LABEL, "blue")));
    change = info(triplet);
    assertThat(change.starred).isNull();
    assertThat(change.stars).containsExactly("red", "yellow").inOrder();
    assertThat(gApi.accounts().self().getStars(triplet)).containsExactly("red", "yellow").inOrder();
    starredChanges = gApi.accounts().self().getStarredChanges();
    assertThat(starredChanges).hasSize(1);
    starredChange = starredChanges.get(0);
    assertThat(starredChange._number).isEqualTo(r.getChange().getId().get());
    assertThat(starredChange.starred).isNull();
    assertThat(starredChange.stars).containsExactly("red", "yellow").inOrder();
    refUpdateCounter.assertRefUpdateFor(
        RefUpdateCounter.projectRef(
            allUsers, RefNames.refsStarredChanges(new Change.Id(change._number), admin.id)));

    accountIndexedCounter.assertNoReindex();

    setApiUser(user);
    exception.expect(AuthException.class);
    exception.expectMessage("not allowed to get stars of another account");
    gApi.accounts().id(Integer.toString((admin.id.get()))).getStars(triplet);
  }

  @Test
  public void starWithInvalidLabels() throws Exception {
    PushOneCommit.Result r = createChange();
    String triplet = project.get() + "~master~" + r.getChangeId();
    exception.expect(BadRequestException.class);
    exception.expectMessage("invalid labels: another invalid label, invalid label");
    gApi.accounts()
        .self()
        .setStars(
            triplet,
            new StarsInput(
                ImmutableSet.of(DEFAULT_LABEL, "invalid label", "blue", "another invalid label")));
  }

  @Test
  public void deleteStarLabelsFromChangeWithoutStarLabels() throws Exception {
    PushOneCommit.Result r = createChange();
    String triplet = project.get() + "~master~" + r.getChangeId();
    assertThat(gApi.accounts().self().getStars(triplet)).isEmpty();

    gApi.accounts().self().setStars(triplet, new StarsInput());

    assertThat(gApi.accounts().self().getStars(triplet)).isEmpty();
  }

  @Test
  public void starWithDefaultAndIgnoreLabel() throws Exception {
    PushOneCommit.Result r = createChange();
    String triplet = project.get() + "~master~" + r.getChangeId();
    exception.expect(BadRequestException.class);
    exception.expectMessage(
        "The labels "
            + DEFAULT_LABEL
            + " and "
            + IGNORE_LABEL
            + " are mutually exclusive."
            + " Only one of them can be set.");
    gApi.accounts()
        .self()
        .setStars(triplet, new StarsInput(ImmutableSet.of(DEFAULT_LABEL, "blue", IGNORE_LABEL)));
  }

  @Test
  public void ignoreChangeBySetStars() throws Exception {
    TestAccount user2 = accountCreator.user2();
    accountIndexedCounter.clear();

    PushOneCommit.Result r = createChange();

    AddReviewerInput in = new AddReviewerInput();
    in.reviewer = user.email;
    gApi.changes().id(r.getChangeId()).addReviewer(in);

    in = new AddReviewerInput();
    in.reviewer = user2.email;
    gApi.changes().id(r.getChangeId()).addReviewer(in);

    setApiUser(user);
    gApi.accounts().self().setStars(r.getChangeId(), new StarsInput(ImmutableSet.of(IGNORE_LABEL)));

    sender.clear();
    setApiUser(admin);
    gApi.changes().id(r.getChangeId()).abandon();
    List<Message> messages = sender.getMessages();
    assertThat(messages).hasSize(1);
    assertThat(messages.get(0).rcpt()).containsExactly(user2.emailAddress);
    accountIndexedCounter.assertNoReindex();
  }

  @Test
  public void addReviewerToIgnoredChange() throws Exception {
    PushOneCommit.Result r = createChange();

    setApiUser(user);
    gApi.accounts().self().setStars(r.getChangeId(), new StarsInput(ImmutableSet.of(IGNORE_LABEL)));

    sender.clear();
    setApiUser(admin);

    AddReviewerInput in = new AddReviewerInput();
    in.reviewer = user.email;
    gApi.changes().id(r.getChangeId()).addReviewer(in);
    List<Message> messages = sender.getMessages();
    assertThat(messages).hasSize(1);
    Message message = messages.get(0);
    assertThat(message.rcpt()).containsExactly(user.emailAddress);
    assertMailReplyTo(message, admin.email);
    accountIndexedCounter.assertNoReindex();
  }

  @Test
  public void suggestAccounts() throws Exception {
    String adminUsername = "admin";
    List<AccountInfo> result = gApi.accounts().suggestAccounts().withQuery(adminUsername).get();
    assertThat(result).hasSize(1);
    assertThat(result.get(0).username).isEqualTo(adminUsername);

    List<AccountInfo> resultShortcutApi = gApi.accounts().suggestAccounts(adminUsername).get();
    assertThat(resultShortcutApi).hasSize(result.size());

    List<AccountInfo> emptyResult = gApi.accounts().suggestAccounts("unknown").get();
    assertThat(emptyResult).isEmpty();
    accountIndexedCounter.assertNoReindex();
  }

  @Test
  public void addEmail() throws Exception {
    List<String> emails = ImmutableList.of("new.email@example.com", "new.email@example.systems");
    Set<String> currentEmails = getEmails();
    for (String email : emails) {
      assertThat(currentEmails).doesNotContain(email);
      EmailInput input = newEmailInput(email);
      gApi.accounts().self().addEmail(input);
      accountIndexedCounter.assertReindexOf(admin);
    }

    resetCurrentApiUser();
    assertThat(getEmails()).containsAllIn(emails);
  }

  @Test
  public void addInvalidEmail() throws Exception {
    List<String> emails =
        ImmutableList.of(
            // Missing domain part
            "new.email",

            // Missing domain part
            "new.email@",

            // Missing user part
            "@example.com",

            // Non-supported TLD  (see tlds-alpha-by-domain.txt)
            "new.email@example.africa");
    for (String email : emails) {
      EmailInput input = newEmailInput(email);
      try {
        gApi.accounts().self().addEmail(input);
        fail("Expected BadRequestException for invalid email address: " + email);
      } catch (BadRequestException e) {
        assertThat(e).hasMessageThat().isEqualTo("invalid email address");
      }
    }
    accountIndexedCounter.assertNoReindex();
  }

  @Test
  public void cannotAddNonConfirmedEmailWithoutModifyAccountPermission() throws Exception {
    TestAccount account = accountCreator.create(name("user"));
    EmailInput input = newEmailInput("test@test.com");
    setApiUser(user);
    exception.expect(AuthException.class);
    gApi.accounts().id(account.username).addEmail(input);
  }

  @Test
  public void cannotAddEmailAddressUsedByAnotherAccount() throws Exception {
    String email = "new.email@example.com";
    EmailInput input = newEmailInput(email);
    gApi.accounts().self().addEmail(input);
    exception.expect(ResourceConflictException.class);
    exception.expectMessage("Identity 'mailto:" + email + "' in use by another account");
    gApi.accounts().id(user.username).addEmail(input);
  }

  @Test
  @GerritConfig(
      name = "auth.registerEmailPrivateKey",
      value = "HsOc6l+2lhS9G7sE/RsnS7Z6GJjdRDX14co=")
  public void addEmailSendsConfirmationEmail() throws Exception {
    String email = "new.email@example.com";
    EmailInput input = newEmailInput(email, false);
    gApi.accounts().self().addEmail(input);

    assertThat(sender.getMessages()).hasSize(1);
    Message m = sender.getMessages().get(0);
    assertThat(m.rcpt()).containsExactly(new Address(email));
  }

  @Test
  public void deleteEmail() throws Exception {
    String email = "foo.bar@example.com";
    EmailInput input = newEmailInput(email);
    gApi.accounts().self().addEmail(input);

    resetCurrentApiUser();
    assertThat(getEmails()).contains(email);

    accountIndexedCounter.clear();
    gApi.accounts().self().deleteEmail(input.email);
    accountIndexedCounter.assertReindexOf(admin);

    resetCurrentApiUser();
    assertThat(getEmails()).doesNotContain(email);
  }

  @Test
  public void deleteEmailFromCustomExternalIdSchemes() throws Exception {
    String email = "foo.bar@example.com";
    String extId1 = "foo:bar";
    String extId2 = "foo:baz";
    List<ExternalId> extIds =
        ImmutableList.of(
            ExternalId.createWithEmail(ExternalId.Key.parse(extId1), admin.id, email),
            ExternalId.createWithEmail(ExternalId.Key.parse(extId2), admin.id, email));
    externalIdsUpdateFactory.create().insert(extIds);
    accountIndexedCounter.assertReindexOf(admin);
    assertThat(
            gApi.accounts().self().getExternalIds().stream().map(e -> e.identity).collect(toSet()))
        .containsAllOf(extId1, extId2);

    resetCurrentApiUser();
    assertThat(getEmails()).contains(email);

    gApi.accounts().self().deleteEmail(email);
    accountIndexedCounter.assertReindexOf(admin);

    resetCurrentApiUser();
    assertThat(getEmails()).doesNotContain(email);
    assertThat(
            gApi.accounts().self().getExternalIds().stream().map(e -> e.identity).collect(toSet()))
        .containsNoneOf(extId1, extId2);
  }

  @Test
  public void deleteEmailOfOtherUser() throws Exception {
    String email = "foo.bar@example.com";
    EmailInput input = new EmailInput();
    input.email = email;
    input.noConfirmation = true;
    gApi.accounts().id(user.id.get()).addEmail(input);
    accountIndexedCounter.assertReindexOf(user);

    setApiUser(user);
    assertThat(getEmails()).contains(email);

    // admin can delete email of user
    setApiUser(admin);
    gApi.accounts().id(user.id.get()).deleteEmail(email);
    accountIndexedCounter.assertReindexOf(user);

    setApiUser(user);
    assertThat(getEmails()).doesNotContain(email);

    // user cannot delete email of admin
    exception.expect(AuthException.class);
    exception.expectMessage("modify account not permitted");
    gApi.accounts().id(admin.id.get()).deleteEmail(admin.email);
  }

  @Test
  public void lookUpByEmail() throws Exception {
    // exact match with scheme "mailto:"
    assertEmail(emails.getAccountFor(admin.email), admin);

    // exact match with other scheme
    String email = "foo.bar@example.com";
    externalIdsUpdateFactory
        .create()
        .insert(ExternalId.createWithEmail(ExternalId.Key.parse("foo:bar"), admin.id, email));
    assertEmail(emails.getAccountFor(email), admin);

    // wrong case doesn't match
    assertThat(emails.getAccountFor(admin.email.toUpperCase(Locale.US))).isEmpty();

    // prefix doesn't match
    assertThat(emails.getAccountFor(admin.email.substring(0, admin.email.indexOf('@')))).isEmpty();

    // non-existing doesn't match
    assertThat(emails.getAccountFor("non-existing@example.com")).isEmpty();

    // lookup several accounts by email at once
    ImmutableSetMultimap<String, Account.Id> byEmails =
        emails.getAccountsFor(admin.email, user.email);
    assertEmail(byEmails.get(admin.email), admin);
    assertEmail(byEmails.get(user.email), user);
  }

  @Test
  public void lookUpByPreferredEmail() throws Exception {
    // create an inconsistent account that has a preferred email without external ID
    String prefix = "foo.preferred";
    String prefEmail = prefix + "@example.com";
    TestAccount foo = accountCreator.create(name("foo"));
    accountsUpdate.create().update(foo.id, a -> a.setPreferredEmail(prefEmail));

    // verify that the account is still found when using the preferred email to lookup the account
    ImmutableSet<Account.Id> accountsByPrefEmail = emails.getAccountFor(prefEmail);
    assertThat(accountsByPrefEmail).hasSize(1);
    assertThat(Iterables.getOnlyElement(accountsByPrefEmail)).isEqualTo(foo.id);

    // look up by email prefix doesn't find the account
    accountsByPrefEmail = emails.getAccountFor(prefix);
    assertThat(accountsByPrefEmail).isEmpty();

    // look up by other case doesn't find the account
    accountsByPrefEmail = emails.getAccountFor(prefEmail.toUpperCase(Locale.US));
    assertThat(accountsByPrefEmail).isEmpty();
  }

  @Test
  public void putStatus() throws Exception {
    List<String> statuses = ImmutableList.of("OOO", "Busy");
    AccountInfo info;
    for (String status : statuses) {
      gApi.accounts().self().setStatus(status);
      admin.status = status;
      info = gApi.accounts().self().get();
      assertUser(info, admin);
      accountIndexedCounter.assertReindexOf(admin);
    }
  }

  @Test
  @Sandboxed
  public void fetchUserBranch() throws Exception {
    setApiUser(user);

    TestRepository<InMemoryRepository> allUsersRepo = cloneProject(allUsers, user);
    String userRefName = RefNames.refsUsers(user.id);

    // remove default READ permissions
    ProjectConfig cfg = projectCache.checkedGet(allUsers).getConfig();
    cfg.getAccessSection(RefNames.REFS_USERS + "${" + RefPattern.USERID_SHARDED + "}", true)
        .remove(new Permission(Permission.READ));
    saveProjectConfig(allUsers, cfg);

    // deny READ permission that is inherited from All-Projects
    deny(allUsers, RefNames.REFS + "*", Permission.READ, ANONYMOUS_USERS);

    // fetching user branch without READ permission fails
    try {
      fetch(allUsersRepo, userRefName + ":userRef");
      Assert.fail("user branch is visible although no READ permission is granted");
    } catch (TransportException e) {
      // expected because no READ granted on user branch
    }

    // allow each user to read its own user branch
    grant(
        allUsers,
        RefNames.REFS_USERS + "${" + RefPattern.USERID_SHARDED + "}",
        Permission.READ,
        false,
        REGISTERED_USERS);

    // fetch user branch using refs/users/YY/XXXXXXX
    fetch(allUsersRepo, userRefName + ":userRef");
    Ref userRef = allUsersRepo.getRepository().exactRef("userRef");
    assertThat(userRef).isNotNull();

    // fetch user branch using refs/users/self
    fetch(allUsersRepo, RefNames.REFS_USERS_SELF + ":userSelfRef");
    Ref userSelfRef = allUsersRepo.getRepository().getRefDatabase().exactRef("userSelfRef");
    assertThat(userSelfRef).isNotNull();
    assertThat(userSelfRef.getObjectId()).isEqualTo(userRef.getObjectId());

    accountIndexedCounter.assertNoReindex();

    // fetching user branch of another user fails
    String otherUserRefName = RefNames.refsUsers(admin.id);
    exception.expect(TransportException.class);
    exception.expectMessage("Remote does not have " + otherUserRefName + " available for fetch.");
    fetch(allUsersRepo, otherUserRefName + ":otherUserRef");
  }

  @Test
  public void pushToUserBranch() throws Exception {
    TestRepository<InMemoryRepository> allUsersRepo = cloneProject(allUsers);
    fetch(allUsersRepo, RefNames.refsUsers(admin.id) + ":userRef");
    allUsersRepo.reset("userRef");
    PushOneCommit push = pushFactory.create(db, admin.getIdent(), allUsersRepo);
    push.to(RefNames.refsUsers(admin.id)).assertOkStatus();
    accountIndexedCounter.assertReindexOf(admin);

    push = pushFactory.create(db, admin.getIdent(), allUsersRepo);
    push.to(RefNames.REFS_USERS_SELF).assertOkStatus();
    accountIndexedCounter.assertReindexOf(admin);
  }

  @Test
  public void pushToUserBranchForReview() throws Exception {
    String userRefName = RefNames.refsUsers(admin.id);
    TestRepository<InMemoryRepository> allUsersRepo = cloneProject(allUsers);
    fetch(allUsersRepo, userRefName + ":userRef");
    allUsersRepo.reset("userRef");
    PushOneCommit push = pushFactory.create(db, admin.getIdent(), allUsersRepo);
    PushOneCommit.Result r = push.to(MagicBranch.NEW_CHANGE + userRefName);
    r.assertOkStatus();
    accountIndexedCounter.assertNoReindex();
    assertThat(r.getChange().change().getDest().get()).isEqualTo(userRefName);
    gApi.changes().id(r.getChangeId()).current().review(ReviewInput.approve());
    gApi.changes().id(r.getChangeId()).current().submit();
    accountIndexedCounter.assertReindexOf(admin);

    push = pushFactory.create(db, admin.getIdent(), allUsersRepo);
    r = push.to(MagicBranch.NEW_CHANGE + RefNames.REFS_USERS_SELF);
    r.assertOkStatus();
    accountIndexedCounter.assertNoReindex();
    assertThat(r.getChange().change().getDest().get()).isEqualTo(userRefName);
    gApi.changes().id(r.getChangeId()).current().review(ReviewInput.approve());
    gApi.changes().id(r.getChangeId()).current().submit();
    accountIndexedCounter.assertReindexOf(admin);
  }

  @Test
  public void pushAccountConfigToUserBranchForReviewAndSubmit() throws Exception {
    String userRef = RefNames.refsUsers(admin.id);
    TestRepository<InMemoryRepository> allUsersRepo = cloneProject(allUsers);
    fetch(allUsersRepo, userRef + ":userRef");
    allUsersRepo.reset("userRef");

    Config ac = getAccountConfig(allUsersRepo);
    ac.setString(AccountConfig.ACCOUNT, null, AccountConfig.KEY_STATUS, "out-of-office");

    PushOneCommit.Result r =
        pushFactory
            .create(
                db,
                admin.getIdent(),
                allUsersRepo,
                "Update account config",
                AccountConfig.ACCOUNT_CONFIG,
                ac.toText())
            .to(MagicBranch.NEW_CHANGE + userRef);
    r.assertOkStatus();
    accountIndexedCounter.assertNoReindex();
    assertThat(r.getChange().change().getDest().get()).isEqualTo(userRef);

    gApi.changes().id(r.getChangeId()).current().review(ReviewInput.approve());
    gApi.changes().id(r.getChangeId()).current().submit();
    accountIndexedCounter.assertReindexOf(admin);

    AccountInfo info = gApi.accounts().self().get();
    assertThat(info.email).isEqualTo(admin.email);
    assertThat(info.name).isEqualTo(admin.fullName);
    assertThat(info.status).isEqualTo("out-of-office");
  }

  @Test
  public void pushAccountConfigWithPrefEmailThatDoesNotExistAsExtIdToUserBranchForReviewAndSubmit()
      throws Exception {
    TestAccount foo = accountCreator.create(name("foo"), name("foo") + "@example.com", "Foo");
    String userRef = RefNames.refsUsers(foo.id);
    accountIndexedCounter.clear();

    TestRepository<InMemoryRepository> allUsersRepo = cloneProject(allUsers, foo);
    fetch(allUsersRepo, userRef + ":userRef");
    allUsersRepo.reset("userRef");

    String email = "some.email@example.com";
    Config ac = getAccountConfig(allUsersRepo);
    ac.setString(AccountConfig.ACCOUNT, null, AccountConfig.KEY_PREFERRED_EMAIL, email);

    PushOneCommit.Result r =
        pushFactory
            .create(
                db,
                foo.getIdent(),
                allUsersRepo,
                "Update account config",
                AccountConfig.ACCOUNT_CONFIG,
                ac.toText())
            .to(MagicBranch.NEW_CHANGE + userRef);
    r.assertOkStatus();
    accountIndexedCounter.assertNoReindex();
    assertThat(r.getChange().change().getDest().get()).isEqualTo(userRef);

    setApiUser(foo);
    gApi.changes().id(r.getChangeId()).current().review(ReviewInput.approve());
    gApi.changes().id(r.getChangeId()).current().submit();

    accountIndexedCounter.assertReindexOf(foo);

    AccountInfo info = gApi.accounts().self().get();
    assertThat(info.email).isEqualTo(email);
    assertThat(info.name).isEqualTo(foo.fullName);
  }

  @Test
  public void pushAccountConfigToUserBranchForReviewIsRejectedOnSubmitIfConfigIsInvalid()
      throws Exception {
    String userRef = RefNames.refsUsers(admin.id);
    TestRepository<InMemoryRepository> allUsersRepo = cloneProject(allUsers);
    fetch(allUsersRepo, userRef + ":userRef");
    allUsersRepo.reset("userRef");

    PushOneCommit.Result r =
        pushFactory
            .create(
                db,
                admin.getIdent(),
                allUsersRepo,
                "Update account config",
                AccountConfig.ACCOUNT_CONFIG,
                "invalid config")
            .to(MagicBranch.NEW_CHANGE + userRef);
    r.assertOkStatus();
    accountIndexedCounter.assertNoReindex();
    assertThat(r.getChange().change().getDest().get()).isEqualTo(userRef);

    gApi.changes().id(r.getChangeId()).current().review(ReviewInput.approve());
    exception.expect(ResourceConflictException.class);
    exception.expectMessage(
        String.format(
            "invalid account configuration: commit '%s' has an invalid '%s' file for account '%s':"
                + " Invalid config file %s in commit %s",
            r.getCommit().name(),
            AccountConfig.ACCOUNT_CONFIG,
            admin.id,
            AccountConfig.ACCOUNT_CONFIG,
            r.getCommit().name()));
    gApi.changes().id(r.getChangeId()).current().submit();
  }

  @Test
  public void pushAccountConfigToUserBranchForReviewIsRejectedOnSubmitIfPreferredEmailIsInvalid()
      throws Exception {
    String userRef = RefNames.refsUsers(admin.id);
    TestRepository<InMemoryRepository> allUsersRepo = cloneProject(allUsers);
    fetch(allUsersRepo, userRef + ":userRef");
    allUsersRepo.reset("userRef");

    String noEmail = "no.email";
    Config ac = getAccountConfig(allUsersRepo);
    ac.setString(AccountConfig.ACCOUNT, null, AccountConfig.KEY_PREFERRED_EMAIL, noEmail);

    PushOneCommit.Result r =
        pushFactory
            .create(
                db,
                admin.getIdent(),
                allUsersRepo,
                "Update account config",
                AccountConfig.ACCOUNT_CONFIG,
                ac.toText())
            .to(MagicBranch.NEW_CHANGE + userRef);
    r.assertOkStatus();
    accountIndexedCounter.assertNoReindex();
    assertThat(r.getChange().change().getDest().get()).isEqualTo(userRef);

    gApi.changes().id(r.getChangeId()).current().review(ReviewInput.approve());
    exception.expect(ResourceConflictException.class);
    exception.expectMessage(
        String.format(
            "invalid account configuration: invalid preferred email '%s' for account '%s'",
            noEmail, admin.id));
    gApi.changes().id(r.getChangeId()).current().submit();
  }

  @Test
  public void pushAccountConfigToUserBranchForReviewIsRejectedOnSubmitIfOwnAccountIsDeactivated()
      throws Exception {
    String userRef = RefNames.refsUsers(admin.id);
    TestRepository<InMemoryRepository> allUsersRepo = cloneProject(allUsers);
    fetch(allUsersRepo, userRef + ":userRef");
    allUsersRepo.reset("userRef");

    Config ac = getAccountConfig(allUsersRepo);
    ac.setBoolean(AccountConfig.ACCOUNT, null, AccountConfig.KEY_ACTIVE, false);

    PushOneCommit.Result r =
        pushFactory
            .create(
                db,
                admin.getIdent(),
                allUsersRepo,
                "Update account config",
                AccountConfig.ACCOUNT_CONFIG,
                ac.toText())
            .to(MagicBranch.NEW_CHANGE + userRef);
    r.assertOkStatus();
    accountIndexedCounter.assertNoReindex();
    assertThat(r.getChange().change().getDest().get()).isEqualTo(userRef);

    gApi.changes().id(r.getChangeId()).current().review(ReviewInput.approve());
    exception.expect(ResourceConflictException.class);
    exception.expectMessage("invalid account configuration: cannot deactivate own account");
    gApi.changes().id(r.getChangeId()).current().submit();
  }

  @Test
  @Sandboxed
  public void pushAccountConfigToUserBranchForReviewDeactivateOtherAccount() throws Exception {
    allowGlobalCapabilities(REGISTERED_USERS, GlobalCapability.ACCESS_DATABASE);

    TestAccount foo = accountCreator.create(name("foo"));
    assertThat(gApi.accounts().id(foo.id.get()).getActive()).isTrue();
    String userRef = RefNames.refsUsers(foo.id);
    accountIndexedCounter.clear();

    InternalGroup adminGroup =
        groupCache.get(new AccountGroup.NameKey("Administrators")).orElse(null);
    grant(allUsers, userRef, Permission.PUSH, false, adminGroup.getGroupUUID());
    grantLabel("Code-Review", -2, 2, allUsers, userRef, false, adminGroup.getGroupUUID(), false);
    grant(allUsers, userRef, Permission.SUBMIT, false, adminGroup.getGroupUUID());

    TestRepository<InMemoryRepository> allUsersRepo = cloneProject(allUsers);
    fetch(allUsersRepo, userRef + ":userRef");
    allUsersRepo.reset("userRef");

    Config ac = getAccountConfig(allUsersRepo);
    ac.setBoolean(AccountConfig.ACCOUNT, null, AccountConfig.KEY_ACTIVE, false);

    PushOneCommit.Result r =
        pushFactory
            .create(
                db,
                admin.getIdent(),
                allUsersRepo,
                "Update account config",
                AccountConfig.ACCOUNT_CONFIG,
                ac.toText())
            .to(MagicBranch.NEW_CHANGE + userRef);
    r.assertOkStatus();
    accountIndexedCounter.assertNoReindex();
    assertThat(r.getChange().change().getDest().get()).isEqualTo(userRef);

    gApi.changes().id(r.getChangeId()).current().review(ReviewInput.approve());
    gApi.changes().id(r.getChangeId()).current().submit();
    accountIndexedCounter.assertReindexOf(foo);

    assertThat(gApi.accounts().id(foo.id.get()).getActive()).isFalse();
  }

  @Test
  public void pushWatchConfigToUserBranch() throws Exception {
    TestRepository<InMemoryRepository> allUsersRepo = cloneProject(allUsers);
    fetch(allUsersRepo, RefNames.refsUsers(admin.id) + ":userRef");
    allUsersRepo.reset("userRef");

    Config wc = new Config();
    wc.setString(
        WatchConfig.PROJECT,
        project.get(),
        WatchConfig.KEY_NOTIFY,
        WatchConfig.NotifyValue.create(null, EnumSet.of(NotifyType.ALL_COMMENTS)).toString());
    PushOneCommit push =
        pushFactory.create(
            db,
            admin.getIdent(),
            allUsersRepo,
            "Add project watch",
            WatchConfig.WATCH_CONFIG,
            wc.toText());
    push.to(RefNames.REFS_USERS_SELF).assertOkStatus();
    accountIndexedCounter.assertReindexOf(admin);

    String invalidNotifyValue = "]invalid[";
    wc.setString(WatchConfig.PROJECT, project.get(), WatchConfig.KEY_NOTIFY, invalidNotifyValue);
    push =
        pushFactory.create(
            db,
            admin.getIdent(),
            allUsersRepo,
            "Add invalid project watch",
            WatchConfig.WATCH_CONFIG,
            wc.toText());
    PushOneCommit.Result r = push.to(RefNames.REFS_USERS_SELF);
    r.assertErrorStatus("invalid watch configuration");
    r.assertMessage(
        String.format(
            "%s: Invalid project watch of account %d for project %s: %s",
            WatchConfig.WATCH_CONFIG, admin.getId().get(), project.get(), invalidNotifyValue));
  }

  @Test
  public void pushAccountConfigToUserBranch() throws Exception {
    TestRepository<InMemoryRepository> allUsersRepo = cloneProject(allUsers);
    fetch(allUsersRepo, RefNames.refsUsers(admin.id) + ":userRef");
    allUsersRepo.reset("userRef");

    Config ac = getAccountConfig(allUsersRepo);
    ac.setString(AccountConfig.ACCOUNT, null, AccountConfig.KEY_STATUS, "out-of-office");

    pushFactory
        .create(
            db,
            admin.getIdent(),
            allUsersRepo,
            "Update account config",
            AccountConfig.ACCOUNT_CONFIG,
            ac.toText())
        .to(RefNames.REFS_USERS_SELF)
        .assertOkStatus();
    accountIndexedCounter.assertReindexOf(admin);

    AccountInfo info = gApi.accounts().self().get();
    assertThat(info.email).isEqualTo(admin.email);
    assertThat(info.name).isEqualTo(admin.fullName);
    assertThat(info.status).isEqualTo("out-of-office");
  }

  @Test
  public void pushAccountConfigToUserBranchIsRejectedIfConfigIsInvalid() throws Exception {
    TestRepository<InMemoryRepository> allUsersRepo = cloneProject(allUsers);
    fetch(allUsersRepo, RefNames.refsUsers(admin.id) + ":userRef");
    allUsersRepo.reset("userRef");

    PushOneCommit.Result r =
        pushFactory
            .create(
                db,
                admin.getIdent(),
                allUsersRepo,
                "Update account config",
                AccountConfig.ACCOUNT_CONFIG,
                "invalid config")
            .to(RefNames.REFS_USERS_SELF);
    r.assertErrorStatus("invalid account configuration");
    r.assertMessage(
        String.format(
            "commit '%s' has an invalid '%s' file for account '%s':"
                + " Invalid config file %s in commit %s",
            r.getCommit().name(),
            AccountConfig.ACCOUNT_CONFIG,
            admin.id,
            AccountConfig.ACCOUNT_CONFIG,
            r.getCommit().name()));
    accountIndexedCounter.assertNoReindex();
  }

  @Test
  public void pushAccountConfigToUserBranchIsRejectedIfPreferredEmailIsInvalid() throws Exception {
    TestRepository<InMemoryRepository> allUsersRepo = cloneProject(allUsers);
    fetch(allUsersRepo, RefNames.refsUsers(admin.id) + ":userRef");
    allUsersRepo.reset("userRef");

    String noEmail = "no.email";
    Config ac = getAccountConfig(allUsersRepo);
    ac.setString(AccountConfig.ACCOUNT, null, AccountConfig.KEY_PREFERRED_EMAIL, noEmail);

    PushOneCommit.Result r =
        pushFactory
            .create(
                db,
                admin.getIdent(),
                allUsersRepo,
                "Update account config",
                AccountConfig.ACCOUNT_CONFIG,
                ac.toText())
            .to(RefNames.REFS_USERS_SELF);
    r.assertErrorStatus("invalid account configuration");
    r.assertMessage(
        String.format("invalid preferred email '%s' for account '%s'", noEmail, admin.id));
    accountIndexedCounter.assertNoReindex();
  }

  @Test
  public void pushAccountConfigToUserBranchInvalidPreferredEmailButNotChanged() throws Exception {
    TestAccount foo = accountCreator.create(name("foo"), name("foo") + "@example.com", "Foo");
    String userRef = RefNames.refsUsers(foo.id);

    String noEmail = "no.email";
    accountsUpdate.create().update(foo.id, a -> a.setPreferredEmail(noEmail));
    accountIndexedCounter.clear();

    grant(allUsers, userRef, Permission.PUSH, false, REGISTERED_USERS);
    TestRepository<InMemoryRepository> allUsersRepo = cloneProject(allUsers, foo);
    fetch(allUsersRepo, userRef + ":userRef");
    allUsersRepo.reset("userRef");

    String status = "in vacation";
    Config ac = getAccountConfig(allUsersRepo);
    ac.setString(AccountConfig.ACCOUNT, null, AccountConfig.KEY_STATUS, status);

    pushFactory
        .create(
            db,
            foo.getIdent(),
            allUsersRepo,
            "Update account config",
            AccountConfig.ACCOUNT_CONFIG,
            ac.toText())
        .to(userRef)
        .assertOkStatus();
    accountIndexedCounter.assertReindexOf(foo);

    AccountInfo info = gApi.accounts().id(foo.id.get()).get();
    assertThat(info.email).isEqualTo(noEmail);
    assertThat(info.name).isEqualTo(foo.fullName);
    assertThat(info.status).isEqualTo(status);
  }

  @Test
  public void pushAccountConfigToUserBranchIfPreferredEmailDoesNotExistAsExtId() throws Exception {
    TestAccount foo = accountCreator.create(name("foo"), name("foo") + "@example.com", "Foo");
    String userRef = RefNames.refsUsers(foo.id);
    accountIndexedCounter.clear();

    InternalGroup adminGroup =
        groupCache.get(new AccountGroup.NameKey("Administrators")).orElse(null);
    grant(allUsers, userRef, Permission.PUSH, false, adminGroup.getGroupUUID());

    TestRepository<InMemoryRepository> allUsersRepo = cloneProject(allUsers, foo);
    fetch(allUsersRepo, userRef + ":userRef");
    allUsersRepo.reset("userRef");

    String email = "some.email@example.com";
    Config ac = getAccountConfig(allUsersRepo);
    ac.setString(AccountConfig.ACCOUNT, null, AccountConfig.KEY_PREFERRED_EMAIL, email);

    pushFactory
        .create(
            db,
            foo.getIdent(),
            allUsersRepo,
            "Update account config",
            AccountConfig.ACCOUNT_CONFIG,
            ac.toText())
        .to(userRef)
        .assertOkStatus();
    accountIndexedCounter.assertReindexOf(foo);

    AccountInfo info = gApi.accounts().id(foo.id.get()).get();
    assertThat(info.email).isEqualTo(email);
    assertThat(info.name).isEqualTo(foo.fullName);
  }

  @Test
  public void pushAccountConfigToUserBranchIsRejectedIfOwnAccountIsDeactivated() throws Exception {
    TestRepository<InMemoryRepository> allUsersRepo = cloneProject(allUsers);
    fetch(allUsersRepo, RefNames.refsUsers(admin.id) + ":userRef");
    allUsersRepo.reset("userRef");

    Config ac = getAccountConfig(allUsersRepo);
    ac.setBoolean(AccountConfig.ACCOUNT, null, AccountConfig.KEY_ACTIVE, false);

    PushOneCommit.Result r =
        pushFactory
            .create(
                db,
                admin.getIdent(),
                allUsersRepo,
                "Update account config",
                AccountConfig.ACCOUNT_CONFIG,
                ac.toText())
            .to(RefNames.REFS_USERS_SELF);
    r.assertErrorStatus("invalid account configuration");
    r.assertMessage("cannot deactivate own account");
    accountIndexedCounter.assertNoReindex();
  }

  @Test
  @Sandboxed
  public void pushAccountConfigToUserBranchDeactivateOtherAccount() throws Exception {
    allowGlobalCapabilities(REGISTERED_USERS, GlobalCapability.ACCESS_DATABASE);

    TestAccount foo = accountCreator.create(name("foo"));
    assertThat(gApi.accounts().id(foo.id.get()).getActive()).isTrue();
    String userRef = RefNames.refsUsers(foo.id);
    accountIndexedCounter.clear();

    InternalGroup adminGroup =
        groupCache.get(new AccountGroup.NameKey("Administrators")).orElse(null);
    grant(allUsers, userRef, Permission.PUSH, false, adminGroup.getGroupUUID());

    TestRepository<InMemoryRepository> allUsersRepo = cloneProject(allUsers);
    fetch(allUsersRepo, userRef + ":userRef");
    allUsersRepo.reset("userRef");

    Config ac = getAccountConfig(allUsersRepo);
    ac.setBoolean(AccountConfig.ACCOUNT, null, AccountConfig.KEY_ACTIVE, false);

    pushFactory
        .create(
            db,
            admin.getIdent(),
            allUsersRepo,
            "Update account config",
            AccountConfig.ACCOUNT_CONFIG,
            ac.toText())
        .to(userRef)
        .assertOkStatus();
    accountIndexedCounter.assertReindexOf(foo);

    assertThat(gApi.accounts().id(foo.id.get()).getActive()).isFalse();
  }

  @Test
  @Sandboxed
  public void cannotCreateUserBranch() throws Exception {
    grant(allUsers, RefNames.REFS_USERS + "*", Permission.CREATE);
    grant(allUsers, RefNames.REFS_USERS + "*", Permission.PUSH);

    String userRef = RefNames.refsUsers(new Account.Id(seq.nextAccountId()));
    TestRepository<InMemoryRepository> allUsersRepo = cloneProject(allUsers);
    PushOneCommit.Result r = pushFactory.create(db, admin.getIdent(), allUsersRepo).to(userRef);
    r.assertErrorStatus();
    assertThat(r.getMessage()).contains("Not allowed to create user branch.");

    try (Repository repo = repoManager.openRepository(allUsers)) {
      assertThat(repo.exactRef(userRef)).isNull();
    }
  }

  @Test
  @Sandboxed
  public void createUserBranchWithAccessDatabaseCapability() throws Exception {
    allowGlobalCapabilities(REGISTERED_USERS, GlobalCapability.ACCESS_DATABASE);
    grant(allUsers, RefNames.REFS_USERS + "*", Permission.CREATE);
    grant(allUsers, RefNames.REFS_USERS + "*", Permission.PUSH);

    String userRef = RefNames.refsUsers(new Account.Id(seq.nextAccountId()));
    TestRepository<InMemoryRepository> allUsersRepo = cloneProject(allUsers);
    pushFactory.create(db, admin.getIdent(), allUsersRepo).to(userRef).assertOkStatus();

    try (Repository repo = repoManager.openRepository(allUsers)) {
      assertThat(repo.exactRef(userRef)).isNotNull();
    }
  }

  @Test
  @Sandboxed
  public void cannotCreateNonUserBranchUnderRefsUsersWithAccessDatabaseCapability()
      throws Exception {
    allowGlobalCapabilities(REGISTERED_USERS, GlobalCapability.ACCESS_DATABASE);
    grant(allUsers, RefNames.REFS_USERS + "*", Permission.CREATE);
    grant(allUsers, RefNames.REFS_USERS + "*", Permission.PUSH);

    String userRef = RefNames.REFS_USERS + "foo";
    TestRepository<InMemoryRepository> allUsersRepo = cloneProject(allUsers);
    PushOneCommit.Result r = pushFactory.create(db, admin.getIdent(), allUsersRepo).to(userRef);
    r.assertErrorStatus();
    assertThat(r.getMessage()).contains("Not allowed to create non-user branch under refs/users/.");

    try (Repository repo = repoManager.openRepository(allUsers)) {
      assertThat(repo.exactRef(userRef)).isNull();
    }
  }

  @Test
  @Sandboxed
  public void createDefaultUserBranch() throws Exception {
    try (Repository repo = repoManager.openRepository(allUsers)) {
      assertThat(repo.exactRef(RefNames.REFS_USERS_DEFAULT)).isNull();
    }

    grant(allUsers, RefNames.REFS_USERS_DEFAULT, Permission.CREATE);
    grant(allUsers, RefNames.REFS_USERS_DEFAULT, Permission.PUSH);

    TestRepository<InMemoryRepository> allUsersRepo = cloneProject(allUsers);
    pushFactory
        .create(db, admin.getIdent(), allUsersRepo)
        .to(RefNames.REFS_USERS_DEFAULT)
        .assertOkStatus();

    try (Repository repo = repoManager.openRepository(allUsers)) {
      assertThat(repo.exactRef(RefNames.REFS_USERS_DEFAULT)).isNotNull();
    }
  }

  @Test
  @Sandboxed
  public void cannotDeleteUserBranch() throws Exception {
    grant(
        allUsers,
        RefNames.REFS_USERS + "${" + RefPattern.USERID_SHARDED + "}",
        Permission.DELETE,
        true,
        REGISTERED_USERS);

    TestRepository<InMemoryRepository> allUsersRepo = cloneProject(allUsers);
    String userRef = RefNames.refsUsers(admin.id);
    PushResult r = deleteRef(allUsersRepo, userRef);
    RemoteRefUpdate refUpdate = r.getRemoteUpdate(userRef);
    assertThat(refUpdate.getStatus()).isEqualTo(RemoteRefUpdate.Status.REJECTED_OTHER_REASON);
    assertThat(refUpdate.getMessage()).contains("Not allowed to delete user branch.");

    try (Repository repo = repoManager.openRepository(allUsers)) {
      assertThat(repo.exactRef(userRef)).isNotNull();
    }
  }

  @Test
  @Sandboxed
  public void deleteUserBranchWithAccessDatabaseCapability() throws Exception {
    allowGlobalCapabilities(REGISTERED_USERS, GlobalCapability.ACCESS_DATABASE);
    grant(
        allUsers,
        RefNames.REFS_USERS + "${" + RefPattern.USERID_SHARDED + "}",
        Permission.DELETE,
        true,
        REGISTERED_USERS);

    TestRepository<InMemoryRepository> allUsersRepo = cloneProject(allUsers);
    String userRef = RefNames.refsUsers(admin.id);
    PushResult r = deleteRef(allUsersRepo, userRef);
    RemoteRefUpdate refUpdate = r.getRemoteUpdate(userRef);
    assertThat(refUpdate.getStatus()).isEqualTo(RemoteRefUpdate.Status.OK);

    try (Repository repo = repoManager.openRepository(allUsers)) {
      assertThat(repo.exactRef(userRef)).isNull();
    }

    assertThat(accountCache.getOrNull(admin.id)).isNull();
    assertThat(accountQueryProvider.get().byDefault(admin.id.toString())).isEmpty();
  }

  @Test
  public void addGpgKey() throws Exception {
    TestKey key = validKeyWithoutExpiration();
    String id = key.getKeyIdString();
    addExternalIdEmail(admin, "test1@example.com");

    assertKeyMapContains(key, addGpgKey(key.getPublicKeyArmored()));
    assertKeys(key);

    setApiUser(user);
    exception.expect(ResourceNotFoundException.class);
    exception.expectMessage(id);
    gApi.accounts().self().gpgKey(id).get();
  }

  @Test
  public void reAddExistingGpgKey() throws Exception {
    addExternalIdEmail(admin, "test5@example.com");
    TestKey key = validKeyWithSecondUserId();
    String id = key.getKeyIdString();
    PGPPublicKey pk = key.getPublicKey();

    GpgKeyInfo info = addGpgKey(armor(pk)).get(id);
    assertThat(info.userIds).hasSize(2);
    assertIteratorSize(2, getOnlyKeyFromStore(key).getUserIDs());

    pk = PGPPublicKey.removeCertification(pk, "foo:myId");
    info = addGpgKey(armor(pk)).get(id);
    assertThat(info.userIds).hasSize(1);
    assertIteratorSize(1, getOnlyKeyFromStore(key).getUserIDs());
  }

  @Test
  public void addOtherUsersGpgKey_Conflict() throws Exception {
    // Both users have a matching external ID for this key.
    addExternalIdEmail(admin, "test5@example.com");
    externalIdsUpdate.insert(ExternalId.create("foo", "myId", user.getId()));
    accountIndexedCounter.assertReindexOf(user);

    TestKey key = validKeyWithSecondUserId();
    addGpgKey(key.getPublicKeyArmored());
    setApiUser(user);

    exception.expect(ResourceConflictException.class);
    exception.expectMessage("GPG key already associated with another account");
    addGpgKey(key.getPublicKeyArmored());
  }

  @Test
  public void listGpgKeys() throws Exception {
    List<TestKey> keys = allValidKeys();
    List<String> toAdd = new ArrayList<>(keys.size());
    for (TestKey key : keys) {
      addExternalIdEmail(admin, PushCertificateIdent.parse(key.getFirstUserId()).getEmailAddress());
      toAdd.add(key.getPublicKeyArmored());
    }
    gApi.accounts().self().putGpgKeys(toAdd, ImmutableList.<String>of());
    assertKeys(keys);
    accountIndexedCounter.assertReindexOf(admin);
  }

  @Test
  public void deleteGpgKey() throws Exception {
    TestKey key = validKeyWithoutExpiration();
    String id = key.getKeyIdString();
    addExternalIdEmail(admin, "test1@example.com");
    addGpgKey(key.getPublicKeyArmored());
    assertKeys(key);

    gApi.accounts().self().gpgKey(id).delete();
    accountIndexedCounter.assertReindexOf(admin);
    assertKeys();

    exception.expect(ResourceNotFoundException.class);
    exception.expectMessage(id);
    gApi.accounts().self().gpgKey(id).get();
  }

  @Test
  public void addAndRemoveGpgKeys() throws Exception {
    for (TestKey key : allValidKeys()) {
      addExternalIdEmail(admin, PushCertificateIdent.parse(key.getFirstUserId()).getEmailAddress());
    }
    TestKey key1 = validKeyWithoutExpiration();
    TestKey key2 = validKeyWithExpiration();
    TestKey key5 = validKeyWithSecondUserId();

    Map<String, GpgKeyInfo> infos =
        gApi.accounts()
            .self()
            .putGpgKeys(
                ImmutableList.of(key1.getPublicKeyArmored(), key2.getPublicKeyArmored()),
                ImmutableList.of(key5.getKeyIdString()));
    assertThat(infos.keySet()).containsExactly(key1.getKeyIdString(), key2.getKeyIdString());
    assertKeys(key1, key2);
    accountIndexedCounter.assertReindexOf(admin);

    infos =
        gApi.accounts()
            .self()
            .putGpgKeys(
                ImmutableList.of(key5.getPublicKeyArmored()),
                ImmutableList.of(key1.getKeyIdString()));
    assertThat(infos.keySet()).containsExactly(key1.getKeyIdString(), key5.getKeyIdString());
    assertKeyMapContains(key5, infos);
    assertThat(infos.get(key1.getKeyIdString()).key).isNull();
    assertKeys(key2, key5);
    accountIndexedCounter.assertReindexOf(admin);

    exception.expect(BadRequestException.class);
    exception.expectMessage("Cannot both add and delete key: " + keyToString(key2.getPublicKey()));
    infos =
        gApi.accounts()
            .self()
            .putGpgKeys(
                ImmutableList.of(key2.getPublicKeyArmored()),
                ImmutableList.of(key2.getKeyIdString()));
  }

  @Test
  public void addMalformedGpgKey() throws Exception {
    String key = "-----BEGIN PGP PUBLIC KEY BLOCK-----\n\ntest\n-----END PGP PUBLIC KEY BLOCK-----";
    exception.expect(BadRequestException.class);
    exception.expectMessage("Failed to parse GPG keys");
    addGpgKey(key);
  }

  @Test
  @UseSsh
  public void sshKeys() throws Exception {
    //
    // The test account should initially have exactly one ssh key
    List<SshKeyInfo> info = gApi.accounts().self().listSshKeys();
    assertThat(info).hasSize(1);
    assertSequenceNumbers(info);
    SshKeyInfo key = info.get(0);
    String inital = AccountCreator.publicKey(admin.sshKey, admin.email);
    assertThat(key.sshPublicKey).isEqualTo(inital);
    accountIndexedCounter.assertNoReindex();

    // Add a new key
    String newKey = AccountCreator.publicKey(AccountCreator.genSshKey(), admin.email);
    gApi.accounts().self().addSshKey(newKey);
    info = gApi.accounts().self().listSshKeys();
    assertThat(info).hasSize(2);
    assertSequenceNumbers(info);
    accountIndexedCounter.assertReindexOf(admin);

    // Add an existing key (the request succeeds, but the key isn't added again)
    gApi.accounts().self().addSshKey(inital);
    info = gApi.accounts().self().listSshKeys();
    assertThat(info).hasSize(2);
    assertSequenceNumbers(info);
    accountIndexedCounter.assertNoReindex();

    // Add another new key
    String newKey2 = AccountCreator.publicKey(AccountCreator.genSshKey(), admin.email);
    gApi.accounts().self().addSshKey(newKey2);
    info = gApi.accounts().self().listSshKeys();
    assertThat(info).hasSize(3);
    assertSequenceNumbers(info);
    accountIndexedCounter.assertReindexOf(admin);

    // Delete second key
    gApi.accounts().self().deleteSshKey(2);
    info = gApi.accounts().self().listSshKeys();
    assertThat(info).hasSize(2);
    assertThat(info.get(0).seq).isEqualTo(1);
    assertThat(info.get(1).seq).isEqualTo(3);
    accountIndexedCounter.assertReindexOf(admin);
  }

  // reindex is tested by {@link AbstractQueryAccountsTest#reindex}
  @Test
  public void reindexPermissions() throws Exception {
    // admin can reindex any account
    setApiUser(admin);
    gApi.accounts().id(user.username).index();
    accountIndexedCounter.assertReindexOf(user);

    // user can reindex own account
    setApiUser(user);
    gApi.accounts().self().index();
    accountIndexedCounter.assertReindexOf(user);

    // user cannot reindex any account
    exception.expect(AuthException.class);
    exception.expectMessage("modify account not permitted");
    gApi.accounts().id(admin.username).index();
  }

  @Test
<<<<<<< HEAD
  @Sandboxed
  public void checkConsistency() throws Exception {
    allowGlobalCapabilities(REGISTERED_USERS, GlobalCapability.ACCESS_DATABASE);
    resetCurrentApiUser();

    // Create an account with a preferred email.
    String username = name("foo");
    String email = username + "@example.com";
    TestAccount account = accountCreator.create(username, email, "Foo Bar");

    ConsistencyCheckInput input = new ConsistencyCheckInput();
    input.checkAccounts = new CheckAccountsInput();
    ConsistencyCheckInfo checkInfo = gApi.config().server().checkConsistency(input);
    assertThat(checkInfo.checkAccountsResult.problems).isEmpty();

    Set<ConsistencyProblemInfo> expectedProblems = new HashSet<>();

    // Delete the external ID for the preferred email. This makes the account inconsistent since it
    // now doesn't have an external ID for its preferred email.
    externalIdsUpdate.delete(ExternalId.createEmail(account.getId(), email));
    expectedProblems.add(
        new ConsistencyProblemInfo(
            ConsistencyProblemInfo.Status.ERROR,
            "Account '"
                + account.getId().get()
                + "' has no external ID for its preferred email '"
                + email
                + "'"));

    checkInfo = gApi.config().server().checkConsistency(input);
    assertThat(checkInfo.checkAccountsResult.problems).hasSize(expectedProblems.size());
    assertThat(checkInfo.checkAccountsResult.problems).containsExactlyElementsIn(expectedProblems);
  }

  @Test
  public void internalQueryFindActiveAndInactiveAccounts() throws Exception {
    String name = name("foo");
    assertThat(accountQueryProvider.get().byDefault(name)).isEmpty();

    TestAccount foo1 = accountCreator.create(name + "-1");
    assertThat(gApi.accounts().id(foo1.username).getActive()).isTrue();

    TestAccount foo2 = accountCreator.create(name + "-2");
    gApi.accounts().id(foo2.username).setActive(false);
    assertThat(gApi.accounts().id(foo2.username).getActive()).isFalse();

    assertThat(accountQueryProvider.get().byDefault(name)).hasSize(2);
  }

  @Test
  public void checkMetaId() throws Exception {
    // metaId is set when account is loaded
    assertThat(accounts.get(admin.getId()).getMetaId()).isEqualTo(getMetaId(admin.getId()));

    // metaId is set when account is created
    AccountsUpdate au = accountsUpdate.create();
    Account.Id accountId = new Account.Id(seq.nextAccountId());
    Account account = au.insert(accountId, a -> {});
    assertThat(account.getMetaId()).isEqualTo(getMetaId(accountId));

    // metaId is set when account is updated
    Account updatedAccount = au.update(accountId, a -> a.setFullName("foo"));
    assertThat(account.getMetaId()).isNotEqualTo(updatedAccount.getMetaId());
    assertThat(updatedAccount.getMetaId()).isEqualTo(getMetaId(accountId));

    // metaId is set when account is replaced
    Account newAccount = new Account(accountId, TimeUtil.nowTs());
    au.replace(newAccount);
    assertThat(updatedAccount.getMetaId()).isNotEqualTo(newAccount.getMetaId());
    assertThat(newAccount.getMetaId()).isEqualTo(getMetaId(accountId));
  }

  private EmailInput newEmailInput(String email, boolean noConfirmation) {
    EmailInput input = new EmailInput();
    input.email = email;
    input.noConfirmation = noConfirmation;
    return input;
  }

  private EmailInput newEmailInput(String email) {
    return newEmailInput(email, true);
  }

  private String getMetaId(Account.Id accountId) throws IOException {
    try (Repository repo = repoManager.openRepository(allUsers);
        RevWalk rw = new RevWalk(repo);
        ObjectReader or = repo.newObjectReader()) {
      Ref ref = repo.exactRef(RefNames.refsUsers(accountId));
      return ref != null ? ref.getObjectId().name() : null;
=======
  public void createUserWithValidUsername() throws Exception {
    ImmutableList<String> names =
        ImmutableList.of(
            "user@domain",
            "user-name",
            "user_name",
            "1234",
            "user1234",
            "1234@domain",
            "user!+alias{*}#$%&’^=~|@domain");
    for (String name : names) {
      gApi.accounts().create(name);
>>>>>>> 0839ebde
    }
  }

  @Test
<<<<<<< HEAD
  public void groups() throws Exception {
    assertGroups(
        admin.username, ImmutableList.of("Anonymous Users", "Registered Users", "Administrators"));

    // TODO: update when test user is fixed to be included in "Anonymous Users" and
    //      "Registered Users" groups
    assertGroups(user.username, ImmutableList.of());

    String group = createGroup("group");
    String newUser = createAccount("user1", group);
    assertGroups(newUser, ImmutableList.of(group));
  }

  private void assertGroups(String user, List<String> expected) throws Exception {
    List<String> actual =
        gApi.accounts().id(user).getGroups().stream().map(g -> g.name).collect(toList());
    assertThat(actual).containsExactlyElementsIn(expected);
=======
  public void createUserWithInvalidUsername() throws Exception {
    ImmutableList<String> invalidNames =
        ImmutableList.of(
            "@", "@foo", "-", "-foo", "_", "_foo", "!", "+", "{", "}", "*", "%", "#", "$", "&", "’",
            "^", "=", "~");
    for (String name : invalidNames) {
      try {
        gApi.accounts().create(name);
        fail(String.format("Expected BadRequestException for username [%s]", name));
      } catch (BadRequestException e) {
        assertThat(e).hasMessageThat().isEqualTo(String.format("Invalid username '%s'", name));
      }
    }
>>>>>>> 0839ebde
  }

  private void assertSequenceNumbers(List<SshKeyInfo> sshKeys) {
    int seq = 1;
    for (SshKeyInfo key : sshKeys) {
      assertThat(key.seq).isEqualTo(seq++);
    }
  }

  private PGPPublicKey getOnlyKeyFromStore(TestKey key) throws Exception {
    try (PublicKeyStore store = publicKeyStoreProvider.get()) {
      Iterable<PGPPublicKeyRing> keys = store.get(key.getKeyId());
      assertThat(keys).hasSize(1);
      return keys.iterator().next().getPublicKey();
    }
  }

  private static String armor(PGPPublicKey key) throws Exception {
    ByteArrayOutputStream out = new ByteArrayOutputStream(4096);
    try (ArmoredOutputStream aout = new ArmoredOutputStream(out)) {
      key.encode(aout);
    }
    return new String(out.toByteArray(), UTF_8);
  }

  private static void assertIteratorSize(int size, Iterator<?> it) {
    List<?> lst = ImmutableList.copyOf(it);
    assertThat(lst).hasSize(size);
  }

  private static void assertKeyMapContains(TestKey expected, Map<String, GpgKeyInfo> actualMap) {
    GpgKeyInfo actual = actualMap.get(expected.getKeyIdString());
    assertThat(actual).isNotNull();
    assertThat(actual.id).isNull();
    actual.id = expected.getKeyIdString();
    assertKeyEquals(expected, actual);
  }

  private void assertKeys(TestKey... expectedKeys) throws Exception {
    assertKeys(Arrays.asList(expectedKeys));
  }

  private void assertKeys(Iterable<TestKey> expectedKeys) throws Exception {
    // Check via API.
    FluentIterable<TestKey> expected = FluentIterable.from(expectedKeys);
    Map<String, GpgKeyInfo> keyMap = gApi.accounts().self().listGpgKeys();
    assertThat(keyMap.keySet())
        .named("keys returned by listGpgKeys()")
        .containsExactlyElementsIn(expected.transform(TestKey::getKeyIdString));

    for (TestKey key : expected) {
      assertKeyEquals(key, gApi.accounts().self().gpgKey(key.getKeyIdString()).get());
      assertKeyEquals(
          key,
          gApi.accounts()
              .self()
              .gpgKey(Fingerprint.toString(key.getPublicKey().getFingerprint()))
              .get());
      assertKeyMapContains(key, keyMap);
    }

    // Check raw external IDs.
    Account.Id currAccountId = atrScope.get().getUser().getAccountId();
    Iterable<String> expectedFps =
        expected.transform(k -> BaseEncoding.base16().encode(k.getPublicKey().getFingerprint()));
    Iterable<String> actualFps =
        externalIds
            .byAccount(currAccountId, SCHEME_GPGKEY)
            .stream()
            .map(e -> e.key().id())
            .collect(toSet());
    assertThat(actualFps).named("external IDs in database").containsExactlyElementsIn(expectedFps);

    // Check raw stored keys.
    for (TestKey key : expected) {
      getOnlyKeyFromStore(key);
    }
  }

  private static void assertKeyEquals(TestKey expected, GpgKeyInfo actual) {
    String id = expected.getKeyIdString();
    assertThat(actual.id).named(id).isEqualTo(id);
    assertThat(actual.fingerprint)
        .named(id)
        .isEqualTo(Fingerprint.toString(expected.getPublicKey().getFingerprint()));
    List<String> userIds = ImmutableList.copyOf(expected.getPublicKey().getUserIDs());
    assertThat(actual.userIds).named(id).containsExactlyElementsIn(userIds);
    assertThat(actual.key).named(id).startsWith("-----BEGIN PGP PUBLIC KEY BLOCK-----\n");
    assertThat(actual.status).isEqualTo(GpgKeyInfo.Status.TRUSTED);
    assertThat(actual.problems).isEmpty();
  }

  private void addExternalIdEmail(TestAccount account, String email) throws Exception {
    checkNotNull(email);
    externalIdsUpdate.insert(
        ExternalId.createWithEmail(name("test"), email, account.getId(), email));
    accountIndexedCounter.assertReindexOf(account);
    setApiUser(account);
  }

  private Map<String, GpgKeyInfo> addGpgKey(String armored) throws Exception {
    Map<String, GpgKeyInfo> gpgKeys =
        gApi.accounts().self().putGpgKeys(ImmutableList.of(armored), ImmutableList.<String>of());
    accountIndexedCounter.assertReindexOf(gApi.accounts().self().get());
    return gpgKeys;
  }

  private void assertUser(AccountInfo info, TestAccount account) throws Exception {
    assertThat(info.name).isEqualTo(account.fullName);
    assertThat(info.email).isEqualTo(account.email);
    assertThat(info.username).isEqualTo(account.username);
    assertThat(info.status).isEqualTo(account.status);
  }

  private Set<String> getEmails() throws RestApiException {
    return gApi.accounts().self().getEmails().stream().map(e -> e.email).collect(toSet());
  }

  private void assertEmail(Set<Account.Id> accounts, TestAccount expectedAccount) {
    assertThat(accounts).hasSize(1);
    assertThat(Iterables.getOnlyElement(accounts)).isEqualTo(expectedAccount.getId());
  }

  private Config getAccountConfig(TestRepository<?> allUsersRepo) throws Exception {
    Config ac = new Config();
    try (TreeWalk tw =
        TreeWalk.forPath(
            allUsersRepo.getRepository(),
            AccountConfig.ACCOUNT_CONFIG,
            getHead(allUsersRepo.getRepository()).getTree())) {
      assertThat(tw).isNotNull();
      ac.fromText(
          new String(
              allUsersRepo
                  .getRevWalk()
                  .getObjectReader()
                  .open(tw.getObjectId(0), OBJ_BLOB)
                  .getBytes(),
              UTF_8));
    }
    return ac;
  }

  private static class AccountIndexedCounter implements AccountIndexedListener {
    private final AtomicLongMap<Integer> countsByAccount = AtomicLongMap.create();

    @Override
    public void onAccountIndexed(int id) {
      countsByAccount.incrementAndGet(id);
    }

    void clear() {
      countsByAccount.clear();
    }

    long getCount(Account.Id accountId) {
      return countsByAccount.get(accountId.get());
    }

    void assertReindexOf(TestAccount testAccount) {
      assertReindexOf(testAccount, 1);
    }

    void assertReindexOf(AccountInfo accountInfo) {
      assertReindexOf(new Account.Id(accountInfo._accountId), 1);
    }

    void assertReindexOf(TestAccount testAccount, int expectedCount) {
      assertThat(getCount(testAccount.id)).isEqualTo(expectedCount);
      assertThat(countsByAccount).hasSize(1);
      clear();
    }

    void assertReindexOf(Account.Id accountId, int expectedCount) {
      assertThat(getCount(accountId)).isEqualTo(expectedCount);
      countsByAccount.remove(accountId.get());
    }

    void assertNoReindex() {
      assertThat(countsByAccount).isEmpty();
    }
  }

  private static class RefUpdateCounter implements GitReferenceUpdatedListener {
    private final AtomicLongMap<String> countsByProjectRefs = AtomicLongMap.create();

    static String projectRef(Project.NameKey project, String ref) {
      return projectRef(project.get(), ref);
    }

    static String projectRef(String project, String ref) {
      return project + ":" + ref;
    }

    @Override
    public void onGitReferenceUpdated(Event event) {
      countsByProjectRefs.incrementAndGet(projectRef(event.getProjectName(), event.getRefName()));
    }

    void clear() {
      countsByProjectRefs.clear();
    }

    long getCount(String projectRef) {
      return countsByProjectRefs.get(projectRef);
    }

    void assertRefUpdateFor(String... projectRefs) {
      Map<String, Integer> expectedRefUpdateCounts = new HashMap<>();
      for (String projectRef : projectRefs) {
        expectedRefUpdateCounts.put(projectRef, 1);
      }
      assertRefUpdateFor(expectedRefUpdateCounts);
    }

    void assertRefUpdateFor(Map<String, Integer> expectedProjectRefUpdateCounts) {
      for (Map.Entry<String, Integer> e : expectedProjectRefUpdateCounts.entrySet()) {
        assertThat(getCount(e.getKey())).isEqualTo(e.getValue());
      }
      assertThat(countsByProjectRefs).hasSize(expectedProjectRefUpdateCounts.size());
      clear();
    }
  }
}<|MERGE_RESOLUTION|>--- conflicted
+++ resolved
@@ -1682,7 +1682,6 @@
   }
 
   @Test
-<<<<<<< HEAD
   @Sandboxed
   public void checkConsistency() throws Exception {
     allowGlobalCapabilities(REGISTERED_USERS, GlobalCapability.ACCESS_DATABASE);
@@ -1772,7 +1771,10 @@
         ObjectReader or = repo.newObjectReader()) {
       Ref ref = repo.exactRef(RefNames.refsUsers(accountId));
       return ref != null ? ref.getObjectId().name() : null;
-=======
+    }
+  }
+
+  @Test
   public void createUserWithValidUsername() throws Exception {
     ImmutableList<String> names =
         ImmutableList.of(
@@ -1785,30 +1787,10 @@
             "user!+alias{*}#$%&’^=~|@domain");
     for (String name : names) {
       gApi.accounts().create(name);
->>>>>>> 0839ebde
-    }
-  }
-
-  @Test
-<<<<<<< HEAD
-  public void groups() throws Exception {
-    assertGroups(
-        admin.username, ImmutableList.of("Anonymous Users", "Registered Users", "Administrators"));
-
-    // TODO: update when test user is fixed to be included in "Anonymous Users" and
-    //      "Registered Users" groups
-    assertGroups(user.username, ImmutableList.of());
-
-    String group = createGroup("group");
-    String newUser = createAccount("user1", group);
-    assertGroups(newUser, ImmutableList.of(group));
-  }
-
-  private void assertGroups(String user, List<String> expected) throws Exception {
-    List<String> actual =
-        gApi.accounts().id(user).getGroups().stream().map(g -> g.name).collect(toList());
-    assertThat(actual).containsExactlyElementsIn(expected);
-=======
+    }
+  }
+
+  @Test
   public void createUserWithInvalidUsername() throws Exception {
     ImmutableList<String> invalidNames =
         ImmutableList.of(
@@ -1822,7 +1804,26 @@
         assertThat(e).hasMessageThat().isEqualTo(String.format("Invalid username '%s'", name));
       }
     }
->>>>>>> 0839ebde
+  }
+
+  @Test
+  public void groups() throws Exception {
+    assertGroups(
+        admin.username, ImmutableList.of("Anonymous Users", "Registered Users", "Administrators"));
+
+    // TODO: update when test user is fixed to be included in "Anonymous Users" and
+    //      "Registered Users" groups
+    assertGroups(user.username, ImmutableList.of());
+
+    String group = createGroup("group");
+    String newUser = createAccount("user1", group);
+    assertGroups(newUser, ImmutableList.of(group));
+  }
+
+  private void assertGroups(String user, List<String> expected) throws Exception {
+    List<String> actual =
+        gApi.accounts().id(user).getGroups().stream().map(g -> g.name).collect(toList());
+    assertThat(actual).containsExactlyElementsIn(expected);
   }
 
   private void assertSequenceNumbers(List<SshKeyInfo> sshKeys) {
