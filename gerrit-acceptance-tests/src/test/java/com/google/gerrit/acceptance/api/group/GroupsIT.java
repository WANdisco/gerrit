--- conflicted
+++ resolved
@@ -102,16 +102,9 @@
   public void addMembersWithAtSign() throws Exception {
     String g = createGroup("users");
     TestAccount u10 = accounts.create("u10", "u10@example.com", "Full Name 10");
-<<<<<<< HEAD
     TestAccount u11_at =
         accounts.create("u11@something", "u11@example.com", "Full Name 11 With At");
-    TestAccount u11 = accounts.create("u11", "u11.another@example.com", "Full Name 11 Without At");
-=======
-    TestAccount u11_at = accounts.create("u11@something", "u11@example.com",
-                                         "Full Name 11 With At");
-    accounts.create("u11", "u11.another@example.com",
-                    "Full Name 11 Without At");
->>>>>>> 42acace5
+    accounts.create("u11", "u11.another@example.com", "Full Name 11 Without At");
     gApi.groups().id(g).addMembers(u10.username, u11_at.username);
     assertMembers(g, u10, u11_at);
   }
