// Copyright (C) 2013 The Android Open Source Project
//
// Licensed under the Apache License, Version 2.0 (the "License");
// you may not use this file except in compliance with the License.
// You may obtain a copy of the License at
//
// http://www.apache.org/licenses/LICENSE-2.0
//
// Unless required by applicable law or agreed to in writing, software
// distributed under the License is distributed on an "AS IS" BASIS,
// WITHOUT WARRANTIES OR CONDITIONS OF ANY KIND, either express or implied.
// See the License for the specific language governing permissions and
// limitations under the License.

package com.google.gerrit.acceptance.rest.project;

import static com.google.common.truth.Truth.assertThat;
import static com.google.gerrit.acceptance.rest.project.ProjectAssert.assertProjectInfo;
import static com.google.gerrit.acceptance.rest.project.ProjectAssert.assertProjectOwners;

import com.google.common.collect.Lists;
import com.google.common.collect.Sets;
import com.google.common.net.HttpHeaders;
import com.google.gerrit.acceptance.AbstractDaemonTest;
import com.google.gerrit.acceptance.RestResponse;
import com.google.gerrit.acceptance.UseLocalDisk;
import com.google.gerrit.common.data.GlobalCapability;
import com.google.gerrit.extensions.api.projects.ProjectInput;
import com.google.gerrit.extensions.client.InheritableBoolean;
import com.google.gerrit.extensions.client.SubmitType;
import com.google.gerrit.extensions.common.ProjectInfo;
import com.google.gerrit.extensions.restapi.AuthException;
import com.google.gerrit.extensions.restapi.ResourceConflictException;
import com.google.gerrit.extensions.restapi.RestApiException;
import com.google.gerrit.extensions.restapi.UnprocessableEntityException;
import com.google.gerrit.extensions.restapi.Url;
import com.google.gerrit.reviewdb.client.AccountGroup;
import com.google.gerrit.reviewdb.client.Project;
import com.google.gerrit.reviewdb.client.RefNames;
import com.google.gerrit.server.group.SystemGroupBackend;
import com.google.gerrit.server.project.ProjectState;

import org.apache.http.message.BasicHeader;
import org.eclipse.jgit.lib.Constants;
import org.eclipse.jgit.lib.Repository;
import org.eclipse.jgit.revwalk.RevCommit;
import org.eclipse.jgit.revwalk.RevWalk;
import org.eclipse.jgit.treewalk.TreeWalk;
import org.junit.Test;

import java.util.Collections;
import java.util.Set;

public class CreateProjectIT extends AbstractDaemonTest {
  @Test
  public void createProjectHttp() throws Exception {
    String newProjectName = name("newProject");
    RestResponse r = adminRestSession.put("/projects/" + newProjectName);
    r.assertCreated();
    ProjectInfo p = newGson().fromJson(r.getReader(), ProjectInfo.class);
    assertThat(p.name).isEqualTo(newProjectName);
    ProjectState projectState = projectCache.get(new Project.NameKey(newProjectName));
    assertThat(projectState).isNotNull();
    assertProjectInfo(projectState.getProject(), p);
    assertHead(newProjectName, "refs/heads/master");
  }

  @Test
  public void createProjectHttpWhenProjectAlreadyExists_Conflict()
      throws Exception {
    adminRestSession
        .put("/projects/" + allProjects.get())
        .assertConflict();
  }

  @Test
  public void createProjectHttpWhenProjectAlreadyExists_PreconditionFailed()
      throws Exception {
    adminRestSession
        .putWithHeader("/projects/" + allProjects.get(),
            new BasicHeader(HttpHeaders.IF_NONE_MATCH, "*"))
        .assertPreconditionFailed();
  }

  @Test
  @UseLocalDisk
  public void testCreateProjectHttpWithUnreasonableName_BadRequest()
      throws Exception {
    adminRestSession
        .put("/projects/" + Url.encode(name("invalid/../name")))
        .assertBadRequest();
  }

  @Test
  public void createProjectHttpWithNameMismatch_BadRequest() throws Exception {
    ProjectInput in = new ProjectInput();
    in.name = name("otherName");
    adminRestSession
        .put("/projects/" + name("someName"), in)
        .assertBadRequest();
  }

  @Test
  public void createProjectHttpWithInvalidRefName_BadRequest()
      throws Exception {
    ProjectInput in = new ProjectInput();
    in.branches = Collections.singletonList(name("invalid ref name"));
    adminRestSession
        .put("/projects/" + name("newProject"), in)
        .assertBadRequest();
  }

  @Test
  public void createProject() throws Exception {
    String newProjectName = name("newProject");
    ProjectInfo p = gApi.projects().create(newProjectName).get();
    assertThat(p.name).isEqualTo(newProjectName);
    ProjectState projectState = projectCache.get(new Project.NameKey(newProjectName));
    assertThat(projectState).isNotNull();
    assertProjectInfo(projectState.getProject(), p);
    assertHead(newProjectName, "refs/heads/master");
  }

  @Test
  public void createProjectWithGitSuffix() throws Exception {
    String newProjectName = name("newProject");
    ProjectInfo p = gApi.projects().create(newProjectName + ".git").get();
    assertThat(p.name).isEqualTo(newProjectName);
    ProjectState projectState = projectCache.get(new Project.NameKey(newProjectName));
    assertThat(projectState).isNotNull();
    assertProjectInfo(projectState.getProject(), p);
    assertHead(newProjectName, "refs/heads/master");
  }

  @Test
  public void createProjectWithProperties() throws Exception {
    String newProjectName = name("newProject");
    ProjectInput in = new ProjectInput();
    in.name = newProjectName;
    in.description = "Test description";
    in.submitType = SubmitType.CHERRY_PICK;
    in.useContributorAgreements = InheritableBoolean.TRUE;
    in.useSignedOffBy = InheritableBoolean.TRUE;
    in.useContentMerge = InheritableBoolean.TRUE;
    in.requireChangeId = InheritableBoolean.TRUE;
    ProjectInfo p = gApi.projects().create(in).get();
    assertThat(p.name).isEqualTo(newProjectName);
    Project project = projectCache.get(new Project.NameKey(newProjectName)).getProject();
    assertProjectInfo(project, p);
    assertThat(project.getDescription()).isEqualTo(in.description);
    assertThat(project.getSubmitType()).isEqualTo(in.submitType);
    assertThat(project.getUseContributorAgreements()).isEqualTo(in.useContributorAgreements);
    assertThat(project.getUseSignedOffBy()).isEqualTo(in.useSignedOffBy);
    assertThat(project.getUseContentMerge()).isEqualTo(in.useContentMerge);
    assertThat(project.getRequireChangeID()).isEqualTo(in.requireChangeId);
  }

  @Test
  public void createChildProject() throws Exception {
    String parentName = name("parent");
    ProjectInput in = new ProjectInput();
    in.name = parentName;
    gApi.projects().create(in);

    String childName = name("child");
    in = new ProjectInput();
    in.name = childName;
    in.parent = parentName;
    gApi.projects().create(in);
    Project project = projectCache.get(new Project.NameKey(childName)).getProject();
    assertThat(project.getParentName()).isEqualTo(in.parent);
  }

  @Test
  public void createChildProjectUnderNonExistingParent_UnprocessableEntity()
      throws Exception {
    ProjectInput in = new ProjectInput();
    in.name = name("newProjectName");
    in.parent = "non-existing-project";
    assertCreateFails(in, UnprocessableEntityException.class);
  }

  @Test
  public void createProjectWithOwner() throws Exception {
    String newProjectName = name("newProject");
    ProjectInput in = new ProjectInput();
    in.name = newProjectName;
    in.owners = Lists.newArrayListWithCapacity(3);
    in.owners.add("Anonymous Users"); // by name
    in.owners.add(SystemGroupBackend.REGISTERED_USERS.get()); // by UUID
    in.owners.add(Integer.toString(groupCache.get(
        new AccountGroup.NameKey("Administrators")).getId().get())); // by ID
    gApi.projects().create(in);
    ProjectState projectState = projectCache.get(new Project.NameKey(newProjectName));
    Set<AccountGroup.UUID> expectedOwnerIds = Sets.newHashSetWithExpectedSize(3);
    expectedOwnerIds.add(SystemGroupBackend.ANONYMOUS_USERS);
    expectedOwnerIds.add(SystemGroupBackend.REGISTERED_USERS);
    expectedOwnerIds.add(groupUuid("Administrators"));
    assertProjectOwners(expectedOwnerIds, projectState);
  }

  @Test
  public void createProjectWithNonExistingOwner_UnprocessableEntity()
      throws Exception {
    ProjectInput in = new ProjectInput();
    in.name = name("newProjectName");
    in.owners = Collections.singletonList("non-existing-group");
    assertCreateFails(in, UnprocessableEntityException.class);
  }

  @Test
  public void createPermissionOnlyProject() throws Exception {
    String newProjectName = name("newProject");
    ProjectInput in = new ProjectInput();
    in.name = newProjectName;
    in.permissionsOnly = true;
    gApi.projects().create(in);
    assertHead(newProjectName, RefNames.REFS_CONFIG);
  }

  @Test
  public void createProjectWithEmptyCommit() throws Exception {
    String newProjectName = name("newProject");
    ProjectInput in = new ProjectInput();
    in.name = newProjectName;
    in.createEmptyCommit = true;
    gApi.projects().create(in);
    assertEmptyCommit(newProjectName, "refs/heads/master");
  }

  @Test
  public void createProjectWithBranches() throws Exception {
    String newProjectName = name("newProject");
    ProjectInput in = new ProjectInput();
    in.name = newProjectName;
    in.createEmptyCommit = true;
    in.branches = Lists.newArrayListWithCapacity(3);
    in.branches.add("refs/heads/test");
    in.branches.add("refs/heads/master");
    in.branches.add("release"); // without 'refs/heads' prefix
    gApi.projects().create(in);
    assertHead(newProjectName, "refs/heads/test");
    assertEmptyCommit(newProjectName, "refs/heads/test", "refs/heads/master",
        "refs/heads/release");
  }

  @Test
<<<<<<< HEAD
  public void createProjectWithoutCapability_Forbidden() throws Exception {
=======
  public void testCreateProjectWithCapability() throws Exception {
    allowGlobalCapabilities(SystemGroupBackend.REGISTERED_USERS,
        GlobalCapability.CREATE_PROJECT);
    try {
      setApiUser(user);
      ProjectInput in = new ProjectInput();
      in.name = name("newProject");
      ProjectInfo p = gApi.projects().create(in).get();
      assertThat(p.name).isEqualTo(in.name);
    } finally {
      removeGlobalCapabilities(SystemGroupBackend.REGISTERED_USERS,
          GlobalCapability.CREATE_PROJECT);
    }
  }

  @Test
  public void testCreateProjectWithoutCapability_Forbidden() throws Exception {
>>>>>>> e7fc0eb5
    setApiUser(user);
    ProjectInput in = new ProjectInput();
    in.name = name("newProject");
    assertCreateFails(in, AuthException.class);
  }

  @Test
  public void createProjectWhenProjectAlreadyExists_Conflict()
      throws Exception {
    ProjectInput in = new ProjectInput();
    in.name = allProjects.get();
    assertCreateFails(in, ResourceConflictException.class);
  }

  @Test
  public void testCreateProjectWithCreateProjectCapabilityAndParentNotVisible()
      throws Exception {
    Project parent = projectCache.get(allProjects).getProject();
    parent.setState(com.google.gerrit.extensions.client.ProjectState.HIDDEN);
    allowGlobalCapabilities(SystemGroupBackend.REGISTERED_USERS,
        GlobalCapability.CREATE_PROJECT);
    try {
      setApiUser(user);
      ProjectInput in = new ProjectInput();
      in.name = name("newProject");
      ProjectInfo p = gApi.projects().create(in).get();
      assertThat(p.name).isEqualTo(in.name);
    } finally {
      parent.setState(com.google.gerrit.extensions.client.ProjectState.ACTIVE);
      removeGlobalCapabilities(SystemGroupBackend.REGISTERED_USERS,
          GlobalCapability.CREATE_PROJECT);
    }
  }

  private AccountGroup.UUID groupUuid(String groupName) {
    return groupCache.get(new AccountGroup.NameKey(groupName)).getGroupUUID();
  }

  private void assertHead(String projectName, String expectedRef)
      throws Exception {
    try (Repository repo =
        repoManager.openRepository(new Project.NameKey(projectName))) {
      assertThat(repo.exactRef(Constants.HEAD).getTarget().getName())
        .isEqualTo(expectedRef);
    }
  }

  private void assertEmptyCommit(String projectName, String... refs)
      throws Exception {
    Project.NameKey projectKey = new Project.NameKey(projectName);
    try (Repository repo = repoManager.openRepository(projectKey);
        RevWalk rw = new RevWalk(repo);
        TreeWalk tw = new TreeWalk(rw.getObjectReader())) {
      for (String ref : refs) {
        RevCommit commit = rw.lookupCommit(repo.exactRef(ref).getObjectId());
        rw.parseBody(commit);
        tw.addTree(commit.getTree());
        assertThat(tw.next()).isFalse();
        tw.reset();
      }
    }
  }

  private void assertCreateFails(ProjectInput in,
      Class<? extends RestApiException> errType) throws Exception {
    exception.expect(errType);
    gApi.projects().create(in);
  }
}<|MERGE_RESOLUTION|>--- conflicted
+++ resolved
@@ -84,7 +84,7 @@
 
   @Test
   @UseLocalDisk
-  public void testCreateProjectHttpWithUnreasonableName_BadRequest()
+  public void createProjectHttpWithUnreasonableName_BadRequest()
       throws Exception {
     adminRestSession
         .put("/projects/" + Url.encode(name("invalid/../name")))
@@ -245,10 +245,7 @@
   }
 
   @Test
-<<<<<<< HEAD
-  public void createProjectWithoutCapability_Forbidden() throws Exception {
-=======
-  public void testCreateProjectWithCapability() throws Exception {
+  public void createProjectWithCapability() throws Exception {
     allowGlobalCapabilities(SystemGroupBackend.REGISTERED_USERS,
         GlobalCapability.CREATE_PROJECT);
     try {
@@ -264,8 +261,7 @@
   }
 
   @Test
-  public void testCreateProjectWithoutCapability_Forbidden() throws Exception {
->>>>>>> e7fc0eb5
+  public void createProjectWithoutCapability_Forbidden() throws Exception {
     setApiUser(user);
     ProjectInput in = new ProjectInput();
     in.name = name("newProject");
@@ -281,7 +277,7 @@
   }
 
   @Test
-  public void testCreateProjectWithCreateProjectCapabilityAndParentNotVisible()
+  public void createProjectWithCreateProjectCapabilityAndParentNotVisible()
       throws Exception {
     Project parent = projectCache.get(allProjects).getProject();
     parent.setState(com.google.gerrit.extensions.client.ProjectState.HIDDEN);
