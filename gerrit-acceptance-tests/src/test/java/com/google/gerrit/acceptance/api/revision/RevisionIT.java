// Copyright (C) 2013 The Android Open Source Project
//
// Licensed under the Apache License, Version 2.0 (the "License");
// you may not use this file except in compliance with the License.
// You may obtain a copy of the License at
//
// http://www.apache.org/licenses/LICENSE-2.0
//
// Unless required by applicable law or agreed to in writing, software
// distributed under the License is distributed on an "AS IS" BASIS,
// WITHOUT WARRANTIES OR CONDITIONS OF ANY KIND, either express or implied.
// See the License for the specific language governing permissions and
// limitations under the License.

package com.google.gerrit.acceptance.api.revision;

import static com.google.common.truth.Truth.assertThat;
import static com.google.common.truth.Truth8.assertThat;
import static com.google.gerrit.acceptance.PushOneCommit.FILE_CONTENT;
import static com.google.gerrit.acceptance.PushOneCommit.FILE_NAME;
import static com.google.gerrit.acceptance.PushOneCommit.PATCH;
import static com.google.gerrit.acceptance.PushOneCommit.PATCH_FILE_ONLY;
import static com.google.gerrit.acceptance.PushOneCommit.SUBJECT;
import static com.google.gerrit.extensions.client.ListChangesOption.DETAILED_LABELS;
import static com.google.gerrit.reviewdb.client.Patch.COMMIT_MSG;
import static com.google.gerrit.reviewdb.client.Patch.MERGE_LIST;
import static com.google.gerrit.server.group.SystemGroupBackend.REGISTERED_USERS;
import static java.nio.charset.StandardCharsets.UTF_8;
import static java.util.stream.Collectors.toList;
import static org.eclipse.jgit.lib.Constants.HEAD;
import static org.junit.Assert.fail;

import com.google.common.collect.ImmutableList;
import com.google.common.collect.ImmutableMap;
import com.google.common.collect.ImmutableSet;
import com.google.common.collect.Iterables;
import com.google.common.collect.Iterators;
import com.google.common.collect.ListMultimap;
import com.google.gerrit.acceptance.AbstractDaemonTest;
import com.google.gerrit.acceptance.PushOneCommit;
import com.google.gerrit.acceptance.RestResponse;
import com.google.gerrit.acceptance.TestAccount;
import com.google.gerrit.acceptance.TestProjectInput;
import com.google.gerrit.common.data.Permission;
import com.google.gerrit.extensions.api.changes.ChangeApi;
import com.google.gerrit.extensions.api.changes.CherryPickInput;
import com.google.gerrit.extensions.api.changes.DraftApi;
import com.google.gerrit.extensions.api.changes.DraftInput;
import com.google.gerrit.extensions.api.changes.NotifyHandling;
import com.google.gerrit.extensions.api.changes.NotifyInfo;
import com.google.gerrit.extensions.api.changes.RecipientType;
import com.google.gerrit.extensions.api.changes.ReviewInput;
import com.google.gerrit.extensions.api.changes.ReviewInput.CommentInput;
import com.google.gerrit.extensions.api.changes.RevisionApi;
import com.google.gerrit.extensions.api.projects.BranchInput;
import com.google.gerrit.extensions.client.ChangeStatus;
import com.google.gerrit.extensions.client.ReviewerState;
import com.google.gerrit.extensions.client.SubmitType;
import com.google.gerrit.extensions.common.AccountInfo;
import com.google.gerrit.extensions.common.ApprovalInfo;
import com.google.gerrit.extensions.common.ChangeInfo;
import com.google.gerrit.extensions.common.ChangeMessageInfo;
import com.google.gerrit.extensions.common.CommentInfo;
import com.google.gerrit.extensions.common.CommitInfo;
import com.google.gerrit.extensions.common.FileInfo;
import com.google.gerrit.extensions.common.GitPerson;
import com.google.gerrit.extensions.common.LabelInfo;
import com.google.gerrit.extensions.common.MergeableInfo;
import com.google.gerrit.extensions.common.RevisionInfo;
import com.google.gerrit.extensions.common.WebLinkInfo;
import com.google.gerrit.extensions.registration.DynamicSet;
import com.google.gerrit.extensions.restapi.AuthException;
import com.google.gerrit.extensions.restapi.BadRequestException;
import com.google.gerrit.extensions.restapi.BinaryResult;
import com.google.gerrit.extensions.restapi.ETagView;
import com.google.gerrit.extensions.restapi.MethodNotAllowedException;
import com.google.gerrit.extensions.restapi.ResourceConflictException;
import com.google.gerrit.extensions.restapi.ResourceNotFoundException;
import com.google.gerrit.extensions.restapi.UnprocessableEntityException;
import com.google.gerrit.extensions.webui.PatchSetWebLink;
import com.google.gerrit.reviewdb.client.Account;
import com.google.gerrit.reviewdb.client.Branch;
import com.google.gerrit.reviewdb.client.Change;
import com.google.gerrit.reviewdb.client.PatchSetApproval;
import com.google.gerrit.server.change.GetRevisionActions;
import com.google.gerrit.server.change.RevisionResource;
import com.google.gerrit.server.query.change.ChangeData;
import com.google.inject.Inject;
import java.io.ByteArrayOutputStream;
import java.sql.Timestamp;
import java.text.DateFormat;
import java.text.SimpleDateFormat;
import java.util.Collection;
import java.util.Collections;
import java.util.HashMap;
import java.util.Iterator;
import java.util.List;
import java.util.Locale;
import java.util.Map;
import java.util.Optional;
import org.eclipse.jgit.lib.ObjectId;
import org.eclipse.jgit.lib.PersonIdent;
import org.eclipse.jgit.lib.RefUpdate;
import org.eclipse.jgit.revwalk.RevCommit;
import org.eclipse.jgit.transport.RefSpec;
import org.junit.Test;

public class RevisionIT extends AbstractDaemonTest {

  @Inject private GetRevisionActions getRevisionActions;
  @Inject private DynamicSet<PatchSetWebLink> patchSetLinks;

  @Test
  public void reviewTriplet() throws Exception {
    PushOneCommit.Result r = createChange();
    gApi.changes()
        .id(project.get() + "~master~" + r.getChangeId())
        .revision(r.getCommit().name())
        .review(ReviewInput.approve());
  }

  @Test
  public void reviewCurrent() throws Exception {
    PushOneCommit.Result r = createChange();
    gApi.changes().id(r.getChangeId()).current().review(ReviewInput.approve());
  }

  @Test
  public void reviewNumber() throws Exception {
    PushOneCommit.Result r = createChange();
    gApi.changes().id(r.getChangeId()).revision(1).review(ReviewInput.approve());

    r = updateChange(r, "new content");
    gApi.changes().id(r.getChangeId()).revision(2).review(ReviewInput.approve());
  }

  @Test
  public void submit() throws Exception {
    PushOneCommit.Result r = createChange();
    String changeId = project.get() + "~master~" + r.getChangeId();
    gApi.changes().id(changeId).current().review(ReviewInput.approve());
    gApi.changes().id(changeId).current().submit();
    assertThat(gApi.changes().id(changeId).get().status).isEqualTo(ChangeStatus.MERGED);
  }

  @Test
  public void postSubmitApproval() throws Exception {
    PushOneCommit.Result r = createChange();
    String changeId = project.get() + "~master~" + r.getChangeId();
    gApi.changes().id(changeId).current().review(ReviewInput.recommend());

    String label = "Code-Review";
    ApprovalInfo approval = getApproval(changeId, label);
    assertThat(approval.value).isEqualTo(1);
    assertThat(approval.postSubmit).isNull();

    // Submit by direct push.
    git().push().setRefSpecs(new RefSpec(r.getCommit().name() + ":refs/heads/master")).call();
    assertThat(gApi.changes().id(changeId).get().status).isEqualTo(ChangeStatus.MERGED);

    approval = getApproval(changeId, label);
    assertThat(approval.value).isEqualTo(1);
    assertThat(approval.postSubmit).isNull();
    assertPermitted(gApi.changes().id(changeId).get(DETAILED_LABELS), "Code-Review", 1, 2);

    // Repeating the current label is allowed. Does not flip the postSubmit bit
    // due to deduplication codepath.
    gApi.changes().id(changeId).current().review(ReviewInput.recommend());
    approval = getApproval(changeId, label);
    assertThat(approval.value).isEqualTo(1);
    assertThat(approval.postSubmit).isNull();

    // Reducing vote is not allowed.
    try {
      gApi.changes().id(changeId).current().review(ReviewInput.dislike());
      fail("expected ResourceConflictException");
    } catch (ResourceConflictException e) {
      assertThat(e)
          .hasMessageThat()
          .isEqualTo("Cannot reduce vote on labels for closed change: Code-Review");
    }
    approval = getApproval(changeId, label);
    assertThat(approval.value).isEqualTo(1);
    assertThat(approval.postSubmit).isNull();

    // Increasing vote is allowed.
    gApi.changes().id(changeId).current().review(ReviewInput.approve());
    approval = getApproval(changeId, label);
    assertThat(approval.value).isEqualTo(2);
    assertThat(approval.postSubmit).isTrue();
    assertPermitted(gApi.changes().id(changeId).get(DETAILED_LABELS), "Code-Review", 2);

    // Decreasing to previous post-submit vote is still not allowed.
    try {
      gApi.changes().id(changeId).current().review(ReviewInput.dislike());
      fail("expected ResourceConflictException");
    } catch (ResourceConflictException e) {
      assertThat(e)
          .hasMessageThat()
          .isEqualTo("Cannot reduce vote on labels for closed change: Code-Review");
    }
    approval = getApproval(changeId, label);
    assertThat(approval.value).isEqualTo(2);
    assertThat(approval.postSubmit).isTrue();
  }

  @Test
  public void postSubmitApprovalAfterVoteRemoved() throws Exception {
    PushOneCommit.Result r = createChange();
    String changeId = project.get() + "~master~" + r.getChangeId();

    setApiUser(admin);
    revision(r).review(ReviewInput.approve());

    setApiUser(user);
    revision(r).review(ReviewInput.recommend());

    setApiUser(admin);
    gApi.changes().id(changeId).reviewer(user.username).deleteVote("Code-Review");
    Optional<ApprovalInfo> crUser =
        get(changeId, DETAILED_LABELS).labels.get("Code-Review").all.stream()
            .filter(a -> a._accountId == user.id.get())
            .findFirst();
    assertThat(crUser).isPresent();
    assertThat(crUser.get().value).isEqualTo(0);

    revision(r).submit();

    setApiUser(user);
    ReviewInput in = new ReviewInput();
    in.label("Code-Review", 1);
    in.message = "Still LGTM";
    revision(r).review(in);

    ApprovalInfo cr =
<<<<<<< HEAD
        gApi.changes()
            .id(changeId)
            .get(DETAILED_LABELS)
            .labels
            .get("Code-Review")
            .all
            .stream()
=======
        gApi.changes().id(changeId).get(EnumSet.of(ListChangesOption.DETAILED_LABELS)).labels
            .get("Code-Review").all.stream()
>>>>>>> 3efa1058
            .filter(a -> a._accountId == user.getId().get())
            .findFirst()
            .get();
    assertThat(cr.postSubmit).isTrue();
  }

  @Test
  public void postSubmitDeleteApprovalNotAllowed() throws Exception {
    PushOneCommit.Result r = createChange();

    revision(r).review(ReviewInput.approve());
    revision(r).submit();

    ReviewInput in = new ReviewInput();
    in.label("Code-Review", 0);

    exception.expect(ResourceConflictException.class);
    exception.expectMessage("Cannot reduce vote on labels for closed change: Code-Review");
    revision(r).review(in);
  }

  @TestProjectInput(submitType = SubmitType.CHERRY_PICK)
  @Test
  public void approvalCopiedDuringSubmitIsNotPostSubmit() throws Exception {
    PushOneCommit.Result r = createChange();
    Change.Id id = r.getChange().getId();
    gApi.changes().id(id.get()).current().review(ReviewInput.approve());
    gApi.changes().id(id.get()).current().submit();

    ChangeData cd = r.getChange();
    assertThat(cd.patchSets()).hasSize(2);
    PatchSetApproval psa =
        Iterators.getOnlyElement(
            cd.currentApprovals().stream().filter(a -> !a.isLegacySubmit()).iterator());
    assertThat(psa.getPatchSetId().get()).isEqualTo(2);
    assertThat(psa.getLabel()).isEqualTo("Code-Review");
    assertThat(psa.getValue()).isEqualTo(2);
    assertThat(psa.isPostSubmit()).isFalse();
  }

  @Test
  public void voteOnAbandonedChange() throws Exception {
    PushOneCommit.Result r = createChange();
    gApi.changes().id(r.getChangeId()).abandon();
    exception.expect(ResourceConflictException.class);
    exception.expectMessage("change is closed");
    gApi.changes().id(r.getChangeId()).current().review(ReviewInput.reject());
  }

  @Test
  public void voteNotAllowedWithoutPermission() throws Exception {
    PushOneCommit.Result r = createChange();
    setApiUser(user);
    exception.expect(AuthException.class);
    exception.expectMessage("is restricted");
    gApi.changes().id(r.getChange().getId().get()).current().review(ReviewInput.approve());
  }

  @Test
  public void cherryPick() throws Exception {
    PushOneCommit.Result r = pushTo("refs/for/master%topic=someTopic");
    CherryPickInput in = new CherryPickInput();
    in.destination = "foo";
    in.message = "it goes to stable branch";
    gApi.projects().name(project.get()).branch(in.destination).create(new BranchInput());
    ChangeApi orig = gApi.changes().id(project.get() + "~master~" + r.getChangeId());

    assertThat(orig.get().messages).hasSize(1);
    ChangeApi cherry = orig.revision(r.getCommit().name()).cherryPick(in);

    ChangeInfo changeInfoWithDetails =
        gApi.changes().id(project.get() + "~master~" + r.getChangeId()).get();
    Collection<ChangeMessageInfo> messages = changeInfoWithDetails.messages;
    assertThat(messages).hasSize(2);

    String cherryPickedRevision = cherry.get().currentRevision;
    String expectedMessage =
        String.format(
            "Patch Set 1: Cherry Picked\n\n"
                + "This patchset was cherry picked to branch %s as commit %s",
            in.destination, cherryPickedRevision);

    Iterator<ChangeMessageInfo> origIt = messages.iterator();
    origIt.next();
    assertThat(origIt.next().message).isEqualTo(expectedMessage);

    ChangeInfo cherryPickChangeInfoWithDetails = cherry.get();
    assertThat(cherryPickChangeInfoWithDetails.workInProgress).isNull();
    assertThat(cherryPickChangeInfoWithDetails.messages).hasSize(1);
    Iterator<ChangeMessageInfo> cherryIt = cherryPickChangeInfoWithDetails.messages.iterator();
    expectedMessage = "Patch Set 1: Cherry Picked from branch master.";
    assertThat(cherryIt.next().message).isEqualTo(expectedMessage);

    assertThat(cherry.get().subject).contains(in.message);
    assertThat(cherry.get().topic).isEqualTo("someTopic-foo");
    cherry.current().review(ReviewInput.approve());
    cherry.current().submit();
  }

  @Test
  public void cherryPickSetChangeId() throws Exception {
    PushOneCommit.Result r = pushTo("refs/for/master");
    CherryPickInput in = new CherryPickInput();
    in.destination = "foo";
    String id = "Ideadbeefdeadbeefdeadbeefdeadbeefdeadbe3f";
    in.message = "it goes to foo branch\n\nChange-Id: " + id;

    gApi.projects().name(project.get()).branch(in.destination).create(new BranchInput());
    ChangeApi orig = gApi.changes().id(project.get() + "~master~" + r.getChangeId());

    assertThat(orig.get().messages).hasSize(1);
    ChangeApi cherry = orig.revision(r.getCommit().name()).cherryPick(in);

    ChangeInfo changeInfo = cherry.get();

    // The cherry-pick honors the ChangeId specified in the input message:
    RevisionInfo revInfo = changeInfo.revisions.get(changeInfo.currentRevision);
    assertThat(revInfo).isNotNull();
    assertThat(revInfo.commit.message).endsWith(id + "\n");
  }

  @Test
  public void cherryPickwithNoTopic() throws Exception {
    PushOneCommit.Result r = pushTo("refs/for/master");
    CherryPickInput in = new CherryPickInput();
    in.destination = "foo";
    in.message = "it goes to stable branch";
    gApi.projects().name(project.get()).branch(in.destination).create(new BranchInput());
    ChangeApi orig = gApi.changes().id(project.get() + "~master~" + r.getChangeId());

    ChangeApi cherry = orig.revision(r.getCommit().name()).cherryPick(in);
    assertThat(cherry.get().topic).isNull();
    cherry.current().review(ReviewInput.approve());
    cherry.current().submit();
  }

  @Test
  public void cherryPickWorkInProgressChange() throws Exception {
    PushOneCommit.Result r = pushTo("refs/for/master%wip");
    CherryPickInput in = new CherryPickInput();
    in.destination = "foo";
    in.message = "cherry pick message";
    gApi.projects().name(project.get()).branch(in.destination).create(new BranchInput());
    ChangeApi orig = gApi.changes().id(project.get() + "~master~" + r.getChangeId());

    ChangeApi cherry = orig.revision(r.getCommit().name()).cherryPick(in);
    assertThat(cherry.get().workInProgress).isTrue();
  }

  @Test
  public void cherryPickToSameBranch() throws Exception {
    PushOneCommit.Result r = createChange();
    CherryPickInput in = new CherryPickInput();
    in.destination = "master";
    in.message = "it generates a new patch set\n\nChange-Id: " + r.getChangeId();
    ChangeInfo cherryInfo =
        gApi.changes()
            .id(project.get() + "~master~" + r.getChangeId())
            .revision(r.getCommit().name())
            .cherryPick(in)
            .get();
    assertThat(cherryInfo.messages).hasSize(2);
    Iterator<ChangeMessageInfo> cherryIt = cherryInfo.messages.iterator();
    assertThat(cherryIt.next().message).isEqualTo("Uploaded patch set 1.");
    assertThat(cherryIt.next().message).isEqualTo("Uploaded patch set 2.");
  }

  @Test
  public void cherryPickToSameBranchWithRebase() throws Exception {
    // Push a new change, then merge it
    PushOneCommit.Result baseChange = createChange();
    String triplet = project.get() + "~master~" + baseChange.getChangeId();
    RevisionApi baseRevision = gApi.changes().id(triplet).current();
    baseRevision.review(ReviewInput.approve());
    baseRevision.submit();

    // Push a new change (change 1)
    PushOneCommit.Result r1 = createChange();

    // Push another new change (change 2)
    String subject = "Test change\n\nChange-Id: Ideadbeefdeadbeefdeadbeefdeadbeefdeadbeef";
    PushOneCommit push =
        pushFactory.create(
            db, admin.getIdent(), testRepo, subject, "another_file.txt", "another content");
    PushOneCommit.Result r2 = push.to("refs/for/master");

    // Change 2's parent should be change 1
    assertThat(r2.getCommit().getParents()[0].name()).isEqualTo(r1.getCommit().name());

    // Cherry pick change 2 onto the same branch
    triplet = project.get() + "~master~" + r2.getChangeId();
    ChangeApi orig = gApi.changes().id(triplet);
    CherryPickInput in = new CherryPickInput();
    in.destination = "master";
    in.message = subject;
    ChangeApi cherry = orig.revision(r2.getCommit().name()).cherryPick(in);
    ChangeInfo cherryInfo = cherry.get();
    assertThat(cherryInfo.messages).hasSize(2);
    Iterator<ChangeMessageInfo> cherryIt = cherryInfo.messages.iterator();
    assertThat(cherryIt.next().message).isEqualTo("Uploaded patch set 1.");
    assertThat(cherryIt.next().message).isEqualTo("Uploaded patch set 2.");

    // Parent of change 2 should now be the change that was merged, i.e.
    // change 2 is rebased onto the head of the master branch.
    String newParent =
        cherryInfo.revisions.get(cherryInfo.currentRevision).commit.parents.get(0).commit;
    assertThat(newParent).isEqualTo(baseChange.getCommit().name());
  }

  @Test
  public void cherryPickIdenticalTree() throws Exception {
    PushOneCommit.Result r = createChange();
    CherryPickInput in = new CherryPickInput();
    in.destination = "foo";
    in.message = "it goes to stable branch";
    gApi.projects().name(project.get()).branch(in.destination).create(new BranchInput());
    ChangeApi orig = gApi.changes().id(project.get() + "~master~" + r.getChangeId());

    assertThat(orig.get().messages).hasSize(1);
    ChangeApi cherry = orig.revision(r.getCommit().name()).cherryPick(in);

    Collection<ChangeMessageInfo> messages =
        gApi.changes().id(project.get() + "~master~" + r.getChangeId()).get().messages;
    assertThat(messages).hasSize(2);

    assertThat(cherry.get().subject).contains(in.message);
    cherry.current().review(ReviewInput.approve());
    cherry.current().submit();

    exception.expect(ResourceConflictException.class);
    exception.expectMessage("Cherry pick failed: identical tree");
    orig.revision(r.getCommit().name()).cherryPick(in);
  }

  @Test
  public void cherryPickConflict() throws Exception {
    PushOneCommit.Result r = createChange();
    CherryPickInput in = new CherryPickInput();
    in.destination = "foo";
    in.message = "it goes to stable branch";
    gApi.projects().name(project.get()).branch(in.destination).create(new BranchInput());

    PushOneCommit push =
        pushFactory.create(
            db,
            admin.getIdent(),
            testRepo,
            PushOneCommit.SUBJECT,
            PushOneCommit.FILE_NAME,
            "another content");
    push.to("refs/heads/foo");

    String triplet = project.get() + "~master~" + r.getChangeId();
    ChangeApi orig = gApi.changes().id(triplet);
    assertThat(orig.get().messages).hasSize(1);

    exception.expect(ResourceConflictException.class);
    exception.expectMessage("Cherry pick failed: merge conflict");
    orig.revision(r.getCommit().name()).cherryPick(in);
  }

  @Test
  public void cherryPickToExistingChange() throws Exception {
    PushOneCommit.Result r1 =
        pushFactory
            .create(db, admin.getIdent(), testRepo, SUBJECT, FILE_NAME, "a")
            .to("refs/for/master");
    String t1 = project.get() + "~master~" + r1.getChangeId();

    BranchInput bin = new BranchInput();
    bin.revision = r1.getCommit().getParent(0).name();
    gApi.projects().name(project.get()).branch("foo").create(bin);

    PushOneCommit.Result r2 =
        pushFactory
            .create(db, admin.getIdent(), testRepo, SUBJECT, FILE_NAME, "b", r1.getChangeId())
            .to("refs/for/foo");
    String t2 = project.get() + "~foo~" + r2.getChangeId();
    gApi.changes().id(t2).abandon();

    CherryPickInput in = new CherryPickInput();
    in.destination = "foo";
    in.message = r1.getCommit().getFullMessage();
    try {
      gApi.changes().id(t1).current().cherryPick(in);
      fail();
    } catch (ResourceConflictException e) {
      assertThat(e.getMessage())
          .isEqualTo(
              "Cannot create new patch set of change "
                  + info(t2)._number
                  + " because it is abandoned");
    }

    gApi.changes().id(t2).restore();
    gApi.changes().id(t1).current().cherryPick(in);
    assertThat(get(t2).revisions).hasSize(2);
    assertThat(gApi.changes().id(t2).current().file(FILE_NAME).content().asString()).isEqualTo("a");
  }

  @Test
  public void cherryPickMergeRelativeToDefaultParent() throws Exception {
    String parent1FileName = "a.txt";
    String parent2FileName = "b.txt";
    PushOneCommit.Result mergeChangeResult =
        createCherryPickableMerge(parent1FileName, parent2FileName);

    String cherryPickBranchName = "branch_for_cherry_pick";
    createBranch(new Branch.NameKey(project, cherryPickBranchName));

    CherryPickInput cherryPickInput = new CherryPickInput();
    cherryPickInput.destination = cherryPickBranchName;
    cherryPickInput.message = "Cherry-pick a merge commit to another branch";

    ChangeInfo cherryPickedChangeInfo =
        gApi.changes()
            .id(mergeChangeResult.getChangeId())
            .current()
            .cherryPick(cherryPickInput)
            .get();

    Map<String, FileInfo> cherryPickedFilesByName =
        cherryPickedChangeInfo.revisions.get(cherryPickedChangeInfo.currentRevision).files;
    assertThat(cherryPickedFilesByName).containsKey(parent2FileName);
    assertThat(cherryPickedFilesByName).doesNotContainKey(parent1FileName);
  }

  @Test
  public void cherryPickMergeRelativeToSpecificParent() throws Exception {
    String parent1FileName = "a.txt";
    String parent2FileName = "b.txt";
    PushOneCommit.Result mergeChangeResult =
        createCherryPickableMerge(parent1FileName, parent2FileName);

    String cherryPickBranchName = "branch_for_cherry_pick";
    createBranch(new Branch.NameKey(project, cherryPickBranchName));

    CherryPickInput cherryPickInput = new CherryPickInput();
    cherryPickInput.destination = cherryPickBranchName;
    cherryPickInput.message = "Cherry-pick a merge commit to another branch";
    cherryPickInput.parent = 2;

    ChangeInfo cherryPickedChangeInfo =
        gApi.changes()
            .id(mergeChangeResult.getChangeId())
            .current()
            .cherryPick(cherryPickInput)
            .get();

    Map<String, FileInfo> cherryPickedFilesByName =
        cherryPickedChangeInfo.revisions.get(cherryPickedChangeInfo.currentRevision).files;
    assertThat(cherryPickedFilesByName).containsKey(parent1FileName);
    assertThat(cherryPickedFilesByName).doesNotContainKey(parent2FileName);
  }

  @Test
  public void cherryPickMergeUsingInvalidParent() throws Exception {
    String parent1FileName = "a.txt";
    String parent2FileName = "b.txt";
    PushOneCommit.Result mergeChangeResult =
        createCherryPickableMerge(parent1FileName, parent2FileName);

    String cherryPickBranchName = "branch_for_cherry_pick";
    createBranch(new Branch.NameKey(project, cherryPickBranchName));

    CherryPickInput cherryPickInput = new CherryPickInput();
    cherryPickInput.destination = cherryPickBranchName;
    cherryPickInput.message = "Cherry-pick a merge commit to another branch";
    cherryPickInput.parent = 0;

    exception.expect(BadRequestException.class);
    exception.expectMessage(
        "Cherry Pick: Parent 0 does not exist. Please specify a parent in range [1, 2].");
    gApi.changes().id(mergeChangeResult.getChangeId()).current().cherryPick(cherryPickInput);
  }

  @Test
  public void cherryPickMergeUsingNonExistentParent() throws Exception {
    String parent1FileName = "a.txt";
    String parent2FileName = "b.txt";
    PushOneCommit.Result mergeChangeResult =
        createCherryPickableMerge(parent1FileName, parent2FileName);

    String cherryPickBranchName = "branch_for_cherry_pick";
    createBranch(new Branch.NameKey(project, cherryPickBranchName));

    CherryPickInput cherryPickInput = new CherryPickInput();
    cherryPickInput.destination = cherryPickBranchName;
    cherryPickInput.message = "Cherry-pick a merge commit to another branch";
    cherryPickInput.parent = 3;

    exception.expect(BadRequestException.class);
    exception.expectMessage(
        "Cherry Pick: Parent 3 does not exist. Please specify a parent in range [1, 2].");
    gApi.changes().id(mergeChangeResult.getChangeId()).current().cherryPick(cherryPickInput);
  }

  @Test
  public void cherryPickNotify() throws Exception {
    createBranch(new Branch.NameKey(project, "branch-1"));
    createBranch(new Branch.NameKey(project, "branch-2"));
    createBranch(new Branch.NameKey(project, "branch-3"));

    // Creates a change for 'admin'.
    PushOneCommit.Result result = createChange();
    String changeId = project.get() + "~master~" + result.getChangeId();

    // 'user' cherry-picks the change to a new branch, the source change's author/committer('admin')
    // will be added as a reviewer of the newly created change.
    setApiUser(user);
    CherryPickInput input = new CherryPickInput();
    input.message = "it goes to a new branch";

    // Enable the notification. 'admin' as a reviewer should be notified.
    input.destination = "branch-1";
    input.notify = NotifyHandling.ALL;
    sender.clear();
    gApi.changes().id(changeId).current().cherryPick(input);
    assertNotifyCc(admin);

    // Disable the notification. 'admin' as a reviewer should not be notified any more.
    input.destination = "branch-2";
    input.notify = NotifyHandling.NONE;
    sender.clear();
    gApi.changes().id(changeId).current().cherryPick(input);
    assertThat(sender.getMessages()).hasSize(0);

    // Disable the notification. The user provided in the 'notifyDetails' should still be notified.
    TestAccount userToNotify = accountCreator.user2();
    input.destination = "branch-3";
    input.notify = NotifyHandling.NONE;
    input.notifyDetails =
        ImmutableMap.of(RecipientType.TO, new NotifyInfo(ImmutableList.of(userToNotify.email)));
    sender.clear();
    gApi.changes().id(changeId).current().cherryPick(input);
    assertNotifyTo(userToNotify);
  }

  @Test
  public void cherryPickKeepReviewers() throws Exception {
    createBranch(new Branch.NameKey(project, "stable"));

    // Change is created by 'admin'.
    PushOneCommit.Result r = createChange();
    // Change is approved by 'admin2'. Change is CC'd to 'user'.
    setApiUser(accountCreator.admin2());
    ReviewInput in = ReviewInput.approve();
    in.reviewer(user.email, ReviewerState.CC, true);
    gApi.changes().id(r.getChangeId()).current().review(in);

    // Change is cherrypicked by 'user2'.
    setApiUser(accountCreator.user2());
    CherryPickInput cin = new CherryPickInput();
    cin.message = "this need to go to stable";
    cin.destination = "stable";
    cin.keepReviewers = true;
    Map<ReviewerState, Collection<AccountInfo>> result =
        gApi.changes().id(r.getChangeId()).current().cherryPick(cin).get().reviewers;

    // 'admin' should be a reviewer as the old owner.
    // 'admin2' should be a reviewer as the old reviewer.
    // 'user' should be on CC.
    assertThat(result).containsKey(ReviewerState.REVIEWER);
    List<Integer> reviewers =
        result.get(ReviewerState.REVIEWER).stream().map(a -> a._accountId).collect(toList());
    if (notesMigration.readChanges()) {
      assertThat(result).containsKey(ReviewerState.CC);
      List<Integer> ccs =
          result.get(ReviewerState.CC).stream().map(a -> a._accountId).collect(toList());
      assertThat(ccs).containsExactly(user.id.get());
      assertThat(reviewers).containsExactly(admin.id.get(), accountCreator.admin2().id.get());
    } else {
      assertThat(reviewers)
          .containsExactly(user.id.get(), admin.id.get(), accountCreator.admin2().id.get());
    }
  }

  @Test
  public void cherryPickToMergedChangeRevision() throws Exception {
    createBranch(new Branch.NameKey(project, "foo"));

    PushOneCommit.Result dstChange = createChange(testRepo, "foo", SUBJECT, "b.txt", "b", "t");
    dstChange.assertOkStatus();

    merge(dstChange);

    PushOneCommit.Result result = createChange(testRepo, "foo", SUBJECT, "b.txt", "c", "t");
    result.assertOkStatus();
    merge(result);

    PushOneCommit.Result srcChange = createChange();

    CherryPickInput input = new CherryPickInput();
    input.destination = "foo";
    input.base = dstChange.getCommit().name();
    input.message = srcChange.getCommit().getFullMessage();
    ChangeInfo changeInfo =
        gApi.changes().id(srcChange.getChangeId()).current().cherryPick(input).get();
    assertCherryPickResult(changeInfo, input, srcChange.getChangeId());
  }

  @Test
  public void cherryPickToOpenChangeRevision() throws Exception {
    createBranch(new Branch.NameKey(project, "foo"));

    PushOneCommit.Result dstChange = createChange(testRepo, "foo", SUBJECT, "b.txt", "b", "t");
    dstChange.assertOkStatus();

    PushOneCommit.Result srcChange = createChange();

    CherryPickInput input = new CherryPickInput();
    input.destination = "foo";
    input.base = dstChange.getCommit().name();
    input.message = srcChange.getCommit().getFullMessage();
    ChangeInfo changeInfo =
        gApi.changes().id(srcChange.getChangeId()).current().cherryPick(input).get();
    assertCherryPickResult(changeInfo, input, srcChange.getChangeId());
  }

  @Test
  public void cherryPickToNonVisibleChangeFails() throws Exception {
    createBranch(new Branch.NameKey(project, "foo"));

    PushOneCommit.Result dstChange = createChange(testRepo, "foo", SUBJECT, "b.txt", "b", "t");
    dstChange.assertOkStatus();

    gApi.changes().id(dstChange.getChangeId()).setPrivate(true, null);

    PushOneCommit.Result srcChange = createChange();

    CherryPickInput input = new CherryPickInput();
    input.destination = "foo";
    input.base = dstChange.getCommit().name();
    input.message = srcChange.getCommit().getFullMessage();

    setApiUser(user);
    exception.expect(UnprocessableEntityException.class);
    exception.expectMessage(
        String.format("Commit %s does not exist on branch refs/heads/foo", input.base));
    gApi.changes().id(srcChange.getChangeId()).current().cherryPick(input).get();
  }

  @Test
  public void cherryPickToAbandonedChangeFails() throws Exception {
    PushOneCommit.Result change1 = createChange();
    PushOneCommit.Result change2 = createChange();
    gApi.changes().id(change2.getChangeId()).abandon();

    CherryPickInput input = new CherryPickInput();
    input.destination = "master";
    input.base = change2.getCommit().name();
    input.message = change1.getCommit().getFullMessage();

    exception.expect(ResourceConflictException.class);
    exception.expectMessage(
        String.format(
            "Change %s with commit %s is %s",
            change2.getChange().getId().get(), input.base, ChangeStatus.ABANDONED));
    gApi.changes().id(change1.getChangeId()).current().cherryPick(input);
  }

  @Test
  public void cherryPickWithInvalidBaseFails() throws Exception {
    PushOneCommit.Result change1 = createChange();

    CherryPickInput input = new CherryPickInput();
    input.destination = "master";
    input.base = "invalid-sha1";
    input.message = change1.getCommit().getFullMessage();

    exception.expect(BadRequestException.class);
    exception.expectMessage(String.format("Base %s doesn't represent a valid SHA-1", input.base));
    gApi.changes().id(change1.getChangeId()).current().cherryPick(input);
  }

  @Test
  public void cherryPickToCommitWithoutChangeId() throws Exception {
    RevCommit commit1 = createNewCommitWithoutChangeId("refs/heads/foo", "a.txt", "content 1");

    createNewCommitWithoutChangeId("refs/heads/foo", "a.txt", "content 2");

    PushOneCommit.Result srcChange = createChange("subject", "b.txt", "b");
    srcChange.assertOkStatus();

    CherryPickInput input = new CherryPickInput();
    input.destination = "foo";
    input.base = commit1.name();
    input.message = srcChange.getCommit().getFullMessage();
    ChangeInfo changeInfo =
        gApi.changes().id(srcChange.getChangeId()).current().cherryPick(input).get();
    assertCherryPickResult(changeInfo, input, srcChange.getChangeId());
  }

  @Test
  public void canRebase() throws Exception {
    PushOneCommit push = pushFactory.create(db, admin.getIdent(), testRepo);
    PushOneCommit.Result r1 = push.to("refs/for/master");
    merge(r1);

    push = pushFactory.create(db, admin.getIdent(), testRepo);
    PushOneCommit.Result r2 = push.to("refs/for/master");
    boolean canRebase =
        gApi.changes().id(r2.getChangeId()).revision(r2.getCommit().name()).canRebase();
    assertThat(canRebase).isFalse();
    merge(r2);

    testRepo.reset(r1.getCommit());
    push = pushFactory.create(db, admin.getIdent(), testRepo);
    PushOneCommit.Result r3 = push.to("refs/for/master");

    canRebase = gApi.changes().id(r3.getChangeId()).revision(r3.getCommit().name()).canRebase();
    assertThat(canRebase).isTrue();
  }

  @Test
  public void setUnsetReviewedFlag() throws Exception {
    PushOneCommit push = pushFactory.create(db, admin.getIdent(), testRepo);
    PushOneCommit.Result r = push.to("refs/for/master");

    gApi.changes().id(r.getChangeId()).current().setReviewed(PushOneCommit.FILE_NAME, true);

    assertThat(Iterables.getOnlyElement(gApi.changes().id(r.getChangeId()).current().reviewed()))
        .isEqualTo(PushOneCommit.FILE_NAME);

    gApi.changes().id(r.getChangeId()).current().setReviewed(PushOneCommit.FILE_NAME, false);

    assertThat(gApi.changes().id(r.getChangeId()).current().reviewed()).isEmpty();
  }

  @Test
  public void setUnsetReviewedFlagByFileApi() throws Exception {
    PushOneCommit push = pushFactory.create(db, admin.getIdent(), testRepo);
    PushOneCommit.Result r = push.to("refs/for/master");

    gApi.changes().id(r.getChangeId()).current().file(PushOneCommit.FILE_NAME).setReviewed(true);

    assertThat(Iterables.getOnlyElement(gApi.changes().id(r.getChangeId()).current().reviewed()))
        .isEqualTo(PushOneCommit.FILE_NAME);

    gApi.changes().id(r.getChangeId()).current().file(PushOneCommit.FILE_NAME).setReviewed(false);

    assertThat(gApi.changes().id(r.getChangeId()).current().reviewed()).isEmpty();
  }

  @Test
  public void mergeable() throws Exception {
    ObjectId initial = repo().exactRef(HEAD).getLeaf().getObjectId();

    PushOneCommit push1 =
        pushFactory.create(
            db,
            admin.getIdent(),
            testRepo,
            PushOneCommit.SUBJECT,
            PushOneCommit.FILE_NAME,
            "push 1 content");

    PushOneCommit.Result r1 = push1.to("refs/for/master");
    assertMergeable(r1.getChangeId(), true);
    merge(r1);

    // Reset HEAD to initial so the new change is a merge conflict.
    RefUpdate ru = repo().updateRef(HEAD);
    ru.setNewObjectId(initial);
    assertThat(ru.forceUpdate()).isEqualTo(RefUpdate.Result.FORCED);

    PushOneCommit push2 =
        pushFactory.create(
            db,
            admin.getIdent(),
            testRepo,
            PushOneCommit.SUBJECT,
            PushOneCommit.FILE_NAME,
            "push 2 content");
    PushOneCommit.Result r2 = push2.to("refs/for/master");
    assertMergeable(r2.getChangeId(), false);
    // TODO(dborowitz): Test for other-branches.
  }

  @Test
  public void files() throws Exception {
    PushOneCommit.Result r = createChange();
    Map<String, FileInfo> files =
        gApi.changes().id(r.getChangeId()).revision(r.getCommit().name()).files();
    assertThat(files).hasSize(2);
    assertThat(Iterables.all(files.keySet(), f -> f.matches(FILE_NAME + '|' + COMMIT_MSG)))
        .isTrue();
  }

  @Test
  public void filesOnMergeCommitChange() throws Exception {
    PushOneCommit.Result r = createMergeCommitChange("refs/for/master");

    // list files against auto-merge
    assertThat(gApi.changes().id(r.getChangeId()).revision(r.getCommit().name()).files().keySet())
        .containsExactly(COMMIT_MSG, MERGE_LIST, "foo", "bar");

    // list files against parent 1
    assertThat(gApi.changes().id(r.getChangeId()).revision(r.getCommit().name()).files(1).keySet())
        .containsExactly(COMMIT_MSG, MERGE_LIST, "bar");

    // list files against parent 2
    assertThat(gApi.changes().id(r.getChangeId()).revision(r.getCommit().name()).files(2).keySet())
        .containsExactly(COMMIT_MSG, MERGE_LIST, "foo");
  }

  @Test
  public void listFilesOnDifferentBases() throws Exception {
    PushOneCommit.Result result1 = createChange();
    String changeId = result1.getChangeId();
    PushOneCommit.Result result2 = amendChange(changeId, SUBJECT, "b.txt", "b");
    PushOneCommit.Result result3 = amendChange(changeId, SUBJECT, "c.txt", "c");

    String revId1 = result1.getCommit().name();
    String revId2 = result2.getCommit().name();
    String revId3 = result3.getCommit().name();

    assertThat(gApi.changes().id(changeId).revision(revId1).files(null).keySet())
        .containsExactly(COMMIT_MSG, "a.txt");
    assertThat(gApi.changes().id(changeId).revision(revId2).files(null).keySet())
        .containsExactly(COMMIT_MSG, "a.txt", "b.txt");
    assertThat(gApi.changes().id(changeId).revision(revId3).files(null).keySet())
        .containsExactly(COMMIT_MSG, "a.txt", "b.txt", "c.txt");

    assertThat(gApi.changes().id(changeId).revision(revId2).files(revId1).keySet())
        .containsExactly(COMMIT_MSG, "b.txt");
    assertThat(gApi.changes().id(changeId).revision(revId3).files(revId1).keySet())
        .containsExactly(COMMIT_MSG, "b.txt", "c.txt");
    assertThat(gApi.changes().id(changeId).revision(revId3).files(revId2).keySet())
        .containsExactly(COMMIT_MSG, "c.txt");
  }

  @Test
  public void queryRevisionFiles() throws Exception {
    Map<String, String> files = ImmutableMap.of("file1.txt", "content 1", "file2.txt", "content 2");
    PushOneCommit.Result result =
        pushFactory.create(db, admin.getIdent(), testRepo, SUBJECT, files).to("refs/for/master");
    result.assertOkStatus();
    String changeId = result.getChangeId();

    assertThat(gApi.changes().id(changeId).current().queryFiles("file1.txt"))
        .containsExactly("file1.txt");
    assertThat(gApi.changes().id(changeId).current().queryFiles("file2.txt"))
        .containsExactly("file2.txt");
    assertThat(gApi.changes().id(changeId).current().queryFiles("file1"))
        .containsExactly("file1.txt");
    assertThat(gApi.changes().id(changeId).current().queryFiles("file2"))
        .containsExactly("file2.txt");
    assertThat(gApi.changes().id(changeId).current().queryFiles("file"))
        .containsExactly("file1.txt", "file2.txt");
    assertThat(gApi.changes().id(changeId).current().queryFiles(""))
        .containsExactly("file1.txt", "file2.txt");
  }

  @Test
  public void description() throws Exception {
    PushOneCommit.Result r = createChange();
    assertDescription(r, "");
    gApi.changes().id(r.getChangeId()).revision(r.getCommit().name()).description("test");
    assertDescription(r, "test");
    gApi.changes().id(r.getChangeId()).revision(r.getCommit().name()).description("");
    assertDescription(r, "");
  }

  @Test
  public void setDescriptionNotAllowedWithoutPermission() throws Exception {
    PushOneCommit.Result r = createChange();
    assertDescription(r, "");
    setApiUser(user);
    exception.expect(AuthException.class);
    exception.expectMessage("edit description not permitted");
    gApi.changes().id(r.getChangeId()).revision(r.getCommit().name()).description("test");
  }

  @Test
  public void setDescriptionAllowedWithPermission() throws Exception {
    PushOneCommit.Result r = createChange();
    assertDescription(r, "");
    grant(project, "refs/heads/master", Permission.OWNER, false, REGISTERED_USERS);
    setApiUser(user);
    gApi.changes().id(r.getChangeId()).revision(r.getCommit().name()).description("test");
    assertDescription(r, "test");
  }

  private void assertDescription(PushOneCommit.Result r, String expected) throws Exception {
    assertThat(gApi.changes().id(r.getChangeId()).revision(r.getCommit().name()).description())
        .isEqualTo(expected);
  }

  @Test
  public void content() throws Exception {
    PushOneCommit.Result r = createChange();
    assertContent(r, FILE_NAME, FILE_CONTENT);
    assertContent(r, COMMIT_MSG, r.getCommit().getFullMessage());
  }

  @Test
  public void contentType() throws Exception {
    PushOneCommit.Result r = createChange();

    String endPoint =
        "/changes/"
            + r.getChangeId()
            + "/revisions/"
            + r.getCommit().name()
            + "/files/"
            + FILE_NAME
            + "/content";
    RestResponse response = adminRestSession.head(endPoint);
    response.assertOK();
    assertThat(response.getContentType()).startsWith("text/plain");
    assertThat(response.hasContent()).isFalse();
  }

  @Test
  public void commit() throws Exception {
    WebLinkInfo expectedWebLinkInfo = new WebLinkInfo("foo", "imageUrl", "url");
    patchSetLinks.add(
        new PatchSetWebLink() {
          @Override
          public WebLinkInfo getPatchSetWebLink(String projectName, String commit) {
            return expectedWebLinkInfo;
          }
        });

    PushOneCommit.Result r = createChange();
    RevCommit c = r.getCommit();

    CommitInfo commitInfo = gApi.changes().id(r.getChangeId()).current().commit(false);
    assertThat(commitInfo.commit).isEqualTo(c.name());
    assertPersonIdent(commitInfo.author, c.getAuthorIdent());
    assertPersonIdent(commitInfo.committer, c.getCommitterIdent());
    assertThat(commitInfo.message).isEqualTo(c.getFullMessage());
    assertThat(commitInfo.subject).isEqualTo(c.getShortMessage());
    assertThat(commitInfo.parents).hasSize(1);
    assertThat(Iterables.getOnlyElement(commitInfo.parents).commit)
        .isEqualTo(c.getParent(0).name());
    assertThat(commitInfo.webLinks).isNull();

    commitInfo = gApi.changes().id(r.getChangeId()).current().commit(true);
    assertThat(commitInfo.webLinks).hasSize(1);
    WebLinkInfo webLinkInfo = Iterables.getOnlyElement(commitInfo.webLinks);
    assertThat(webLinkInfo.name).isEqualTo(expectedWebLinkInfo.name);
    assertThat(webLinkInfo.imageUrl).isEqualTo(expectedWebLinkInfo.imageUrl);
    assertThat(webLinkInfo.url).isEqualTo(expectedWebLinkInfo.url);
    assertThat(webLinkInfo.target).isEqualTo(expectedWebLinkInfo.target);
  }

  private void assertPersonIdent(GitPerson gitPerson, PersonIdent expectedIdent) {
    assertThat(gitPerson.name).isEqualTo(expectedIdent.getName());
    assertThat(gitPerson.email).isEqualTo(expectedIdent.getEmailAddress());
    assertThat(gitPerson.date).isEqualTo(new Timestamp(expectedIdent.getWhen().getTime()));
    assertThat(gitPerson.tz).isEqualTo(expectedIdent.getTimeZoneOffset());
  }

  private void assertMergeable(String id, boolean expected) throws Exception {
    MergeableInfo m = gApi.changes().id(id).current().mergeable();
    assertThat(m.mergeable).isEqualTo(expected);
    assertThat(m.submitType).isEqualTo(SubmitType.MERGE_IF_NECESSARY);
    assertThat(m.mergeableInto).isNull();
    ChangeInfo c = gApi.changes().id(id).info();
    assertThat(c.mergeable).isEqualTo(expected);
  }

  @Test
  public void drafts() throws Exception {
    PushOneCommit.Result r = createChange();
    DraftInput in = new DraftInput();
    in.line = 1;
    in.message = "nit: trailing whitespace";
    in.path = FILE_NAME;

    DraftApi draftApi =
        gApi.changes().id(r.getChangeId()).revision(r.getCommit().name()).createDraft(in);
    assertThat(draftApi.get().message).isEqualTo(in.message);
    assertThat(
            gApi.changes()
                .id(r.getChangeId())
                .revision(r.getCommit().name())
                .draft(draftApi.get().id)
                .get()
                .message)
        .isEqualTo(in.message);
    assertThat(gApi.changes().id(r.getChangeId()).revision(r.getCommit().name()).drafts())
        .hasSize(1);

    in.message = "good catch!";
    assertThat(
            gApi.changes()
                .id(r.getChangeId())
                .revision(r.getCommit().name())
                .draft(draftApi.get().id)
                .update(in)
                .message)
        .isEqualTo(in.message);

    assertThat(
            gApi.changes()
                .id(r.getChangeId())
                .revision(r.getCommit().name())
                .draft(draftApi.get().id)
                .get()
                .author
                .email)
        .isEqualTo(admin.email);

    draftApi.delete();
    assertThat(gApi.changes().id(r.getChangeId()).revision(r.getCommit().name()).drafts())
        .isEmpty();
  }

  @Test
  public void comments() throws Exception {
    PushOneCommit.Result r = createChange();
    CommentInput in = new CommentInput();
    in.line = 1;
    in.message = "nit: trailing whitespace";
    in.path = FILE_NAME;
    ReviewInput reviewInput = new ReviewInput();
    Map<String, List<CommentInput>> comments = new HashMap<>();
    comments.put(FILE_NAME, Collections.singletonList(in));
    reviewInput.comments = comments;
    reviewInput.message = "comment test";
    gApi.changes().id(r.getChangeId()).current().review(reviewInput);

    Map<String, List<CommentInfo>> out =
        gApi.changes().id(r.getChangeId()).revision(r.getCommit().name()).comments();
    assertThat(out).hasSize(1);
    CommentInfo comment = Iterables.getOnlyElement(out.get(FILE_NAME));
    assertThat(comment.message).isEqualTo(in.message);
    assertThat(comment.author.email).isEqualTo(admin.email);
    assertThat(comment.path).isNull();

    List<CommentInfo> list =
        gApi.changes().id(r.getChangeId()).revision(r.getCommit().name()).commentsAsList();
    assertThat(list).hasSize(1);

    CommentInfo comment2 = list.get(0);
    assertThat(comment2.path).isEqualTo(FILE_NAME);
    assertThat(comment2.line).isEqualTo(comment.line);
    assertThat(comment2.message).isEqualTo(comment.message);
    assertThat(comment2.author.email).isEqualTo(comment.author.email);

    assertThat(
            gApi.changes()
                .id(r.getChangeId())
                .revision(r.getCommit().name())
                .comment(comment.id)
                .get()
                .message)
        .isEqualTo(in.message);
  }

  @Test
  public void commentOnNonExistingFile() throws Exception {
    PushOneCommit.Result r = createChange();
    r = updateChange(r, "new content");
    CommentInput in = new CommentInput();
    in.line = 1;
    in.message = "nit: trailing whitespace";
    in.path = "non-existing.txt";
    ReviewInput reviewInput = new ReviewInput();
    Map<String, List<CommentInput>> comments = new HashMap<>();
    comments.put("non-existing.txt", Collections.singletonList(in));
    reviewInput.comments = comments;
    reviewInput.message = "comment test";

    exception.expect(BadRequestException.class);
    exception.expectMessage(
        String.format("not found in revision %d,1", r.getChange().change().getId().id));
    gApi.changes().id(r.getChangeId()).revision(1).review(reviewInput);
  }

  @Test
  public void patch() throws Exception {
    PushOneCommit.Result r = createChange();
    ChangeApi changeApi = gApi.changes().id(r.getChangeId());
    BinaryResult bin = changeApi.revision(r.getCommit().name()).patch();
    ByteArrayOutputStream os = new ByteArrayOutputStream();
    bin.writeTo(os);
    String res = new String(os.toByteArray(), UTF_8);
    ChangeInfo change = changeApi.get();
    RevisionInfo rev = change.revisions.get(change.currentRevision);
    DateFormat df = new SimpleDateFormat("EEE, dd MMM yyyy HH:mm:ss Z", Locale.US);
    String date = df.format(rev.commit.author.date);
    assertThat(res).isEqualTo(String.format(PATCH, r.getCommit().name(), date, r.getChangeId()));
  }

  @Test
  public void patchWithPath() throws Exception {
    PushOneCommit.Result r = createChange();
    ChangeApi changeApi = gApi.changes().id(r.getChangeId());
    BinaryResult bin = changeApi.revision(r.getCommit().name()).patch(FILE_NAME);
    ByteArrayOutputStream os = new ByteArrayOutputStream();
    bin.writeTo(os);
    String res = new String(os.toByteArray(), UTF_8);
    assertThat(res).isEqualTo(PATCH_FILE_ONLY);

    exception.expect(ResourceNotFoundException.class);
    exception.expectMessage("File not found: nonexistent-file.");
    changeApi.revision(r.getCommit().name()).patch("nonexistent-file");
  }

  @Test
  public void actions() throws Exception {
    PushOneCommit.Result r = createChange();
    assertThat(current(r).actions().keySet())
        .containsExactly("cherrypick", "description", "rebase");

    current(r).review(ReviewInput.approve());
    assertThat(current(r).actions().keySet())
        .containsExactly("submit", "cherrypick", "description", "rebase");

    current(r).submit();
    assertThat(current(r).actions().keySet()).containsExactly("cherrypick");
  }

  @Test
  public void actionsETag() throws Exception {
    PushOneCommit.Result r1 = createChange();
    PushOneCommit.Result r2 = createChange();

    String oldETag = checkETag(getRevisionActions, r2, null);
    current(r2).review(ReviewInput.approve());
    oldETag = checkETag(getRevisionActions, r2, oldETag);

    // Dependent change is included in ETag.
    current(r1).review(ReviewInput.approve());
    oldETag = checkETag(getRevisionActions, r2, oldETag);

    current(r2).submit();
    oldETag = checkETag(getRevisionActions, r2, oldETag);
  }

  @Test
  public void deleteVoteOnNonCurrentPatchSet() throws Exception {
    PushOneCommit.Result r = createChange(); // patch set 1
    gApi.changes().id(r.getChangeId()).revision(r.getCommit().name()).review(ReviewInput.approve());

    // patch set 2
    amendChange(r.getChangeId());

    // code-review
    setApiUser(user);
    recommend(r.getChangeId());

    // check if it's blocked to delete a vote on a non-current patch set.
    setApiUser(admin);
    exception.expect(MethodNotAllowedException.class);
    exception.expectMessage("Cannot access on non-current patch set");
    gApi.changes()
        .id(r.getChangeId())
        .revision(r.getCommit().getName())
        .reviewer(user.getId().toString())
        .deleteVote("Code-Review");
  }

  @Test
  public void deleteVoteOnCurrentPatchSet() throws Exception {
    PushOneCommit.Result r = createChange(); // patch set 1
    gApi.changes().id(r.getChangeId()).revision(r.getCommit().name()).review(ReviewInput.approve());

    // patch set 2
    amendChange(r.getChangeId());

    // code-review
    setApiUser(user);
    recommend(r.getChangeId());

    setApiUser(admin);
    gApi.changes()
        .id(r.getChangeId())
        .current()
        .reviewer(user.getId().toString())
        .deleteVote("Code-Review");

    Map<String, Short> m =
        gApi.changes().id(r.getChangeId()).current().reviewer(user.getId().toString()).votes();

    assertThat(m).containsExactly("Code-Review", Short.valueOf((short) 0));

    ChangeInfo c = gApi.changes().id(r.getChangeId()).get();
    ChangeMessageInfo message = Iterables.getLast(c.messages);
    assertThat(message.author._accountId).isEqualTo(admin.getId().get());
    assertThat(message.message).isEqualTo("Removed Code-Review+1 by User <user@example.com>\n");
    assertThat(getReviewers(c.reviewers.get(ReviewerState.REVIEWER)))
        .containsExactlyElementsIn(ImmutableSet.of(admin.getId(), user.getId()));
  }

  @Test
  public void listVotesByRevision() throws Exception {
    // Create patch set 1 and vote on it
    String changeId = createChange().getChangeId();
    ListMultimap<String, ApprovalInfo> votes = gApi.changes().id(changeId).current().votes();
    assertThat(votes).isEmpty();
    recommend(changeId);
    votes = gApi.changes().id(changeId).current().votes();
    assertThat(votes.keySet()).containsExactly("Code-Review");
    List<ApprovalInfo> approvals = votes.get("Code-Review");
    assertThat(approvals).hasSize(1);
    ApprovalInfo approval = approvals.get(0);
    assertThat(approval._accountId).isEqualTo(admin.id.get());
    assertThat(approval.email).isEqualTo(admin.email);
    assertThat(approval.username).isEqualTo(admin.username);

    // Also vote on it with another user
    setApiUser(user);
    gApi.changes().id(changeId).current().review(ReviewInput.dislike());

    // Patch set 1 has 2 votes on Code-Review
    setApiUser(admin);
    votes = gApi.changes().id(changeId).current().votes();
    assertThat(votes.keySet()).containsExactly("Code-Review");
    approvals = votes.get("Code-Review");
    assertThat(approvals).hasSize(2);
    assertThat(approvals.stream().map(a -> a._accountId))
        .containsExactlyElementsIn(ImmutableList.of(admin.id.get(), user.id.get()));

    // Create a new patch set which does not have any votes
    amendChange(changeId);
    votes = gApi.changes().id(changeId).current().votes();
    assertThat(votes).isEmpty();

    // Votes are still returned for ps 1
    votes = gApi.changes().id(changeId).revision(1).votes();
    assertThat(votes.keySet()).containsExactly("Code-Review");
    approvals = votes.get("Code-Review");
    assertThat(approvals).hasSize(2);
  }

  private static void assertCherryPickResult(
      ChangeInfo changeInfo, CherryPickInput input, String srcChangeId) throws Exception {
    assertThat(changeInfo.changeId).isEqualTo(srcChangeId);
    assertThat(changeInfo.revisions.keySet()).containsExactly(changeInfo.currentRevision);
    RevisionInfo revisionInfo = changeInfo.revisions.get(changeInfo.currentRevision);
    assertThat(revisionInfo.commit.message).isEqualTo(input.message);
    assertThat(revisionInfo.commit.parents).hasSize(1);
    assertThat(revisionInfo.commit.parents.get(0).commit).isEqualTo(input.base);
  }

  private PushOneCommit.Result updateChange(PushOneCommit.Result r, String content)
      throws Exception {
    PushOneCommit push =
        pushFactory.create(
            db, admin.getIdent(), testRepo, "test commit", "a.txt", content, r.getChangeId());
    return push.to("refs/for/master");
  }

  private RevisionApi current(PushOneCommit.Result r) throws Exception {
    return gApi.changes().id(r.getChangeId()).current();
  }

  private String checkETag(ETagView<RevisionResource> view, PushOneCommit.Result r, String oldETag)
      throws Exception {
    String eTag = view.getETag(parseRevisionResource(r));
    assertThat(eTag).isNotEqualTo(oldETag);
    return eTag;
  }

  private PushOneCommit.Result createCherryPickableMerge(
      String parent1FileName, String parent2FileName) throws Exception {
    RevCommit initialCommit = getHead(repo());

    String branchAName = "branchA";
    createBranch(new Branch.NameKey(project, branchAName));
    String branchBName = "branchB";
    createBranch(new Branch.NameKey(project, branchBName));

    PushOneCommit.Result changeAResult =
        pushFactory
            .create(db, admin.getIdent(), testRepo, "change a", parent1FileName, "Content of a")
            .to("refs/for/" + branchAName);

    testRepo.reset(initialCommit);
    PushOneCommit.Result changeBResult =
        pushFactory
            .create(db, admin.getIdent(), testRepo, "change b", parent2FileName, "Content of b")
            .to("refs/for/" + branchBName);

    PushOneCommit pushableMergeCommit =
        pushFactory.create(
            db,
            admin.getIdent(),
            testRepo,
            "merge",
            ImmutableMap.of(parent1FileName, "Content of a", parent2FileName, "Content of b"));
    pushableMergeCommit.setParents(
        ImmutableList.of(changeAResult.getCommit(), changeBResult.getCommit()));
    PushOneCommit.Result mergeChangeResult = pushableMergeCommit.to("refs/for/" + branchAName);
    mergeChangeResult.assertOkStatus();
    return mergeChangeResult;
  }

  private ApprovalInfo getApproval(String changeId, String label) throws Exception {
    ChangeInfo info = gApi.changes().id(changeId).get(DETAILED_LABELS);
    LabelInfo li = info.labels.get(label);
    assertThat(li).isNotNull();
    int accountId = atrScope.get().getUser().getAccountId().get();
    return li.all.stream().filter(a -> a._accountId == accountId).findFirst().get();
  }

  private static Iterable<Account.Id> getReviewers(Collection<AccountInfo> r) {
    return Iterables.transform(r, a -> new Account.Id(a._accountId));
  }
}<|MERGE_RESOLUTION|>--- conflicted
+++ resolved
@@ -233,18 +233,7 @@
     revision(r).review(in);
 
     ApprovalInfo cr =
-<<<<<<< HEAD
-        gApi.changes()
-            .id(changeId)
-            .get(DETAILED_LABELS)
-            .labels
-            .get("Code-Review")
-            .all
-            .stream()
-=======
-        gApi.changes().id(changeId).get(EnumSet.of(ListChangesOption.DETAILED_LABELS)).labels
-            .get("Code-Review").all.stream()
->>>>>>> 3efa1058
+        gApi.changes().id(changeId).get(DETAILED_LABELS).labels.get("Code-Review").all.stream()
             .filter(a -> a._accountId == user.getId().get())
             .findFirst()
             .get();
