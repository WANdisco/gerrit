--- conflicted
+++ resolved
@@ -134,11 +134,6 @@
       // account instead of linking to the existing one.
       // That why we query it here, not to lose linking mode.
       if (!Strings.isNullOrEmpty(claimedIdentifier)) {
-<<<<<<< HEAD
-        log.debug("Claimed identity is set");
-        Account.Id claimedId = accountManager.lookup(claimedIdentifier);
-        if (claimedId != null && actualId != null) {
-=======
         claimedId = accountManager.lookup(claimedIdentifier);
         if (claimedId == null) {
           log.debug("Claimed identity is unknown");
@@ -150,7 +145,6 @@
       if (claimedId != null) {
         log.debug("Claimed identity is set and is known");
         if (actualId != null) {
->>>>>>> 82d55631
           if (claimedId.equals(actualId)) {
             // Both link to the same account, that's what we expected.
             log.debug("Both link to the same account. All is fine.");
