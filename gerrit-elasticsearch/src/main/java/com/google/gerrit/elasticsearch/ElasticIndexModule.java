// Copyright (C) 2014 The Android Open Source Project
//
// Licensed under the Apache License, Version 2.0 (the "License");
// you may not use this file except in compliance with the License.
// You may obtain a copy of the License at
//
// http://www.apache.org/licenses/LICENSE-2.0
//
// Unless required by applicable law or agreed to in writing, software
// distributed under the License is distributed on an "AS IS" BASIS,
// WITHOUT WARRANTIES OR CONDITIONS OF ANY KIND, either express or implied.
// See the License for the specific language governing permissions and
// limitations under the License.

package com.google.gerrit.elasticsearch;

<<<<<<< HEAD
import static com.google.common.base.Preconditions.checkArgument;

import com.google.gerrit.index.IndexConfig;
import com.google.gerrit.lifecycle.LifecycleModule;
import com.google.gerrit.server.config.GerritServerConfig;
import com.google.gerrit.server.index.IndexModule;
import com.google.gerrit.server.index.OnlineUpgrader;
import com.google.gerrit.server.index.SingleVersionModule;
import com.google.gerrit.server.index.VersionManager;
import com.google.gerrit.server.index.account.AccountIndex;
import com.google.gerrit.server.index.change.ChangeIndex;
import com.google.gerrit.server.index.group.GroupIndex;
import com.google.inject.AbstractModule;
import com.google.inject.Provides;
import com.google.inject.Singleton;
import com.google.inject.assistedinject.FactoryModuleBuilder;
=======
import com.google.gerrit.server.index.AbstractIndexModule;
import com.google.gerrit.server.index.AbstractVersionManager;
import com.google.gerrit.server.index.account.AccountIndex;
import com.google.gerrit.server.index.change.ChangeIndex;
import com.google.gerrit.server.index.group.GroupIndex;
>>>>>>> 6ca35faf
import java.util.Map;

<<<<<<< HEAD
public class ElasticIndexModule extends AbstractModule {
=======
public class ElasticIndexModule extends AbstractIndexModule {

>>>>>>> 6ca35faf
  public static ElasticIndexModule singleVersionWithExplicitVersions(
      Map<String, Integer> versions, int threads) {
    return new ElasticIndexModule(versions, threads, false);
  }

  public static ElasticIndexModule latestVersionWithOnlineUpgrade() {
    return new ElasticIndexModule(null, 0, true);
  }

  public static ElasticIndexModule latestVersionWithoutOnlineUpgrade() {
    return new ElasticIndexModule(null, 0, false);
  }

<<<<<<< HEAD
  private final Map<String, Integer> singleVersions;
  private final int threads;
  private final boolean onlineUpgrade;

  private ElasticIndexModule(
      Map<String, Integer> singleVersions, int threads, boolean onlineUpgrade) {
    if (singleVersions != null) {
      checkArgument(!onlineUpgrade, "online upgrade is incompatible with single version map");
    }
    this.singleVersions = singleVersions;
    this.threads = threads;
    this.onlineUpgrade = onlineUpgrade;
=======
  private ElasticIndexModule(Map<String, Integer> singleVersions, int threads) {
    super(singleVersions, threads);
>>>>>>> 6ca35faf
  }

  @Override
  protected Class<? extends AccountIndex> getAccountIndex() {
    return ElasticAccountIndex.class;
  }

  @Override
  protected Class<? extends ChangeIndex> getChangeIndex() {
    return ElasticChangeIndex.class;
  }

<<<<<<< HEAD
  @Provides
  @Singleton
  IndexConfig getIndexConfig(@GerritServerConfig Config cfg) {
    return IndexConfig.fromConfig(cfg).separateChangeSubIndexes(true).build();
  }

  private class MultiVersionModule extends LifecycleModule {
    @Override
    public void configure() {
      bind(VersionManager.class).to(ElasticVersionManager.class);
      listener().to(ElasticVersionManager.class);
      if (onlineUpgrade) {
        listener().to(OnlineUpgrader.class);
      }
    }
=======
  @Override
  protected Class<? extends GroupIndex> getGroupIndex() {
    return ElasticGroupIndex.class;
  }

  @Override
  protected Class<? extends AbstractVersionManager> getVersionManager() {
    return ElasticVersionManager.class;
>>>>>>> 6ca35faf
  }
}<|MERGE_RESOLUTION|>--- conflicted
+++ resolved
@@ -14,38 +14,15 @@
 
 package com.google.gerrit.elasticsearch;
 
-<<<<<<< HEAD
-import static com.google.common.base.Preconditions.checkArgument;
-
-import com.google.gerrit.index.IndexConfig;
-import com.google.gerrit.lifecycle.LifecycleModule;
-import com.google.gerrit.server.config.GerritServerConfig;
-import com.google.gerrit.server.index.IndexModule;
-import com.google.gerrit.server.index.OnlineUpgrader;
-import com.google.gerrit.server.index.SingleVersionModule;
+import com.google.gerrit.server.index.AbstractIndexModule;
 import com.google.gerrit.server.index.VersionManager;
 import com.google.gerrit.server.index.account.AccountIndex;
 import com.google.gerrit.server.index.change.ChangeIndex;
 import com.google.gerrit.server.index.group.GroupIndex;
-import com.google.inject.AbstractModule;
-import com.google.inject.Provides;
-import com.google.inject.Singleton;
-import com.google.inject.assistedinject.FactoryModuleBuilder;
-=======
-import com.google.gerrit.server.index.AbstractIndexModule;
-import com.google.gerrit.server.index.AbstractVersionManager;
-import com.google.gerrit.server.index.account.AccountIndex;
-import com.google.gerrit.server.index.change.ChangeIndex;
-import com.google.gerrit.server.index.group.GroupIndex;
->>>>>>> 6ca35faf
 import java.util.Map;
 
-<<<<<<< HEAD
-public class ElasticIndexModule extends AbstractModule {
-=======
 public class ElasticIndexModule extends AbstractIndexModule {
 
->>>>>>> 6ca35faf
   public static ElasticIndexModule singleVersionWithExplicitVersions(
       Map<String, Integer> versions, int threads) {
     return new ElasticIndexModule(versions, threads, false);
@@ -59,23 +36,9 @@
     return new ElasticIndexModule(null, 0, false);
   }
 
-<<<<<<< HEAD
-  private final Map<String, Integer> singleVersions;
-  private final int threads;
-  private final boolean onlineUpgrade;
-
   private ElasticIndexModule(
       Map<String, Integer> singleVersions, int threads, boolean onlineUpgrade) {
-    if (singleVersions != null) {
-      checkArgument(!onlineUpgrade, "online upgrade is incompatible with single version map");
-    }
-    this.singleVersions = singleVersions;
-    this.threads = threads;
-    this.onlineUpgrade = onlineUpgrade;
-=======
-  private ElasticIndexModule(Map<String, Integer> singleVersions, int threads) {
-    super(singleVersions, threads);
->>>>>>> 6ca35faf
+    super(singleVersions, threads, onlineUpgrade);
   }
 
   @Override
@@ -88,31 +51,13 @@
     return ElasticChangeIndex.class;
   }
 
-<<<<<<< HEAD
-  @Provides
-  @Singleton
-  IndexConfig getIndexConfig(@GerritServerConfig Config cfg) {
-    return IndexConfig.fromConfig(cfg).separateChangeSubIndexes(true).build();
-  }
-
-  private class MultiVersionModule extends LifecycleModule {
-    @Override
-    public void configure() {
-      bind(VersionManager.class).to(ElasticVersionManager.class);
-      listener().to(ElasticVersionManager.class);
-      if (onlineUpgrade) {
-        listener().to(OnlineUpgrader.class);
-      }
-    }
-=======
   @Override
   protected Class<? extends GroupIndex> getGroupIndex() {
     return ElasticGroupIndex.class;
   }
 
   @Override
-  protected Class<? extends AbstractVersionManager> getVersionManager() {
+  protected Class<? extends VersionManager> getVersionManager() {
     return ElasticVersionManager.class;
->>>>>>> 6ca35faf
   }
 }