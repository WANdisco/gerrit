--- conflicted
+++ resolved
@@ -82,10 +82,6 @@
     } else {
       install(new SingleVersionModule(singleVersions));
     }
-<<<<<<< HEAD
-    bind(VersionManager.class).to(ElasticVersionManager.class);
-=======
->>>>>>> c57c5cc8
   }
 
   @Provides
@@ -97,18 +93,11 @@
   private class MultiVersionModule extends LifecycleModule {
     @Override
     public void configure() {
+      bind(VersionManager.class).to(ElasticVersionManager.class);
       listener().to(ElasticVersionManager.class);
       if (onlineUpgrade) {
         listener().to(OnlineUpgrader.class);
       }
     }
   }
-
-  private static class MultiVersionModule extends LifecycleModule {
-    @Override
-    public void configure() {
-      bind(AbstractVersionManager.class).to(ElasticVersionManager.class);
-      listener().to(ElasticVersionManager.class);
-    }
-  }
 }