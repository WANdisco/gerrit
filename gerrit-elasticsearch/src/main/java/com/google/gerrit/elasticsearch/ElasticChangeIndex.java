// Copyright (C) 2014 The Android Open Source Project
//
// Licensed under the Apache License, Version 2.0 (the "License");
// you may not use this file except in compliance with the License.
// You may obtain a copy of the License at
//
// http://www.apache.org/licenses/LICENSE-2.0
//
// Unless required by applicable law or agreed to in writing, software
// distributed under the License is distributed on an "AS IS" BASIS,
// WITHOUT WARRANTIES OR CONDITIONS OF ANY KIND, either express or implied.
// See the License for the specific language governing permissions and
// limitations under the License.

package com.google.gerrit.elasticsearch;

import static com.google.common.base.Preconditions.checkNotNull;
import static com.google.gerrit.server.index.change.ChangeField.APPROVAL_CODEC;
import static com.google.gerrit.server.index.change.ChangeField.CHANGE_CODEC;
import static com.google.gerrit.server.index.change.ChangeField.PATCH_SET_CODEC;
import static com.google.gerrit.server.index.change.ChangeIndexRewriter.CLOSED_STATUSES;
import static com.google.gerrit.server.index.change.ChangeIndexRewriter.OPEN_STATUSES;
import static java.nio.charset.StandardCharsets.UTF_8;
import static org.apache.commons.codec.binary.Base64.decodeBase64;

import com.google.common.collect.FluentIterable;
import com.google.common.collect.ImmutableMap;
import com.google.common.collect.Iterables;
import com.google.common.collect.ListMultimap;
import com.google.common.collect.Lists;
import com.google.common.collect.MultimapBuilder;
import com.google.common.collect.Sets;
import com.google.gerrit.elasticsearch.ElasticMapping.MappingProperties;
import com.google.gerrit.elasticsearch.builders.QueryBuilder;
import com.google.gerrit.elasticsearch.builders.SearchSourceBuilder;
<<<<<<< HEAD
import com.google.gerrit.index.QueryOptions;
import com.google.gerrit.index.Schema;
import com.google.gerrit.index.query.Predicate;
import com.google.gerrit.index.query.QueryParseException;
=======
import com.google.gerrit.elasticsearch.bulk.BulkRequest;
import com.google.gerrit.elasticsearch.bulk.DeleteRequest;
import com.google.gerrit.elasticsearch.bulk.IndexRequest;
import com.google.gerrit.elasticsearch.bulk.UpdateRequest;
>>>>>>> c99a18c6
import com.google.gerrit.reviewdb.client.Account;
import com.google.gerrit.reviewdb.client.Change;
import com.google.gerrit.reviewdb.client.Change.Id;
import com.google.gerrit.reviewdb.client.Project;
import com.google.gerrit.reviewdb.server.ReviewDb;
import com.google.gerrit.server.ReviewerByEmailSet;
import com.google.gerrit.server.ReviewerSet;
import com.google.gerrit.server.config.GerritServerConfig;
import com.google.gerrit.server.config.SitePaths;
import com.google.gerrit.server.index.IndexUtils;
import com.google.gerrit.server.index.change.ChangeField;
import com.google.gerrit.server.index.change.ChangeIndex;
import com.google.gerrit.server.index.change.ChangeIndexRewriter;
import com.google.gerrit.server.project.SubmitRuleOptions;
import com.google.gerrit.server.query.change.ChangeData;
import com.google.gerrit.server.query.change.ChangeDataSource;
import com.google.gson.JsonArray;
import com.google.gson.JsonElement;
import com.google.gson.JsonObject;
import com.google.gson.JsonParser;
import com.google.gwtorm.server.OrmException;
import com.google.gwtorm.server.ResultSet;
import com.google.inject.Inject;
import com.google.inject.Provider;
import com.google.inject.assistedinject.Assisted;
import java.io.IOException;
import java.io.UnsupportedEncodingException;
import java.util.Collections;
import java.util.Iterator;
import java.util.List;
import java.util.Set;
import org.apache.commons.codec.binary.Base64;
import org.apache.http.HttpStatus;
import org.apache.http.StatusLine;
import org.eclipse.jgit.lib.Config;
import org.elasticsearch.client.Response;
import org.slf4j.Logger;
import org.slf4j.LoggerFactory;

/** Secondary index implementation using Elasticsearch. */
class ElasticChangeIndex extends AbstractElasticIndex<Change.Id, ChangeData>
    implements ChangeIndex {
  private static final Logger log = LoggerFactory.getLogger(ElasticChangeIndex.class);

  static class ChangeMapping {
    MappingProperties openChanges;
    MappingProperties closedChanges;

    ChangeMapping(Schema<ChangeData> schema) {
      MappingProperties mapping = ElasticMapping.createMapping(schema);
      this.openChanges = mapping;
      this.closedChanges = mapping;
    }
  }

  static final String CHANGES = "changes";
  static final String OPEN_CHANGES = "open_" + CHANGES;
  static final String CLOSED_CHANGES = "closed_" + CHANGES;

  private final ChangeMapping mapping;
  private final Provider<ReviewDb> db;
  private final ChangeData.Factory changeDataFactory;
  private final FillArgs fillArgs;
  private final Schema<ChangeData> schema;

  @Inject
  ElasticChangeIndex(
      @GerritServerConfig Config cfg,
      Provider<ReviewDb> db,
      ChangeData.Factory changeDataFactory,
      SitePaths sitePaths,
      ElasticRestClientBuilder clientBuilder,
      @Assisted Schema<ChangeData> schema) {
    super(cfg, sitePaths, schema, clientBuilder, CHANGES);
    this.db = db;
    this.changeDataFactory = changeDataFactory;
    this.fillArgs = fillArgs;
    this.schema = schema;
    mapping = new ChangeMapping(schema);
  }

  @Override
  public void replace(ChangeData cd) throws IOException {
    String deleteIndex;
    String insertIndex;

    try {
      if (cd.change().getStatus().isOpen()) {
        insertIndex = OPEN_CHANGES;
        deleteIndex = CLOSED_CHANGES;
      } else {
        insertIndex = CLOSED_CHANGES;
        deleteIndex = OPEN_CHANGES;
      }
    } catch (OrmException e) {
      throw new IOException(e);
    }

    BulkRequest bulk =
        new IndexRequest(getId(cd), indexName, insertIndex)
            .add(new UpdateRequest<>(fillArgs, schema, cd))
            .add(new DeleteRequest(cd.getId().toString(), indexName, deleteIndex));

    String uri = getURI(CHANGES, BULK);
    Response response = postRequest(bulk, uri, getRefreshParam());
    int statusCode = response.getStatusLine().getStatusCode();
    if (statusCode != HttpStatus.SC_OK) {
      throw new IOException(
          String.format(
              "Failed to replace change %s in index %s: %s", cd.getId(), indexName, statusCode));
    }
  }

  @Override
  public ChangeDataSource getSource(Predicate<ChangeData> p, QueryOptions opts)
      throws QueryParseException {
    Set<Change.Status> statuses = ChangeIndexRewriter.getPossibleStatus(p);
    List<String> indexes = Lists.newArrayListWithCapacity(2);
    if (!Sets.intersection(statuses, OPEN_STATUSES).isEmpty()) {
      indexes.add(OPEN_CHANGES);
    }
    if (!Sets.intersection(statuses, CLOSED_STATUSES).isEmpty()) {
      indexes.add(CLOSED_CHANGES);
    }
    return new QuerySource(indexes, p, opts);
  }

  @Override
  protected String addActions(Id c) {
    return delete(OPEN_CHANGES, c) + delete(CLOSED_CHANGES, c);
  }

  @Override
  protected String getMappings() {
    return gson.toJson(ImmutableMap.of("mappings", mapping));
  }

  @Override
  protected String getId(ChangeData cd) {
    return cd.getId().toString();
  }

  private class QuerySource implements ChangeDataSource {
    private final String search;
    private final Set<String> fields;
    private final List<String> types;

    QuerySource(List<String> types, Predicate<ChangeData> p, QueryOptions opts)
        throws QueryParseException {
      QueryBuilder qb = queryBuilder.toQueryBuilder(p);
      fields = IndexUtils.changeFields(opts);
      SearchSourceBuilder searchSource =
          new SearchSourceBuilder()
              .query(qb)
              .from(opts.start())
              .size(opts.limit())
              .fields(Lists.newArrayList(fields));

      search = getSearch(searchSource, getSortArray());
      this.types = types;
    }

    @Override
    public int getCardinality() {
      return 10;
    }

    @Override
    public ResultSet<ChangeData> read() throws OrmException {
      try {
        List<ChangeData> results = Collections.emptyList();
        String uri = getURI(types);
        Response response = postRequest(search, uri, Collections.emptyMap());
        StatusLine statusLine = response.getStatusLine();
        if (statusLine.getStatusCode() == HttpStatus.SC_OK) {
          String content = getContent(response);
          JsonObject obj =
              new JsonParser().parse(content).getAsJsonObject().getAsJsonObject("hits");
          if (obj.get("hits") != null) {
            JsonArray json = obj.getAsJsonArray("hits");
            results = Lists.newArrayListWithCapacity(json.size());
            for (int i = 0; i < json.size(); i++) {
              results.add(toChangeData(json.get(i)));
            }
          }
        } else {
          log.error(statusLine.getReasonPhrase());
        }
        final List<ChangeData> r = Collections.unmodifiableList(results);
        return new ResultSet<ChangeData>() {
          @Override
          public Iterator<ChangeData> iterator() {
            return r.iterator();
          }

          @Override
          public List<ChangeData> toList() {
            return r;
          }

          @Override
          public void close() {
            // Do nothing.
          }
        };
      } catch (IOException e) {
        throw new OrmException(e);
      }
    }

    @Override
    public boolean hasChange() {
      return false;
    }

    private ChangeData toChangeData(JsonElement json) {
      JsonElement sourceElement = json.getAsJsonObject().get("_source");
      if (sourceElement == null) {
        sourceElement = json.getAsJsonObject().get("fields");
      }
      JsonObject source = sourceElement.getAsJsonObject();
      JsonElement c = source.get(ChangeField.CHANGE.getName());

      if (c == null) {
        int id = source.get(ChangeField.LEGACY_ID.getName()).getAsInt();
        // IndexUtils#changeFields ensures either CHANGE or PROJECT is always present.
        String projectName = checkNotNull(source.get(ChangeField.PROJECT.getName()).getAsString());
        return changeDataFactory.create(
            db.get(), new Project.NameKey(projectName), new Change.Id(id));
      }

      ChangeData cd =
          changeDataFactory.create(
              db.get(), CHANGE_CODEC.decode(Base64.decodeBase64(c.getAsString())));

      // Patch sets.
      cd.setPatchSets(decodeProtos(source, ChangeField.PATCH_SET.getName(), PATCH_SET_CODEC));

      // Approvals.
      if (source.get(ChangeField.APPROVAL.getName()) != null) {
        cd.setCurrentApprovals(
            decodeProtos(source, ChangeField.APPROVAL.getName(), APPROVAL_CODEC));
      } else if (fields.contains(ChangeField.APPROVAL.getName())) {
        cd.setCurrentApprovals(Collections.emptyList());
      }

      JsonElement addedElement = source.get(ChangeField.ADDED.getName());
      JsonElement deletedElement = source.get(ChangeField.DELETED.getName());
      if (addedElement != null && deletedElement != null) {
        // Changed lines.
        int added = addedElement.getAsInt();
        int deleted = deletedElement.getAsInt();
        cd.setChangedLines(added, deleted);
      }

      // Star.
      JsonElement starredElement = source.get(ChangeField.STAR.getName());
      if (starredElement != null) {
        ListMultimap<Account.Id, String> stars =
            MultimapBuilder.hashKeys().arrayListValues().build();
        JsonArray starBy = starredElement.getAsJsonArray();
        if (starBy.size() > 0) {
          for (int i = 0; i < starBy.size(); i++) {
            String[] indexableFields = starBy.get(i).getAsString().split(":");
            Account.Id id = Account.Id.parse(indexableFields[0]);
            stars.put(id, indexableFields[1]);
          }
        }
        cd.setStars(stars);
      }

      // Mergeable.
      JsonElement mergeableElement = source.get(ChangeField.MERGEABLE.getName());
      if (mergeableElement != null) {
        String mergeable = mergeableElement.getAsString();
        if ("1".equals(mergeable)) {
          cd.setMergeable(true);
        } else if ("0".equals(mergeable)) {
          cd.setMergeable(false);
        }
      }

      // Reviewed-by.
      if (source.get(ChangeField.REVIEWEDBY.getName()) != null) {
        JsonArray reviewedBy = source.get(ChangeField.REVIEWEDBY.getName()).getAsJsonArray();
        if (reviewedBy.size() > 0) {
          Set<Account.Id> accounts = Sets.newHashSetWithExpectedSize(reviewedBy.size());
          for (int i = 0; i < reviewedBy.size(); i++) {
            int aId = reviewedBy.get(i).getAsInt();
            if (reviewedBy.size() == 1 && aId == ChangeField.NOT_REVIEWED) {
              break;
            }
            accounts.add(new Account.Id(aId));
          }
          cd.setReviewedBy(accounts);
        }
      } else if (fields.contains(ChangeField.REVIEWEDBY.getName())) {
        cd.setReviewedBy(Collections.emptySet());
      }

      if (source.get(ChangeField.REVIEWER.getName()) != null) {
        cd.setReviewers(
            ChangeField.parseReviewerFieldValues(
                FluentIterable.from(source.get(ChangeField.REVIEWER.getName()).getAsJsonArray())
                    .transform(JsonElement::getAsString)));
      } else if (fields.contains(ChangeField.REVIEWER.getName())) {
        cd.setReviewers(ReviewerSet.empty());
      }

      if (source.get(ChangeField.REVIEWER_BY_EMAIL.getName()) != null) {
        cd.setReviewersByEmail(
            ChangeField.parseReviewerByEmailFieldValues(
                FluentIterable.from(
                        source.get(ChangeField.REVIEWER_BY_EMAIL.getName()).getAsJsonArray())
                    .transform(JsonElement::getAsString)));
      } else if (fields.contains(ChangeField.REVIEWER_BY_EMAIL.getName())) {
        cd.setReviewersByEmail(ReviewerByEmailSet.empty());
      }

      if (source.get(ChangeField.PENDING_REVIEWER.getName()) != null) {
        cd.setPendingReviewers(
            ChangeField.parseReviewerFieldValues(
                FluentIterable.from(
                        source.get(ChangeField.PENDING_REVIEWER.getName()).getAsJsonArray())
                    .transform(JsonElement::getAsString)));
      } else if (fields.contains(ChangeField.PENDING_REVIEWER.getName())) {
        cd.setPendingReviewers(ReviewerSet.empty());
      }

      if (source.get(ChangeField.PENDING_REVIEWER_BY_EMAIL.getName()) != null) {
        cd.setPendingReviewersByEmail(
            ChangeField.parseReviewerByEmailFieldValues(
                FluentIterable.from(
                        source
                            .get(ChangeField.PENDING_REVIEWER_BY_EMAIL.getName())
                            .getAsJsonArray())
                    .transform(JsonElement::getAsString)));
      } else if (fields.contains(ChangeField.PENDING_REVIEWER_BY_EMAIL.getName())) {
        cd.setPendingReviewersByEmail(ReviewerByEmailSet.empty());
      }
      decodeSubmitRecords(
          source,
          ChangeField.STORED_SUBMIT_RECORD_STRICT.getName(),
          ChangeField.SUBMIT_RULE_OPTIONS_STRICT,
          cd);
      decodeSubmitRecords(
          source,
          ChangeField.STORED_SUBMIT_RECORD_LENIENT.getName(),
          ChangeField.SUBMIT_RULE_OPTIONS_LENIENT,
          cd);
      decodeUnresolvedCommentCount(source, ChangeField.UNRESOLVED_COMMENT_COUNT.getName(), cd);

      if (fields.contains(ChangeField.REF_STATE.getName())) {
        cd.setRefStates(getByteArray(source, ChangeField.REF_STATE.getName()));
      }
      if (fields.contains(ChangeField.REF_STATE_PATTERN.getName())) {
        cd.setRefStatePatterns(getByteArray(source, ChangeField.REF_STATE_PATTERN.getName()));
      }

      return cd;
    }

    private Iterable<byte[]> getByteArray(JsonObject source, String name) {
      JsonElement element = source.get(name);
      return element != null
          ? Iterables.transform(element.getAsJsonArray(), e -> Base64.decodeBase64(e.getAsString()))
          : Collections.emptyList();
    }

    private void decodeSubmitRecords(
        JsonObject doc, String fieldName, SubmitRuleOptions opts, ChangeData out) {
      JsonArray records = doc.getAsJsonArray(fieldName);
      if (records == null) {
        return;
      }
      ChangeField.parseSubmitRecords(
          FluentIterable.from(records)
              .transform(i -> new String(decodeBase64(i.toString()), UTF_8))
              .toList(),
          opts,
          out);
    }

    private void decodeUnresolvedCommentCount(JsonObject doc, String fieldName, ChangeData out) {
      JsonElement count = doc.get(fieldName);
      if (count == null) {
        return;
      }
      out.setUnresolvedCommentCount(count.getAsInt());
    }

    private JsonArray getSortArray() {
      JsonObject properties = new JsonObject();
      properties.addProperty(ORDER, "desc");
      properties.addProperty(IGNORE_UNMAPPED, true);

      JsonArray sortArray = new JsonArray();
      addNamedElement(ChangeField.UPDATED.getName(), properties, sortArray);
      addNamedElement(ChangeField.LEGACY_ID.getName(), properties, sortArray);
      return sortArray;
    }
  }

  private String getURI(List<String> types) throws UnsupportedEncodingException {
    String joinedTypes = String.join(",", types);
    return getURI(joinedTypes, SEARCH);
  }
}<|MERGE_RESOLUTION|>--- conflicted
+++ resolved
@@ -33,17 +33,14 @@
 import com.google.gerrit.elasticsearch.ElasticMapping.MappingProperties;
 import com.google.gerrit.elasticsearch.builders.QueryBuilder;
 import com.google.gerrit.elasticsearch.builders.SearchSourceBuilder;
-<<<<<<< HEAD
+import com.google.gerrit.elasticsearch.bulk.BulkRequest;
+import com.google.gerrit.elasticsearch.bulk.DeleteRequest;
+import com.google.gerrit.elasticsearch.bulk.IndexRequest;
+import com.google.gerrit.elasticsearch.bulk.UpdateRequest;
 import com.google.gerrit.index.QueryOptions;
 import com.google.gerrit.index.Schema;
 import com.google.gerrit.index.query.Predicate;
 import com.google.gerrit.index.query.QueryParseException;
-=======
-import com.google.gerrit.elasticsearch.bulk.BulkRequest;
-import com.google.gerrit.elasticsearch.bulk.DeleteRequest;
-import com.google.gerrit.elasticsearch.bulk.IndexRequest;
-import com.google.gerrit.elasticsearch.bulk.UpdateRequest;
->>>>>>> c99a18c6
 import com.google.gerrit.reviewdb.client.Account;
 import com.google.gerrit.reviewdb.client.Change;
 import com.google.gerrit.reviewdb.client.Change.Id;
@@ -106,7 +103,6 @@
   private final ChangeMapping mapping;
   private final Provider<ReviewDb> db;
   private final ChangeData.Factory changeDataFactory;
-  private final FillArgs fillArgs;
   private final Schema<ChangeData> schema;
 
   @Inject
@@ -120,7 +116,6 @@
     super(cfg, sitePaths, schema, clientBuilder, CHANGES);
     this.db = db;
     this.changeDataFactory = changeDataFactory;
-    this.fillArgs = fillArgs;
     this.schema = schema;
     mapping = new ChangeMapping(schema);
   }
@@ -144,7 +139,7 @@
 
     BulkRequest bulk =
         new IndexRequest(getId(cd), indexName, insertIndex)
-            .add(new UpdateRequest<>(fillArgs, schema, cd))
+            .add(new UpdateRequest<>(schema, cd))
             .add(new DeleteRequest(cd.getId().toString(), indexName, deleteIndex));
 
     String uri = getURI(CHANGES, BULK);
