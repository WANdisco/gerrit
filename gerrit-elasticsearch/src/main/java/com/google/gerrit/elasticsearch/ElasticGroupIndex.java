// Copyright (C) 2017 The Android Open Source Project
//
// Licensed under the Apache License, Version 2.0 (the "License");
// you may not use this file except in compliance with the License.
// You may obtain a copy of the License at
//
// http://www.apache.org/licenses/LICENSE-2.0
//
// Unless required by applicable law or agreed to in writing, software
// distributed under the License is distributed on an "AS IS" BASIS,
// WITHOUT WARRANTIES OR CONDITIONS OF ANY KIND, either express or implied.
// See the License for the specific language governing permissions and
// limitations under the License.

package com.google.gerrit.elasticsearch;

import com.google.common.collect.ImmutableMap;
import com.google.common.collect.Lists;
import com.google.gerrit.elasticsearch.ElasticMapping.MappingProperties;
<<<<<<< HEAD
import com.google.gerrit.index.QueryOptions;
import com.google.gerrit.index.Schema;
import com.google.gerrit.index.query.DataSource;
import com.google.gerrit.index.query.Predicate;
import com.google.gerrit.index.query.QueryParseException;
=======
import com.google.gerrit.elasticsearch.builders.QueryBuilder;
import com.google.gerrit.elasticsearch.builders.SearchSourceBuilder;
>>>>>>> c3372901
import com.google.gerrit.reviewdb.client.AccountGroup;
import com.google.gerrit.server.account.GroupCache;
import com.google.gerrit.server.config.GerritServerConfig;
import com.google.gerrit.server.config.SitePaths;
import com.google.gerrit.server.group.InternalGroup;
import com.google.gerrit.server.index.IndexUtils;
import com.google.gerrit.server.index.group.GroupField;
import com.google.gerrit.server.index.group.GroupIndex;
import com.google.gson.JsonArray;
import com.google.gson.JsonElement;
import com.google.gson.JsonObject;
import com.google.gson.JsonParser;
import com.google.gwtorm.server.OrmException;
import com.google.gwtorm.server.ResultSet;
import com.google.inject.Inject;
import com.google.inject.Provider;
import com.google.inject.assistedinject.Assisted;
<<<<<<< HEAD
import io.searchbox.client.JestResult;
import io.searchbox.core.Bulk;
import io.searchbox.core.Bulk.Builder;
import io.searchbox.core.Search;
import io.searchbox.core.search.sort.Sort;
import io.searchbox.core.search.sort.Sort.Sorting;
=======
import com.google.inject.assistedinject.AssistedInject;
>>>>>>> c3372901
import java.io.IOException;
import java.util.Collections;
import java.util.Iterator;
import java.util.List;
import java.util.Optional;
import java.util.Set;
import org.apache.http.HttpStatus;
import org.apache.http.StatusLine;
import org.apache.http.client.methods.HttpPost;
import org.eclipse.jgit.lib.Config;
import org.elasticsearch.client.Response;
import org.slf4j.Logger;
import org.slf4j.LoggerFactory;

public class ElasticGroupIndex extends AbstractElasticIndex<AccountGroup.UUID, InternalGroup>
    implements GroupIndex {
  static class GroupMapping {
    MappingProperties groups;

    GroupMapping(Schema<InternalGroup> schema) {
      this.groups = ElasticMapping.createMapping(schema);
    }
  }

  static final String GROUPS = "groups";

  private static final Logger log = LoggerFactory.getLogger(ElasticGroupIndex.class);

  private final GroupMapping mapping;
  private final Provider<GroupCache> groupCache;

  @Inject
  ElasticGroupIndex(
      @GerritServerConfig Config cfg,
      SitePaths sitePaths,
      Provider<GroupCache> groupCache,
<<<<<<< HEAD
      JestClientBuilder clientBuilder,
      @Assisted Schema<InternalGroup> schema) {
    super(cfg, sitePaths, schema, clientBuilder, GROUPS);
=======
      ElasticRestClientBuilder clientBuilder,
      @Assisted Schema<AccountGroup> schema) {
    // No parts of FillArgs are currently required, just use null.
    super(cfg, null, sitePaths, schema, clientBuilder, GROUPS);
>>>>>>> c3372901
    this.groupCache = groupCache;
    this.mapping = new GroupMapping(schema);
  }

  @Override
<<<<<<< HEAD
  public void replace(InternalGroup group) throws IOException {
    Bulk bulk =
        new Bulk.Builder()
            .defaultIndex(indexName)
            .defaultType(GROUPS)
            .addAction(insert(GROUPS, group))
            .refresh(true)
            .build();
    JestResult result = client.execute(bulk);
    if (!result.isSucceeded()) {
=======
  public void replace(AccountGroup group) throws IOException {
    String bulk = toAction(GROUPS, getId(group), INDEX);
    bulk += toDoc(group);

    String uri = getURI(GROUPS, BULK);
    Response response = performRequest(HttpPost.METHOD_NAME, bulk, uri, getRefreshParam());
    int statusCode = response.getStatusLine().getStatusCode();
    if (statusCode != HttpStatus.SC_OK) {
>>>>>>> c3372901
      throw new IOException(
          String.format(
              "Failed to replace group %s in index %s: %s",
              group.getGroupUUID().get(), indexName, statusCode));
    }
  }

  @Override
  public DataSource<InternalGroup> getSource(Predicate<InternalGroup> p, QueryOptions opts)
      throws QueryParseException {
    return new QuerySource(p, opts);
  }

  @Override
  protected String addActions(AccountGroup.UUID c) {
    return delete(GROUPS, c);
  }

  @Override
  protected String getMappings() {
    ImmutableMap<String, GroupMapping> mappings = ImmutableMap.of("mappings", mapping);
    return gson.toJson(mappings);
  }

  @Override
  protected String getId(InternalGroup group) {
    return group.getGroupUUID().get();
  }

<<<<<<< HEAD
  private class QuerySource implements DataSource<InternalGroup> {
    private final Search search;
=======
  private class QuerySource implements DataSource<AccountGroup> {
    private final String search;
>>>>>>> c3372901
    private final Set<String> fields;

    QuerySource(Predicate<InternalGroup> p, QueryOptions opts) throws QueryParseException {
      QueryBuilder qb = queryBuilder.toQueryBuilder(p);
      fields = IndexUtils.groupFields(opts);
      SearchSourceBuilder searchSource =
          new SearchSourceBuilder()
              .query(qb)
              .from(opts.start())
              .size(opts.limit())
              .fields(Lists.newArrayList(fields));

      JsonArray sortArray = getSortArray(GroupField.UUID.getName());
      search = getSearch(searchSource, sortArray);
    }

    @Override
    public int getCardinality() {
      return 10;
    }

    @Override
    public ResultSet<InternalGroup> read() throws OrmException {
      try {
<<<<<<< HEAD
        List<InternalGroup> results = Collections.emptyList();
        JestResult result = client.execute(search);
        if (result.isSucceeded()) {
          JsonObject obj = result.getJsonObject().getAsJsonObject("hits");
=======
        List<AccountGroup> results = Collections.emptyList();
        String uri = getURI(GROUPS, SEARCH);
        Response response =
            performRequest(HttpPost.METHOD_NAME, search, uri, Collections.emptyMap());
        StatusLine statusLine = response.getStatusLine();
        if (statusLine.getStatusCode() == HttpStatus.SC_OK) {
          String content = getContent(response);
          JsonObject obj =
              new JsonParser().parse(content).getAsJsonObject().getAsJsonObject("hits");
>>>>>>> c3372901
          if (obj.get("hits") != null) {
            JsonArray json = obj.getAsJsonArray("hits");
            results = Lists.newArrayListWithCapacity(json.size());
            for (int i = 0; i < json.size(); i++) {
              Optional<InternalGroup> internalGroup = toInternalGroup(json.get(i));
              internalGroup.ifPresent(results::add);
            }
          }
        } else {
          log.error(statusLine.getReasonPhrase());
        }
        final List<InternalGroup> r = Collections.unmodifiableList(results);
        return new ResultSet<InternalGroup>() {
          @Override
          public Iterator<InternalGroup> iterator() {
            return r.iterator();
          }

          @Override
          public List<InternalGroup> toList() {
            return r;
          }

          @Override
          public void close() {
            // Do nothing.
          }
        };
      } catch (IOException e) {
        throw new OrmException(e);
      }
    }

<<<<<<< HEAD
    @Override
    public String toString() {
      return search.toString();
    }

    private Optional<InternalGroup> toInternalGroup(JsonElement json) {
=======
    private AccountGroup toAccountGroup(JsonElement json) {
>>>>>>> c3372901
      JsonElement source = json.getAsJsonObject().get("_source");
      if (source == null) {
        source = json.getAsJsonObject().get("fields");
      }

      AccountGroup.UUID uuid =
          new AccountGroup.UUID(
              source.getAsJsonObject().get(GroupField.UUID.getName()).getAsString());
      // Use the GroupCache rather than depending on any stored fields in the
      // document (of which there shouldn't be any).
      return groupCache.get().get(uuid);
    }
  }
}<|MERGE_RESOLUTION|>--- conflicted
+++ resolved
@@ -17,16 +17,13 @@
 import com.google.common.collect.ImmutableMap;
 import com.google.common.collect.Lists;
 import com.google.gerrit.elasticsearch.ElasticMapping.MappingProperties;
-<<<<<<< HEAD
+import com.google.gerrit.elasticsearch.builders.QueryBuilder;
+import com.google.gerrit.elasticsearch.builders.SearchSourceBuilder;
 import com.google.gerrit.index.QueryOptions;
 import com.google.gerrit.index.Schema;
 import com.google.gerrit.index.query.DataSource;
 import com.google.gerrit.index.query.Predicate;
 import com.google.gerrit.index.query.QueryParseException;
-=======
-import com.google.gerrit.elasticsearch.builders.QueryBuilder;
-import com.google.gerrit.elasticsearch.builders.SearchSourceBuilder;
->>>>>>> c3372901
 import com.google.gerrit.reviewdb.client.AccountGroup;
 import com.google.gerrit.server.account.GroupCache;
 import com.google.gerrit.server.config.GerritServerConfig;
@@ -41,19 +38,9 @@
 import com.google.gson.JsonParser;
 import com.google.gwtorm.server.OrmException;
 import com.google.gwtorm.server.ResultSet;
-import com.google.inject.Inject;
 import com.google.inject.Provider;
 import com.google.inject.assistedinject.Assisted;
-<<<<<<< HEAD
-import io.searchbox.client.JestResult;
-import io.searchbox.core.Bulk;
-import io.searchbox.core.Bulk.Builder;
-import io.searchbox.core.Search;
-import io.searchbox.core.search.sort.Sort;
-import io.searchbox.core.search.sort.Sort.Sorting;
-=======
 import com.google.inject.assistedinject.AssistedInject;
->>>>>>> c3372901
 import java.io.IOException;
 import java.util.Collections;
 import java.util.Iterator;
@@ -78,46 +65,27 @@
     }
   }
 
-  static final String GROUPS = "groups";
+  public static final String GROUPS = "groups";
 
   private static final Logger log = LoggerFactory.getLogger(ElasticGroupIndex.class);
 
   private final GroupMapping mapping;
   private final Provider<GroupCache> groupCache;
 
-  @Inject
+  @AssistedInject
   ElasticGroupIndex(
       @GerritServerConfig Config cfg,
       SitePaths sitePaths,
       Provider<GroupCache> groupCache,
-<<<<<<< HEAD
-      JestClientBuilder clientBuilder,
+      ElasticRestClientBuilder clientBuilder,
       @Assisted Schema<InternalGroup> schema) {
     super(cfg, sitePaths, schema, clientBuilder, GROUPS);
-=======
-      ElasticRestClientBuilder clientBuilder,
-      @Assisted Schema<AccountGroup> schema) {
-    // No parts of FillArgs are currently required, just use null.
-    super(cfg, null, sitePaths, schema, clientBuilder, GROUPS);
->>>>>>> c3372901
     this.groupCache = groupCache;
     this.mapping = new GroupMapping(schema);
   }
 
   @Override
-<<<<<<< HEAD
   public void replace(InternalGroup group) throws IOException {
-    Bulk bulk =
-        new Bulk.Builder()
-            .defaultIndex(indexName)
-            .defaultType(GROUPS)
-            .addAction(insert(GROUPS, group))
-            .refresh(true)
-            .build();
-    JestResult result = client.execute(bulk);
-    if (!result.isSucceeded()) {
-=======
-  public void replace(AccountGroup group) throws IOException {
     String bulk = toAction(GROUPS, getId(group), INDEX);
     bulk += toDoc(group);
 
@@ -125,7 +93,6 @@
     Response response = performRequest(HttpPost.METHOD_NAME, bulk, uri, getRefreshParam());
     int statusCode = response.getStatusLine().getStatusCode();
     if (statusCode != HttpStatus.SC_OK) {
->>>>>>> c3372901
       throw new IOException(
           String.format(
               "Failed to replace group %s in index %s: %s",
@@ -155,13 +122,8 @@
     return group.getGroupUUID().get();
   }
 
-<<<<<<< HEAD
   private class QuerySource implements DataSource<InternalGroup> {
-    private final Search search;
-=======
-  private class QuerySource implements DataSource<AccountGroup> {
     private final String search;
->>>>>>> c3372901
     private final Set<String> fields;
 
     QuerySource(Predicate<InternalGroup> p, QueryOptions opts) throws QueryParseException {
@@ -186,13 +148,7 @@
     @Override
     public ResultSet<InternalGroup> read() throws OrmException {
       try {
-<<<<<<< HEAD
         List<InternalGroup> results = Collections.emptyList();
-        JestResult result = client.execute(search);
-        if (result.isSucceeded()) {
-          JsonObject obj = result.getJsonObject().getAsJsonObject("hits");
-=======
-        List<AccountGroup> results = Collections.emptyList();
         String uri = getURI(GROUPS, SEARCH);
         Response response =
             performRequest(HttpPost.METHOD_NAME, search, uri, Collections.emptyMap());
@@ -201,13 +157,11 @@
           String content = getContent(response);
           JsonObject obj =
               new JsonParser().parse(content).getAsJsonObject().getAsJsonObject("hits");
->>>>>>> c3372901
           if (obj.get("hits") != null) {
             JsonArray json = obj.getAsJsonArray("hits");
             results = Lists.newArrayListWithCapacity(json.size());
             for (int i = 0; i < json.size(); i++) {
-              Optional<InternalGroup> internalGroup = toInternalGroup(json.get(i));
-              internalGroup.ifPresent(results::add);
+              results.add(toAccountGroup(json.get(i)).get());
             }
           }
         } else {
@@ -235,16 +189,7 @@
       }
     }
 
-<<<<<<< HEAD
-    @Override
-    public String toString() {
-      return search.toString();
-    }
-
-    private Optional<InternalGroup> toInternalGroup(JsonElement json) {
-=======
-    private AccountGroup toAccountGroup(JsonElement json) {
->>>>>>> c3372901
+    private Optional<InternalGroup> toAccountGroup(JsonElement json) {
       JsonElement source = json.getAsJsonObject().get("_source");
       if (source == null) {
         source = json.getAsJsonObject().get("fields");
