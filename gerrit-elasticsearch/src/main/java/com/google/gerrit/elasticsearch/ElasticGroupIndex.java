--- conflicted
+++ resolved
@@ -56,19 +56,12 @@
 
 public class ElasticGroupIndex extends AbstractElasticIndex<AccountGroup.UUID, InternalGroup>
     implements GroupIndex {
-<<<<<<< HEAD
-  static class GroupMapping {
-    MappingProperties groups;
-
-    GroupMapping(Schema<InternalGroup> schema, ElasticQueryAdapter adapter) {
-=======
   private static final Logger log = LoggerFactory.getLogger(ElasticGroupIndex.class);
 
   static class GroupMapping {
     final MappingProperties groups;
 
-    GroupMapping(Schema<AccountGroup> schema, ElasticQueryAdapter adapter) {
->>>>>>> 99289a5f
+    GroupMapping(Schema<InternalGroup> schema, ElasticQueryAdapter adapter) {
       this.groups = ElasticMapping.createMapping(schema, adapter);
     }
   }
