--- conflicted
+++ resolved
@@ -60,13 +60,8 @@
   static class GroupMapping {
     MappingProperties groups;
 
-<<<<<<< HEAD
-    GroupMapping(Schema<InternalGroup> schema) {
-      this.groups = ElasticMapping.createMapping(schema);
-=======
-    public GroupMapping(Schema<AccountGroup> schema, ElasticQueryAdapter adapter) {
+    GroupMapping(Schema<InternalGroup> schema, ElasticQueryAdapter adapter) {
       this.groups = ElasticMapping.createMapping(schema, adapter);
->>>>>>> 1492e86c
     }
   }
 
