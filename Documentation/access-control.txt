= Gerrit Code Review - Access Controls

Access controls in Gerrit are group based.  Every user account is a
member of one or more groups, and access and privileges are granted
to those groups.  Access rights cannot be granted to individual
users.


== System Groups

Gerrit comes with following system groups:

* Administrators
* Anonymous Users
* Change Owner
* Non-Interactive Users
* Project Owners
* Registered Users

The system groups are assigned special access and membership management
privileges.  The identity of these groups is set in the `system_config`
table within the database, so the groups can be renamed after installation
if desired.


[[administrators]]
=== Administrators

This is the Gerrit "root" identity.

Users in the 'Administrators' group can perform any action under
the Admin menu, to any group or project, without further validation
or any other access controls.  In most installations only those
users who have direct filesystem and database access would be
placed into this group.

Membership in the 'Administrators' group does not imply any other
access rights.  Administrators do not automatically get code review
approval or submit rights in projects.  This is a feature designed
to permit administrative users to otherwise access Gerrit as any
other normal user would, without needing two different accounts.


[[anonymous_users]]
=== Anonymous Users

All users are automatically a member of this group.  Users who are
not signed in are a member of only this group, and no others.

Any access rights assigned to this group are inherited by all users.

Administrators and project owners can grant access rights to this
group in order to permit anonymous users to view project changes,
without requiring sign in first.  Currently it is only worthwhile
to grant `Read` access to this group as Gerrit requires an account
identity for all other operations.


[[non-interactive_users]]
=== Non-Interactive Users

This is an internal user group, members of this group are not expected
to perform interactive operations on the Gerrit web front-end.

However, sometimes such a user may need a separate thread pool in
order to prevent it from grabbing threads from the interactive users.

These users live in a second thread pool, which separates operations
made by the non-interactive users from the ones made by the interactive
users. This ensures that the interactive users can keep working when
resources are tight.


[[project_owners]]
=== Project Owners

Access rights assigned to this group are always evaluated within the
context of a project to which the access rights apply. These rights
therefore apply to all the users who are owners of this project.

By assigning access rights to this group on a parent project Gerrit
administrators can define a set of default access rights for
<<category_owner,project owners>>. Child projects inherit these
access rights where they are resolved to the users that own the child
project.  Having default access rights for
<<category_owner,project owners>> assigned on a parent project may
avoid the need to initially configure access rights for
newly created child projects.


[[change_owner]]
=== Change Owner

Access rights assigned to this group are always evaluated within the
context of a change to which the access rights apply. These rights
therefore apply to the user who is the owner of this change.

It is typical to assign a label to this group, allowing the change
owner to vote on his change, but not actually cause it to become
approved or rejected.

[[registered_users]]
=== Registered Users

All signed-in users are automatically a member of this group (and
also <<anonymous_users,'Anonymous Users'>>, see above).

Any access rights assigned to this group are inherited by all
users as soon as they sign-in to Gerrit.  If OpenID authentication
is being employed, moving from only 'Anonymous Users' into this
group is very easy.  Caution should be taken when assigning any
permissions to this group.

It is typical to assign `Code-Review -1..+1` to this group,
allowing signed-in users to vote on a change, but not actually
cause it to become approved or rejected.

Registered users are always permitted to make and publish comments
on any change in any project they have `Read` access to.


== Account Groups

Account groups contain a list of zero or more user account members,
added individually by a group owner.  Any user account listed as
a group member is given any access rights granted to the group.

Every group has one other group designated as its owner.  Users who
are members of the owner group can:

* Add users and other groups to this group
* Remove users and other groups from this group
* Change the name of this group
* Change the description of this group
* Change the owner of this group, to another group

It is permissible for a group to own itself, allowing the group
members to directly manage who their peers are.

Newly created groups are automatically created as owning themselves,
with the creating user as the only member.  This permits the group
creator to add additional members, and change the owner to another
group if desired.

It is somewhat common to create two groups at the same time,
for example `Foo` and `Foo-admin`, where the latter group
`Foo-admin` owns both itself and also group `Foo`.  Users who
are members of `Foo-admin` can thus control the membership of
`Foo`, without actually having the access rights granted to `Foo`.
This configuration can help prevent accidental submits when the
members of `Foo` have submit rights on a project, and the members of
`Foo-admin` typically do not need to have such rights.


[[ldap_groups]]
== LDAP Groups

LDAP groups are Account Groups that are maintained inside of your
LDAP instance. If you are using LDAP to manage your groups they will
not appear in the Groups list. However you can use them just like
regular Account Groups by prefixing your group with "ldap/" in the
Access Control for a project. For example "ldap/foo-project" will
add the LDAP "foo-project" group to the access list.


== Project Access Control Lists

A system wide access control list affecting all projects is stored in
project "`All-Projects`".  This inheritance can be configured
through link:cmd-set-project-parent.html[gerrit set-project-parent].

Per-project access control lists are also supported.

Users are permitted to use the maximum range granted to any of their
groups on a label.  For example, a user is a member of `Foo Leads`, and
the following ACLs are granted on a project:

[options="header"]
|===================================================
|Group           |Reference Name |Label      |Range
|Anonymous Users |refs/heads/*   |Code-Review|-1..+1
|Registered Users|refs/heads/*   |Code-Review|-1..+2
|Foo Leads       |refs/heads/*   |Code-Review|-2..0
|===================================================

Then the effective range permitted to be used by the user is
`-2..+2`, as the user is a member of all three groups (see above
about the system groups) and the maximum range is chosen (so the
lowest value granted to any group, and the highest value granted
to any group).

Reference-level access control is also possible.

Permissions can be set on a single reference name to match one
branch (e.g. `refs/heads/master`), or on a reference namespace
(e.g. `refs/heads/*`) to match any branch starting with that
prefix. So a permission with `refs/heads/*` will match
`refs/heads/master` and `refs/heads/experimental`, etc.

Reference names can also be described with a regular expression
by prefixing the reference name with `^`.  For example
`^refs/heads/[a-z]{1,8}` matches all lower case branch names
between 1 and 8 characters long.  Within a regular expression `.`
is a wildcard matching any character, but may be escaped as `\.`.
The link:http://www.brics.dk/automaton/[dk.brics.automaton library]
is used for evaluation of regular expression access control
rules. See the library documentation for details on this
particular regular expression flavor.

References can have the current user name automatically included,
creating dynamic access controls that change to match the currently
logged in user.  For example to provide a personal sandbox space
to all developers, `refs/heads/sandbox/${username}/*` allowing
the user 'joe' to use 'refs/heads/sandbox/joe/foo'.

When evaluating a reference-level access right, Gerrit will use
the full set of access rights to determine if the user
is allowed to perform a given action. For example, if a user is a
member of `Foo Leads`, they are reviewing a change destined for
the `refs/heads/qa` branch, and the following ACLs are granted
on the project:

[options="header"]
|===============================================================
|Group            |Reference Name|Label      |Range   |Exclusive
|Registered Users |refs/heads/*  |Code-Review| -1..+1 |
|Foo Leads        |refs/heads/*  |Code-Review| -2..+2 |
|QA Leads         |refs/heads/qa |Code-Review| -2..+2 |
|===============================================================

Then the effective range permitted to be used by the user is
`-2..+2`, as the user's membership of `Foo Leads` effectively grant
them access to the entire reference space, thanks to the wildcard.

Gerrit also supports exclusive reference-level access control.

It is possible to configure Gerrit to grant an exclusive ref level
access control so that only users of a specific group can perform
an operation on a project/reference pair. This is done by ticking
the exclusive flag when setting the permission for the
`refs/heads/qa` branch.

For example, if a user who is a member of `Foo Leads` tries to
review a change destined for branch `refs/heads/qa` in a project,
and the following ACLs are granted:

[options="header"]
|==============================================================
|Group           |Reference Name|Label      |Range   |Exclusive
|Registered Users|refs/heads/*  |Code-Review| -1..+1 |
|Foo Leads       |refs/heads/*  |Code-Review| -2..+2 |
|QA Leads        |refs/heads/qa |Code-Review| -2..+2 |X
|==============================================================

Then this user will not have `Code-Review` rights on that change,
since there is an exclusive access right in place for the
`refs/heads/qa` branch. This allows locking down access for a
particular branch to a limited set of users, bypassing inherited
rights and wildcards.

In order to grant the ability to `Code-Review` to the members of
`Foo Leads`, in `refs/heads/qa` then the following access rights
would be needed:

[options="header"]
|==============================================================
|Group           |Reference Name|Category   |Range   |Exclusive
|Registered Users|refs/heads/*  |Code-Review| -1..+1 |
|Foo Leads       |refs/heads/*  |Code-Review| -2..+2 |
|QA Leads        |refs/heads/qa |Code-Review| -2..+2 |X
|Foo Leads       |refs/heads/qa |Code-Review| -2..+2 |
|==============================================================


=== OpenID Authentication

If the Gerrit instance is configured to use OpenID authentication,
an account's effective group membership will be restricted to only
the `Anonymous Users` and `Registered Users` groups, unless *all*
of its OpenID identities match one or more of the patterns listed
in the `auth.trustedOpenID` list from `gerrit.config`.


=== All Projects

Any access right granted to a group within `All-Projects`
is automatically inherited by every other project in the same
Gerrit instance.  These rights can be seen, but not modified,
in any other project's `Access` administration tab.

Only members of the groups with the `Administrate Server` capability
may edit the access control list for `All-Projects`. By default this
capability is given to the group `Administrators`, but can be given
to more groups.

Ownership of this project cannot be delegated to another group.
This restriction is by design.  Granting ownership to another
group gives nearly the same level of access as membership in
`Administrators` does, as group members would be able to alter
permissions for every managed project including global capabilities.


=== Per-Project

The per-project ACL is evaluated before the global `All-Projects` ACL,
permitting some limited override capability to project owners. This
behavior is generally only useful on the `Read` category when
granting 'DENY' within a specific project to deny a group access.


[[references]]
== Special and magic references

The reference namespaces used in git are generally two, one for branches and
one for tags:

* +refs/heads/*+
* +refs/tags/*+

However, every reference under +refs/*+ is really available, and in Gerrit this
opportunity for giving other refs a special meaning is used.  In Gerrit they
are sometimes used as magic/virtual references that give the push to Gerrit a
special meaning.


[[references_special]]
=== Special references

The special references have content that's either generated by Gerrit or
contains important project configuration that Gerrit needs. When making
changes to these references, Gerrit will take extra precautions to verify the
contents compatibility at upload time.


==== refs/changes/*

Under this namespace each uploaded patch set for every change gets a static
reference in their git.  The format is convenient but still intended to scale to
hundreds of thousands of patch sets.  To access a given patch set you will
need the change number and patch set number.

--
'refs/changes/'<last two digits of change number>/
  <change number>/
  <patch set number>
--

You can also find these static references linked on the page of each change.


==== refs/meta/config

This is where the Gerrit configuration of each project resides.  This
branch contains several files of importance: +project.config+, +groups+ and
+rules.pl+.  Together they control access and behavior during the change
review process.


==== refs/meta/dashboards/*

There's a dedicated page where you can read more about
link:user-dashboards.html[User Dashboards].


==== refs/notes/review

Autogenerated copy of review notes for all changes in the git.  Each log entry
on the refs/notes/review branch also references the patch set on which the
review is made.  This functionality is provided by the review-notes plugin.


[[references_magic]]
=== Magic references

These are references with added functionality to them compared to a regular
git push operation.

==== refs/for/<branch ref>

Most prominent is the `refs/for/<branch ref>` reference which is the reference
upon which we build the code review intercept before submitting a commit to
the branch it's uploaded to.

Further documentation on how to push can be found on the
link:user-upload.html#push_create[Upload changes] page.


==== refs/publish/*

`refs/publish/*` is an alternative name to `refs/for/*` when pushing new changes
and patch sets.


==== refs/drafts/*

Push to `refs/drafts/*` creates a change like push to `refs/for/*`, except the
resulting change remains hidden from public review.  You then have the option
of adding individual reviewers before making the change public to all.  The
change page will have a 'Publish' button which allows you to convert individual
draft patch sets of a change into public patch sets for review.

To block push permission to `refs/drafts/*` the following permission rule can
be configured:

====
  [access "refs/drafts/*"]
    push = block group Anonymous Users
====


[[access_categories]]
== Access Categories

Gerrit has several permission categories that can be granted to groups
within projects, enabling functionality for that group's members.



[[category_abandon]]
=== Abandon

This category controls whether users are allowed to abandon changes
to projects in Gerrit. It can give permission to abandon a specific
change to a given ref.

This also grants the permission to restore a change if the user also
has link:#category_push[push permission] on the change's destination
ref.


[[category_create]]
=== Create Reference

The create reference category controls whether it is possible to
create new references, branches or tags.  This implies that the
reference must not already exist, it's not a destructive permission
in that you can't overwrite or remove any previously existing
references (and also discard any commits in the process).

It's probably most common to either permit the creation of a single
branch in many gits (by granting permission on a parent project), or
to grant this permission to a name pattern of branches.

This permission is often given in conjunction with regular push
branch permissions, allowing the holder of both to create new branches
as well as bypass review for new commits on that branch.

To push lightweight (non-annotated) tags, grant
`Create Reference` for reference name `refs/tags/*`, as lightweight
tags are implemented just like branches in Git.

For example, to grant the possibility to create new branches under the
namespace `foo`, you have to grant this permission on
`refs/heads/foo/*` for the group that should have it.
Finally, if you plan to grant each user a personal namespace in
where they are free to create as many branches as they wish, you
should grant the create reference permission so it's possible
to create new branches. This is done by using the special
`${username}` keyword in the reference pattern, e.g.
`refs/heads/sandbox/${username}/*`. If you do, it's also recommended
you grant the users the push force permission to be able to clean up
stale branches.


[[category_forge_author]]
=== Forge Author

Normally Gerrit requires the author and the committer identity
lines in a Git commit object (or tagger line in an annotated tag) to
match one of the registered email addresses of the uploading user.
This permission allows users to bypass parts of that validation, which
may be necessary when mirroring changes from an upstream project.

Permits the use of an unverified author line in commit objects.
This can be useful when applying patches received by email from
3rd parties, when cherry-picking changes written by others across
branches, or when amending someone else's commit to fix up a minor
problem before submitting.

By default this is granted to `Registered Users` in all projects,
but a site administrator may disable it if verified authorship
is required.


[[category_forge_committer]]
=== Forge Committer

Normally Gerrit requires the author and the committer identity
lines in a Git commit object (or tagger line in an annotated tag) to
match one of the registered email addresses of the uploading user.
This permission allows users to bypass parts of that validation, which
may be necessary when mirroring changes from an upstream project.

Allows the use of an unverified committer line in commit objects, or an
unverified tagger line in annotated tag objects.  Typically this is only
required when mirroring commits from an upstream project repository.


[[category_forge_server]]
=== Forge Server

Normally Gerrit requires the author and the committer identity
lines in a Git commit object (or tagger line in an annotated tag) to
match one of the registered email addresses of the uploading user.
This permission allows users to bypass parts of that validation, which
may be necessary when mirroring changes from an upstream project.

Allows the use of the server's own name and email on the committer
line of a new commit object.  This should only be necessary when force
pushing a commit history which has been rewritten by 'git filter-branch'
and that contains merge commits previously created by this Gerrit Code
Review server.


[[category_owner]]
=== Owner

The `Owner` category controls which groups can modify the project's
configuration.  Users who are members of an owner group can:

* Change the project description
<<<<<<< HEAD
* Create a branch through SSH
=======
* Create a branch via the ssh command link:cmd-create-branch.html['create-branch']
>>>>>>> a3cce719
* Create/delete a branch through the web UI
* Grant/revoke any access rights, including `Owner`

To get SSH branch access project owners must grant an access right to a group
they are a member of, just like for any other user.

Ownership over a particular branch subspace may be delegated by
entering a branch pattern.  To delegate control over all branches
that begin with `qa/` to the QA group, add `Owner` category
for reference `refs/heads/qa/*`.  Members of the QA group can
further refine access, but only for references that begin with
`refs/heads/qa/`. See <<project_owners,project owners>> to find
out more about this role.


[[category_push]]
=== Push

This category controls how users are allowed to upload new commits
to projects in Gerrit. It can either give permission to push
directly into a branch, bypassing any code review process
that would otherwise be used. Or it may give permission to upload
new changes for code review, this depends on which namespace the
permission is granted to.


[[category_push_direct]]
==== Direct Push

Any existing branch can be fast-forwarded to a new commit.
Creation of new branches is controlled by the
link:access-control.html#category_create['Create Reference']
category.  Deletion of existing branches is rejected.  This is the
safest mode as commits cannot be discarded.

* Force option
+
Allows an existing branch to be deleted. Since a force push is
effectively a delete immediately followed by a create, but performed
atomically on the server and logged, this option also permits forced
push updates to branches.  Enabling this option allows existing commits
to be discarded from a project history.

The push category is primarily useful for projects that only want to
take advantage of Gerrit's access control features and do not need
its code review functionality.  Projects that need to require code
reviews should not grant this category.


[[category_push_review]]
==== Upload To Code Review

The `Push` access right granted on the namespace
`refs/for/refs/heads/BRANCH` permits the user to upload a non-merge
commit to the project's `refs/for/BRANCH` namespace, creating a new
change for code review.

A user must be able to clone or fetch the project in order to create
a new commit on their local system, so in practice they must also
have the `Read` access granted to upload a change.

For an open source, public Gerrit installation, it is common to
grant `Read` and `Push` for `refs/for/refs/heads/*`
to `Registered Users` in the `All-Projects` ACL.  For more
private installations, its common to simply grant `Read` and
`Push` for `refs/for/refs/heads/*` to all users of a project.

* Force option
+
The force option has no function when granted to a branch in the
`refs/for/refs/heads/*` namespace.


[[category_push_merge]]
=== Push Merge Commits

The `Push Merge Commit` access right permits the user to upload merge
commits.  It's an add-on to the <<category_push,Push>> access right, and
so it won't be sufficient with only `Push Merge Commit` granted for a
push to happen.  Some projects wish to restrict merges to being created
by Gerrit. By granting `Push` without `Push Merge Commit`, the only
merges that enter the system will be those created by Gerrit.

The reference name connected to a `Push Merge Commit` entry must always
be prefixed with `refs/for/`, for example `refs/for/refs/heads/BRANCH`.
This applies even for an entry that complements a `Push` entry for
`refs/heads/BRANCH` that allows direct pushes of non-merge commits, and
the intention of the `Push Merge Commit` entry is to allow direct pushes
of merge commits.


[[category_push_annotated]]
=== Push Annotated Tag

This category permits users to push an annotated tag object into the
project's repository.  Typically this would be done with a command line
such as:

====
  git push ssh://USER@HOST:PORT/PROJECT tag v1.0
====

Or:

====
  git push https://HOST/PROJECT tag v1.0
====

Tags must be annotated (created with `git tag -a`), should exist in
the `refs/tags/` namespace, and should be new.

This category is intended to be used to publish tags when a project
reaches a stable release point worth remembering in history.

It allows for a new annotated (unsigned) tag to be created.  The
tagger email address must be verified for the current user.

To push tags created by users other than the current user (such
as tags mirrored from an upstream project), `Forge Committer Identity`
must be also granted in addition to `Push Annotated Tag`.

To push lightweight (non annotated) tags, grant
<<category_create,`Create Reference`>> for reference name
`refs/tags/*`, as lightweight tags are implemented just like
branches in Git.

To delete or overwrite an existing tag, grant `Push` with the force
option enabled for reference name `refs/tags/*`, as deleting a tag
requires the same permission as deleting a branch.


[[category_push_signed]]
=== Push Signed Tag

This category permits users to push a PGP signed tag object into the
project's repository.  Typically this would be done with a command
line such as:

====
  git push ssh://USER@HOST:PORT/PROJECT tag v1.0
====

Or:

====
  git push https://HOST/PROJECT tag v1.0
====

Tags must be signed (created with `git tag -s`), should exist in the
`refs/tags/` namespace, and should be new.


[[category_read]]
=== Read

The `Read` category controls visibility to the project's
changes, comments, code diffs, and Git access over SSH or HTTP.
A user must have this access granted in order to see a project, its
changes, or any of its data.

This category has a special behavior, where the per-project ACL is
evaluated before the global all projects ACL.  If the per-project
ACL has granted `Read` with 'DENY', and does not otherwise grant
`Read` with 'ALLOW', then a `Read` in the all projects ACL
is ignored.  This behavior is useful to hide a handful of projects
on an otherwise public server.

For an open source, public Gerrit installation it is common to grant
`Read` to `Anonymous Users` in the `All-Projects` ACL, enabling
casual browsing of any project's changes, as well as fetching any
project's repository over SSH or HTTP.  New projects can be
temporarily hidden from public view by granting `Read` with 'DENY'
to `Anonymous Users` and granting `Read` to the project owner's
group within the per-project ACL.

For a private Gerrit installation using a trusted HTTP authentication
source, granting `Read` to `Registered Users` may be more
typical, enabling read access only to those users who have been
able to authenticate through the HTTP access controls.  This may
be suitable in a corporate deployment if the HTTP access control
is already restricted to the correct set of users.


[[category_rebase]]
=== Rebase

This category permits users to rebase changes via the web UI by pushing
the `Rebase Change` button.

The change owner and submitters can always rebase changes in the web UI
(even without having the `Rebase` access right assigned).

Users without this access right who are able to upload new patch sets
can still do the rebase locally and upload the rebased commit as a new
patch set.


[[category_remove_reviewer]]
=== Remove Reviewer

This category permits users to remove other users from the list of
reviewers on a change.

The change owner, project owner and site administrator can always
remove reviewers (even without having the `Remove Reviewer` access
right assigned).

Users without this access right can only remove themselves from the
reviewer list on a change.


[[category_review_labels]]
=== Review Labels

For every configured label `My-Name` in the project, there is a
corresponding permission `label-My-Name` with a range corresponding to
the defined values. There is also a corresponding `labelAs-My-Name`
permission that enables editing another user's label.

Gerrit comes pre-configured with a default 'Code-Review' label that can
be granted to groups within projects, enabling functionality for that
group's members. link:config-labels.html[Custom labels] may also be
defined globally or on a per-project basis.


[[category_submit]]
=== Submit

This category permits users to push the `Submit Patch Set n` button
on the web UI.

Submitting a change causes it to be merged into the destination
branch as soon as possible, making it a permanent part of the
project's history.

In order to submit, all labels (such as `Verified` and `Code-Review`,
above) must enable submit, and also must not block it.  See above for
details on each label.

To link:user-upload.html#auto_merge[immediately submit a change on push]
the caller needs to have the Submit permission on `refs/for/<ref>`
(e.g. on `refs/for/refs/heads/master`).

[[category_submit_on_behalf_of]]
=== Submit (On Behalf Of)

This category permits users who have also been granted the `Submit`
permission to submit changes on behalf of another user.

Note that this permission is named `submitAs` in the `project.config`
file.

[[category_view_drafts]]
=== View Drafts

This category permits users to view draft changes uploaded by other
users.

The change owner and any explicitly added reviewers can always see
draft changes (even without having the `View Drafts` access right
assigned).


[[category_publish_drafts]]
=== Publish Drafts

This category permits users to publish draft changes uploaded by other
users.

The change owner can always publish draft changes (even without having
the `Publish Drafts` access right assigned).


[[category_delete_drafts]]
=== Delete Drafts

This category permits users to delete draft changes uploaded by other
users.

The change owner can always delete draft changes (even without having
the `Delete Drafts` access right assigned).


[[category_edit_topic_name]]
=== Edit Topic Name

This category permits users to edit the topic name of a change that
is uploaded for review.

The change owner, branch owners, project owners, and site administrators
can always edit the topic name (even without having the `Edit Topic Name`
access right assigned).

Whether the topic can be edited on closed changes can be controlled
by the 'Force Edit' flag. If this flag is not set the topic can only be
edited on open changes.


== Examples of typical roles in a project

Below follows a set of typical roles on a server and which access
rights these roles typically should be granted. You may see them as
general guidelines for a typical way to set up your project on a
brand new Gerrit instance.


[[examples_contributor]]
=== Contributor

This is the typical user on a public server. They are able to read
your project and upload new changes to it. They are able to give
feedback on other changes as well, but are unable to block or approve
any changes.

Suggested access rights to grant:

* xref:category_read[`Read`] on 'refs/heads/\*' and 'refs/tags/*'
* xref:category_push[`Push`] to 'refs/for/refs/heads/*'
* link:config-labels.html#label_Code-Review[`Code-Review`] with range '-1' to '+1' for 'refs/heads/*'


[[examples_developer]]
=== Developer

This is the typical core developer on a public server.  They are able
to read the project, upload changes to a branch.  They are allowed to
push merge commits to merge branches together.  Also, they are allowed
to forge author identity, thus handling commits belonging to others
than themselves, effectively allowing them to transfer commits
between different branches.

They are furthermore able to code review and verify commits, and
eventually submit them.  If you have an automated CI system that
builds all uploaded patch sets you might want to skip the
verification rights for the developer and let the CI system do that
exclusively.

Suggested access rights to grant:

* xref:category_read[`Read`] on 'refs/heads/\*' and 'refs/tags/*'
* xref:category_push[`Push`] to 'refs/for/refs/heads/*'
* xref:category_push_merge[`Push merge commit`] to 'refs/for/refs/heads/*'
* xref:category_forge_author[`Forge Author Identity`] to 'refs/heads/*'
* link:config-labels.html#label_Code-Review[`Label: Code-Review`] with range '-2' to '+2' for 'refs/heads/*'
* link:config-labels.html#label_Verified[`Label: Verified`] with range '-1' to '+1' for 'refs/heads/*'
* xref:category_submit[`Submit`]

If the project is small or the developers are seasoned it might make
sense to give them the freedom to push commits directly to a branch.

Optional access rights to grant:

* <<category_push,`Push`>> to 'refs/heads/*'
* <<category_push_merge,`Push merge commit`>> to 'refs/heads/*'


[[examples_cisystem]]
=== CI system

A typical Continuous Integration system should be able to download new changes
to build and then leave a verdict somehow.

As an example, the popular
link:https://wiki.jenkins-ci.org/display/JENKINS/Gerrit+Trigger[gerrit-trigger plugin]
for Jenkins/Hudson can set labels at:

* The start of a build
* A successful build
* An unstable build (tests fails)
* A failed build

Usually the range chosen for this verdict is the `Verified` label.  Depending on
the size of your project and discipline of involved developers you might want
to limit access right to the +1 `Verified` label to the CI system only.  That
way it's guaranteed that submitted commits always get built and pass tests
successfully.

If the build doesn't complete successfully the CI system can set the
`Verified` label to -1.  However that means that a failed build will block
submit of the change even if someone else sets `Verified` +1.  Depending on the
project and how much the CI system can be trusted for accurate results, a
blocking label might not be feasible.  A recommended alternative is to set the
label `Code-review` to -1 instead, as it isn't a blocking label but still
shows a red label in the Gerrit UI.  Optionally, to enable the possibility to
deliver different results (build error vs unstable for instance), it's also
possible to set `Code-review` +1 as well.

If pushing new changes is granted, it's possible to automate cherry-pick of
submitted changes for upload to other branches under certain conditions.  This
is probably not the first step of what a project wants to automate however,
and so the push right can be found under the optional section.

Suggested access rights to grant, that won't block changes:

* xref:category_read[`Read`] on 'refs/heads/\*' and 'refs/tags/*'
* link:config-labels.html#label_Code-Review[`Label: Code-Review`] with range '-1' to '0' for 'refs/heads/*'
* link:config-labels.html#label_Verified[`Label: Verified`] with range '0' to '+1' for 'refs/heads/*'

Optional access rights to grant:

* link:config-labels.html#label_Code-Review[`Label: Code-Review`] with range '-1' to '+1' for 'refs/heads/*'
* xref:category_push[`Push`] to 'refs/for/refs/heads/*'


[[examples_integrator]]
=== Integrator

Integrators are like developers but with some additional rights granted due
to their administrative role in a project.  They can upload or push any commit
with any committer email (not just their own) and they can also create new
tags and branches.

Suggested access rights to grant:

* <<examples_developer,Developer rights>>
* <<category_push,`Push`>> to 'refs/heads/*'
* <<category_push_merge,`Push merge commit`>> to 'refs/heads/*'
* <<category_forge_committer,`Forge Committer Identity`>> to 'refs/for/refs/heads/*'
* <<category_create,`Create Reference`>> to 'refs/heads/*'
* <<category_push_annotated,`Push Annotated Tag`>> to 'refs/tags/*'


[[examples_project-owner]]
=== Project owner

The project owner is almost like an integrator but with additional destructive
power in the form of being able to delete branches.  Optionally these users
also have the power to configure access rights in gits assigned to them.

[WARNING]
These users should be really knowledgeable about git, for instance knowing why
tags never should be removed from a server.  This role is granted potentially
destructive access rights and cleaning up after such a mishap could be time
consuming!

Suggested access rights to grant:

* <<examples_integrator,Integrator rights>>
* <<category_push,`Push`>> with the force option to 'refs/heads/\*' and 'refs/tags/*'

Optional access right to grant:

* <<category_owner,`Owner`>> in the gits they mostly work with.


[[examples_administrator]]
=== Administrator

The administrator role is the most powerful role known in the Gerrit universe.
This role may grant itself (or others) any access right.  By default the
<<administrators,`Administrators` group>> is the group that has this role.

Mandatory access rights:

* <<capability_administrateServer,The `Administrate Server` capability>>

Suggested access rights to grant:

* <<examples_project-owner,`Project owner rights`>>
* Any <<global_capabilities,`capabilities`>> needed by the administrator


== Enforcing site wide access policies

By granting the <<category_owner,`Owner`>> access right on the `refs/*` to a
group, Gerrit administrators can delegate the responsibility of maintaining
access rights for that project to that group.

In a corporate deployment it is often necessary to enforce some access
policies. An example could be that no-one can update or delete a tag, not even
the project owners. The 'ALLOW' and 'DENY' rules are not enough for this
purpose as project owners can grant themselves any access right they wish and,
thus, effectively override any inherited access rights from the
"`All-Projects`" or some other common parent project.

What is needed is a mechanism to block a permission in a parent project so
that even project owners cannot allow a blocked permission in their child
project. Still, project owners should retain the possibility to manage all
non-blocked rules as they wish. This gives best of both worlds:

* Gerrit administrators can concentrate on enforcing site wide policies
  and providing a meaningful set of default access permissions
* Project owners can manage access rights of their projects without a danger
  of violating a site wide policy


[[block]]
=== 'BLOCK' access rule

The 'BLOCK' rule blocks a permission globally. An inherited 'BLOCK' rule cannot
be overridden in the inheriting project. Any 'ALLOW' rule, from a different
access section or from an inheriting project, which conflicts with an
inherited 'BLOCK' rule will not be honored.  Searching for 'BLOCK' rules, in
the chain of parent projects, ignores the Exclusive flag that is normally
applied to access sections.

A 'BLOCK' rule that blocks the 'push' permission blocks any type of push,
force or not. A blocking force push rule blocks only force pushes, but
allows non-forced pushes if an 'ALLOW' rule would have permitted it.

It is also possible to block label ranges.  To block a group 'X' from voting
'-2' and '+2', but keep their existing voting permissions for the '-1..+1'
range intact we would define:

====
  [access "refs/heads/*"]
    label-Code-Review = block -2..+2 group X
====

The interpretation of the 'min..max' range in case of a blocking rule is: block
every vote from '-INFINITE..min' and 'max..INFINITE'. For the example above it
means that the range '-1..+1' is not affected by this block.

=== 'BLOCK' and 'ALLOW' rules in the same access section

When an access section of a project contains a 'BLOCK' and an 'ALLOW' rule for
the same permission then this 'ALLOW' rule overrides the 'BLOCK' rule:

====
  [access "refs/heads/*"]
    push = block group X
    push = group Y
====

In this case a user which is a member of the group 'Y' will still be allowed to
push to 'refs/heads/*' even if it is a member of the group 'X'.

NOTE: An 'ALLOW' rule overrides a 'BLOCK' rule only when both of them are
inside the same access section of the same project. An 'ALLOW' rule in a
different access section of the same project or in any access section in an
inheriting project cannot override a 'BLOCK' rule.


=== Examples

The following examples show some possible use cases for the 'BLOCK' rules.

==== Make sure no one can update or delete a tag

This requirement is quite common in a corporate deployment where
reproducibility of a build must be guaranteed. To achieve that we block 'push'
permission for the <<anonymous_users,'Anonymous Users'>> in "`All-Projects`":

====
  [access "refs/tags/*"]
    push = block group Anonymous Users
====

By blocking the <<anonymous_users,'Anonymous Users'>> we effectively block
everyone as everyone is a member of that group. Note that the permission to
create a tag is still necessary. Assuming that only <<category_owner,project
owners>> are allowed to create tags, we would extend the example above:

====
  [access "refs/tags/*"]
    push = block group Anonymous Users
    create = group Project Owners
    pushTag = group Project Owners
====


==== Let only a dedicated group vote in a special category

Assume there is a more restrictive process for submitting changes in stable
release branches which is manifested as a new voting category
'Release-Process'. Assume we want to make sure that only a 'Release Engineers'
group can vote in this category and that even project owners cannot approve
this category. We have to block everyone except the 'Release Engineers' to vote
in this category and, of course, allow 'Release Engineers' to vote in that
category. In the "`All-Projects`" we define the following rules:

====
  [access "refs/heads/stable*"]
    label-Release-Process = block -1..+1 group Anonymous Users
    label-Release-Process = -1..+1 group Release Engineers
====

[[global_capabilities]]
== Global Capabilities

The global capabilities control actions that the administrators of
the server can perform which usually affect the entire
server in some way.  The administrators may delegate these
capabilities to trusted groups of users.

Delegation of capabilities allows groups to be granted a subset of
administrative capabilities without being given complete
administrative control of the server.  This makes it possible to
keep fewer users in the administrators group, even while spreading
much of the server administration burden out to more users.

Global capabilities are assigned to groups in the access rights settings
of the root project ("`All-Projects`").

Below you find a list of capabilities available:


[[capability_accessDatabase]]
=== Access Database

Allow users to access the database using the `gsql` command.


[[capability_administrateServer]]
=== Administrate Server

This is in effect the owner and administrator role of the Gerrit
instance.  Any members of a group granted this capability will be
able to grant any access right to any group. They will also have all
capabilities granted to them automatically.


[[capability_createAccount]]
=== Create Account

Allow link:cmd-create-account.html[account creation over the ssh prompt].
This capability allows the granted group members to create non-interactive
service accounts.  These service accounts are generally used for automation
and made to be members of the
link:access-control.html#non-interactive_users['Non-Interactive users'] group.


[[capability_createGroup]]
=== Create Group

Allow group creation.  Groups are used to grant users access to different
actions in projects.  This capability allows the granted group members to
either link:cmd-create-group.html[create new groups via ssh] or via the web UI.


[[capability_createProject]]
=== Create Project

Allow project creation.  This capability allows the granted group to
either link:cmd-create-project.html[create new git projects via ssh]
or via the web UI.


[[capability_emailReviewers]]
=== Email Reviewers

Allow or deny sending email to change reviewers and watchers.  This can be used
to deny build bots from emailing reviewers and people who watch the change.
Instead, only the authors of the change and those who starred it will be
emailed.  The allow rules are evaluated before deny rules, however the default
is to allow emailing, if no explicit rule is matched.


[[capability_flushCaches]]
=== Flush Caches

Allow the flushing of Gerrit's caches.  This capability allows the granted
group to link:cmd-flush-caches.html[flush some or all Gerrit caches via ssh].

[NOTE]
This capability doesn't imply permissions to the show-caches command.  For that
you need the <<capability_viewCaches,view caches capability>>.


[[capability_generateHttpPassword]]
=== Generate HTTP Password

Allow the user to generate HTTP passwords for other users.  Typically this would
be assigned to a non-interactive users group.


[[capability_kill]]
=== Kill Task

Allow the operation of the link:cmd-kill.html[kill command over ssh].  The
kill command ends tasks that currently occupy the Gerrit server, usually
a replication task or a user initiated task such as an upload-pack or
receive-pack.


[[capability_priority]]
=== Priority

This capability allows users to use
link:config-gerrit.html#sshd.batchThreads[the thread pool reserved] for
link:access-control.html#non-interactive_users['Non-Interactive Users'].
It's a binary value in that granted users either have access to the thread
pool, or they don't.

There are three modes for this capability and they're listed by rising
priority:

No capability configured.::
The user isn't a member of a group with any priority capability granted. By
default the user is then in the 'INTERACTIVE' thread pool.

'BATCH'::
If there's a thread pool configured for 'Non-Interactive Users' and a user is
granted the priority capability with the 'BATCH' mode selected, the user ends
up in the separate batch user thread pool. This is true unless the user is
also granted the below 'INTERACTIVE' option.

'INTERACTIVE'::
If a user is granted the priority capability with the 'INTERACTIVE' option,
regardless if they also have the 'BATCH' option or not, they are in the
'INTERACTIVE' thread pool.


[[capability_queryLimit]]
=== Query Limit

Allow site administrators to configure the query limit for users to
be above the default hard-coded value of 500.  Administrators can add
a global block to `All-Projects` with group(s) that should have different
limits.

When applying a query limit to a user the largest value granted by
any of their groups is used.

This limit applies not only to the link:cmd-query.html[`gerrit query`]
command, but also to the web UI results pagination size.


[[capability_runAs]]
=== Run As

Allow users to impersonate any other user with the `X-Gerrit-RunAs`
HTTP header on REST API calls, or the link:cmd-suexec.html[suexec]
SSH command.

When impersonating an administrator the Administrate Server capability
is not honored.  This security feature tries to prevent a role with
Run As capability from modifying the access controls in All-Projects,
however modification may still be possible if the impersonated user
has permission to push or submit changes on `refs/meta/config`.  Run
As also blocks using most capabilities including Create User, Run
Garbage Collection, etc., unless the capability is also explicitly
granted to a group the administrator is a member of.

Administrators do not automatically inherit this capability; it must
be explicitly granted.


[[capability_runGC]]
=== Run Garbage Collection

Allow users to run the Git garbage collection for the repositories of
all projects.


[[capability_streamEvents]]
=== Stream Events

Allow performing streaming of Gerrit events. This capability
allows the granted group to
link:cmd-stream-events.html[stream Gerrit events via ssh].


[[capability_viewAllAccounts]]
=== View All Accounts

Allow viewing all accounts for purposes of auto-completion, regardless
of link:config-gerrit.html#accounts.visibility[accounts.visibility]
setting.


[[capability_viewCaches]]
=== View Caches

Allow querying for status of Gerrit's internal caches.  This capability allows
the granted group to
link:cmd-show-caches.html[look at some or all Gerrit caches via ssh].


[[capability_viewConnections]]
=== View Connections

Allow querying for status of Gerrit's current client connections.  This
capability allows the granted group to
link:cmd-show-connections.html[look at Gerrit's current connections via ssh].


[[capability_viewQueue]]
=== View Queue

Allow querying for status of Gerrit's internal task queue.  This capability
allows the granted group to
link:cmd-show-queue.html[look at the Gerrit task queue via ssh].


GERRIT
------
Part of link:index.html[Gerrit Code Review]

SEARCHBOX
---------<|MERGE_RESOLUTION|>--- conflicted
+++ resolved
@@ -519,11 +519,7 @@
 configuration.  Users who are members of an owner group can:
 
 * Change the project description
-<<<<<<< HEAD
-* Create a branch through SSH
-=======
 * Create a branch via the ssh command link:cmd-create-branch.html['create-branch']
->>>>>>> a3cce719
 * Create/delete a branch through the web UI
 * Grant/revoke any access rights, including `Owner`
 
