--- conflicted
+++ resolved
@@ -48,19 +48,6 @@
 
 `java -version`
 
-<<<<<<< HEAD
-=======
-[[java-8]]
-==== Java 8 support (deprecated)
-
-Java 8 is a legacy Java release and support for Java 8 will be discontinued
-in future gerrit releases. To build Gerrit with Java 8 language level, run:
-
-```
-  $ bazel build :release
-```
-
->>>>>>> 1c7236d6
 [[java-11]]
 ==== Java 11 support
 
