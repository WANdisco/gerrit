--- conflicted
+++ resolved
@@ -453,7 +453,6 @@
 details. Users should watch the cache sizes and clean them manually if
 necessary.
 
-<<<<<<< HEAD
 [[npm-binary]]
 == NPM Binaries
 
@@ -538,7 +537,8 @@
 
 To use the binary from the Bazel build, you need to use the `run_npm_binary.py`
 wrapper script. For an example, see the use of `crisper` in `tools/bzl/js.bzl`.
-=======
+
+
 
 [[RBE]]
 ==== Google Remote Build Support
@@ -574,7 +574,6 @@
 ```
 
 
->>>>>>> 1ce5c470
 
 
 GERRIT
