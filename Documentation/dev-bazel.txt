--- conflicted
+++ resolved
@@ -369,38 +369,6 @@
 `lib/jgit/jgit.bzl` setting LOCAL_JGIT_REPO to a directory holding a
 JGit repository.
 
-<<<<<<< HEAD
-[[local-action-cache]]
-
-To accelerate builds, local action cache can be activated.
-To activate the local action cache add these lines to your `~/.bazelrc` file:
-
-----
-build --disk_cache=~/.gerritcodereview/bazel-cache/cas
-build --experimental_strict_action_env
-build --action_env=PATH
-----
-
-[[repository_cache]]
-
-To accelerate fetches, local repository cache is activated per default in Bazel.
-This cache is only used for rules_closure external repository and transitive
-dependendcies. That's because rules_closure uses standard Bazel download facility.
-For all other gerrit dependencies, the download_artifacts repository cache is used
-already.
-
-To change the default local repository cache directry, create accessible cache
-directory:
-
-----
- mkdir -p ~/.gerritcodereview/bazel-cache/repository
-----
-
-and add this line to your `~/.bazelrc` file:
-
-----
-build --repository_cache=/home/<user>/.gerritcodereview/bazel-cache/repository
-=======
 [[bazel-local-caches]]
 
 To accelerate builds, several caches are activated per default:
@@ -422,7 +390,6 @@
 
 ----
   build --action_env=PATH=/usr/local/opt/coreutils/libexec/gnubin/:/usr/local/bin/:/usr/bin/
->>>>>>> c6585077
 ----
 
 GERRIT
