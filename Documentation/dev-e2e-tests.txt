--- conflicted
+++ resolved
@@ -2,33 +2,20 @@
 = Gerrit Code Review - End to end load tests
 
 This document provides a description of a Gerrit load test scenario implemented using the
-<<<<<<< HEAD
-link:http://gatling.io[`Gatling`,role=external,window=_blank] framework.
-=======
-link:https://gatling.io/[Gatling] framework.
->>>>>>> 62c30e53
+link:https://gatling.io/[Gatling,role=external,window=_blank] framework.
 
 Similar scenarios have been successfully used to compare performance of different Gerrit versions
 or study the Gerrit response under different load profiles.
 
 == What is Gatling?
 
-<<<<<<< HEAD
-Gatling is a load testing tool which provides out of the box support for the HTTP protocol. Documentation on how to write an
-HTTP load test can be found link:https://gatling.io/docs/current/http/http_protocol/[`here`,role=external,window=_blank].
+Gatling is a load testing tool which provides out of the box support for the HTTP protocol.
+Documentation on how to write an HTTP load test can be found
+link:https://gatling.io/docs/current/http/http_protocol/[here,role=external,window=_blank].
 
 However, in the scenario we are proposing, we are leveraging the
-link:https://github.com/GerritForge/gatling-git[`Gatling Git extension`,role=external,window=_blank]
+link:https://github.com/GerritForge/gatling-git[Gatling Git extension,role=external,window=_blank]
 to run tests at Git protocol level.
-=======
-Gatling is a load testing tool which provides out of the box support for the HTTP protocol.
-Documentation on how to write an HTTP load test can be found
-link:https://gatling.io/docs/current/http/http_protocol/[here].
-
-However, in the scenario we are proposing, we are leveraging the
-link:https://github.com/GerritForge/gatling-git[Gatling Git extension] to run tests at Git
-protocol level.
->>>>>>> 62c30e53
 
 Gatling is written in Scala, but the abstraction provided by the Gatling DSL makes the scenarios
 implementation easy even without any Scala knowledge.
@@ -37,8 +24,8 @@
 
 == How to build the tests
 
-An link:https://www.scala-sbt.org/download.html[sbt-based installation,role=external,window=_blank] of
-link:https://www.scala-lang.org/download/[Scala,role=external,window=_blank] is required.
+An link:https://www.scala-sbt.org/download.html[sbt-based installation,role=external,window=_blank]
+of link:https://www.scala-lang.org/download/[Scala,role=external,window=_blank] is required.
 
 The `scalaVersion` used by `sbt` once installed is defined in the `build.sbt` file. That specific
 version of Scala is automatically used by `sbt` while building:
@@ -48,7 +35,7 @@
 ----
 
 The following warning, if present when executing `sbt` commands, can be removed by creating the
-link:https://www.scala-sbt.org/1.x/docs/Using-Sonatype.html#step+3%3A+Credentials[related credentials file]
+link:https://www.scala-sbt.org/1.x/docs/Using-Sonatype.html#step+3%3A+Credentials[related credentials file,role=external,window=_blank]
 locally. Dummy values for `user` and `password` in that file can be used initially. Notice the
 plural form for the file name, expected by the warning (below), compared to the one from that linked
 example which is singular.
