<<<<<<< HEAD
:linkattrs:
= Gerrit Code Review - End to end load tests

This document provides a description of a Gerrit load test scenario implemented using the
link:https://gatling.io/[Gatling,role=external,window=_blank] framework.
=======
= Gerrit Code Review - End to end tests

This document provides descriptions of Gerrit end-to-end (`e2e`) test scenarios implemented using
the link:https://gatling.io/[Gatling] framework.
>>>>>>> 363668e4

Similar scenarios have been successfully used to compare performance of different Gerrit versions
or study the Gerrit response under different load profiles. Although mostly for load, scenarios can
either be for link:https://gatling.io/load-testing-continuous-integration/[load or functional]
(e2e) testing purposes. Functional scenarios may then reuse this framework and Gatling's usability
features such as its protocols (more below) and
link:https://en.wikipedia.org/wiki/Domain-specific_language[DSL].

That cross test-scope reusability applies to both Gerrit core scenarios and non-core ones, such as
for Gerrit plugins or other potential extensions. End-to-end testing may then include scopes like
feature integration, deployment, smoke (and load) testing. These load and functional test scopes
should remain orthogonal to the unit and component (aka Gerrit `IT`-suffixed or `acceptance`) ones.
The term `acceptance` though may still be coined by organizations to target e2e functional testing.

== What is Gatling?

Gatling is mostly a load testing tool which provides out of the box support for the HTTP protocol.
Documentation on how to write an HTTP load test can be found
<<<<<<< HEAD
link:https://gatling.io/docs/current/http/http_protocol/[here,role=external,window=_blank].

However, in the scenario we are proposing, we are leveraging the
link:https://github.com/GerritForge/gatling-git[Gatling Git extension,role=external,window=_blank]
to run tests at Git protocol level.
=======
link:https://gatling.io/docs/current/http/http_protocol/[here]. However, in the scenarios that were
initially proposed, the link:https://github.com/GerritForge/gatling-git[Gatling Git extension] was
leveraged to run tests at the Git protocol level.
>>>>>>> 363668e4

Gatling is written in Scala, but the abstraction provided by the Gatling DSL makes the scenarios
implementation easy even without any Scala knowledge. The
link:https://gitenterprise.me/2019/12/20/stress-your-gerrit-with-gatling/[Stress your Gerrit with Gatling,role=external,window=_blank]
blog post has more introductory information.

<<<<<<< HEAD
Examples of scenarios can be found in the `e2e-tests` directory. The files in that directory
should be formatted using the mainstream
link:https://plugins.jetbrains.com/plugin/1347-scala[Scala plugin for IntelliJ,role=external,window=_blank].
The latter is not mandatory but preferred for `sbt` and Scala IDE purposes in this project.
=======
Examples of scenarios can be found in the `e2e-tests` directory. The files in that directory should
be formatted using the mainstream
link:https://plugins.jetbrains.com/plugin/1347-scala[Scala plugin for IntelliJ]. The latter is not
mandatory but preferred for `sbt` and Scala IDE purposes in this project.
>>>>>>> 363668e4

== How to build the tests

An link:https://www.scala-sbt.org/download.html[sbt-based installation,role=external,window=_blank]
of link:https://www.scala-lang.org/download/[Scala,role=external,window=_blank] is required.

The `scalaVersion` used by `sbt` once installed is defined in the `build.sbt` file. That specific
version of Scala is automatically used by `sbt` while building:

----
sbt compile
----

The following warning, if present when executing `sbt` commands, can be removed by creating the
link:https://www.scala-sbt.org/1.x/docs/Using-Sonatype.html#step+3%3A+Credentials[related credentials file,role=external,window=_blank]
locally. Dummy values for `user` and `password` in that file can be used initially.

----
[warn] Credentials file ~/.sbt/sonatype_credentials does not exist
----

Every `sbt` command can include an optional log level
link:https://www.scala-sbt.org/1.x/docs/Howto-Logging.html#Change+the+logging+level+globally[argument,role=external,window=_blank].
Below, `[info]` logs are no longer shown:

----
sbt --warn compile
----

=== How to build using Docker

----
docker build . -t e2e-tests
----

== How to set-up

=== SSH keys

If you are running SSH commands, the private keys of the users used for testing need to go in
`/tmp/ssh-keys`. The keys need to be generated this way (JSch won't validate them
link:https://stackoverflow.com/questions/53134212/invalid-privatekey-when-using-jsch[otherwise,role=external,window=_blank]):

----
mkdir /tmp/ssh-keys
ssh-keygen -m PEM -t rsa -C "test@mail.com" -f /tmp/ssh-keys/id_rsa
----

The public key in `/tmp/ssh-keys/id_rsa.pub` has to be added to the test user(s) `SSH Keys` in
Gerrit. Now, the host from which the latter runs may need public key scanning to become known.
This applies to the local user that runs the forthcoming `sbt` testing commands. An example
assuming `localhost` follows:

----
ssh-keyscan -t rsa -p 29418 localhost > ~/.ssh/known_hosts
----

=== Input file

The `CloneUsingBothProtocols` scenario is fed with the data coming from the
`src/test/resources/data/com/google/gerrit/scenarios/CloneUsingBothProtocols.json` file. Such a
file contains the commands and repository used during the e2e test. That file currently looks like
below. This scenario serves as a simple example with no actual load in it. It can be used to test
or validate the local setup. More complex scenarios can be further developed, under the
`com.google.gerrit.scenarios` package.

----
[
  {
    "url": "ssh://admin@localhost:29418/loadtest-repo",
    "cmd": "clone"
  },
  {
    "url": "http://localhost:8080/loadtest-repo",
    "cmd": "clone"
  }
]
----

Valid commands are:

* `clone`
* `fetch`
* `pull`
* `push`

=== Project and HTTP credentials

The example above assumes that the `loadtest-repo` project exists in the Gerrit under test. The
`CloneUsingBothProtocols` scenario already includes creating that project and deleting it once done
with it. That scenario class can be used as an example of how a scenario can compose itself
alongside other scenarios (here, `CreateProject` and `DeleteProject`).

The `HTTP Credentials` or password obtained from test user's `Settings` (in Gerrit) may be
required, in `src/test/resources/application.conf`, depending on the above commands used. That
file's `http` section shows which shell environment variables can be used to set those credentials.

Executing the `CloneUsingBothProtocols` scenario, as is, does require setting the http credentials.
That is because of the aforementioned create/delete project (http) scenarios composed within it.

== How to run tests

Run all tests:
----
sbt "gatling:test"
----

Run a single test:
----
sbt "gatling:testOnly com.google.gerrit.scenarios.CloneUsingBothProtocols"
----

Generate the last report:
----
sbt "gatling:lastReport"
----

The `src/test/resources/logback.xml` file
link:http://logback.qos.ch/manual/configuration.html[configures,role=external,window=_blank]
Gatling's logging level.

=== How to run using Docker

----
docker run -it e2e-tests -s com.google.gerrit.scenarios.CloneUsingBothProtocols
----

=== How to run non-core scenarios

Locally adding non-core scenarios, for example from Gerrit plugins, is as simple as copying such
files in. Copying is necessary over linking, unless running using Docker (above) is not required.
Docker does not support links for files it has to copy over through the Dockerfile (here, the
scenario files). Here is how to proceed for adding such external (e.g., plugin) scenario files in:

----
pushd e2e-tests/src/test/scala
cp -r (or, ln -s) scalaPackageStructure .
popd

pushd e2e-tests/src/test/resources/data
cp -r (or, ln -s) jsonFilesPackageStructure .
popd
----

The destination folders above readily git-ignore every non-core scenario file added under them. If
running using Docker, `e2e-tests/Dockerfile` may require another `COPY` line for the hereby added
scenarios. Aforementioned `sbt` or `docker` commands can then be used to run the added tests.

GERRIT
------
Part of link:index.html[Gerrit Code Review]

SEARCHBOX
---------

[scala]:<|MERGE_RESOLUTION|>--- conflicted
+++ resolved
@@ -1,22 +1,15 @@
-<<<<<<< HEAD
 :linkattrs:
-= Gerrit Code Review - End to end load tests
-
-This document provides a description of a Gerrit load test scenario implemented using the
-link:https://gatling.io/[Gatling,role=external,window=_blank] framework.
-=======
 = Gerrit Code Review - End to end tests
 
 This document provides descriptions of Gerrit end-to-end (`e2e`) test scenarios implemented using
-the link:https://gatling.io/[Gatling] framework.
->>>>>>> 363668e4
+link:https://gatling.io/[Gatling,role=external,window=_blank] framework.
 
 Similar scenarios have been successfully used to compare performance of different Gerrit versions
 or study the Gerrit response under different load profiles. Although mostly for load, scenarios can
-either be for link:https://gatling.io/load-testing-continuous-integration/[load or functional]
+either be for link:https://gatling.io/load-testing-continuous-integration/[load or functional,role=external,window=_blank]
 (e2e) testing purposes. Functional scenarios may then reuse this framework and Gatling's usability
 features such as its protocols (more below) and
-link:https://en.wikipedia.org/wiki/Domain-specific_language[DSL].
+link:https://en.wikipedia.org/wiki/Domain-specific_language[DSL,role=external,window=_blank].
 
 That cross test-scope reusability applies to both Gerrit core scenarios and non-core ones, such as
 for Gerrit plugins or other potential extensions. End-to-end testing may then include scopes like
@@ -28,34 +21,20 @@
 
 Gatling is mostly a load testing tool which provides out of the box support for the HTTP protocol.
 Documentation on how to write an HTTP load test can be found
-<<<<<<< HEAD
 link:https://gatling.io/docs/current/http/http_protocol/[here,role=external,window=_blank].
-
-However, in the scenario we are proposing, we are leveraging the
-link:https://github.com/GerritForge/gatling-git[Gatling Git extension,role=external,window=_blank]
-to run tests at Git protocol level.
-=======
-link:https://gatling.io/docs/current/http/http_protocol/[here]. However, in the scenarios that were
-initially proposed, the link:https://github.com/GerritForge/gatling-git[Gatling Git extension] was
+However, in the scenarios that were initially proposed, the
+link:https://github.com/GerritForge/gatling-git[Gatling Git extension,role=external,window=_blank] was
 leveraged to run tests at the Git protocol level.
->>>>>>> 363668e4
 
 Gatling is written in Scala, but the abstraction provided by the Gatling DSL makes the scenarios
 implementation easy even without any Scala knowledge. The
 link:https://gitenterprise.me/2019/12/20/stress-your-gerrit-with-gatling/[Stress your Gerrit with Gatling,role=external,window=_blank]
 blog post has more introductory information.
 
-<<<<<<< HEAD
-Examples of scenarios can be found in the `e2e-tests` directory. The files in that directory
-should be formatted using the mainstream
+Examples of scenarios can be found in the `e2e-tests` directory. The files in that directory should
+be formatted using the mainstream
 link:https://plugins.jetbrains.com/plugin/1347-scala[Scala plugin for IntelliJ,role=external,window=_blank].
 The latter is not mandatory but preferred for `sbt` and Scala IDE purposes in this project.
-=======
-Examples of scenarios can be found in the `e2e-tests` directory. The files in that directory should
-be formatted using the mainstream
-link:https://plugins.jetbrains.com/plugin/1347-scala[Scala plugin for IntelliJ]. The latter is not
-mandatory but preferred for `sbt` and Scala IDE purposes in this project.
->>>>>>> 363668e4
 
 == How to build the tests
 
