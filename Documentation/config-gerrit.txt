= Gerrit Code Review - Configuration

== File `etc/gerrit.config`

The optional file `'$site_path'/etc/gerrit.config` is a Git-style
config file that controls many host specific settings for Gerrit.

[NOTE]
The contents of the `etc/gerrit.config` file are cached at startup
by Gerrit.  If you modify any properties in this file, Gerrit needs
to be restarted before it will use the new values.

Sample `etc/gerrit.config`:
----
[core]
  packedGitLimit = 200 m

[cache]
  directory = /var/cache/gerrit2
----

[[accounts]]
=== Section accounts

[[accounts.visibility]]accounts.visibility::
+
Controls visibility of other users' dashboard pages and
completion suggestions to web users.
+
If `ALL`, all users are visible to all other users, even
anonymous users.
+
If `SAME_GROUP`, only users who are also members of a group the
current user is a member of are visible.
+
If `VISIBLE_GROUP`, only users who are members of at least one group
that is visible to the current user are visible.
+
If `NONE`, no users other than the current user are visible.
+
Default is `ALL`.

[[addreviewer]]
=== Section addreviewer

[[addreviewer.maxWithoutConfirmation]]addreviewer.maxWithoutConfirmation::
+
The maximum number of reviewers a user can add at once by adding a
group as reviewer without being asked to confirm the operation.
+
If set to 0, the user will never be asked to confirm adding a group
as reviewer.
+
Default is 10.
+
This setting only applies for adding reviewers in the Gerrit WebUI,
but is ignored when adding reviewers with the
link:cmd-set-reviewers.html[set-reviewers] command.

[[addreviewer.maxAllowed]]addreviewer.maxAllowed::
+
The maximum number of reviewers a user can add at once by adding a
group as reviewer.
+
If set to 0, there is no limit for the number of reviewers that can
be added at once by adding a group as reviewer.
+
Default is 20.

[[auth]]
=== Section auth

See also link:config-sso.html[SSO configuration].

[[auth.type]]auth.type::
+
Type of user authentication employed by Gerrit.  The supported
values are:
+
* `OpenID`
+
The default setting.  Gerrit uses any valid OpenID
provider chosen by the end-user.  For more information see
http://openid.net/[openid.net].
+
* `OpenID_SSO`
+
Supports OpenID from a single provider.  There is no registration
link, and the "Sign In" link sends the user directly to the provider's
SSO entry point.
+
* `HTTP`
+
Gerrit relies upon data presented in the HTTP request.  This includes
HTTP basic authentication, or some types of commercial single-sign-on
solutions.  With this setting enabled the authentication must
take place in the web server or servlet container, and not from
within Gerrit.
+
* `HTTP_LDAP`
+
Exactly like `HTTP` (above), but additionally Gerrit pre-populates
a user's full name and email address based on information obtained
from the user's account object in LDAP.  The user's group membership
is also pulled from LDAP, making any LDAP groups that a user is a
member of available as groups in Gerrit.
+
* `CLIENT_SSL_CERT_LDAP`
+
This authentication type is actually kind of SSO. Gerrit will configure
Jetty's SSL channel to request the client's SSL certificate. For this
authentication to work a Gerrit administrator has to import the root
certificate of the trust chain used to issue the client's certificate
into the <review-site>/etc/keystore.
After the authentication is done Gerrit will obtain basic user
registration (name and email) from LDAP, and some group memberships.
Therefore, the "_LDAP" suffix in the name of this authentication type.
This authentication type can only be used under hosted daemon mode, and
the httpd.listenUrl must use https:// as the protocol.
Optionally, certificate revocation list file can be used
at <review-site>/etc/crl.pem. For details, see httpd.sslCrl.
+
* `LDAP`
+
Gerrit prompts the user to enter a username and a password, which
it then verifies by performing a simple bind against the configured
<<ldap.server,ldap.server>>.  In this configuration the web server
is not involved in the user authentication process.
+
The actual username used in the LDAP simple bind request is the
account's full DN, which is discovered by first querying the
directory using either an anonymous request, or the configured
<<ldap.username,ldap.username>> identity. Gerrit can also use kerberos if
<<ldap.authentication,ldap.authentication>> is set to `GSSAPI`.

* `LDAP_BIND`
+
Gerrit prompts the user to enter a username and a password, which
it then verifies by performing a simple bind against the configured
<<ldap.server,ldap.server>>.  In this configuration the web server
is not involved in the user authentication process.
+
Unlike `LDAP` above, the username used to perform the LDAP simple bind
request is the exact string supplied in the dialog by the user.
The configured <<ldap.username,ldap.username>> identity is not used to obtain
account information.
+
* `DEVELOPMENT_BECOME_ANY_ACCOUNT`
+
*DO NOT USE*.  Only for use in a development environment.
+
When this is the configured authentication method a hyperlink titled
`Become` appears in the top right corner of the page, taking the
user to a form where they can enter the username of any existing
user account, and immediately login as that account, without any
authentication taking place.  This form of authentication is only
useful for the GWT hosted mode shell, where OpenID authentication
redirects might be risky to the developer's host computer, and HTTP
authentication is not possible.

+
By default, OpenID.

[[auth.allowedOpenID]]auth.allowedOpenID::
+
List of permitted OpenID providers.  A user may only authenticate
with an OpenID that matches this list.  Only used if `auth.type`
is set to `OpenID` (the default).
+
Patterns may be either a
link:http://download.oracle.com/javase/6/docs/api/java/util/regex/Pattern.html[standard
Java regular expression (java.util.regex)] (start with `^` and
end with `$`) or be a simple prefix (any other string).
+
By default, the list contains two values, `http://` and `https://`,
allowing users to authenticate with any OpenID provider.

[[auth.trustedOpenID]]auth.trustedOpenID::
+
List of trusted OpenID providers.  Only used if `auth.type` is
set to `OpenID` (the default).
+
In order for a user to take advantage of permissions beyond those
granted to the `Anonymous Users` and `Registered Users` groups,
the user account must only have OpenIDs which match at least one
pattern from this list.
+
Patterns may be either a
link:http://download.oracle.com/javase/6/docs/api/java/util/regex/Pattern.html[standard
Java regular expression (java.util.regex)] (start with `^` and
end with `$`) or be a simple prefix (any other string).
+
By default, the list contains two values, `http://` and `https://`,
allowing Gerrit to trust any OpenID it receives.

[[auth.openIdDomain]]auth.openIdDomain::
+
List of allowed OpenID email address domains. Only used if
`auth.type` is set to `OPENID` or `OPENID_SSO`.
+
Domain is case insensitive and must be in the same form as it
appears in the email address, for example, "example.com".
+
By default, any domain is accepted.

[[auth.maxOpenIdSessionAge]]auth.maxOpenIdSessionAge::
+
Time in seconds before an OpenID provider must force the user
to authenticate themselves again before authentication to this
Gerrit server.  Currently this is only a polite request, and users
coming from providers that don't support the PAPE extension will
be accepted anyway.  In the future it may be enforced, rejecting
users coming from providers that don't honor the max session age.
+
If set to 0, the provider will always force the user to authenticate
(e.g. supply their password).  Values should use common unit suffixes
to express their setting:
+
* s, sec, second, seconds
* m, min, minute, minutes
* h, hr, hour, hours
* d, day, days
* w, week, weeks (`1 week` is treated as `7 days`)
* mon, month, months (`1 month` is treated as `30 days`)
* y, year, years (`1 year` is treated as `365 days`)

+
Default is -1, permitting infinite time between authentications.

[[auth.maxRegisterEmailTokenAge]]auth.maxRegisterEmailTokenAge::
+
Time in seconds before an email verification token sent to a user in
order to validate their email address expires.
+
* s, sec, second, seconds
* m, min, minute, minutes
* h, hr, hour, hours
* d, day, days
* w, week, weeks (`1 week` is treated as `7 days`)
* mon, month, months (`1 month` is treated as `30 days`)
* y, year, years (`1 year` is treated as `365 days`)

+
Default is 12 hours.

[[auth.openIdSsoUrl]]auth.openIdSsoUrl::
+
The SSO entry point URL.  Only used if `auth.type` is set to
`OpenID_SSO`.
+
The "Sign In" link will send users directly to this URL.

[[auth.httpHeader]]auth.httpHeader::
+
HTTP header to trust the username from, or unset to select HTTP basic
or digest authentication.  Only used if `auth.type` is set to `HTTP`.

[[auth.httpDisplaynameHeader]]auth.httpDisplaynameHeader::
+
HTTP header to retrieve the user's display name from.  Only used if `auth.type`
is set to `HTTP`.
+
If set, Gerrit trusts and enforces the user's full name using the HTTP header
and disables the ability to manually modify the user's full name
from the contact information page.

[[auth.httpEmailHeader]]auth.httpEmailHeader::
+
HTTP header to retrieve the user's e-mail from.  Only used if `auth.type`
is set to `HTTP`.
+
If set, Gerrit trusts and enforces the user's e-mail using the HTTP header
and disables the ability to manually modify or register other e-mails
from the contact information page.

[[auth.loginUrl]]auth.loginUrl::
+
URL to redirect a browser to after the end-user has clicked on the
login link in the upper right corner. Only used if `auth.type` is set
to `HTTP` or `HTTP_LDAP`.
Organizations using an enterprise single-sign-on solution may want to
redirect the browser to the SSO product's sign-in page for completing the
login process and validate their credentials.
+
If set, Gerrit allows anonymous access until the end-user performs the login
and provides a trusted identity through the HTTP header.
If not set, Gerrit requires the HTTP header with a trusted identity
and returns the error page 'LoginRedirect.html' if such a header is not
present.

[[auth.loginText]]auth.loginText::
+
Text displayed in the loginUrl link. Only used if `auth.loginUrl` is set.
+
If not set, the "Sign In" text is used.

[[auth.registerPageUrl]]auth.registerPageUrl::
+
URL of the registration page to use when a new user logs in to Gerrit for
the first time. Used only when `auth.type` is set to `HTTP`.
+
If not set, the standard Gerrit registration page `/#/register/` is displayed.

[[auth.logoutUrl]]auth.logoutUrl::
+
URL to redirect a browser to after the end-user has clicked on the
"Sign Out" link in the upper right corner.  Organizations using an
enterprise single-sign-on solution may want to redirect the browser
to the SSO product's sign-out page.
+
If not set, the redirect returns to the list of all open changes.

[[auth.registerUrl]]auth.registerUrl::
+
Target for the "Register" link in the upper right corner.  Used only
when `auth.type` is `LDAP`.
+
If not set, no "Register" link is displayed.

[[auth.registerText]]auth.registerText::
+
Text for the "Register" link in the upper right corner.  Used only
when `auth.type` is `LDAP`.
+
If not set, defaults to "Register".

[[auth.editFullNameUrl]]auth.editFullNameUrl::
+
Target for the "Edit" button when the user is allowed to edit their
full name.

[[auth.httpPasswordUrl]]auth.httpPasswordUrl::
+
Target for the "Obtain Password" link.  Used only when `auth.type` is
`LDAP`, `LDAP_BIND` or `CUSTOM_EXTENSION`.

[[auth.switchAccountUrl]]auth.switchAccountUrl::
+
URL to switch user identities and login as a different account than
the currently active account.  This is disabled by default except when
`auth.type` is `OPENID` and `DEVELOPMENT_BECOME_ANY_ACCOUNT`.  If set
the "Switch Account" link is displayed next to "Sign Out".
+
When `auth.type` does not normally enable this URL administrators may
set this to `login/` or `$canonicalWebUrl/login`, allowing users to
begin a new web session.

[[auth.cookiePath]]auth.cookiePath::
+
Sets "path" attribute of the authentication cookie.
+
If not set, HTTP request's path is used.

[[auth.cookieSecure]]auth.cookieSecure::
+
Sets "secure" flag of the authentication cookie.  If true, cookies
will be transmitted only over HTTPS protocol.
+
By default, false.

[[auth.emailFormat]]auth.emailFormat::
+
Optional format string to construct user email addresses out of
user login names.  Only used if `auth.type` is `HTTP`, `HTTP_LDAP`
or `LDAP`.
+
This value can be set to a format string, where `{0}` is replaced
with the login name.  E.g. "\{0\}+gerrit@example.com" with a user
login name of "foo" will produce "foo+gerrit@example.com" during
the first time user "foo" registers.
+
If the site is using `HTTP_LDAP` or `LDAP`, using this option is
discouraged.  Setting `ldap.accountEmailAddress` and importing the
email address from the LDAP directory is generally preferred.

[[auth.contributorAgreements]]auth.contributorAgreements::
+
Controls whether or not the contributor agreement features are
enabled for the Gerrit site.  If enabled a user must complete a
contributor agreement before they can upload changes.
+
If enabled, the admin must also add one or more
link:config-cla.html[contributor-agreement sections]
in project.config and create agreement files under
`'$site_path'/static`, so users can actually complete one or
more agreements.
+
By default this is false (no agreements are used).
+
To enable the actual usage of contributor agreement the project
specific config option in the `project.config` must be set:
link:config-project-config.html[receive.requireContributorAgreement].

auth.allowGoogleAccountUpgrade::
+
Allows Google Account users to automatically update their Gerrit
account when/if their Google Account OpenID identity token changes.
Identity tokens can change if the server changes hostnames, or
for other reasons known only to Google.  The upgrade path works
by matching users by email address if the identity is not present,
and then changing the identity.
+
This setting also permits old Gerrit 1.x users to seamlessly upgrade
from Google Accounts on Google App Engine to OpenID authentication.
+
Having this enabled incurs an extra database query when Google
Account users register with the Gerrit server.
+
By default, unset/false.

[[auth.trustContainerAuth]]auth.trustContainerAuth::
+
If true then it is the responsibility of the container hosting
Gerrit to authenticate users. In this case Gerrit will blindly trust
the container.
+
This parameter only affects git over http traffic. If set to false
then Gerrit will do the authentication (using DIGEST authentication).
+
By default this is set to false.

[[auth.gitBasicAuth]]auth.gitBasicAuth::
+
If true then Git over HTTP and HTTP/S traffic is authenticated using
standard BasicAuth and credentials validated using the same auth
method configured for Gerrit Web UI.
+
This parameter only affects git over http traffic. If set to false
then Gerrit will authenticate through DIGEST authentication and
the randomly generated HTTP password in Gerrit DB.
+
By default this is set to false.

[[auth.userNameToLowerCase]]auth.userNameToLowerCase::
+
If set the username that is received to authenticate a git operation
is converted to lower case for looking up the user account in Gerrit.
+
By setting this parameter a case insensitive authentication for the
git operations can be achieved, if it is ensured that the usernames in
Gerrit (scheme `username`) are stored in lower case (e.g. if the
parameter link:#ldap.accountSshUserName[ldap.accountSshUserName] is
set to `${sAMAccountName.toLowerCase}`). It is important that for all
existing accounts this username is already in lower case. It is not
possible to convert the usernames of the existing accounts to lower
case because this would break the access to existing per-user
branches.
+
This parameter only affects git over http and git over SSH traffic.
+
By default this is set to false.

[[auth.enableRunAs]]auth.enableRunAs::
+
If true HTTP REST APIs will accept the `X-Gerrit-RunAs` HTTP request
header from any users granted the link:access-control.html#capability_runAs[Run As]
capability. The header and capability permit the authenticated user
to impersonate another account.
+
If false the feature is disabled and cannot be re-enabled without
editing gerrit.config and restarting the server.
+
Default is true.

[[cache]]
=== Section cache

[[cache.directory]]cache.directory::
+
Path to a local directory where Gerrit can write cached entities for
future lookup.  This local disk cache is used to retain potentially
expensive to compute information across restarts.  If the location
does not exist, Gerrit will try to create it.
+
If not absolute, the path is resolved relative to `$site_path`.
+
Default is unset, no disk cache.

[[cache.name.maxAge]]cache.<name>.maxAge::
+
Maximum age to keep an entry in the cache. Entries are removed from
the cache and refreshed from source data every maxAge interval.
Values should use common unit suffixes to express their setting:
+
* s, sec, second, seconds
* m, min, minute, minutes
* h, hr, hour, hours
* d, day, days
* w, week, weeks (`1 week` is treated as `7 days`)
* mon, month, months (`1 month` is treated as `30 days`)
* y, year, years (`1 year` is treated as `365 days`)

+
If a unit suffix is not specified, `seconds` is assumed.  If 0 is
supplied, the maximum age is infinite and items are never purged
except when the cache is full.
+
Default is `0`, meaning store forever with no expire, except:
+
* `"adv_bases"`: default is `10 minutes`
* `"ldap_groups"`: default is `1 hour`
* `"web_sessions"`: default is `12 hours`

[[cache.name.memoryLimit]]cache.<name>.memoryLimit::
+
The total cost of entries to retain in memory. The cost computation
varies by the cache. For most caches where the in-memory size of each
entry is relatively the same, memoryLimit is currently defined to be
the number of entries held by the cache (each entry costs 1).
+
For caches where the size of an entry can vary significantly between
individual entries (notably `"diff"`, `"diff_intraline"`), memoryLimit
is an approximation of the total number of bytes stored by the cache.
Larger entries that represent bigger patch sets or longer source files
will consume a bigger portion of the memoryLimit. For these caches the
memoryLimit should be set to roughly the amount of RAM (in bytes) the
administrator can dedicate to the cache.
+
Default is 1024 for most caches, except:
+
* `"adv_bases"`: default is `4096`
* `"diff"`: default is `10m` (10 MiB of memory)
* `"diff_intraline"`: default is `10m` (10 MiB of memory)
* `"plugin_resources"`: default is 2m (2 MiB of memory)

+
If set to 0 the cache is disabled. Entries are removed immediately
after being stored by the cache. This is primarily useful for testing.

[[cache.name.diskLimit]]cache.<name>.diskLimit::
+
Total size in bytes of the keys and values stored on disk. Caches that
have grown bigger than this size are scanned daily at 1 AM local
server time to trim the cache. Entries are removed in least recently
accessed order until the cache fits within this limit.  Caches may
grow larger than this during the day, as the size check is only
performed once every 24 hours.
+
Default is 128 MiB per cache.
+
If 0, disk storage for the cache is disabled.

==== [[cache_names]]Standard Caches

cache `"accounts"`::
+
Cache entries contain important details of an active user, including
their display name, preferences, known email addresses, and group
memberships.  Entry information is obtained from the following
database tables:
+
* `accounts`
+
* `account_group_members`
+
* `account_external_ids`

+
If direct updates are made to any of these database tables, this
cache should be flushed.

cache `"accounts_byemail"`::
+
Caches account identities keyed by email address, which is scanned
from the `account_external_ids` database table.  If updates are
made to this table, this cache should be flushed.

cache `"adv_bases"`::
+
Used only for push over smart HTTP when branch level access controls
are enabled.  The cache entry contains all commits that are available
for the client to use as potential delta bases.  Push over smart HTTP
requires two HTTP requests, and this cache tries to carry state from
the first request into the second to ensure it can complete.

cache `"changes"`::
+
The size of `memoryLimit` determines the number of projects for which
all changes will be cached. If the cache is set to 1024, this means all
changes for up to 1024 projects can be held in the cache.
+
Default value is 0 (disabled). It is disabled by default due to the fact
that change updates are not communicated between Gerrit servers. Hence
this cache should be disabled in an multi-master/multi-slave setup.
+
The cache should be flushed whenever the database changes table is modified
outside of Gerrit.

cache `"diff"`::
+
Each item caches the differences between two commits, at both the
directory and file levels.  Gerrit uses this cache to accelerate
the display of affected file names, as well as file contents.
+
Entries in this cache are relatively large, so memoryLimit is an
estimate in bytes of memory used. Administrators should try to target
cache.diff.memoryLimit to fit all changes users will view in a 1 or 2
day span.

cache `"diff_intraline"`::
+
Each item caches the intraline difference of one file, when compared
between two commits. Gerrit uses this cache to accelerate display of
intraline differences when viewing a file.
+
Entries in this cache are relatively large, so memoryLimit is an
estimate in bytes of memory used. Administrators should try to target
cache.diff.memoryLimit to fit all files users will view in a 1 or 2
day span.

cache `"git_tags"`::
+
If branch or reference level READ access controls are used, this
cache tracks which tags are reachable from the branch tips of a
repository.  Gerrit uses this information to determine the set
of tags that a client may access, derived from which tags are
part of the history of a visible branch.
+
The cache is persisted to disk across server restarts as it can
be expensive to compute (60 or more seconds for a large history
like the Linux kernel repository).

cache `"groups"`::
+
Caches the basic group information from the `account_groups` table,
including the group owner, name, and description.
+
Gerrit group membership obtained from the `account_group_members`
table is cached under the `"accounts"` cache, above.  External group
membership obtained from LDAP is cached under `"ldap_groups"`.

cache `"groups_byinclude"`::
+
Caches group inclusions in other groups.  If direct updates are made
to the `account_group_includes` table, this cache should be flushed.

cache `"ldap_groups"`::
+
Caches the LDAP groups that a user belongs to, if LDAP has been
configured on this server.  This cache should be configured with a
low maxAge setting, to ensure LDAP modifications are picked up in
a timely fashion.

cache `"ldap_groups_byinclude"`::
+
Caches the hierarchical structure of LDAP groups.

cache `"ldap_usernames"`::
+
Caches a mapping of LDAP username to Gerrit account identity.  The
cache automatically updates when a user first creates their account
within Gerrit, so the cache expire time is largely irrelevant.

cache `"permission_sort"`::
+
Caches the order in which access control sections must be applied to a
reference.  Sorting the sections can be expensive when regular
expressions are used, so this cache remembers the ordering for
each branch.

cache `"plugin_resources"`::
+
Caches formatted plugin resources, such as plugin documentation that
has been converted from Markdown to HTML. The memoryLimit refers to
the bytes of memory dedicated to storing the documentation.

cache `"projects"`::
+
Caches the project description records, from the `projects` table
in the database.  If a project record is updated or deleted, this
cache should be flushed.  Newly inserted projects do not require
a cache flush, as they will be read upon first reference.

cache `"sshkeys"`::
+
Caches unpacked versions of user SSH keys, so the internal SSH daemon
can match against them during authentication.  The unit of storage
is per-user, so 1024 items translates to 1024 unique user accounts.
As each individual user account may configure multiple SSH keys,
the total number of keys may be larger than the item count.
+
This cache is based off the `account_ssh_keys` table and the
`accounts.ssh_user_name` column in the database.  If either is
modified directly, this cache should be flushed.

cache `"web_sessions"`::
+
Tracks the live user sessions coming in over HTTP.  Flushing this
cache would cause all users to be signed out immediately, forcing
them to sign-in again.  To avoid breaking active users, this cache
is not flushed automatically by `gerrit flush-caches --all`, but
instead must be explicitly requested.
+
If no disk cache is configured (or `cache.web_sessions.diskLimit`
is set to 0) a server restart will force all users to sign-out,
and need to sign-in again after the restart, as the cache was
unable to persist the session information.  Enabling a disk cache
is strongly recommended.
+
Session storage is relatively inexpensive. The average entry in
this cache is approximately 346 bytes.

See also link:cmd-flush-caches.html[gerrit flush-caches].

==== [[cache_options]]Cache Options

[[cache.diff_intraline.maxIdleWorkers]]cache.diff_intraline.maxIdleWorkers::
+
Number of idle worker threads to maintain for the intraline difference
computations.  There is no upper bound on how many concurrent requests
can occur at once, if additional threads are started to handle a peak
load, only this many will remain idle afterwards.
+
Default is 1.5x number of available CPUs.

[[cache.diff_intraline.timeout]]cache.diff_intraline.timeout::
+
Maximum number of milliseconds to wait for intraline difference data
before giving up and disabling it for a particular file pair.  This is
a work around for an infinite loop bug in the intraline difference
implementation.
+
If computation takes longer than the timeout, the worker thread is
terminated, an error message is shown, and no intraline difference is
displayed for the file pair.
+
Values should use common unit suffixes to express their setting:
+
* ms, milliseconds
* s, sec, second, seconds
* m, min, minute, minutes
* h, hr, hour, hours

+
If a unit suffix is not specified, `milliseconds` is assumed.
+
Default is 5 seconds.

[[cache.diff_intraline.enabled]]cache.diff_intraline.enabled::
+
Boolean to enable or disable the computation of intraline differences
when populating a diff cache entry.  This flag is provided primarily
as a backdoor to disable the intraline difference feature if
necessary.  To maintain backwards compatibility with prior versions,
this setting will fallback to `cache.diff.intraline` if not set in the
configuration.
+
Default is true, enabled.

[[cache.projects.checkFrequency]]cache.projects.checkFrequency::
+
How often project configuration should be checked for update from Git.
Gerrit Code Review caches project access rules and configuration in
memory, checking the refs/meta/config branch every checkFrequency
minutes to see if a new revision should be loaded and used for future
access. Values can be specified using standard time unit abbreviations
('ms', 'sec', 'min', etc.).
+
If set to 0, checks occur every time, which may slow down operations.
If set to 'disabled' or 'off', no check will ever be done.
Administrators may force the cache to flush with
link:cmd-flush-caches.html[gerrit flush-caches].
+
Default is 5 minutes.

[[change]]
=== Section change

[[change.largeChange]]change.largeChange::
+
Number of changed lines from which on a change is considered as a large
change. The number of changed lines of a change is the sum of the lines
that were inserted and deleted in the change.
+
The specified value is used to visualize the change sizes in the web UI
in change tables and user dashboards.
+
By default 500.

[[change.updateDelay]]change.updateDelay::
+
How often in seconds the web interface should poll for updates to the
currently open change.  The poller relies on the client's browser
cache to use If-Modified-Since and respect `304 Not Modified` HTTP
responses.  This allows for fast polls, often under 8 milliseconds.
+
With a configured 30 second delay a server with 4900 active users will
typically need to dedicate 1 CPU to the update check.  4900 users
divided by an average delay of 30 seconds is 163 requests arriving per
second.  If requests are served at ~6 ms response time, 1 CPU is
necessary to keep up with the update request traffic.  On a smaller
user base of 500 active users, the default 30 second delay is only 17
requests per second and requires ~10% CPU.
+
If 0 the update polling is disabled.
+
Default is 30 seconds.

[[changeMerge]]
=== Section changeMerge

[[changeMerge.checkFrequency]]changeMerge.checkFrequency::
+
How often the database should be rescanned for changes that have been
submitted but not merged due to transient errors. Values can be
specified using standard time unit abbreviations ('ms', 'sec', 'min',
etc.). Set to 0 to disable periodic rescanning, only scanning once on
master node startup.
+
Default is 300 seconds (5 minutes).

[[changeMerge.threadPoolSize]]changeMerge.threadPoolSize::
+
Maximum size of the thread pool in which the mergeability flag of open
changes is updated.
+
Default is 1.

[[commentlink]]
=== Section commentlink

Comment links are find/replace strings applied to change descriptions,
patch comments, in-line code comments and approval category value descriptions
to turn set strings into hyperlinks.  One common use is for linking to
bug-tracking systems.

In the following example configuration the 'changeid' comment link
will match typical Gerrit Change-Id values and create a hyperlink
to changes which reference it.  The second configuration 'bugzilla'
will hyperlink terms such as 'bug 42' to an external bug tracker,
supplying the argument record number '42' for display.  The third
configuration 'tracker' uses raw HTML to more precisely control
how the replacement is displayed to the user.

----
[commentlink "changeid"]
  match = (I[0-9a-f]{8,40})
  link = "#q,$1,n,z"

[commentlink "bugzilla"]
  match = "(bug\\s+#?)(\\d+)"
  link = http://bugs.example.com/show_bug.cgi?id=$2

[commentlink "tracker"]
  match = ([Bb]ug:\\s+)(\\d+)
  html = $1<a href=\"http://trak.example.com/$2\">$2</a>
----

Comment links can also be specified in `project.config` and sections in
children override those in parents. The only restriction is that to
avoid injecting arbitrary user-supplied HTML in the page, comment links
defined in `project.config` may only supply `link`, not `html`.

[[commentlink.name.match]]commentlink.<name>.match::
+
A JavaScript regular expression to match positions to be replaced
with a hyperlink.  Subexpressions of the matched string can be
stored using groups and accessed with `$'n'` syntax, where 'n'
is the group number, starting from 1.
+
The configuration file parser eats one level of backslashes, so the
character class `\s` requires `\\s` in the configuration file.  The
parser also terminates the line at the first `#`, so a match
expression containing # must be wrapped in double quotes.
+
To match case insensitive strings, a character class with both the
upper and lower case character for each position must be used.  For
example, to match the string `bug` in a case insensitive way the match
pattern `[bB][uU][gG]` needs to be used.
+
A common pattern to match is `bug\\s+(\\d+)`.

[[commentlink.name.link]]commentlink.<name>.link::
+
The URL to direct the user to whenever the regular expression is
matched.  Groups in the match expression may be accessed as `$'n'`.
+
The link property is used only when the html property is not present.

[[commentlink.name.html]]commentlink.<name>.html::
+
HTML to replace the entire matched string with.  If present,
this property overrides the link property above.  Groups in the
match expression may be accessed as `$'n'`.
+
The configuration file eats double quotes, so escaping them as
`\"` is necessary to protect them from the parser.

[[commentlink.name.enabled]]commentlink.<name>.enabled::
+
Whether the comment link is enabled. A child project may override a
section in a parent or the site-wide config that is disabled by
specifying `enabled = true`.
+
Disabling sections in `gerrit.config` can be used by site administrators
to create a library of comment links with `html` set that are not
user-supplied and thus can be verified to be XSS-free, but are only
enabled for a subset of projects.
+
By default, true.
+
Note that the names and contents of disabled sections are visible even
to anonymous users via the
link:rest-api-projects.html#get-config[REST API].


[[contactstore]]
=== Section contactstore

[[contactstore.url]]contactstore.url::
+
URL of the web based contact store Gerrit will send any offline
contact information to when it collects the data from users as part
of a contributor agreement.
+
See link:config-contact.html[Contact Information].

[[contactstore.appsec]]contactstore.appsec::
+
Shared secret of the web based contact store.


[[container]]
=== Section container

These settings are applied only if Gerrit is started as the container
process through Gerrit's 'gerrit.sh' rc.d compatible wrapper script.

[[container.heapLimit]]container.heapLimit::
+
Maximum heap size of the Java process running Gerrit, in bytes.
This property is translated into the '-Xmx' flag for the JVM.
+
Default is platform and JVM specific.
+
Common unit suffixes of 'k', 'm', or 'g' are supported.

[[container.javaHome]]container.javaHome::
+
Path of the JRE/JDK installation to run Gerrit with.  If not set, the
Gerrit startup script will attempt to search your system and guess
a suitable JRE.  Overrides the environment variable 'JAVA_HOME'.

[[container.javaOptions]]container.javaOptions::
+
Additional options to pass along to the Java runtime.  If multiple
values are configured, they are passed in order on the command line,
separated by spaces.  These options are appended onto 'JAVA_OPTIONS'.

For example, it is possible to overwrite Gerrit's default log4j
configuration:

----
  javaOptions = -Dlog4j.configuration=file:///home/gerrit/site/etc/log4j.properties
----

[[container.slave]]container.slave::
+
Used on Gerrit slave installations. If set to true the Gerrit JVM is
called with the '--slave' switch, enabling slave mode. If no value is
set (or any other value), Gerrit defaults to master mode.

[[container.user]]container.user::
+
Login name (or UID) of the operating system user the Gerrit JVM
will execute as.  If not set, defaults to the user who launched
the 'gerrit.sh' wrapper script.

[[container.war]]container.war::
+
Path of the JAR file to start daemon execution with.  This should
be the path of the local 'gerrit.war' archive.  Overrides the
environment variable 'GERRIT_WAR'.
+
If not set, defaults to '$site_path/bin/gerrit.war', or to
'$HOME/gerrit.war'.


[[core]]
=== Section core

[[core.packedGitWindowSize]]core.packedGitWindowSize::
+
Number of bytes of a pack file to load into memory in a single
read operation.  This is the "page size" of the JGit buffer cache,
used for all pack access operations.  All disk IO occurs as single
window reads.  Setting this too large may cause the process to load
more data than is required; setting this too small may increase
the frequency of `read()` system calls.
+
Default on JGit is 8 KiB on all platforms.
+
Common unit suffixes of 'k', 'm', or 'g' are supported.

[[core.packedGitLimit]]core.packedGitLimit::
+
Maximum number of bytes to load and cache in memory from pack files.
If JGit needs to access more than this many bytes it will unload less
frequently used windows to reclaim memory space within the process.
As this buffer must be shared with the rest of the JVM heap, it
should be a fraction of the total memory available.
+
Default on JGit is 10 MiB on all platforms.
+
Common unit suffixes of 'k', 'm', or 'g' are supported.

[[core.deltaBaseCaseLimit]]core.deltaBaseCacheLimit::
+
Maximum number of bytes to reserve for caching base objects
that multiple deltafied objects reference.  By storing the entire
decompressed base object in a cache Git is able to avoid unpacking
and decompressing frequently used base objects multiple times.
+
Default on JGit is 10 MiB on all platforms.  You probably do not
need to adjust this value.
+
Common unit suffixes of 'k', 'm', or 'g' are supported.

[[core.packedGitOpenFiles]]core.packedGitOpenFiles::
+
Maximum number of pack files to have open at once.  A pack file
must be opened in order for any of its data to be available in
a cached window.
+
If you increase this to a larger setting you may need to also adjust
the ulimit on file descriptors for the host JVM, as Gerrit needs
additional file descriptors available for network sockets and other
repository data manipulation.
+
Default on JGit is 128 file descriptors on all platforms.

[[core.streamFileThreshold]]core.streamFileThreshold::
+
Largest object size, in bytes, that JGit will allocate as a
contiguous byte array.  Any file revision larger than this threshold
will have to be streamed, typically requiring the use of temporary
files under '$GIT_DIR/objects' to implement pseudo-random access
during delta decompression.
+
Servers with very high traffic should set this to be larger than
the size of their common big files.  For example a server managing
the Android platform typically has to deal with ~10-12 MiB XML
files, so `15 m` would be a reasonable setting in that environment.
Setting this too high may cause the JVM to run out of heap space
when handling very big binary files, such as device firmware or
CD-ROM ISO images.
+
Default is 50 MiB on all platforms.  Prior to Gerrit 2.1.6,
this value was effectively 2047 MiB.
+
Common unit suffixes of 'k', 'm', or 'g' are supported.

[[core.packedGitMmap]]core.packedGitMmap::
+
When true, JGit will use `mmap()` rather than `malloc()+read()`
to load data from pack files.  The use of mmap can be problematic
on some JVMs as the garbage collector must deduce that a memory
mapped segment is no longer in use before a call to `munmap()`
can be made by the JVM native code.
+
In server applications (such as Gerrit) that need to access many
pack files, setting this to true risks artificially running out
of virtual address space, as the garbage collector cannot reclaim
unused mapped spaces fast enough.
+
Default on JGit is false. Although potentially slower, it yields
much more predictable behavior.

[[core.asyncLoggingBufferSize]]core.asyncLoggingBufferSize::
+
Size of the buffer to store logging events for asynchronous logging.
Putting a larger value can protect threads from stalling when the
AsyncAppender threads are not fast enough to consume the logging events
from the buffer. It also protects from loosing log entries in this case.
+
Default is 64 entries.

[[core.useRecursiveMerge]]core.useRecursiveMerge::
+
Use JGit's new, experimental recursive merger for three-way merges.
This only affects projects configured to automatically resolve
conflicts.
+
Default is false, but in a future release may default to true.

[[database]]
=== Section database

The database section configures where Gerrit stores its metadata
records about user accounts and change reviews.

----
[database]
  type = POSTGRESQL
  hostname = localhost
  database = reviewdb
  username = gerrit2
  password = s3kr3t
----

[[database.type]]database.type::
+
Type of database server to connect to.  If set this value will be
used to automatically create correct database.driver and database.url
values to open the connection.
+
* `POSTGRESQL`
+
Connect to a PostgreSQL database server.
+
* `H2`
+
Connect to a local embedded H2 database.
+
* `MYSQL`
+
Connect to a MySQL database server.
+
* `JDBC`
+
Connect using a JDBC driver class name and URL.

+
If not specified, database.driver and database.url are used as-is,
and if they are also not specified, defaults to H2.

[[database.hostname]]database.hostname::
+
Hostname of the database server.  Defaults to 'localhost'.

[[database.port]]database.port::
+
Port number of the database server.  Defaults to the default port
of the server named by database.type.

[[database.database]]database.database::
+
For POSTGRESQL or MYSQL, the name of the database on the server.
+
For H2, this is the path to the database, and if not absolute is
relative to `'$site_path'`.

[[database.username]]database.username::
+
Username to connect to the database server as.

[[database.password]]database.password::
+
Password to authenticate to the database server with.

[[database.driver]]database.driver::
+
Name of the JDBC driver class to connect to the database with.
Setting this usually isn't necessary as it can be derived from
database.type or database.url for any supported database.

[[database.url]]database.url::
+
'jdbc:' URL for the database.  Setting this variable usually
isn't necessary as it can be constructed from the all of the
above properties.

[[database.connectionPool]]database.connectionPool::
+
If true, use connection pooling for database connections. Otherwise, a
new database connection is opened for each request.
+
Default is false for MySQL, and true for other database backends.

[[database.poolLimit]]database.poolLimit::
+
Maximum number of open database connections.  If the server needs
more than this number, request processing threads will wait up
to <<database.poolMaxWait, poolMaxWait>> seconds for a
connection to be released before they abort with an exception.
This limit must be several units higher than the total number of
httpd and sshd threads as some request processing code paths may
need multiple connections.
+
Default is 8.
+
This setting only applies if
<<database.connectionPool,database.connectionPool>> is true.

[[database.poolMinIdle]]database.poolMinIdle::
+
Minimum number of connections to keep idle in the pool.
Default is 4.
+
This setting only applies if
<<database.connectionPool,database.connectionPool>> is true.

[[database.poolMaxIdle]]database.poolMaxIdle::
+
Maximum number of connections to keep idle in the pool.  If there
are more idle connections, connections will be closed instead of
being returned back to the pool.
Default is 4.
+
This setting only applies if
<<database.connectionPool,database.connectionPool>> is true.

[[database.poolMaxWait]]database.poolMaxWait::
+
Maximum amount of time a request processing thread will wait to
acquire a database connection from the pool.  If no connection is
released within this time period, the processing thread will abort
its current operations and return an error to the client.
Values should use common unit suffixes to express their setting:
+
* ms, milliseconds
* s, sec, second, seconds
* m, min, minute, minutes
* h, hr, hour, hours

+
If a unit suffix is not specified, `milliseconds` is assumed.
+
Default is `30 seconds`.
+
This setting only applies if
<<database.connectionPool,database.connectionPool>> is true.

[[download]]
=== Section download

----
[download]
  command = checkout
  command = cherry_pick
  command = pull
  command = format_patch
  scheme = ssh
  scheme = http
  scheme = anon_http
  scheme = anon_git
  scheme = repo_download
----

The download section configures the allowed download methods.

[[download.command]]download.command::
+
Commands that should be offered to download changes.
+
Multiple commands are supported:
+
* `checkout`
+
Command to fetch and checkout the patch set.
+
* `cherry_pick`
+
Command to fetch the patch set and to cherry-pick it onto the current
commit.
+
* `pull`
+
Command to pull the patch set.
+
* `format_patch`
+
Command to fetch the patch set and to feed it into the `format-patch`
command.

+
If `download.command` is not specified, all download commands are
offered.

[[download.scheme]]download.scheme::
+
Schemes that should be used to download changes.
+
Multiple schemes are supported:
+
* `http`
+
Authenticated HTTP download is allowed.
+
* `ssh`
+
Authenticated SSH download is allowed.
+
* `anon_http`
+
Anonymous HTTP download is allowed.
+
* `anon_git`
+
Anonymous Git download is allowed.  This is not default, it is also
necessary to set <<gerrit.canonicalGitUrl,gerrit.canonicalGitUrl>>
variable.
+
* `repo_download`
+
Gerrit advertises patch set downloads with the `repo download`
command, assuming that all projects managed by this instance are
generally worked on with the repo multi-repository tool.  This is
not default, as not all instances will deploy repo.

+
If `download.scheme` is not specified, SSH, HTTP and Anonymous HTTP
downloads are allowed.

[[gerrit]]
=== Section gerrit

[[gerrit.basePath]]gerrit.basePath::
+
Local filesystem directory holding all Git repositories that
Gerrit knows about and can process changes for.  A project
entity in Gerrit maps to a local Git repository by creating
the path string `"${basePath}/${project_name}.git"`.
+
If relative, the path is resolved relative to `'$site_path'`.

[[gerrit.allProjects]]gerrit.allProjects::
+
Name of the permissions-only project defining global server
access controls and settings. These are inherited into every
other project managed by the running server. The name is
relative to `gerrit.basePath`.
+
Defaults to `All-Projects` if not set.

[[gerrit.canonicalWebUrl]]gerrit.canonicalWebUrl::
+
The default URL for Gerrit to be accessed through.
+
Typically this would be set to "http://review.example.com/" or
"http://example.com/gerrit/" so Gerrit can output links that point
back to itself.
+
Setting this is highly recommended, as its necessary for the upload
code invoked by "git push" or "repo upload" to output hyperlinks
to the newly uploaded changes.

[[gerrit.canonicalGitUrl]]gerrit.canonicalGitUrl::
+
Optional base URL for repositories available over the anonymous git
protocol.  For example, set this to `git://mirror.example.com/base/`
to have Gerrit display patch set download URLs in the UI.  Gerrit
automatically appends the project name onto the end of the URL.
+
By default unset, as the git daemon must be configured externally
by the system administrator, and might not even be running on the
same host as Gerrit.

[[gerrit.installCommitMsgHookCommand]]gerrit.installCommitMsgHookCommand::
+
Optional command to install the `commit-msg` hook. Typically of the
form:
----
fetch-cmd some://url/to/commit-msg .git/hooks/commit-msg ; chmod +x .git/hooks/commit-msg
----

+
By default unset; falls back to using scp from the canonical SSH host,
or curl from the canonical HTTP URL for the server.  Only necessary if a
proxy or other server/network configuration prevents clients from
fetching from the default location.

[[gerrit.gitHttpUrl]]gerrit.gitHttpUrl::
+
Optional base URL for repositories available over the HTTP
protocol.  For example, set this to `http://mirror.example.com/base/`
to have Gerrit display URLs from this server, rather than itself.
+
By default unset, as the HTTP daemon must be configured externally
by the system administrator, and might not even be running on the
same host as Gerrit.

[[gerrit.reportBugUrl]]gerrit.reportBugUrl::
+
URL to direct users to when they need to report a bug about the
Gerrit service. By default this links to the upstream Gerrit
Code Review's own bug tracker but could be directed to the system
administrator's ticket queue.

[[gerrit.reportBugText]]gerrit.reportBugText::
+
Text to be displayed in the link to the bug report URL.
+
Defaults to "Report Bug".

[[gerrit.changeScreen]]gerrit.changeScreen::
+
Default change screen UI to direct users to. Valid values are
`OLD_UI` and `CHANGE_SCREEN2`. Default is `CHANGE_SCREEN2`.

[[gitweb]]
=== Section gitweb

Gerrit can forward requests to either an internally managed gitweb
(which allows Gerrit to enforce some access controls), or to an
externally managed gitweb (where the web server manages access).
See also link:config-gitweb.html[Gitweb Integration].

[[gitweb.cgi]]gitweb.cgi::
+
Path to the locally installed `gitweb.cgi` executable.  This CGI will
be called by Gerrit Code Review when the URL `/gitweb` is accessed.
Project level access controls are enforced prior to calling the CGI.
+
Defaults to `/usr/lib/cgi-bin/gitweb.cgi` if gitweb.url is not set.

[[gitweb.url]]gitweb.url::
+
Optional URL of an affiliated gitweb service.  Defines the
web location where a `gitweb.cgi` is installed to browse
gerrit.basePath and the repositories it contains.
+
Gerrit appends any necessary query arguments onto the end of this URL.
For example, "?p=$project.git;h=$commit".

[[gitweb.type]]gitweb.type::
+
Optional type of affiliated gitweb service. This allows using
alternatives to gitweb, such as cgit. If set to disabled there
is no gitweb hyperlinking support.
+
Valid values are `gitweb`, `cgit`, `disabled` or `custom`.

[[gitweb.revision]]gitweb.revision::
+
Optional pattern to use for constructing the gitweb URL when pointing
at a specific commit when `custom` is used above.
+
Valid replacements are `${project}` for the project name in Gerrit
and `${commit}` for the SHA1 hash for the commit.

[[gitweb.project]]gitweb.project::
+
Optional pattern to use for constructing the gitweb URL when pointing
at a specific project when `custom` is used above.
+
Valid replacements are `${project}` for the project name in Gerrit.

[[gitweb.branch]]gitweb.branch::
+
Optional pattern to use for constructing the gitweb URL when pointing
at a specific branch when `custom` is used above.
+
Valid replacements are `${project}` for the project name in Gerrit
and `${branch}` for the name of the branch.

[[gitweb.roottree]]gitweb.roottree::
+
Optional pattern to use for constructing the gitweb URL when pointing
at the contents of the root tree in a specific commit when `custom` is
used above.
+
Valid replacements are `${project}` for the project name in Gerrit
and `${commit}` for the SHA1 hash for the commit.

[[gitweb.file]]gitweb.file::
+
Optional pattern to use for constructing the gitweb URL when pointing
at the contents of a file in a specific commit when `custom` is used
above.
+
Valid replacements are `${project}` for the project name in Gerrit,
`${file}` for the file name and `${commit}` for the SHA1 hash for
the commit.

[[gitweb.filehistory]]gitweb.filehistory::
+
Optional pattern to use for constructing the gitweb URL when pointing
at the history of a file in a specific branch when `custom` is used
above.
+
Valid replacements are `${project}` for the project name in Gerrit,
`${file}` for the file name and `${branch}` for the name of the
branch.

[[gitweb.linkname]]gitweb.linkname::
+
Optional setting for modifying the link name presented to the user
in the Gerrit web-UI.
+
Default linkname for custom type is "gitweb".

[[gitweb.pathSeparator]]gitweb.pathSeparator::
+
Optional character to substitute the standard path separator (slash) in
project names and branch names.
+
By default, Gerrit will use hexadecimal encoding for slashes in project and
branch names. Some web servers, such as Tomcat, reject this hexadecimal
encoding in the URL.
+
Some alternative gitweb services, such as link:http://gitblit.com[Gitblit],
allow using an alternative path separator character. In Gitblit, this can be
configured through the property link:http://gitblit.com/properties.html[web.forwardSlashCharacter].
In Gerrit, the alternative path separator can be configured correspondingly
using the property 'gitweb.pathSeparator'.
+
Valid values are the characters '*', '(' and ')'.

[[gitweb.linkDrafts]]gitweb.urlEncode::
+
Whether or not Gerrit should encode the generated viewer URL.
+
Gerrit composes the viewer URL using information about the project, branch, file
or commit of the target object to be displayed. Typically viewers such as CGit
and GitWeb do need those parts to be encoded, including the '/' in project's name,
for being correctly parsed.
However other viewers could instead require an unencoded URL (e.g. GitHub web
based viewer)
+
Valid values are "true" and "false," default is "true."

[[gitweb.linkDrafts]]gitweb.linkDrafts::
+
Whether or not Gerrit should provide links to gitweb on draft patch sets.
+
By default, Gerrit will show links to gitweb on all patch sets. If gitweb
only allows publicly viewable references, set this to false to remove
the links to draft patch sets from the change review screen.
+
Valid values are "true" and "false," default is "true".

[[groups]]
=== Section groups

[[groups.newGroupsVisibleToAll]]groups.newGroupsVisibleToAll::
+
Controls whether newly created groups should be by default visible to
all registered users.
+
By default, false.

[[hooks]]
=== Section hooks

See also link:config-hooks.html[Hooks].

[[hooks.path]]hooks.path::
+
Optional path to hooks, if not specified then `'$site_path'/hooks` will be used.

[[hooks.patchsetCreatedHook]]hooks.patchsetCreatedHook::
+
Optional filename for the patchset created hook, if not specified then
`patchset-created` will be used.

[[hooks.draftPublishedHook]]hooks.draftPublishedHook::
+
Optional filename for the draft published hook, if not specified then
`draft-published` will be used.

[[hooks.commentAddedHook]]hooks.commentAddedHook::
+
Optional filename for the comment added hook, if not specified then
`comment-added` will be used.

[[hooks.changeMergedHook]]hooks.changeMergedHook::
+
Optional filename for the change merged hook, if not specified then
`change-merged` will be used.

[[hooks.mergeFailedHook]]hooks.mergeFailedHook::
+
Optional filename for the merge failed hook, if not specified then
`merge-failed` will be used.

[[hooks.changeAbandonedHook]]hooks.changeAbandonedHook::
+
Optional filename for the change abandoned hook, if not specified then
`change-abandoned` will be used.

[[hooks.changeRestoredHook]]hooks.changeRestoredHook::
+
Optional filename for the change restored hook, if not specified then
`change-restored` will be used.

[[hooks.refUpdatedHook]]hooks.refUpdatedHook::
+
Optional filename for the ref updated hook, if not specified then
`ref-updated` will be used.

[[hooks.reviewerAddedHook]]hooks.reviewerAddedHook::
+
Optional filename for the reviewer added hook, if not specified then
`reviewer-added` will be used.

[[hooks.topicChangedHook]]hooks.topicChangedHook::
+
Optional filename for the topic changed hook, if not specified then
`topic-changed` will be used.

[[hooks.claSignedHook]]hooks.claSignedHook::
+
Optional filename for the CLA signed hook, if not specified then
`cla-signed` will be used.

[[hooks.refUpdateHook]]hooks.refUpdateHook::
+
Optional filename for the ref update hook, if not specified then
`ref-update` will be used.

[[hooks.syncHookTimeout]]hooks.syncHookTimeout::
+
Optional timeout value in seconds for synchronous hooks, if not specified
then 30 seconds will be used.

[[http]]
=== Section http

[[http.proxy]]http.proxy::
+
URL of the proxy server when making outgoing HTTP
connections for OpenID login transactions.  Syntax
should be `http://`'hostname'`:`'port'.

[[http.proxyUsername]]http.proxyUsername::
+
Optional username to authenticate to the HTTP proxy with.
This property is honored only if the username does not
appear in the http.proxy property above.

[[http.proxyPassword]]http.proxyPassword::
+
Optional password to authenticate to the HTTP proxy with.
This property is honored only if the password does not
appear in the http.proxy property above.


[[httpd]]
=== Section httpd

The httpd section configures the embedded servlet container.

[[httpd.listenUrl]]httpd.listenUrl::
+
Specifies the URLs the internal HTTP daemon should listen for
connections on.  The special hostname '*' may be used to listen
on all local addresses.  A context path may optionally be included,
placing Gerrit Code Review's web address within a subdirectory of
the server.
+
Multiple protocol schemes are supported:
+
* `http://`'hostname'`:`'port'
+
Plain-text HTTP protocol.  If port is not supplied, defaults to 80,
the standard HTTP port.
+
* `https://`'hostname'`:`'port'
+
SSL encrypted HTTP protocol.  If port is not supplied, defaults to
443, the standard HTTPS port.
+
Externally facing production sites are encouraged to use a reverse
proxy configuration and `proxy-https://` (below), rather than using
the embedded servlet container to implement the SSL processing.
The proxy server with SSL support is probably easier to configure,
provides more configuration options to control cipher usage, and
is likely using natively compiled encryption algorithms, resulting
in higher throughput.
+
* `proxy-http://`'hostname'`:`'port'
+
Plain-text HTTP relayed from a reverse proxy.  If port is not
supplied, defaults to 8080.
+
Like http, but additional header parsing features are
enabled to honor X-Forwarded-For, X-Forwarded-Host and
X-Forwarded-Server.  These headers are typically set by Apache's
link:http://httpd.apache.org/docs/2.2/mod/mod_proxy.html#x-headers[mod_proxy].
+
* `proxy-https://`'hostname'`:`'port'
+
Plain text HTTP relayed from a reverse proxy that has already
handled the SSL encryption/decryption.  If port is not supplied,
defaults to 8080.
+
Behaves exactly like proxy-http, but also sets the scheme to assume
'https://' is the proper URL back to the server.

+
If multiple values are supplied, the daemon will listen on all
of them.
+
By default, http://*:8080.

[[httpd.reuseAddress]]httpd.reuseAddress::
+
If true, permits the daemon to bind to the port even if the port
is already in use.  If false, the daemon ensures the port is not
in use before starting.  Busy sites may need to set this to true
to permit fast restarts.
+
By default, true.

[[httpd.requestHeaderSize]]httpd.requestHeaderSize::
+
Size, in bytes, of the buffer used to parse the HTTP headers of an
incoming HTTP request.  The entire request headers, including any
cookies sent by the browser, must fit within this buffer, otherwise
the server aborts with the response '413 Request Entity Too Large'.
+
One buffer of this size is allocated per active connection.
Allocating a buffer that is too large wastes memory that cannot be
reclaimed, allocating a buffer that is too small may cause unexpected
errors caused by very long Referer URLs or large cookie values.
+
By default, 16384 (16 K), which is sufficient for most OpenID and
other web-based single-sign-on integrations.

[[httpd.sslCrl]]httpd.sslCrl::
+
Path of the certificate revocation list file in PEM format. This
crl file is optional, and available for CLIENT_SSL_CERT_LDAP
authentication.
+
To create and view a crl using openssl:
+
----
openssl ca -gencrl -out crl.pem
openssl crl -in crl.pem -text
----
+
If not absolute, the path is resolved relative to `$site_path`.
+
By default, `$site_path/etc/crl.pem`.

[[httpd.sslKeyStore]]httpd.sslKeyStore::
+
Path of the Java keystore containing the server's SSL certificate
and private key.  This keystore is required for `https://` in URL.
+
To create a self-signed certificate for simple internal usage:
+
----
keytool -keystore keystore -alias jetty -genkey -keyalg RSA
chmod 600 keystore
----
+
If not absolute, the path is resolved relative to `$site_path`.
+
By default, `$site_path/etc/keystore`.

[[httpd.sslKeyPassword]]httpd.sslKeyPassword::
+
Password used to decrypt the private portion of the sslKeyStore.
Java keystores require a password, even if the administrator
doesn't want to enable one.
+
If set to the empty string the embedded server will prompt for the
password during startup.
+
By default, `gerrit`.

[[httpd.requestLog]]httpd.requestLog::
+
Enable (or disable) the `'$site_path'/logs/httpd_log` request log.
If enabled, an NCSA combined log format request log file is written
out by the internal HTTP daemon.
+
`log4j.appender` with the name `httpd_log` can be configured to overwrite
programmatic configuration.
+
By default, true if httpd.listenUrl uses http:// or https://,
and false if httpd.listenUrl uses proxy-http:// or proxy-https://.

[[httpd.acceptorThreads]]httpd.acceptorThreads::
+
Number of worker threads dedicated to accepting new incoming TCP
connections and allocating them connection-specific resources.
+
By default, 2, which should be suitable for most high-traffic sites.

[[httpd.minThreads]]httpd.minThreads::
+
Minimum number of spare threads to keep in the worker thread pool.
This number must be at least 1 larger than httpd.acceptorThreads
multiplied by the number of httpd.listenUrls configured.
+
By default, 5, suitable for most lower-volume traffic sites.

[[httpd.maxThreads]]httpd.maxThreads::
+
Maximum number of threads to permit in the worker thread pool.
+
By default 25, suitable for most lower-volume traffic sites.

[[httpd.maxQueued]]httpd.maxQueued::
+
Maximum number of client connections which can enter the worker
thread pool waiting for a worker thread to become available.
0 disables the queue and permits infinite number of connections.
+
By default 50.

[[httpd.maxWait]]httpd.maxWait::
+
Maximum amount of time a client will wait for an available
thread to handle a project clone, fetch or push request over the
smart HTTP transport.
+
Values should use common unit suffixes to express their setting:
+
* s, sec, second, seconds
* m, min, minute, minutes
* h, hr, hour, hours
* d, day, days
* w, week, weeks (`1 week` is treated as `7 days`)
* mon, month, months (`1 month` is treated as `30 days`)
* y, year, years (`1 year` is treated as `365 days`)

+
If a unit suffix is not specified, `minutes` is assumed.  If 0
is supplied, the maximum age is infinite and connections will not
abort until the client disconnects.
+
By default, 5 minutes.

[[httpd.filterClass]]httpd.filterClass::
+
Class that implements the javax.servlet.Filter interface
for filtering any HTTP related traffic going through the Gerrit
HTTP protocol.
Class is loaded and configured in the Gerrit Jetty container
and run in front of all Gerrit URL handlers, allowing the filter
to inspect, modify, allow or reject each request.
It needs to be provided as JAR library
under $GERRIT_SITE/lib as it is resolved using the default Gerrit class
loader and cannot be dynamically loaded by a plugin.
+
Failing to load the Filter class would result in a Gerrit start-up
failure, as this class is supposed to provide mandatory filtering
in front of Gerrit HTTP protocol.
+
Typical usage is in conjunction with the `auth.type=HTTP` as replacement
of an Apache HTTP proxy layer as security enforcement on top of Gerrit
by returning a trusted username as HTTP Header.
+
Example of using a security library secure.jar under $GERRIT_SITE/lib
that provides a org.anyorg.MySecureFilter Servlet Filter that enforces
a trusted username in the `TRUSTED_USER` HTTP Header:

----
[auth]
	type = HTTP
	httpHeader = TRUSTED_USER

[http]
	filterClass = org.anyorg.MySecureFilter
----

[[httpd.robotsFile]]httpd.robotsFile::
+
Location of an external robots.txt file to be used instead of the one
bundled with the .war of the application.
+
If not absolute, the path is resolved relative to `$site_path`.
+
If the file doesn't exist or can't be read the default robots.txt file
bundled with the .war will be used instead.

[[index]]
=== Section index

The index section configures the secondary index.

[[index.type]]index.type::
+
Type of secondary indexing employed by Gerrit.  The supported
values are:
+
* `LUCENE`
+
A link:http://lucene.apache.org/[Lucene] index is used.
+
* `SOLR`
+
A link:http://lucene.apache.org/solr/[Solr] index is used.

+
By default, `LUCENE`.
+
After changing the secondary index type, the index must be rebuilt
using the link:pgm-reindex.html[reindex program] before restarting the
Gerrit server.

<<<<<<< HEAD
[[ldap]]
=== Section ldap
=======
Open and closed changes are indexed in separate indexes named
'changes_open' and 'changes_closed' respectively.

[[index.name.ramBufferSize]]index.name.ramBufferSize::
+
Only used when the type is `LUCENE`.
+
Determines the amount of RAM that may be used for buffering added documents
and deletions before they are flushed to the index.  See the
link:http://lucene.apache.org/core/4_6_0/core/org/apache/lucene/index/LiveIndexWriterConfig.html#setRAMBufferSizeMB(double)[
Lucene documentation] for further details.
+
Defaults to 16M.

[[index.name.maxBufferedDocs]]index.name.maxBufferedDocs::
+
Only used when the type is `LUCENE`.
+
Determines the minimal number of documents required before the buffered
in-memory documents are flushed to the index. Large values generally
give faster indexing.  See the
link:http://lucene.apache.org/core/4_6_0/core/org/apache/lucene/index/LiveIndexWriterConfig.html#setMaxBufferedDocs(int)[
Lucene documentation] for further details.
+
Defaults to -1, meaning no maximum is set and the writer will flush
according to RAM usage.

Sample index configuration:
----
[index]
  type = LUCENE

[index "changes_open"]
  ramBufferSize = 60 m
  maxBufferedDocs = 3000

[index "changes_closed"]
  ramBufferSize = 20 m
  maxBufferedDocs = 500
----

[[ldap]]Section ldap
~~~~~~~~~~~~~~~~~~~~
>>>>>>> 32737600

LDAP integration is only enabled if `auth.type` is set to
`HTTP_LDAP`, `LDAP` or `CLIENT_SSL_CERT_LDAP`.  See above for a
detailed description of the `auth.type` settings and their
implications.

An example LDAP configuration follows, and then discussion of
the parameters introduced here.  Suitable defaults for most
parameters are automatically guessed based on the type of server
detected during startup.  The guessed defaults support both
link:http://www.ietf.org/rfc/rfc2307.txt[RFC 2307] and Active
Directory.

----
[ldap]
  server = ldap://ldap.example.com

  accountBase = ou=people,dc=example,dc=com
  accountPattern = (&(objectClass=person)(uid=${username}))
  accountFullName = displayName
  accountEmailAddress = mail

  groupBase = ou=groups,dc=example,dc=com
  groupMemberPattern = (&(objectClass=group)(member=${dn}))
----

[[ldap.server]]ldap.server::
+
URL of the organization's LDAP server to query for user information
and group membership from.  Must be of the form `ldap://host` or
`ldaps://host` to bind with either a plaintext or SSL connection.
+
If `auth.type` is `LDAP` this setting should use `ldaps://` to
ensure the end user's plaintext password is transmitted only over
an encrypted connection.

[[ldap.sslVerify]]ldap.sslVerify::
+
If false and ldap.server is an `ldaps://` style URL, Gerrit
will not verify the server certificate when it connects to
perform a query.
+
By default, true, requiring the certificate to be verified.

[[ldap.username]]ldap.username::
+
_(Optional)_ Username to bind to the LDAP server with.  If not set,
an anonymous connection to the LDAP server is attempted.

[[ldap.password]]ldap.password::
+
_(Optional)_ Password for the user identified by `ldap.username`.
If not set, an anonymous (or passwordless) connection to the LDAP
server is attempted.

[[ldap.referral]]ldap.referral::
+
_(Optional)_ How an LDAP referral should be handled if it is
encountered during directory traversal.  Set to `follow` to
automatically follow any referrals, or `ignore` to ignore the
referrals.
+
By default, `ignore`.

[[ldap.readTimeout]]ldap.readTimeout::
+
_(Optional)_ The read timeout for an LDAP operation. The value is
in the usual time-unit format like "1 s", "100 ms", etc...
A timeout can be used to avoid blocking all of the SSH command start
threads in case the LDAP server becomes slow.
+
By default there is no timeout and Gerrit will wait for the LDAP
server to respond until the TCP connection times out.

[[ldap.accountBase]]ldap.accountBase::
+
Root of the tree containing all user accounts.  This is typically
of the form `ou=people,dc=example,dc=com`.

[[ldap.accountScope]]ldap.accountScope::
+
Scope of the search performed for accounts.  Must be one of:
+
* `one`: Search only one level below accountBase, but not recursive
* `sub` or `subtree`: Search recursively below accountBase
* `base` or `object`: Search exactly accountBase; probably not desired

+
Default is `subtree` as many directories have several levels.

[[ldap.accountPattern]]ldap.accountPattern::
+
Query pattern to use when searching for a user account.  This may be
any valid LDAP query expression, including the standard `(&...)` and
`(|...)` operators.  If `auth.type` is `HTTP_LDAP` then the variable
`${username}` is replaced with a parameter set to the username
that was supplied by the HTTP server.  If `auth.type` is `LDAP` then
the variable `${username}` is replaced by the string entered by
the end user.
+
This pattern is used to search the objects contained directly under
the `ldap.accountBase` tree.  A typical setting for this parameter
is `(uid=${username})` or `(cn=${username})`, but the proper
setting depends on the LDAP schema used by the directory server.
+
Default is `(uid=${username})` for RFC 2307 servers,
and `(&(objectClass=user)(sAMAccountName=${username}))`
for Active Directory.

[[ldap.accountFullName]]ldap.accountFullName::
+
_(Optional)_ Name of an attribute on the user account object which
contains the initial value for the user's full name field in Gerrit.
Typically this is the `displayName` property in LDAP, but could
also be `legalName` or `cn`.
+
Attribute values may be concatenated with literal strings.  For
example to join given name and surname together, use the pattern
`${givenName} ${SN}`.
+
If set, users will be unable to modify their full name field, as
Gerrit will populate it only from the LDAP data.
+
Default is `displayName` for RFC 2307 servers,
and `${givenName} ${sn}` for Active Directory.

[[ldap.accountEmailAddress]]ldap.accountEmailAddress::
+
_(Optional)_ Name of an attribute on the user account object which
contains the user's Internet email address, as defined by this
LDAP server.
+
Attribute values may be concatenated with literal strings,
for example to set the email address to the lowercase form
of sAMAccountName followed by a constant domain name, use
`${sAMAccountName.toLowerCase}@example.com`.
+
If set, the preferred email address will be prefilled from LDAP,
but users may still be able to register additional email addresses,
and select a different preferred email address.
+
Default is `mail`.

[[ldap.accountSshUserName]]ldap.accountSshUserName::
+
_(Optional)_ Name of an attribute on the user account object which
contains the initial value for the user's SSH username field in
Gerrit.  Typically this is the `uid` property in LDAP, but could
also be `cn`.  Administrators should prefer to match the attribute
corresponding to the user's workstation username, as this is what
SSH clients will default to.
+
Attribute values may also be forced to lowercase, or to uppercase in
an expression.  For example, `${sAMAccountName.toLowerCase}` will
force the value of sAMAccountName, if defined, to be all lowercase.
The suffix `.toUpperCase` can be used for the other direction.
The suffix `.localPart` can be used to split attribute values of
the form 'user@example.com' and return only the left hand side, for
example `${userPrincipalName.localPart}` would provide only 'user'.
+
If set, users will be unable to modify their SSH username field, as
Gerrit will populate it only from the LDAP data.
+
Default is `uid` for RFC 2307 servers,
and `${sAMAccountName.toLowerCase}` for Active Directory.

[[ldap.accountMemberField]]ldap.accountMemberField::
+
_(Optional)_ Name of an attribute on the user account object which
contains the groups the user is part of. Typically used for Active
Directory servers.
+
Default is unset for RFC 2307 servers (disabled)
and `memberOf` for Active Directory.

[[ldap.groupBase]]ldap.groupBase::
+
Root of the tree containing all group objects.  This is typically
of the form `ou=groups,dc=example,dc=com`.

[[ldap.groupScope]]ldap.groupScope::
+
Scope of the search performed for group objects.  Must be one of:
+
* `one`: Search only one level below groupBase, but not recursive
* `sub` or `subtree`: Search recursively below groupBase
* `base` or `object`: Search exactly groupBase; probably not desired

+
Default is `subtree` as many directories have several levels.

[[ldap.groupPattern]]ldap.groupPattern::
+
Query pattern used when searching for an LDAP group to connect
to a Gerrit group.  This may be any valid LDAP query expression,
including the standard `(&...)` and `(|...)` operators.  The variable
`${groupname}` is replaced with the search term supplied by the
group owner.
+
Default is `(cn=${groupname})` for RFC 2307,
and `(&(objectClass=group)(cn=${groupname}))` for Active Directory.

[[ldap.groupMemberPattern]]ldap.groupMemberPattern::
+
Query pattern to use when searching for the groups that a user
account is currently a member of.  This may be any valid LDAP query
expression, including the standard `(&...)` and `(|...)` operators.
+
If `auth.type` is `HTTP_LDAP` then the variable `${username}` is
replaced with a parameter set to the username that was supplied
by the HTTP server.  Other variables appearing in the pattern,
such as `${fooBarAttribute}`, are replaced with the value of the
corresponding attribute (in this case, `fooBarAttribute`) as read
from the user's account object matched under `ldap.accountBase`.
Attributes such as `${dn}` or `${uidNumber}` may be useful.
+
Default is `(|(memberUid=${username})(gidNumber=${gidNumber}))` for
RFC 2307, and unset (disabled) for Active Directory.

[[ldap.groupName]]ldap.groupName::
+
_(Optional)_ Name of the attribute on the group object which contains
the value to use as the group name in Gerrit.
+
Typically the attribute name is `cn` for RFC 2307 and Active Directory
servers.  For other servers the attribute name may differ, for example
`apple-group-realname` on Apple MacOS X Server.
+
It is also possible to specify a literal string containing a pattern of
attribute values.  For example to create a Gerrit group name consisting of
LDAP group name and group ID, use the pattern `${cn} (${gidNumber})`.
+
Default is `cn`.

[[ldap.localUsernameToLowerCase]]ldap.localUsernameToLowerCase::
+
Converts the local username, that is used to login into the Gerrit
WebUI, to lower case before doing the LDAP authentication. By setting
this parameter to true, a case insensitive login to the Gerrit WebUI
can be achieved.
+
If set, it must be ensured that the local usernames for all existing
accounts are converted to lower case, otherwise a user that has a
local username that contains upper case characters will not be able to login
anymore. The local usernames for the existing accounts can be
converted to lower case by running the server program
link:pgm-LocalUsernamesToLowerCase.html[LocalUsernamesToLowerCase].
Please be aware that the conversion of the local usernames to lower
case can't be undone. For newly created accounts the local username
will be directly stored in lower case.
+
By default, unset/false.

[[ldap.authentication]]ldap.authentication::
+
Defines how Gerrit authenticates with the server. When set to `GSSAPI`
Gerrit will use Kerberos. To use kerberos the
`java.security.auth.login.config` system property must point to a
login to a JAAS configuration file and, if Java 6 is used, the system
property `java.security.krb5.conf` must point to the appropriate
krb5.ini file with references to the KDC.

Typical jaas.conf.

----
KerberosLogin {
    com.sun.security.auth.module.Krb5LoginModule
            required
            useTicketCache=true
            doNotPrompt=true
            renewTGT=true;
};
----

See Java documentation on how to create the krb5.ini file.

Note the `renewTGT` property to make sure the TGT does not expire,
and `useTicketCache` to use the TGT supplied by the operating system. As
the whole point of using GSSAPI is to have passwordless authentication
to the LDAP service, this option does not acquire a new TGT on its own.

On Windows servers the registry key `HKEY_LOCAL_MACHINE\System\CurrentControlSet\Control\Lsa\Kerberos\Parameters`
must have the DWORD value `allowtgtsessionkey` set to 1 and the account must not
have local administrator privileges.

[[mimetype]]
=== Section mimetype

[[mimetype.name.safe]]mimetype.<name>.safe::
+
If set to true, files with the MIME type `<name>` will be sent as
direct downloads to the user's browser, rather than being wrapped up
inside of zipped archives.  The type name may be a complete type
name, e.g. `image/gif`, a generic media type, e.g. `image/*`,
or the wildcard `*/*` to match all types.
+
By default, false for all MIME types.

Common examples:
----
[mimetype "image/*"]
  safe = true

[mimetype "application/pdf"]
  safe = true

[mimetype "application/msword"]
  safe = true

[mimetype "application/vnd.ms-excel"]
  safe = true
----


[[pack]]
=== Section pack

Global settings controlling how Gerrit Code Review creates pack
streams for Git clients running clone, fetch, or pull.  Most of these
variables are per-client request, and thus should be carefully set
given the expected concurrent request load and available CPU and
memory resources.

[[pack.deltacompression]]pack.deltacompression::
+
If true, delta compression between objects is enabled.  This may
result in a smaller overall transfer for the client, but requires
more server memory and CPU time.
+
False (off) by default, matching Gerrit Code Review 2.1.4.

[[pack.threads]]pack.threads::
+
Maximum number of threads to use for delta compression (if enabled).
This is per-client request.  If set to 0 then the number of CPUs is
auto-detected and one thread per CPU is used, per client request.
+
By default, 1.


[[plugins]]
=== Section plugins

[[plugins.checkFrequency]]plugins.checkFrequency::
+
How often plugins should be examined for new plugins to load, removed
plugins to be unloaded, or updated plugins to be reloaded.  Values can
be specified using standard time unit abbreviations ('ms', 'sec',
'min', etc.).
+
If set to 0, automatic plugin reloading is disabled.  Administrators
may force reloading with link:cmd-plugin.html[gerrit plugin reload].
+
Default is 1 minute.


[[receive]]
=== Section receive

This section is used to set who can execute the 'receive-pack' and
to limit the maximum Git object size that 'receive-pack' will accept.
'receive-pack' is what runs on the server during a user's push or
repo upload command. It also contains some advanced options for tuning the
behavior of Gerrit's 'receive-pack' mechanism.

----
[receive]
  allowGroup = GROUP_ALLOWED_TO_EXECUTE
  allowGroup = YET_ANOTHER_GROUP_ALLOWED_TO_EXECUTE
  maxObjectSizeLimit = 40 m
----

[[receive.checkMagicRefs]]receive.checkMagicRefs::
+
If true, Gerrit will verify the destination repository has
no references under the magic 'refs/drafts', 'refs/for', or
'refs/publish' branch namespaces. Names under these locations
confuse clients when trying to upload code reviews so Gerrit
requires them to be empty.
+
If false Gerrit skips the sanity check and assumes administrators
have ensured the repository does not contain any magic references.
Setting to false to skip the check can decrease latency during push.
+
Default is true.

[[receive.checkReferencedObjectsAreReachable]]receive.checkReferencedObjectsAreReachable::
+
If set to true, Gerrit will validate that all referenced objects that
are not included in the received pack are reachable by the user.
+
Carrying out this check on gits with many refs and commits can be a
very CPU-heavy operation. For non public Gerrit-servers this check may
be overkill.
+
Only disable this check if you trust the clients not to forge SHA1
references to access commits intended to be hidden from the user.
+
Default is true.

[[receive.allowGroup]]receive.allowGroup::
+
Name of the groups of users that are allowed to execute
'receive-pack' on the server. One or more groups can be set.
+
If no groups are added, any user will be allowed to execute
'receive-pack' on the server.

[[receive.maxObjectSizeLimit]]receive.maxObjectSizeLimit::
+
Maximum allowed Git object size that 'receive-pack' will accept.
If an object is larger than the given size the pack-parsing will abort
and the push operation will fail. If set to zero then there is no
limit.
+
Gerrit administrators can use this setting to prevent developers
from pushing objects which are too large to Gerrit.
+
This setting can also be set in the `project.config`
link:config-project-config.html[receive.maxObjectSizeLimit] in order
to further reduce the global setting. The project specific setting is
only honored when it further reduces the global limit.
+
Default is zero.
+
Common unit suffixes of 'k', 'm', or 'g' are supported.

[[receive.threadPoolSize]]receive.threadPoolSize::
+
Maximum size of the thread pool in which the change data in received packs is
processed.
+
Defaults to the number of available CPUs according to the Java runtime.

[[receive.changeUpdateThreads]]receive.changeUpdateThreads::
+
Number of threads to perform change creation or patch set updates
concurrently. Each thread uses its own database connection from
the database connection pool, and if all threads are busy then
main receive thread will also perform a change creation or patch
set update.
+
Defaults to 1, using only the main receive thread. This feature is for
databases with very high latency that can benefit from concurrent
operations when multiple changes are impacted at once.

[[receive.timeout]]receive.timeout::
+
Overall timeout on the time taken to process the change data in
received packs. Only includes the time processing Gerrit changes
and updating references, not the time to index the pack. Values can
be specified using standard time unit abbreviations ('ms', 'sec',
'min', etc.).
+
Default is 2 minutes. If no unit is specified, milliseconds
is assumed.


[[repository]]
=== Section repository

Repositories in this sense are the same as projects.

In the following example configuration `Registered Users` is set
to be the default owner of new projects.

----
[repository "*"]
  ownerGroup = Registered Users
----

[NOTE]
Currently only the repository name `*` is supported.
This is a wildcard designating all repositories.

[[repository.name.defaultSubmitType]]repository.<name>.defaultSubmitType::
+
The default submit type for newly created projects. Supported values
are `MERGE_IF_NECESSARY`, `FAST_FORWARD_ONLY`, `REBASE_IF_NECESSARY`,
`MERGE_ALWAYS` and `CHERRY_PICK`.
+
By default, `MERGE_IF_NECESSARY`.

[[repository.name.ownerGroup]]repository.<name>.ownerGroup::
+
A name of a group which exists in the database. Zero, one or many
groups are allowed.  Each on its own line.  Groups which don't exist
in the database are ignored.

[[rules]]
=== Section rules

[[rules.enable]]rules.enable::
+
If true, Gerrit will load and execute 'rules.pl' files in each
project's refs/meta/config branch, if present. When set to false,
only the default internal rules will be used.
+
Default is true, to execute project specific rules.

[[sendemail]]
=== Section sendemail

[[sendemail.enable]]sendemail.enable::
+
If false Gerrit will not send email messages, for any reason,
and all other properties of section sendemail are ignored.
+
By default, true, allowing notifications to be sent.

[[sendemail.from]]sendemail.from::
+
Designates what name and address Gerrit will place in the From
field of any generated email messages.  The supported values are:
+
* `USER`
+
Gerrit will set the From header to use the current user's
Full Name and Preferred Email.  This may cause messages to be
classified as spam if the user's domain has SPF or DKIM enabled
and <<sendemail.smtpServer,sendemail.smtpServer>> is not a trusted
relay for that domain.
+
* `MIXED`
+
Shorthand for `${user} (Code Review) <review@example.com>` where
`review@example.com` is the same as <<user.email,user.email>>.
See below for a description of how the replacement is handled.
+
* `SERVER`
+
Gerrit will set the From header to the same name and address
it records in any commits Gerrit creates.  This is set by
<<user.name,user.name>> and <<user.email,user.email>>, or guessed
from the local operating system.
+
* 'Code Review' `<`'review'`@`'example.com'`>`
+
If set to a name and email address in brackets, Gerrit will use
this name and email address for any messages, overriding the name
that may have been selected for commits by user.name and user.email.
Optionally, the name portion may contain the placeholder `${user}`,
which is replaced by the Full Name of the current user.

+
By default, MIXED.

[[sendemail.smtpServer]]sendemail.smtpServer::
+
Hostname (or IP address) of a SMTP server that will relay
messages generated by Gerrit to end users.
+
By default, 127.0.0.1 (aka localhost).

[[sendemail.smtpServerPort]]sendemail.smtpServerPort::
+
Port number of the SMTP server in sendemail.smtpserver.
+
By default, 25, or 465 if smtpEncryption is 'ssl'.

[[sendemail.smtpEncryption]]sendemail.smtpEncryption::
+
Specify the encryption to use, either 'ssl' or 'tls'.
+
By default, 'none', indicating no encryption is used.

[[sendemail.sslVerify]]sendemail.sslVerify::
+
If false and sendemail.smtpEncryption is 'ssl' or 'tls', Gerrit
will not verify the server certificate when it connects to send
an email message.
+
By default, true, requiring the certificate to be verified.

[[sendemail.smtpUser]]sendemail.smtpUser::
+
User name to authenticate with, if required for relay.

[[sendemail.smtpPass]]sendemail.smtpPass::
+
Password for the account named by sendemail.smtpUser.

[[sendemail.allowrcpt]]sendemail.allowrcpt::
+
If present, each value adds one entry to the whitelist of email
addresses that Gerrit can send email to.  If set to a complete
email address, that one address is added to the white list.
If set to a domain name, any address at that domain can receive
email from Gerrit.
+
By default, unset, permitting delivery to any email address.

[[sendemail.includeDiff]]sendemail.includeDiff::
+
If true, new change emails and merged change emails from Gerrit
will include the complete unified diff of the change.
Variable maxmimumDiffSize places an upper limit on how large the
email can get when this option is enabled.
+
By default, false.

[[sendemail.maximumDiffSize]]sendemail.maximumDiffSize::
+
Largest size of unified diff output to include in an email. When
the diff exceeds this size the file paths will be listed instead.
Standard byte unit suffixes are supported.
+
By default, 256 KiB.

[[sendemail.importance]]sendemail.importance::
+
If present, emails sent from Gerrit will have the given level
of importance. Valid values include 'high' and 'low', which
email clients will render in different ways.
+
By default, unset, so no Importance header is generated.

[[sendemail.expiryDays]]sendemail.expiryDays::
+
If present, emails sent from Gerrit will expire after the given
number of days. This will add the Expiry-Date header and
email clients may expire or expunge mails whose Expiry-Date
header is in the past. This should be a positive non-zero
number indicating how many days in the future the mails
should expire.
+
By default, unset, so no Expiry-Date header is generated.


[[site]]
=== Section site

[[site.checkUserAgent]]site.checkUserAgent::
+
If true the server checks the User-Agent HTTP header and sends the
correct JavaScript to the client as part of the initial page load.
This usually reduces a round-trip for the client, allowing the UI to
start more quickly. If false, a tiny JavaScript loader is sent to the
client instead to determine the correct code to use. Default is true.

[[site.refreshHeaderFooter]]site.refreshHeaderFooter::
+
If true the server checks the site header, footer and CSS files for
updated versions. If false, a server restart is required to change
any of these resources. Default is true, allowing automatic reloads.

[[site.enableDeprecatedQuery]]site.enableDeprecatedQuery::
+
If true the deprecated `/query` URL is available to return JSON
and text results for changes. If false, the URL is disabled and
returns 404 to clients. Default is true, enabling `/query`.

[[ssh-alias]]
=== Section ssh-alias

Variables in section ssh-alias permit the site administrator to alias
another command from Gerrit or a plugin into the `gerrit` command
namespace. To alias `replication start` to `gerrit replicate`:

----
[ssh-alias]
  replicate = replication start
----

[[sshd]]
=== Section sshd

[[sshd.backend]]sshd.backend::
+
Starting from version 0.9.0 Apache SSHD project added support for NIO2
IoSession. To use the new NIO2 session the `backend` option must be set
to `NIO2`.
+
By default, `MINA`.

[[sshd.listenAddress]]sshd.listenAddress::
+
Specifies the local addresses the internal SSHD should listen
for connections on.  The following forms may be used to specify
an address.  In any form, `:'port'` may be omitted to use the
default of 29418.
+
* 'hostname':'port' (for example `review.example.com:29418`)
* 'IPv4':'port' (for example `10.0.0.1:29418`)
* ['IPv6']:'port' (for example `[ff02::1]:29418`)
* *:'port' (for example `*:29418`)

+
If multiple values are supplied, the daemon will listen on all
of them.
+
To disable the internal SSHD, set listenAddress to `off`.
+
By default, *:29418.

[[sshd.advertisedAddress]]sshd.advertisedAddress::
+
Specifies the addresses clients should be told to connect to.
This may differ from sshd.listenAddress if a firewall based port
redirector is being used, making Gerrit appear to answer on port
22. The following forms may be used to specify an address.  In any
form, `:'port'` may be omitted to use the default SSH port of 22.
+
* 'hostname':'port' (for example `review.example.com:22`)
* 'IPv4':'port' (for example `10.0.0.1:29418`)
* ['IPv6']:'port' (for example `[ff02::1]:29418`)

+
If multiple values are supplied, the daemon will advertise all
of them.
+
By default, sshd.listenAddress.

[[sshd.tcpKeepAlive]]sshd.tcpKeepAlive::
+
If true, enables TCP keepalive messages to the other side, so
the daemon can terminate connections if the peer disappears.
+
Only effective when `sshd.backend` is set to `MINA`.
+
By default, true.

[[sshd.threads]]sshd.threads::
+
Number of threads to use when executing SSH command requests.
If additional requests are received while all threads are busy they
are queued and serviced in a first-come-first-served order.
+
By default, 1.5x the number of CPUs available to the JVM.

[[sshd.batchThreads]]sshd.batchThreads::
+
Number of threads to allocate for SSH command requests from
link:access-control.html#non-interactive_users[non-interactive users].
If equals to 0, then all non-interactive requests are executed in the same
queue as interactive requests.
+
Any other value will remove the number of threads from the queue
allocated to interactive users, and create a separate thread pool
of the requested size, which will be used to run commands from
non-interactive users.
+
If the number of threads requested for non-interactive users is larger
than the total number of threads allocated in sshd.threads, then the
value of sshd.threads is increased to accommodate the requested value.
+
By default, 0.

[[sshd.streamThreads]]sshd.streamThreads::
+
Number of threads to use when formatting events to asynchronous
streaming clients.  Event formatting is multiplexed onto this thread
pool by a simple FIFO scheduling system.
+
By default, 1 plus the number of CPUs available to the JVM.

[[sshd.commandStartThreads]]sshd.commandStartThreads::
+
Number of threads used to parse a command line submitted by a client
over SSH for execution, create the internal data structures used by
that command, and schedule it for execution on another thread.
+
By default, 2.

[[sshd.maxAuthTries]]sshd.maxAuthTries::
+
Maximum number of authentication attempts before the server
disconnects the client.  Each public key that a client has loaded
into its local agent counts as one auth request.  Users can work
around the server's limit by loading less keys into their agent,
or selecting a specific key in their `~/.ssh/config` file with
the `IdentityFile` option.
+
By default, 6.

[[sshd.loginGraceTime]]sshd.loginGraceTime::
+
Time in seconds that a client has to authenticate before the server
automatically terminates their connection.  Values should use common
unit suffixes to express their setting:
+
* s, sec, second, seconds
* m, min, minute, minutes
* h, hr, hour, hours
* d, day, days

+
By default, 2 minutes.

[[sshd.idleTimeout]]sshd.idleTimeout::
+
Time in seconds after which the server automatically terminates idle
connections (or 0 to disable closing of idle connections).  Values
should use common unit suffixes to express their setting:
+
* s, sec, second, seconds
* m, min, minute, minutes
* h, hr, hour, hours
* d, day, days

+
By default, 0.

[[sshd.maxConnectionsPerUser]]sshd.maxConnectionsPerUser::
+
Maximum number of concurrent SSH sessions that a user account
may open at one time.  This is the number of distinct SSH logins
that each user may have active at one time, and is not related to
the number of commands a user may issue over a single connection.
If set to 0, there is no limit.
+
By default, 64.

[[sshd.cipher]]sshd.cipher::
+
Available ciphers.  To permit multiple ciphers, specify multiple
`sshd.cipher` keys in the configuration file, one cipher name
per key.  Cipher names starting with `+` are enabled in addition
to the default ciphers, cipher names starting with `-` are removed
from the default cipher set.
+
Supported ciphers: aes128-cbc, aes128-cbc, aes256-cbc, blowfish-cbc,
3des-cbc, none.
+
By default, all supported ciphers except `none` are available.

[[sshd.mac]]sshd.mac::
+
Available MAC (message authentication code) algorithms.  To permit
multiple algorithms, specify multiple `sshd.mac` keys in the
configuration file, one MAC per key.  MAC names starting with `+`
are enabled in addition to the default MACs, MAC names starting with
`-` are removed from the default MACs.
+
Supported MACs: hmac-md5, hmac-md5-96, hmac-sha1, hmac-sha1-96.
+
By default, all supported MACs are available.

[[sshd.kerberosKeytab]]sshd.kerberosKeytab::
+
Enable kerberos authentication for SSH connections.  To permit
kerberos authentication, the server must have a host principal
(see `sshd.kerberosPrincipal`) which is acquired from a keytab.
This must be provisioned by the kerberos administrators, and is
typically installed into `/etc/krb5.keytab` on host machines.
+
The keytab must contain at least one `host/` principal, typically
using the host's canonical name. If it does not use the
canonical name, the `sshd.kerberosPrincipal` should be configured
with the correct name.
+
By default, not set and so kerberos authentication is not enabled.

[[sshd.kerberosPrincipal]]sshd.kerberosPrincipal::
+
If kerberos authentication is enabled with `sshd.kerberosKeytab`,
instead use the given principal name instead of the default.
If the principal does not begin with `host/` a warning message is
printed and may prevent successful authentication.
+
This may be useful if the host is behind an IP load balancer or
other SSH forwarding systems, since the principal name is constructed
by the client and must match for kerberos authentication to work.
+
By default, `host/canonical.host.name`

[[sshd.requestLog]]sshd.requestLog::
+
Enable (or disable) the `'$site_path'/logs/sshd_log` request log.
If enabled, a request log file is written out by the SSH daemon.
+
`log4j.appender` with the name `sshd_log` can be configured to overwrite
programmatic configuration.
+
By default, true.

[[suggest]]
=== Section suggest

[[suggest.accounts]]suggest.accounts::
+
If `true`, visible user accounts (according to the value of
`accounts.visibility`) will be offered as completion suggestions
when adding a reviewer to a change, or a user to a group.
+
If `false`, account suggestion is disabled.
+
Older configurations may also have one of the `accounts.visibility`
values for this field, including `OFF` as a synonym for `NONE`. If
`accounts.visibility` is also set, that value overrides this one;
otherwise, this value applies to both `suggest.accounts` and
`accounts.visibility`.
+
New configurations should prefer the boolean value for this field
and an enum value for `accounts.visibility`.

[[suggest.from]]suggest.from::
+
The number of characters that a user must have typed before suggestions
are provided. If set to 0, suggestions are always provided.
+
By default 0.

[[theme]]
=== Section theme

[[theme.backgroundColor]]theme.backgroundColor::
+
Background color for the page, and major data tables like the all
open changes table or the account dashboard. The value must be a
valid HTML hex color code, or standard color name.
+
By default white, `FFFFFF`.

[[theme.topMenuColor]]theme.topMenuColor::
+
This is the color of the main menu bar at the top of the page.
The value must be a valid HTML hex color code, or standard color
name.
+
By default white, `FFFFFF`.

[[theme.textColor]]theme.textColor::
+
Text color for the page, and major data tables like the all
open changes table or the account dashboard. The value must be a
valid HTML hex color code, or standard color name.
+
By default dark grey, `353535`.

[[theme.trimColor]]theme.trimColor::
+
Primary color used as a background color behind text.  This is
the color of the main menu bar at the top, of table headers,
and of major UI areas that we want to offset from other portions
of the page.  The value must be a valid HTML hex color code, or
standard color name.
+
By default a light grey, `EEEEEE`.

[[theme.selectionColor]]theme.selectionColor::
+
Background color used within a trimColor area to denote the currently
selected tab, or the background color used in a table to denote the
currently selected row.  The value must be a valid HTML hex color
code, or standard color name.
+
By default a pale blue, `D8EDF9`.

[[theme.changeTableOutdatedColor]]theme.changeTableOutdatedColor::
+
Background color used for patch outdated messages.  The value must be
a valid HTML hex color code, or standard color name.
+
By default a shade of red, `F08080`.

[[theme.tableOddRowColor]]theme.tableOddRowColor::
+
Background color for tables such as lists of open reviews for odd
rows.  This is so you can have a different color for odd and even
rows of the table.  The value must be a valid HTML hex color code,
or standard color name.
+
By default transparent.

[[theme.tableEvenRowColor]]theme.tableEvenRowColor::
+
Background color for tables such as lists of open reviews for even
rows.  This is so you can have a different color for odd and even
rows of the table.  The value must be a valid HTML hex color code,
or standard color name.
+
By default transparent.

A different theme may be used for signed-in vs. signed-out user status
by using the "signed-in" and "signed-out" theme sections. Variables
not specified in a section are inherited from the default theme.

----
[theme]
  backgroundColor = FFFFFF
[theme "signed-in"]
  backgroundColor = C0C0C0
[theme "signed-out"]
  backgroundColor = 00FFFF
----

As example, here is the theme configuration to have the old green look:

----
[theme]
  backgroundColor = FCFEEF
  textColor = 000000
  trimColor = D4E9A9
  selectionColor = FFFFCC
  topMenuColor = D4E9A9
  changeTableOutdatedColor = F08080
[theme "signed-in"]
  backgroundColor = FFFFFF
----

[[trackingid]]
=== Section trackingid

Tagged footer lines containing references to external
tracking systems, parsed out of the commit message and
saved in Gerrit's database.

After making changes to this section, existing changes
must be reindexed with link:pgm-reindex.html[reindex].

The tracking ids are searchable using tr:<tracking id> or
bug:<tracking id>.

----
[trackingid "jira-bug"]
  footer = Bugfix:
  match = JRA\\d{2,8}
  system = JIRA

[trackingid "jira-feature"]
  footer = Feature
  match = JRA(\\d{2,8})
  system = JIRA
----

[[trackingid.name.footer]]trackingid.<name>.footer::
+
A prefix tag that identify the footer line to parse for tracking ids.
Several trackingid entries can have the same footer tag. A single
trackingid entry can have multiple footer tags. If multiple footer
tags are specified, each tag will be parsed separately.
(the trailing ":" is optional)

[[trackingid.name.match]]trackingid.<name>.match::
+
A link:http://download.oracle.com/javase/6/docs/api/java/util/regex/Pattern.html[standard
Java regular expression (java.util.regex)] used to match the
external tracking id part of the footer line. The match can
result in several entries in the DB.  If grouping is used in the
regex the first group will be interpreted as the tracking id.
Tracking ids longer than 32 characters will be ignored.
+
The configuration file parser eats one level of backslashes, so the
character class `\s` requires `\\s` in the configuration file.  The
parser also terminates the line at the first `#`, so a match
expression containing # must be wrapped in double quotes.

[[trackingid.name.system]]trackingid.<name>.system::
+
The name of the external tracking system (maximum 10 characters).
It is possible to have several trackingid entries for the same
tracking system.

[[transfer]]
=== Section transfer

[[transfer.timeout]]transfer.timeout::
+
Number of seconds to wait for a single network read or write
to complete before giving up and declaring the remote side is
not responding.  If 0, there is no timeout, and this server will
wait indefinitely for a transfer to finish.
+
A timeout should be large enough to mostly transfer the objects to
the other side.  1 second may be too small for larger projects,
especially over a WAN link, while 10-30 seconds is a much more
reasonable timeout value.
+
Defaults to 0 seconds, wait indefinitely.


[[upload]]
=== Section upload

Sets the group of users allowed to execute 'upload-pack' on the
server, 'upload-pack' is what runs on the server during a user's
fetch, clone or repo sync command.

----
[upload]
  allowGroup = GROUP_ALLOWED_TO_EXECUTE
  allowGroup = YET_ANOTHER_GROUP_ALLOWED_TO_EXECUTE
----

[[upload.allowGroup]]upload.allowGroup::
+
Name of the groups of users that are allowed to execute 'upload-pack'
on the server. One or more groups can be set.
+
If no groups are added, any user will be allowed to execute
'upload-pack' on the server.


[[user]]
=== Section user

[[user.name]]user.name::
+
Name that Gerrit calls itself in Git when it creates a new Git
commit, such as a merge during change submission.
+
By default this is "Gerrit Code Review".

[[user.email]]user.email::
+
Email address that Gerrit refers to itself as when it creates a
new Git commit, such as a merge commit during change submission.
+
If not set, Gerrit generates this as "gerrit@`hostname`", where
`hostname` is the hostname of the system Gerrit is running on.
+
By default, not set, generating the value at startup.

[[user.anonymousCoward]]user.anonymousCoward::
+
Username that is displayed in the Gerrit WebUI and in e-mail
notifications if the full name of the user is not set.
+
By default "Anonymous Coward" is used.


== File `etc/secure.config`
The optional file `'$site_path'/etc/secure.config` overrides (or
supplements) the settings supplied by `'$site_path'/etc/gerrit.config`.
The file should be readable only by the daemon process and can be
used to contain private configuration entries that wouldn't normally
be exposed to everyone.

Sample `etc/secure.config`:
----
[auth]
  registerEmailPrivateKey = 2zHNrXE2bsoylzUqDxZp0H1cqUmjgWb6
  restTokenPrivateKey = 7e40PzCjlUKOnXATvcBNXH6oyiu+r0dFk2c=

[database]
  username = webuser
  password = s3kr3t

[ldap]
  password = l3tm3srch

[httpd]
  sslKeyPassword = g3rr1t

[sendemail]
  smtpPass = sp@m

[remote "bar"]
  password = s3kr3t
----

== File `etc/peer_keys`

The optional file `'$site_path'/etc/peer_keys` controls who can
login as the 'Gerrit Code Review' user, required for the link:cmd-suexec.html[suexec]
command.

The format is one Base-64 encoded public key per line.


== Database system_config

Several columns in the `system_config` table within the metadata
database may be set to control how Gerrit behaves.

[NOTE]
The contents of the `system_config` table are cached at startup
by Gerrit.  If you modify any columns in this table, Gerrit needs
to be restarted before it will use the new values.

=== Configurable Parameters

site_path::
+
Local filesystem directory holding the site customization assets.
Placing this directory under version control and/or backup is a
good idea.
+
Files in this directory provide additional configuration.
+
Other files support site customization.
+
* link:config-themes.html[Themes]

GERRIT
------
Part of link:index.html[Gerrit Code Review]

SEARCHBOX
---------<|MERGE_RESOLUTION|>--- conflicted
+++ resolved
@@ -1884,10 +1884,6 @@
 using the link:pgm-reindex.html[reindex program] before restarting the
 Gerrit server.
 
-<<<<<<< HEAD
-[[ldap]]
-=== Section ldap
-=======
 Open and closed changes are indexed in separate indexes named
 'changes_open' and 'changes_closed' respectively.
 
@@ -1929,9 +1925,8 @@
   maxBufferedDocs = 500
 ----
 
-[[ldap]]Section ldap
-~~~~~~~~~~~~~~~~~~~~
->>>>>>> 32737600
+[[ldap]]
+=== Section ldap
 
 LDAP integration is only enabled if `auth.type` is set to
 `HTTP_LDAP`, `LDAP` or `CLIENT_SSL_CERT_LDAP`.  See above for a
