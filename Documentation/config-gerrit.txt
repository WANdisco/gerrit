= Gerrit Code Review - Configuration

== File `etc/gerrit.config`

The optional file `'$site_path'/etc/gerrit.config` is a Git-style
config file that controls many host specific settings for Gerrit.

[NOTE]
The contents of the `etc/gerrit.config` file are cached at startup
by Gerrit. For most properties, if they are modified in this file, Gerrit
needs to be restarted before it will use the new values. Some properties
support being link:#reloadConfig[`reloaded`] without restart.

Sample `etc/gerrit.config`:
----
[core]
  packedGitLimit = 200 m

[cache]
  directory = /var/cache/gerrit
----

[[reloadConfig]]
=== Reload `etc/gerrit.config`
Some properties support being reloaded without restart when a `reload config`
command is issued through link:cmd-reload-config.html[`SSH`] or the
link:rest-api-config.html#reload-config[`REST API`]. If a property supports
this it is specified in the documentation for the property below.


[[accountPatchReviewDb]]
=== Section accountPatchReviewDb

The AccountPatchReviewDb is a database used to store the user file reviewed
flags.

[[accountPatchReviewDb.url]]accountPatchReviewDb.url::
+
The url of accountPatchReviewDb. Supported types are `H2`, `POSTGRESQL`,
`MARIADB`, and `MYSQL`. Drop the driver jar in the lib folder of the site path
if the Jdbc driver of the corresponding Database is not yet in the class path.
+
Default is to create H2 database in the db folder of the site path.
+
Changing this parameter requires to migrate database using the
link:pgm-MigrateAccountPatchReviewDb.html[MigrateAccountPatchReviewDb] program.
Migration cannot be done while the server is running.
+
Also note that the db_name has to be a new db and not reusing an old ReviewDb
database from a former 2.x site, otherwise gerrit's init will remove the table.

----
[accountPatchReviewDb]
  url = jdbc:postgresql://<host>:<port>/<db_name>?user=<user>&password=<password>
----

[[accountPatchReviewDb.poolLimit]]accountPatchReviewDb.poolLimit::
+
Maximum number of open database connections.  If the server needs
more than this number, request processing threads will wait up
to <<accountPatchReviewDb.poolMaxWait, poolMaxWait>> seconds for a
connection to be released before they abort with an exception.
This limit must be several units higher than the total number of
httpd and sshd threads as some request processing code paths may
need multiple connections.
+
Default is <<sshd.threads, sshd.threads>>
 + <<httpd.maxThreads, httpd.maxThreads>> + 2.
+

[[accountPatchReviewDb.poolMinIdle]]database.poolMinIdle::
+
Minimum number of connections to keep idle in the pool.
Default is 4.
+

[[accountPatchReviewDb.poolMaxIdle]]accountPatchReviewDb.poolMaxIdle::
+
Maximum number of connections to keep idle in the pool.  If there
are more idle connections, connections will be closed instead of
being returned back to the pool.
Default is min(<<accountPatchReviewDb.poolLimit, accountPatchReviewDb.poolLimit>>, 16).
+

[[accountPatchReviewDb.poolMaxWait]]accountPatchReviewDb.poolMaxWait::
+
Maximum amount of time a request processing thread will wait to
acquire a database connection from the pool.  If no connection is
released within this time period, the processing thread will abort
its current operations and return an error to the client.
Values should use common unit suffixes to express their setting:
+
* ms, milliseconds
* s, sec, second, seconds
* m, min, minute, minutes
* h, hr, hour, hours

+
If a unit suffix is not specified, `milliseconds` is assumed.
Default is `30 seconds`.

[[accounts]]
=== Section accounts

[[accounts.visibility]]accounts.visibility::
+
Controls visibility of other users' dashboard pages and
completion suggestions to web users.
+
If `ALL`, all users are visible to all other users, even
anonymous users.
+
If `SAME_GROUP`, only users who are also members of a group the
current user is a member of are visible.
+
If `VISIBLE_GROUP`, only users who are members of at least one group
that is visible to the current user are visible.
+
If `NONE`, no users other than the current user are visible.
+
Default is `ALL`.

[[addreviewer]]
=== Section addreviewer

[[addreviewer.maxWithoutConfirmation]]addreviewer.maxWithoutConfirmation::
+
The maximum number of reviewers a user can add at once by adding a
group as reviewer without being asked to confirm the operation.
+
If set to 0, the user will never be asked to confirm adding a group
as reviewer.
+
Default is 10.
+
This setting only applies for adding reviewers in the Gerrit Web UI,
but is ignored when adding reviewers with the
link:cmd-set-reviewers.html[set-reviewers] command.
+
This value supports link:#reloadConfig[configuration reloads].

[[addreviewer.maxAllowed]]addreviewer.maxAllowed::
+
The maximum number of reviewers a user can add at once by adding a
group as reviewer.
+
If set to 0, there is no limit for the number of reviewers that can
be added at once by adding a group as reviewer.
+
Default is 20.
+
This value supports link:#reloadConfig[configuration reloads].

[[addReviewer.baseWeight]]addReviewer.baseWeight::
+
The weight that will be applied in the default reviewer ranking algorithm.
This can be increased or decreased to give more or less influence to plugins.
If set to zero, the base ranking will not have any effect. Reviewers will then
be ordered as ranked by the plugins (if there are any).
+
By default 1.

[[auth]]
=== Section auth

See also link:config-sso.html[SSO configuration].

[[auth.type]]auth.type::
+
Type of user authentication employed by Gerrit.  The supported
values are:
+
* `OpenID`
+
The default setting.  Gerrit uses any valid OpenID
provider chosen by the end-user.  For more information see
http://openid.net/[openid.net].
+
* `OpenID_SSO`
+
Supports OpenID from a single provider.  There is no registration
link, and the "Sign In" link sends the user directly to the provider's
SSO entry point.
+
* `HTTP`
+
Gerrit relies upon data presented in the HTTP request.  This includes
HTTP basic authentication, or some types of commercial single-sign-on
solutions.  With this setting enabled the authentication must
take place in the web server or servlet container, and not from
within Gerrit.
+
* `HTTP_LDAP`
+
Exactly like `HTTP` (above), but additionally Gerrit pre-populates
a user's full name and email address based on information obtained
from the user's account object in LDAP.  The user's group membership
is also pulled from LDAP, making any LDAP groups that a user is a
member of available as groups in Gerrit. Hence the `_LDAP` suffix in
the name of this authentication type. Gerrit does NOT authenticate
the user via LDAP.
+
* `CLIENT_SSL_CERT_LDAP`
+
This authentication type is actually kind of SSO. Gerrit will configure
Jetty's SSL channel to request the client's SSL certificate. For this
authentication to work a Gerrit administrator has to import the root
certificate of the trust chain used to issue the client's certificate
into the <review-site>/etc/keystore.
After the authentication is done Gerrit will obtain basic user
registration (name and email) from LDAP, and some group memberships.
Hence the `_LDAP` suffix in the name of this authentication type.
Gerrit does NOT authenticate the user via LDAP.
This authentication type can only be used under hosted daemon mode, and
the httpd.listenUrl must use https:// as the protocol.
Optionally, certificate revocation list file can be used
at <review-site>/etc/crl.pem. For details, see httpd.sslCrl.
+
* `LDAP`
+
Gerrit prompts the user to enter a username and a password, which
it then verifies by performing a simple bind against the configured
<<ldap.server,ldap.server>>.  In this configuration the web server
is not involved in the user authentication process.
+
The actual username used in the LDAP simple bind request is the
account's full DN, which is discovered by first querying the
directory using either an anonymous request, or the configured
<<ldap.username,ldap.username>> identity. Gerrit can also use kerberos if
<<ldap.authentication,ldap.authentication>> is set to `GSSAPI`.
+
If link:#auth.gitBasicAuthPolicy[`auth.gitBasicAuthPolicy`] is set to `HTTP`,
the randomly generated HTTP password is used for authentication. On the other hand,
if link:#auth.gitBasicAuthPolicy[`auth.gitBasicAuthPolicy`] is set to `HTTP_LDAP`,
the password in the request is first checked against the HTTP password and, if
it does not match, it is then validated against the LDAP password.
Service users that only exist in the Gerrit database are authenticated by their
HTTP passwords.

* `LDAP_BIND`
+
Gerrit prompts the user to enter a username and a password, which
it then verifies by performing a simple bind against the configured
<<ldap.server,ldap.server>>.  In this configuration the web server
is not involved in the user authentication process.
+
Unlike `LDAP` above, the username used to perform the LDAP simple bind
request is the exact string supplied in the dialog by the user.
The configured <<ldap.username,ldap.username>> identity is not used to obtain
account information.
+
* `OAUTH`
+
OAuth is a protocol that lets external apps request authorization to private
details in a user's account without getting their password. This is
preferred over Basic Authentication because tokens can be limited to specific
types of data, and can be revoked by users at any time.
+
Site owners have to register their application before getting started. Note
that provider specific plugins must be used with this authentication scheme.
+
Git clients may send OAuth 2 access tokens instead of passwords in the Basic
authentication header. Note that provider specific plugins must be installed to
facilitate this authentication scheme. If multiple OAuth 2 provider plugins are
installed one of them must be selected as default with the
`auth.gitOAuthProvider` option.
+
* `DEVELOPMENT_BECOME_ANY_ACCOUNT`
+
*DO NOT USE*.  Only for use in a development environment.
+
When this is the configured authentication method a hyperlink titled
`Become` appears in the top right corner of the page, taking the
user to a form where they can enter the username of any existing
user account, and immediately login as that account, without any
authentication taking place.

+
By default, OpenID.

[[auth.allowedOpenID]]auth.allowedOpenID::
+
List of permitted OpenID providers.  A user may only authenticate
with an OpenID that matches this list.  Only used if `auth.type`
is set to `OpenID` (the default).
+
Patterns may be either a
link:http://download.oracle.com/javase/6/docs/api/java/util/regex/Pattern.html[standard
Java regular expression (java.util.regex)] (start with `^` and
end with `$`) or be a simple prefix (any other string).
+
By default, the list contains two values, `http://` and `https://`,
allowing users to authenticate with any OpenID provider.

[[auth.trustedOpenID]]auth.trustedOpenID::
+
List of trusted OpenID providers.  Only used if `auth.type` is
set to `OpenID` (the default).
+
In order for a user to take advantage of permissions beyond those
granted to the `Anonymous Users` and `Registered Users` groups,
the user account must only have OpenIDs which match at least one
pattern from this list.
+
Patterns may be either a
link:http://download.oracle.com/javase/6/docs/api/java/util/regex/Pattern.html[standard
Java regular expression (java.util.regex)] (start with `^` and
end with `$`) or be a simple prefix (any other string).
+
By default, the list contains two values, `http://` and `https://`,
allowing Gerrit to trust any OpenID it receives.

[[auth.openIdDomain]]auth.openIdDomain::
+
List of allowed OpenID email address domains. Only used if
`auth.type` is set to `OPENID` or `OPENID_SSO`.
+
Domain is case insensitive and must be in the same form as it
appears in the email address, for example, "example.com".
+
By default, any domain is accepted.

[[auth.maxOpenIdSessionAge]]auth.maxOpenIdSessionAge::
+
Time in seconds before an OpenID provider must force the user
to authenticate themselves again before authentication to this
Gerrit server.  Currently this is only a polite request, and users
coming from providers that don't support the PAPE extension will
be accepted anyway.  In the future it may be enforced, rejecting
users coming from providers that don't honor the max session age.
+
If set to 0, the provider will always force the user to authenticate
(e.g. supply their password).  Values should use common unit suffixes
to express their setting:
+
* s, sec, second, seconds
* m, min, minute, minutes
* h, hr, hour, hours
* d, day, days
* w, week, weeks (`1 week` is treated as `7 days`)
* mon, month, months (`1 month` is treated as `30 days`)
* y, year, years (`1 year` is treated as `365 days`)

+
Default is -1, permitting infinite time between authentications.

[[auth.registerEmailPrivateKey]]auth.registerEmailPrivateKey::
+
Private key to use when generating an email verification token.
+
If not set, a random key is generated when running the
link:pgm-init.html[site initialization].

[[auth.maxRegisterEmailTokenAge]]auth.maxRegisterEmailTokenAge::
+
Time in seconds before an email verification token sent to a user in
order to validate their email address expires.
+
* s, sec, second, seconds
* m, min, minute, minutes
* h, hr, hour, hours
* d, day, days
* w, week, weeks (`1 week` is treated as `7 days`)
* mon, month, months (`1 month` is treated as `30 days`)
* y, year, years (`1 year` is treated as `365 days`)

+
Default is 12 hours.

[[auth.openIdSsoUrl]]auth.openIdSsoUrl::
+
The SSO entry point URL.  Only used if `auth.type` is set to
`OpenID_SSO`.
+
The "Sign In" link will send users directly to this URL.

[[auth.httpHeader]]auth.httpHeader::
+
HTTP header to trust the username from, or unset to select HTTP basic
authentication.  Only used if `auth.type` is set to `HTTP`.

[[auth.httpDisplaynameHeader]]auth.httpDisplaynameHeader::
+
HTTP header to retrieve the user's display name from.  Only used if `auth.type`
is set to `HTTP`.
+
If set, Gerrit trusts and enforces the user's full name using the HTTP header
and disables the ability to manually modify the user's full name
from the contact information page.

[[auth.httpEmailHeader]]auth.httpEmailHeader::
+
HTTP header to retrieve the user's e-mail from.  Only used if `auth.type`
is set to `HTTP`.
+
If set, Gerrit trusts and enforces the user's e-mail using the HTTP header
and disables the ability to manually modify or register other e-mails
from the contact information page.

[[auth.httpExternalIdHeader]]auth.httpExternalIdHeader::
+
HTTP header to retrieve the user's external identification token.
Only used if `auth.type` is set to `HTTP`.
+
If set, Gerrit adds the value contained in the HTTP header to the
user's identity. Typical use is with a federated identity token from
an external system (e.g. GitHub OAuth 2.0 authentication) where
the user's auth token exchanged during authentication handshake
needs to be used for authenticated communication to the external
system later on.
+
Example: `auth.httpExternalIdHeader: X-GitHub-OTP`

[[auth.loginUrl]]auth.loginUrl::
+
URL to redirect a browser to after the end-user has clicked on the
login link in the upper right corner. Only used if `auth.type` is set
to `HTTP` or `HTTP_LDAP`.
Organizations using an enterprise single-sign-on solution may want to
redirect the browser to the SSO product's sign-in page for completing the
login process and validate their credentials.
+
If set, Gerrit allows anonymous access until the end-user performs the login
and provides a trusted identity through the HTTP header.
If not set, Gerrit requires the HTTP header with a trusted identity
and returns the error page 'LoginRedirect.html' if such a header is not
present.

[[auth.loginText]]auth.loginText::
+
Text displayed in the loginUrl link. Only used if `auth.loginUrl` is set.
+
If not set, the "Sign In" text is used.

[[auth.registerPageUrl]]auth.registerPageUrl::
+
URL of the registration page to use when a new user logs in to Gerrit for
the first time. Used only when `auth.type` is set to `HTTP`.
+
If not set, the standard Gerrit registration page `/#/register/` is displayed.

[[auth.logoutUrl]]auth.logoutUrl::
+
URL to redirect a browser to after the end-user has clicked on the
"Sign Out" link in the upper right corner.  Organizations using an
enterprise single-sign-on solution may want to redirect the browser
to the SSO product's sign-out page.
+
If not set, the redirect returns to the list of all open changes.

[[auth.registerUrl]]auth.registerUrl::
+
Target for the "Register" link in the upper right corner.  Used only
when `auth.type` is `LDAP`, `LDAP_BIND` or `CUSTOM_EXTENSION`.
+
If not set, no "Register" link is displayed.

[[auth.registerText]]auth.registerText::
+
Text for the "Register" link in the upper right corner.  Used only
when `auth.type` is `LDAP`, `LDAP_BIND` or `CUSTOM_EXTENSION`.
+
If not set, defaults to "Register".

[[auth.editFullNameUrl]]auth.editFullNameUrl::
+
Target for the "Edit" button when the user is allowed to edit their
full name.  Used only when `auth.type` is `LDAP`, `LDAP_BIND` or
`CUSTOM_EXTENSION`.

[[auth.httpPasswordUrl]]auth.httpPasswordUrl::
+
Target for the "Obtain Password" link.  Used only when `auth.type` is
`CUSTOM_EXTENSION`.

[[auth.switchAccountUrl]]auth.switchAccountUrl::
+
URL to switch user identities and login as a different account than
the currently active account.  This is disabled by default except when
`auth.type` is `OPENID` and `DEVELOPMENT_BECOME_ANY_ACCOUNT`.  If set
the "Switch Account" link is displayed next to "Sign Out".
+
When `auth.type` does not normally enable this URL administrators may
set this to `login/`, allowing users to begin a new web session. This value
is used as an href in PolyGerrit, so absolute URLs like
`https://someotherhost/login` work as well.
+
If a ${path} parameter is included, then PolyGerrit will substitute the
currently viewed path in the link. Be aware that this path will include
a leading slash, so a value like this might be appropriate: `/login${path}`.

[[auth.cookiePath]]auth.cookiePath::
+
Sets "path" attribute of the authentication cookie.
+
If not set, HTTP request's path is used.

[[auth.cookieDomain]]auth.cookieDomain::
+
Sets "domain" attribute of the authentication cookie.
+
If not set, HTTP request's domain is used.

[[auth.cookieSecure]]auth.cookieSecure::
+
Sets "secure" flag of the authentication cookie.  If true, cookies
will be transmitted only over HTTPS protocol.
+
By default, false.

[[auth.emailFormat]]auth.emailFormat::
+
Optional format string to construct user email addresses out of
user login names.  Only used if `auth.type` is `HTTP`, `HTTP_LDAP`
or `LDAP`.
+
This value can be set to a format string, where `{0}` is replaced
with the login name.  E.g. "\{0\}+gerrit@example.com" with a user
login name of "foo" will produce "foo+gerrit@example.com" during
the first time user "foo" registers.
+
If the site is using `HTTP_LDAP` or `LDAP`, using this option is
discouraged.  Setting `ldap.accountEmailAddress` and importing the
email address from the LDAP directory is generally preferred.

[[auth.contributorAgreements]]auth.contributorAgreements::
+
Controls whether or not the contributor agreement features are
enabled for the Gerrit site.  If enabled a user must complete a
contributor agreement before they can upload changes.
+
If enabled, the admin must also add one or more
link:config-cla.html[contributor-agreement sections]
in project.config and create agreement files under
`'$site_path'/static`, so users can actually complete one or
more agreements.
+
By default this is false (no agreements are used).
+
To enable the actual usage of contributor agreement the project
specific config option in the `project.config` must be set:
link:config-project-config.html[receive.requireContributorAgreement].

[[auth.trustContainerAuth]]auth.trustContainerAuth::
+
If true then it is the responsibility of the container hosting
Gerrit to authenticate users. In this case Gerrit will blindly trust
the container.
+
This parameter only affects git over http traffic. If set to false
then Gerrit will do the authentication (using Basic authentication).
+
By default this is set to false.


[[auth.gitBasicAuthPolicy]]auth.gitBasicAuthPolicy::
+
When `auth.type` is `LDAP`, `LDAP_BIND` or `OAUTH`, it allows using either the generated
HTTP password, the LDAP or OAUTH password, or a combination of HTTP and LDAP
authentication, to authenticate Git over HTTP and REST API requests.
The supported values are:
+
*`HTTP`
+
Only the HTTP password is accepted when doing Git over HTTP and REST API requests.
+
*`LDAP`
+
Only the `LDAP` password is allowed when doing Git over HTTP and REST API
requests.
+
*`OAUTH`
+
Only the `OAUTH` authentication is allowed when doing Git over HTTP and REST API
requests.
+
*`HTTP_LDAP`
+
The password in the request is first checked against the HTTP password and, if
it does not match, it is then validated against the `LDAP` password.
+
By default this is set to `LDAP` when link:#auth.type[`auth.type`] is `LDAP`
and `OAUTH` when link:#auth.type[`auth.type`] is `OAUTH`.
Otherwise, the default value is `HTTP`.

[[auth.gitOAuthProvider]]auth.gitOAuthProvider::
+
Selects the OAuth 2 provider to authenticate git over HTTP traffic with.
+
In general there is no way to determine from an access token alone, which
OAuth 2 provider to address to verify that token, and the BasicAuth
scheme does not support amending such details. If multiple OAuth provider
plugins in a system offer support for git over HTTP authentication site
administrators must configure, which one to use as default provider.
In case the provider cannot be determined from a request the access token
will be sent to the default provider for verification.
+
The value of this parameter must be the identifier of an OAuth 2 provider
in the form `plugin-name:provider-name`. Consult the respective plugin
documentation for details.

[[auth.userNameToLowerCase]]auth.userNameToLowerCase::
+
If set the username that is received to authenticate a git operation
is converted to lower case for looking up the user account in Gerrit.
+
By setting this parameter a case insensitive authentication for the
git operations can be achieved, if it is ensured that the usernames in
Gerrit (scheme `username`) are stored in lower case (e.g. if the
parameter link:#ldap.accountSshUserName[ldap.accountSshUserName] is
set to `${sAMAccountName.toLowerCase}`). It is important that for all
existing accounts this username is already in lower case. It is not
possible to convert the usernames of the existing accounts to lower
case because this would break the access to existing per-user
branches and Gerrit provides no tool to do such a conversion.
+
Setting this parameter to `true` will prevent all users from login that
have a non-lower-case username.
+
This parameter only affects git over http and git over SSH traffic.
+
By default this is set to false.

[[auth.enableRunAs]]auth.enableRunAs::
+
If true HTTP REST APIs will accept the `X-Gerrit-RunAs` HTTP request
header from any users granted the link:access-control.html#capability_runAs[Run As]
capability. The header and capability permit the authenticated user
to impersonate another account.
+
If false the feature is disabled and cannot be re-enabled without
editing gerrit.config and restarting the server.
+
Default is true.

[[auth.allowRegisterNewEmail]]auth.allowRegisterNewEmail::
+
Whether users are allowed to register new email addresses.
+
In addition for the HTTP authentication type
link:#auth.httpemailheader[auth.httpemailheader] must *not* be set to
enable registration of new email addresses.
+
By default, true.

[[auth.autoUpdateAccountActiveStatus]]auth.autoUpdateAccountActiveStatus::
+
Whether to allow automatic synchronization of an account's inactive flag upon login.
If set to true, upon login, if the authentication back-end reports the account as active,
the account's inactive flag in the internal Gerrit database will be updated to be active.
If the authentication back-end reports the account as inactive, the account's flag will be
updated to be inactive and the login attempt will be blocked. Users enabling this feature
should ensure that their authentication back-end is supported. Currently, only
strict 'LDAP' authentication is supported.
+
In addition, if this parameter is not set, or false, the corresponding scheduled
task to deactivate inactive Gerrit accounts will also be disabled. If this
parameter is set to true, users should also consider configuring the
link:#accountDeactivation[accountDeactivation] section appropriately.
+
By default, false.

[[auth.skipFullRefEvaluationIfAllRefsAreVisible]]auth.skipFullRefEvaluationIfAllRefsAreVisible::
+
Whether to skip the full ref visibility checks as a performance shortcut when all refs are
visible to a user. Full ref filtering would filter out things like pending edits.
+
By default, true.

[[cache]]
=== Section cache

[[cache.directory]]cache.directory::
+
Path to a local directory where Gerrit can write cached entities for
future lookup.  This local disk cache is used to retain potentially
expensive to compute information across restarts.  If the location
does not exist, Gerrit will try to create it.
+
Technically, cached entities are persisted as a set of H2 databases
inside this directory.
+
If not absolute, the path is resolved relative to `$site_path`.
+
Default is unset, no disk cache.

[[cache.enableDiskStatMetrics]]cache.enableDiskStatMetrics::
+
Whether to enable the computation of disk statistics of persistent caches.
This computation is expensive and requires a long time on larger installations.
+
By default, false.

[[cache.h2CacheSize]]cache.h2CacheSize::
+
The size of the in-memory cache for each opened H2 cache database, in bytes.
+
Some caches of Gerrit are persistent and are backed by an H2 database.
H2 uses memory to cache its database content. The parameter `h2CacheSize`
allows to limit the memory used by H2 and thus prevent out-of-memory
caused by the H2 database using too much memory.
+
Technically the H2 cache size is configured using the CACHE_SIZE parameter in
the H2 JDBC connection URL, as described
link:http://www.h2database.com/html/features.html#cache_settings[here]
+
Default is unset, using up to half of the available memory.
+
H2 will persist this value in the database, so to unset explicitly specify 0.
+
Common unit suffixes of 'k', 'm', or 'g' are supported.

[[cache.h2AutoServer]]cache.h2AutoServer::
+
If set to true, enable H2 autoserver mode for the H2-backed persistent cache
databases.
+
See link:http://www.h2database.com/html/features.html#auto_mixed_mode[here]
for detail.
+
Default is false.

[[cache.name.maxAge]]cache.<name>.maxAge::
+
Maximum age to keep an entry in the cache. Entries are removed from
the cache and refreshed from source data every maxAge interval.
Values should use common unit suffixes to express their setting:
+
* s, sec, second, seconds
* m, min, minute, minutes
* h, hr, hour, hours
* d, day, days
* w, week, weeks (`1 week` is treated as `7 days`)
* mon, month, months (`1 month` is treated as `30 days`)
* y, year, years (`1 year` is treated as `365 days`)

+
--
If a unit suffix is not specified, `seconds` is assumed.  If 0 is
supplied, the maximum age is infinite and items are never purged
except when the cache is full.

Default is `0`, meaning store forever with no expire, except:

* `"adv_bases"`: default is `10 minutes`
* `"ldap_groups"`: default is `1 hour`
* `"web_sessions"`: default is `12 hours`
--

[[cache.name.memoryLimit]]cache.<name>.memoryLimit::
+
The total cost of entries to retain in memory. The cost computation
varies by the cache. For most caches where the in-memory size of each
entry is relatively the same, memoryLimit is currently defined to be
the number of entries held by the cache (each entry costs 1).
+
For caches where the size of an entry can vary significantly between
individual entries (notably `"diff"`, `"diff_intraline"`), memoryLimit
is an approximation of the total number of bytes stored by the cache.
Larger entries that represent bigger patch sets or longer source files
will consume a bigger portion of the memoryLimit. For these caches the
memoryLimit should be set to roughly the amount of RAM (in bytes) the
administrator can dedicate to the cache.
+
Default is 1024 for most caches, except:
+
* `"adv_bases"`: default is `4096`
* `"diff"`: default is `10m` (10 MiB of memory)
* `"diff_intraline"`: default is `10m` (10 MiB of memory)
* `"diff_summary"`: default is `10m` (10 MiB of memory)
* `"external_ids_map"`: default is `2` and should not be changed
* `"groups"`: default is unlimited
* `"groups_byname"`: default is unlimited
* `"groups_byuuid"`: default is unlimited
* `"plugin_resources"`: default is 2m (2 MiB of memory)

+
If set to 0 the cache is disabled. Entries are removed immediately
after being stored by the cache. This is primarily useful for testing.

[[cache.name.expireFromMemoryAfterAccess]]cache.<name>.expireFromMemoryAfterAccess::
+
Time after last access to automatically expire entries from an in-memory
cache. If 0 or not specified, entries are never expired in this manner.
Values may use unit suffixes as in link:#cache.name.maxAge[maxAge].
+
This option only applies to in-memory caches; persistent cache values are
not expired in this manner, and are only pruned via
link:#cache.name.diskLimit[diskLimit].

[[cache.name.diskLimit]]cache.<name>.diskLimit::
+
Total size in bytes of the keys and values stored on disk. Caches that
have grown bigger than this size are scanned daily at 1 AM local
server time to trim the cache. Entries are removed in least recently
accessed order until the cache fits within this limit.  Caches may
grow larger than this during the day, as the size check is only
performed once every 24 hours.
+
Default is 128 MiB per cache, except:
+
* `"change_notes"`: disk storage is disabled by default
* `"diff_summary"`: default is `1g` (1 GiB of disk space)
* `"external_ids_map"`: disk storage is disabled by default

+
If 0 or negative, disk storage for the cache is disabled.

==== [[cache_names]]Standard Caches

cache `"accounts"`::
+
Cache entries contain important details of an active user, including
their display name, preferences, and known email addresses. Entry
information is obtained from NoteDb data in the `All-Users` repo.

+
If direct updates are made to `All-Users`, this cache should be flushed.

cache `"adv_bases"`::
+
Used only for push over smart HTTP when branch level access controls
are enabled.  The cache entry contains all commits that are available
for the client to use as potential delta bases.  Push over smart HTTP
requires two HTTP requests, and this cache tries to carry state from
the first request into the second to ensure it can complete.

cache `"changes"`::
+
The size of `memoryLimit` determines the number of projects for which
all changes will be cached. If the cache is set to 1024, this means all
changes for up to 1024 projects can be held in the cache.
+
Default value is 0 (disabled). It is disabled by default due to the fact
that change updates are not communicated between Gerrit servers. Hence
this cache should be disabled in an multi-master/multi-slave setup.
+
The cache should be flushed whenever the database changes table is modified
outside of Gerrit.

cache `"diff"`::
+
Each item caches the differences between two commits, at both the
directory and file levels.  Gerrit uses this cache to accelerate
the display of affected file names, as well as file contents.
+
Entries in this cache are relatively large, so memoryLimit is an
estimate in bytes of memory used. Administrators should try to target
cache.diff.memoryLimit to fit all changes users will view in a 1 or 2
day span.

cache `"diff_intraline"`::
+
Each item caches the intraline difference of one file, when compared
between two commits. Gerrit uses this cache to accelerate display of
intraline differences when viewing a file.
+
Entries in this cache are relatively large, so memoryLimit is an
estimate in bytes of memory used. Administrators should try to target
cache.diff.memoryLimit to fit all files users will view in a 1 or 2
day span.

cache `"diff_summary"`::
+
Each item caches list of file paths which are different between two
commits. Gerrit uses this cache to accelerate computing of the list
of paths of changed files.
+
Ideally, disk limit of this cache is large enough to cover all changes.
This should significantly speed up change reindexing, especially
full offline reindexing.

cache `"external_ids_map"`::
+
A singleton cache whose sole entry is a map of the parsed representation
of link:config-accounts.html#external-ids[all current external IDs]. The
cache may temporarily contain 2 entries, but the second one is promptly
expired.
+
It is not recommended to change the in-memory attributes of this cache
away from the defaults. The cache may be persisted by setting
`diskLimit`, which is only recommended if cold start performance is
problematic.

cache `"git_tags"`::
+
If branch or reference level READ access controls are used, this
cache tracks which tags are reachable from the branch tips of a
repository.  Gerrit uses this information to determine the set
of tags that a client may access, derived from which tags are
part of the history of a visible branch.
+
The cache is persisted to disk across server restarts as it can
be expensive to compute (60 or more seconds for a large history
like the Linux kernel repository).

cache `"groups"`::
+
Caches the basic group information of internal groups by group ID,
including the group owner, name, and description.
+
For this cache it is important to configure a size that is larger than
the number of internal Gerrit groups, otherwise general Gerrit
performance may be poor. This is why by default this cache is
unlimited.
+
External group membership obtained from LDAP is cached under
`"ldap_groups"`.

cache `"groups_byname"`::
+
Caches the basic group information of internal groups by group name,
including the group owner, name, and description.
+
For this cache it is important to configure a size that is larger than
the number of internal Gerrit groups, otherwise general Gerrit
performance may be poor. This is why by default this cache is
unlimited.
+
External group membership obtained from LDAP is cached under
`"ldap_groups"`.

cache `"groups_byuuid"`::
+
Caches the basic group information of internal groups by group UUID,
including the group owner, name, and description.
+
For this cache it is important to configure a size that is larger than
the number of internal Gerrit groups, otherwise general Gerrit
performance may be poor. This is why by default this cache is
unlimited.
+
External group membership obtained from LDAP is cached under
`"ldap_groups"`.

cache `"groups_bymember"`::
+
Caches the groups which contain a specific member (account). If direct
updates are made to the `account_group_members` table, this cache should
be flushed.

cache `"groups_bysubgroups"`::
+
Caches the parent groups of a subgroup.  If direct updates are made
to the `account_group_includes` table, this cache should be flushed.

cache `"ldap_groups"`::
+
Caches the LDAP groups that a user belongs to, if LDAP has been
configured on this server.  This cache should be configured with a
low maxAge setting, to ensure LDAP modifications are picked up in
a timely fashion.

cache `"ldap_groups_byinclude"`::
+
Caches the hierarchical structure of LDAP groups.

cache `"ldap_usernames"`::
+
Caches a mapping of LDAP username to Gerrit account identity.  The
cache automatically updates when a user first creates their account
within Gerrit, so the cache expire time is largely irrelevant.

cache `"permission_sort"`::
+
Caches the order in which access control sections must be applied to a
reference.  Sorting the sections can be expensive when regular
expressions are used, so this cache remembers the ordering for
each branch.

cache `"plugin_resources"`::
+
Caches formatted plugin resources, such as plugin documentation that
has been converted from Markdown to HTML. The memoryLimit refers to
the bytes of memory dedicated to storing the documentation.

cache `"projects"`::
+
Caches the project description records, from the `projects` table
in the database.  If a project record is updated or deleted, this
cache should be flushed.  Newly inserted projects do not require
a cache flush, as they will be read upon first reference.

cache `"prolog_rules"`::
+
Caches parsed `rules.pl` contents for each project. This cache uses the same
size as the `projects` cache, and cannot be configured independently.

cache `"pure_revert"`::
+
Result of checking if one change or commit is a pure/clean revert of
another.

cache `"sshkeys"`::
+
Caches unpacked versions of user SSH keys, so the internal SSH daemon
can match against them during authentication.  The unit of storage
is per-user, so 1024 items translates to 1024 unique user accounts.
As each individual user account may configure multiple SSH keys,
the total number of keys may be larger than the item count.

cache `"web_sessions"`::
+
Tracks the live user sessions coming in over HTTP.  Flushing this
cache would cause all users to be signed out immediately, forcing
them to sign-in again.  To avoid breaking active users, this cache
is not flushed automatically by `gerrit flush-caches --all`, but
instead must be explicitly requested.
+
If no disk cache is configured (or `cache.web_sessions.diskLimit`
is set to 0) a server restart will force all users to sign-out,
and need to sign-in again after the restart, as the cache was
unable to persist the session information.  Enabling a disk cache
is strongly recommended.
+
Session storage is relatively inexpensive. The average entry in
this cache is approximately 346 bytes.

See also link:cmd-flush-caches.html[gerrit flush-caches].

==== [[cache_options]]Cache Options

[[cache.diff.timeout]]cache.diff.timeout::
+
Maximum number of milliseconds to wait for diff data before giving up and
falling back on a simpler diff algorithm that will not be able to break down
modified regions into smaller ones. This is a work around for an infinite loop
bug in the default difference algorithm implementation.
+
Values should use common unit suffixes to express their setting:
+
* ms, milliseconds
* s, sec, second, seconds
* m, min, minute, minutes
* h, hr, hour, hours

+
--
If a unit suffix is not specified, `milliseconds` is assumed.

Default is 5 seconds.
--

[[cache.diff_intraline.timeout]]cache.diff_intraline.timeout::
+
Maximum number of milliseconds to wait for intraline difference data
before giving up and disabling it for a particular file pair.  This is
a work around for an infinite loop bug in the intraline difference
implementation.
+
If computation takes longer than the timeout, the worker thread is
terminated, an error message is shown, and no intraline difference is
displayed for the file pair.
+
Values should use common unit suffixes to express their setting:
+
* ms, milliseconds
* s, sec, second, seconds
* m, min, minute, minutes
* h, hr, hour, hours

+
--
If a unit suffix is not specified, `milliseconds` is assumed.

Default is 5 seconds.
--

[[cache.diff_intraline.enabled]]cache.diff_intraline.enabled::
+
Boolean to enable or disable the computation of intraline differences
when populating a diff cache entry.  This flag is provided primarily
as a backdoor to disable the intraline difference feature if
necessary.  To maintain backwards compatibility with prior versions,
this setting will fallback to `cache.diff.intraline` if not set in the
configuration.
+
Default is true, enabled.

[[cache.projects.checkFrequency]]cache.projects.checkFrequency::
+
How often project configuration should be checked for update from Git.
Gerrit Code Review caches project access rules and configuration in
memory, checking the refs/meta/config branch every checkFrequency
minutes to see if a new revision should be loaded and used for future
access. Values can be specified using standard time unit abbreviations
('ms', 'sec', 'min', etc.).
+
If set to 0, checks occur every time, which may slow down operations.
If set to 'disabled' or 'off', no check will ever be done.
Administrators may force the cache to flush with
link:cmd-flush-caches.html[gerrit flush-caches].
+
Default is 5 minutes.

[[cache.projects.loadOnStartup]]cache.projects.loadOnStartup::
+
If the project cache should be loaded during server startup.
+
The cache is loaded concurrently. Admins should ensure that the cache
size set under <<cache.name.memoryLimit,cache.projects.memoryLimit>>
is not smaller than the number of repos.
+
Default is false, disabled.

[[cache.projects.loadThreads]]cache.projects.loadThreads::
+
Only relevant if <<cache.projects.loadOnStartup,cache.projects.loadOnStartup>>
is true.
+
The number of threads to allocate for loading the cache at startup. These
threads will die out after the cache is loaded.
+
Default is the number of CPUs.


[[capability]]
=== Section capability

[[capability.administrateServer]]capability.administrateServer::
+
Names of groups of users that are allowed to exercise the
`administrateServer` capability, in addition to those listed in
All-Projects. Configuring this option can be a useful fail-safe
to recover a server in the event an administrator removed all
groups from the `administrateServer` capability, or to ensure that
specific groups always have administration capabilities.
+
----
[capability]
  administrateServer = group Fail Safe Admins
----
+
The configuration file uses group names, not UUIDs.  If a group is
renamed the gerrit.config file must be updated to reflect the new
name. If a group cannot be found for the configured name a warning
is logged and the server will continue normal startup.
+
If not specified (default), only the groups listed by All-Projects
may use the `administrateServer` capability.

[[capability.makeFirstUserAdmin]]capability.makeFirstUserAdmin::
+
Whether the first user that logs in to the Gerrit server should
automatically be added to the administrator group and hence get the
`administrateServer` capability assigned. This is useful to bootstrap
the authentication database.
+
Default is true.


[[change]]
=== Section change

[[change.allowBlame]]change.allowBlame::
+
Allow blame on side by side diff. If set to false, blame cannot be used.
+
Default is true.

[[change.allowDrafts]]change.allowDrafts::
+
Legacy support for drafts workflow. If set to true, pushing a new change
with draft option will create a private change. Pushing with draft option
to an existing change will create change edit.
+
Enabling this option allows to push to the `refs/drafts/branch`. When
disabled any push to `refs/drafts/branch` will be rejected.
+
Default is false.

[[change.api.excludeMergeableInChangeInfo]]change.api.excludeMergeableInChangeInfo::
+
If true, the mergeability bit in
link:rest-api-changes.html#change-info[ChangeInfo] will never be set. It can
be requested separately through the
link:rest-api-changes.html#get-mergeable[get-mergeable] endpoint.
+
Default is false.

[[change.cacheAutomerge]]change.cacheAutomerge::
+
When reviewing merge commits, the left-hand side shows the output of the
result of JGit's automatic merge algorithm. This option controls whether
this output is cached in the change repository, or if only the diff is
cached in the persistent `diff` cache.
+
If true, automerge results are stored in the repository under
`refs/cache-automerge/*`; the results of diffing the change against its
automerge base are stored in the diff cache. If false, no extra data is
stored in the repository, only the diff cache. This can result in slight
performance improvements by reducing the number of refs in the repo.
+
Default is true.

<<<<<<< HEAD
[[change.disablePrivateChanges]]change.disablePrivateChanges::
+
If set to true, users are not allowed to create private changes.
+
The default is false.

[[change.largeChange]]change.largeChange::
+
Number of changed lines from which on a change is considered as a large
change. The number of changed lines of a change is the sum of the lines
that were inserted and deleted in the change.
+
The specified value is used to visualize the change sizes in the Web UI
in change tables and user dashboards.
+
By default 500.

[[change.move]]change.move::
+
Whether the link:rest-api-changes.html#move-change[Move Change] REST
endpoint is enabled.
+
The move change functionality has some corner cases with undesired side
effects. Hence administrators may decide to disable this functionality.
In particular, if a change that has dependencies on other changes is
moved to a new branch, and the moved change gets submitted to the new
branch, the changes on which the change depends are silently merged
into the new branch, although these changes have not been moved to that
branch (see details in
link:https://bugs.chromium.org/p/gerrit/issues/detail?id=9877[issue
9877]).
+
By default true.

[[change.replyLabel]]change.replyLabel::
+
Label name for the reply button. In the user interface an ellipsis (…)
is appended.
+
Default is "Reply". In the user interface it becomes "Reply…".

[[change.replyTooltip]]change.replyTooltip::
+
Tooltip for the reply button. In the user interface a note about the
keyboard shortcut is appended.
+
Default is "Reply and score". In the user interface it becomes "Reply
and score (Shortcut: a)".

[[change.robotCommentSizeLimit]]change.robotCommentSizeLimit::
+
Maximum allowed size of a robot comment that will be accepted. Robot comments
which exceed the indicated size will be rejected on addition. The specified
value is interpreted as the maximum size in bytes of the JSON representation of
the robot comment. Common unit suffixes of 'k', 'm', or 'g' are supported.
Zero or negative values allow robot comments of unlimited size.
+
The default limit is 1024kB.
=======
[[change.maxSubmittableAtOnce]]change.maxSubmittableAtOnce::
+
Maximum number of changes that can be chained together in the same repository
to be submitted at once.
+
Default is 32767.

>>>>>>> eb903121

[[change.showAssigneeInChangesTable]]change.showAssigneeInChangesTable::
+
Show assignee field in changes table. If set to false, assignees will
not be visible in changes table.
+
Default is false.

[[change.strictLabels]]change.strictLabels::
+
Reject invalid label votes: invalid labels or invalid values. This
configuration option is provided for backwards compatibility and may
be removed in future gerrit versions.
+
Default is false.

[[change.submitLabel]]change.submitLabel::
+
Label name for the submit button.
+
Default is "Submit".

[[change.submitLabelWithParents]]change.submitLabelWithParents::
+
Label name for the submit button if the change has parents which will
be submitted together with this change.
+
Default is "Submit including parents".

[[change.submitTooltip]]change.submitTooltip::
+
Tooltip for the submit button.  Variables available for replacement
include `${patchSet}` for the current patch set number (1, 2, 3),
`${branch}` for the branch name ("master") and `${commit}` for the
abbreviated commit SHA-1 (`c9c0edb`).
+
Default is "Submit patch set ${patchSet} into ${branch}".

[[change.submitTooltipAncestors]]change.submitTooltipAncestors::
+
Tooltip for the submit button if there are ancestors which would
also be submitted by submitting the change. Additionally to the variables
as in link:#change.submitTooltip[change.submitTooltip], there is the
variable `${submitSize}` indicating the number of changes which are
submitted.
+
Default is "Submit all ${topicSize} changes of the same topic (${submitSize}
changes including ancestors and other changes related by topic)".

[[change.submitTopicLabel]]change.submitTopicLabel::
+
If `change.submitWholeTopic` is set and a change has a topic,
the label name for the submit button is given here instead of
the configuration `change.submitLabel`.
+
Defaults to "Submit whole topic"

[[change.submitTopicTooltip]]change.submitTopicTooltip::
+
If `change.submitWholeTopic` is configured to true and a change has a
topic, this configuration determines the tooltip for the submit button
instead of `change.submitTooltip`. The variable `${topicSize}` is available
for the number of changes in the same topic to be submitted. The number of
all changes to be submitted is in the variable `${submitSize}`.
+
Defaults to "Submit all ${topicSize} changes of the same topic
(${submitSize} changes including ancestors and other
changes related by topic)".

[[change.submitWholeTopic]]change.submitWholeTopic::
+
Determines if the submit button submits the whole topic instead of
just the current change.
+
Default is false.

[[change.updateDelay]]change.updateDelay::
+
How often in seconds the web interface should poll for updates to the
currently open change.  The poller relies on the client's browser
cache to use If-Modified-Since and respect `304 Not Modified` HTTP
responses.  This allows for fast polls, often under 8 milliseconds.
+
With a configured 30 second delay a server with 4900 active users will
typically need to dedicate 1 CPU to the update check.  4900 users
divided by an average delay of 30 seconds is 163 requests arriving per
second.  If requests are served at \~6 ms response time, 1 CPU is
necessary to keep up with the update request traffic.  On a smaller
user base of 500 active users, the default 30 second delay is only 17
requests per second and requires ~10% CPU.
+
If 0 the update polling is disabled.
+
Default is 5 minutes.

[[changeCleanup]]
=== Section changeCleanup

This section allows to configure change cleanups and schedules them to
run periodically.

[[changeCleanup.abandonAfter]]changeCleanup.abandonAfter::
+
Period of inactivity after which open changes should be abandoned
automatically.
+
By default `0`, never abandon open changes.
+
[WARNING] Auto-Abandoning changes may confuse/annoy users. When
enabling this, make sure to choose a reasonably large grace period and
inform users in advance.
+
The following suffixes are supported to define the time unit:
+
* `d, day, days`
* `w, week, weeks` (`1 week` is treated as `7 days`)
* `mon, month, months` (`1 month` is treated as `30 days`)
* `y, year, years` (`1 year` is treated as `365 days`)

[[changeCleanup.abandonIfMergeable]]changeCleanup.abandonIfMergeable::
+
Whether changes which are mergeable should be auto-abandoned.
+
By default `true`.

[[changeCleanup.cleanupAccountPatchReview]]changeCleanup.cleanupAccountPatchReview::
+
Whether accountPatchReview data should be also removed when change
gets auto-abandoned.
+
By default `false`.

[[changeCleanup.abandonMessage]]changeCleanup.abandonMessage::
+
Change message that should be posted when a change is abandoned.
+
'${URL}' can be used as a placeholder for the Gerrit web URL.
+
By default "Auto-Abandoned due to inactivity, see
${URL}Documentation/user-change-cleanup.html#auto-abandon\n\n
If this change is still wanted it should be restored.".

[[changeCleanup.startTime]]changeCleanup.startTime::
+
The link:#schedule-configuration-startTime[start time] for running
change cleanups.

[[changeCleanup.interval]]changeCleanup.interval::
+
The link:#schedule-configuration-interval[interval] for running
change cleanups.

link:#schedule-configuration-examples[Schedule examples] can be found
in the link:#schedule-configuration[Schedule Configuration] section.

[[commentlink]]
=== Section commentlink

Comment links are find/replace strings applied to change descriptions,
patch comments, in-line code comments and approval category value descriptions
to turn set strings into hyperlinks.  One common use is for linking to
bug-tracking systems.

In the following example configuration the 'changeid' comment link
will match typical Gerrit Change-Id values and create a hyperlink
to changes which reference it.  The second configuration 'bugzilla'
will hyperlink terms such as 'bug 42' to an external bug tracker,
supplying the argument record number '42' for display.  The third
configuration 'tracker' uses raw HTML to more precisely control
how the replacement is displayed to the user.

commentlinks supports link:#reloadConfig[configuration reloads]. Though a
link:cmd-flush-caches.html[flush-caches] of "projects" is needed for the
commentlinks to be immediately available in the UI.

----
[commentlink "changeid"]
  match = (I[0-9a-f]{8,40})
  link = "#/q/$1"

[commentlink "bugzilla"]
  match = "(bug\\s+#?)(\\d+)"
  link = http://bugs.example.com/show_bug.cgi?id=$2

[commentlink "tracker"]
  match = ([Bb]ug:\\s+)(\\d+)
  html = $1<a href=\"http://trak.example.com/$2\">$2</a>
----

Comment links can also be specified in `project.config` and sections in
children override those in parents. The only restriction is that to
avoid injecting arbitrary user-supplied HTML in the page, comment links
defined in `project.config` may only supply `link`, not `html`.

[[commentlink.name.match]]commentlink.<name>.match::
+
A JavaScript regular expression to match positions to be replaced
with a hyperlink.  Subexpressions of the matched string can be
stored using groups and accessed with `$'n'` syntax, where 'n'
is the group number, starting from 1.
+
The configuration file parser eats one level of backslashes, so the
character class `\s` requires `\\s` in the configuration file.  The
parser also terminates the line at the first `#`, so a match
expression containing # must be wrapped in double quotes.
+
To match case insensitive strings, a character class with both the
upper and lower case character for each position must be used.  For
example, to match the string `bug` in a case insensitive way the match
pattern `[bB][uU][gG]` needs to be used.
+
The commentlink.name.match regular expressions are applied to the raw,
unformatted and unescaped text form. Regex matching against HTML is not
supported. Comment link patterns that are written in this style should
be updated to match text formats.
+
A common pattern to match is `bug\\s+(\\d+)`.

[[commentlink.name.link]]commentlink.<name>.link::
+
The URL to direct the user to whenever the regular expression is
matched.  Groups in the match expression may be accessed as `$'n'`.
+
The link property is used only when the html property is not present.

[[commentlink.name.html]]commentlink.<name>.html::
+
HTML to replace the entire matched string with.  If present,
this property overrides the link property above.  Groups in the
match expression may be accessed as `$'n'`.
+
The configuration file eats double quotes, so escaping them as
`\"` is necessary to protect them from the parser.

[[commentlink.name.enabled]]commentlink.<name>.enabled::
+
Whether the comment link is enabled. A child project may override a
section in a parent or the site-wide config that is disabled by
specifying `enabled = true`.
+
Disabling sections in `gerrit.config` can be used by site administrators
to create a library of comment links with `html` set that are not
user-supplied and thus can be verified to be XSS-free, but are only
enabled for a subset of projects.
+
By default, true.
+
Note that the names and contents of disabled sections are visible even
to anonymous users via the
link:rest-api-projects.html#get-config[REST API].


[[container]]
=== Section container

These settings are applied only if Gerrit is started as the container
process through Gerrit's 'gerrit.sh' rc.d compatible wrapper script.

[[container.heapLimit]]container.heapLimit::
+
Maximum heap size of the Java process running Gerrit, in bytes.
This property is translated into the '-Xmx' flag for the JVM.
+
Default is platform and JVM specific.
+
Common unit suffixes of 'k', 'm', or 'g' are supported.

[[container.javaHome]]container.javaHome::
+
Path of the JRE/JDK installation to run Gerrit with.  If not set, the
Gerrit startup script will attempt to search your system and guess
a suitable JRE.  Overrides the environment variable 'JAVA_HOME'.

[[container.javaOptions]]container.javaOptions::
+
Additional options to pass along to the Java runtime. May be specified
multiple times to configure multiple values. If multiple values are
configured, they are passed in order on the command line, separated by
spaces.  These options are appended onto 'JAVA_OPTIONS'.
+
For example, it is possible to overwrite Gerrit's default log4j
configuration:
+
----
  javaOptions = -Dlog4j.configuration=file:///home/gerrit/site/etc/log4j.properties
----

[[container.daemonOpt]]container.daemonOpt::
+
Additional options to pass to the daemon (e.g. '--enable-httpd'). If
multiple values are configured, they are passed in that order to the command
line, separated by spaces.
+
Execute `java -jar gerrit.war daemon --help` to see all possible
options.

[[container.slave]]container.slave::
+
Used on Gerrit slave installations. If set to true the Gerrit JVM is
called with the '--slave' switch, enabling slave mode. If no value is
set (or any other value), Gerrit defaults to master mode.

[[container.startupTimeout]]container.startupTimeout::
+
The maximum time (in seconds) to wait for a gerrit.sh start command
to run a new Gerrit daemon successfully.  If not set, defaults to
90 seconds.

[[container.user]]container.user::
+
Login name (or UID) of the operating system user the Gerrit JVM
will execute as.  If not set, defaults to the user who launched
the 'gerrit.sh' wrapper script.

[[container.war]]container.war::
+
Path of the JAR file to start daemon execution with.  This should
be the path of the local 'gerrit.war' archive.  Overrides the
environment variable 'GERRIT_WAR'.
+
If not set, defaults to '$site_path/bin/gerrit.war', or to
'$HOME/gerrit.war'.


[[core]]
=== Section core

[[core.packedGitWindowSize]]core.packedGitWindowSize::
+
Number of bytes of a pack file to load into memory in a single
read operation.  This is the "page size" of the JGit buffer cache,
used for all pack access operations.  All disk IO occurs as single
window reads.  Setting this too large may cause the process to load
more data than is required; setting this too small may increase
the frequency of `read()` system calls.
+
Default on JGit is 8 KiB on all platforms.
+
Common unit suffixes of 'k', 'm', or 'g' are supported.

[[core.packedGitLimit]]core.packedGitLimit::
+
Maximum number of bytes to load and cache in memory from pack files.
If JGit needs to access more than this many bytes it will unload less
frequently used windows to reclaim memory space within the process.
As this buffer must be shared with the rest of the JVM heap, it
should be a fraction of the total memory available.
+
Default on JGit is 10 MiB on all platforms.
+
Common unit suffixes of 'k', 'm', or 'g' are supported.

[[core.packedGitUseStrongRefs]]core.packedGitUseStrongRefs::
+
Set to `true` in order to use strong references to reference packfile
pages cached in the WindowCache. Otherwise SoftReferences are used.
If this option is set to `false`, the Java garbage collector will
flush the WindowCache to free memory if the used heap comes close to
the maximum heap size. This has the advantage that it can quickly
reclaim memory which was used by the WindowCache but comes at the
price that the previously cached pack file content needs to be again
copied from the file system cache to the Gerrit process.
Setting this option to `true` prevents flushing the WindowCache
which provides more predictable performance.
+
Default is `false`.

[[core.deltaBaseCaseLimit]]core.deltaBaseCacheLimit::
+
Maximum number of bytes to reserve for caching base objects
that multiple deltafied objects reference.  By storing the entire
decompressed base object in a cache Git is able to avoid unpacking
and decompressing frequently used base objects multiple times.
+
Default on JGit is 10 MiB on all platforms.  You probably do not
need to adjust this value.
+
Common unit suffixes of 'k', 'm', or 'g' are supported.

[[core.packedGitOpenFiles]]core.packedGitOpenFiles::
+
Maximum number of pack files to have open at once.  A pack file
must be opened in order for any of its data to be available in
a cached window.
+
If you increase this to a larger setting you may need to also adjust
the ulimit on file descriptors for the host JVM, as Gerrit needs
additional file descriptors available for network sockets and other
repository data manipulation.
+
Default on JGit is 128 file descriptors on all platforms.

[[core.streamFileThreshold]]core.streamFileThreshold::
+
Largest object size, in bytes, that JGit will allocate as a
contiguous byte array.  Any file revision larger than this threshold
will have to be streamed, typically requiring the use of temporary
files under '$GIT_DIR/objects' to implement pseudo-random access
during delta decompression.
+
Servers with very high traffic should set this to be larger than
the size of their common big files.  For example a server managing
the Android platform typically has to deal with ~10-12 MiB XML
files, so `15 m` would be a reasonable setting in that environment.
Setting this too high may cause the JVM to run out of heap space
when handling very big binary files, such as device firmware or
CD-ROM ISO images.
+
Defaults to 25% of the available JVM heap, limited to 2g.
+
Common unit suffixes of 'k', 'm', or 'g' are supported.

[[core.packedGitMmap]]core.packedGitMmap::
+
When true, JGit will use `mmap()` rather than `malloc()+read()`
to load data from pack files.  The use of mmap can be problematic
on some JVMs as the garbage collector must deduce that a memory
mapped segment is no longer in use before a call to `munmap()`
can be made by the JVM native code.
+
In server applications (such as Gerrit) that need to access many
pack files, setting this to true risks artificially running out
of virtual address space, as the garbage collector cannot reclaim
unused mapped spaces fast enough.
+
Default on JGit is false. Although potentially slower, it yields
much more predictable behavior.

[[core.asyncLoggingBufferSize]]core.asyncLoggingBufferSize::
+
Size of the buffer to store logging events for asynchronous logging.
Putting a larger value can protect threads from stalling when the
AsyncAppender threads are not fast enough to consume the logging events
from the buffer. It also protects from losing log entries in this case.
+
Default is 64 entries.

[[core.useRecursiveMerge]]core.useRecursiveMerge::
+
Use JGit's recursive merger for three-way merges. This only affects
projects that allow content merges.
+
As explained in this
link:http://codicesoftware.blogspot.com/2011/09/merge-recursive-strategy.html[
blog], the recursive merge produces better results if the two commits
that are merged have more than one common predecessor.
+
Default is true.

[[core.repositoryCacheCleanupDelay]]core.repositoryCacheCleanupDelay::
+
Delay between each periodic cleanup of expired repositories.
+
Values can be specified using standard time unit abbreviations (`ms`, `sec`,
`min`, etc.).
+
Set it to 0 in order to switch off cache expiration. If cache expiration is
switched off, the JVM can still evict cache entries when it is running low
on available heap memory.
+
Set it to -1 to automatically derive cleanup delay from
`core.repositoryCacheExpireAfter` (lowest value between 1/10 of
`core.repositoryCacheExpireAfter` and 10 minutes).
+
Default is -1.

[[core.repositoryCacheExpireAfter]]core.repositoryCacheExpireAfter::
+
Time an unused repository should expire and be evicted from the repository
cache.
+
Values can be specified using standard time unit abbreviations (`ms`, `sec`,
`min`, etc.).
+
Default is 1 hour.

[[download]]
=== Section download

----
[download]
  command = checkout
  command = cherry_pick
  command = pull
  command = format_patch
  scheme = ssh
  scheme = http
  scheme = anon_http
  scheme = anon_git
  scheme = repo_download
----

The download section configures the allowed download methods.

[[download.command]]download.command::
+
Commands that should be offered to download changes.
+
Multiple commands are supported:
+
* `checkout`
+
Command to fetch and checkout the patch set.
+
* `cherry_pick`
+
Command to fetch the patch set and to cherry-pick it onto the current
commit.
+
* `pull`
+
Command to pull the patch set.
+
* `format_patch`
+
Command to fetch the patch set and to feed it into the `format-patch`
command.

+
If `download.command` is not specified, all download commands are
offered.

[[download.scheme]]download.scheme::
+
Schemes that should be used to download changes.
+
Multiple schemes are supported:
+
* `http`
+
Authenticated HTTP download is allowed.
+
* `ssh`
+
Authenticated SSH download is allowed.
+
* `anon_http`
+
Anonymous HTTP download is allowed.
+
* `anon_git`
+
Anonymous Git download is allowed.  This is not default, it is also
necessary to set <<gerrit.canonicalGitUrl,gerrit.canonicalGitUrl>>
variable.
+
* `repo_download`
+
Gerrit advertises patch set downloads with the `repo download`
command, assuming that all projects managed by this instance are
generally worked on with the repo multi-repository tool.  This is
not default, as not all instances will deploy repo.

+
If `download.scheme` is not specified, SSH, HTTP and Anonymous HTTP
downloads are allowed.

[[download.checkForHiddenChangeRefs]]download.checkForHiddenChangeRefs::
+
Whether the download commands should be adapted when the change refs
are hidden.
+
Git has a configuration option to hide refs from the initial
advertisement (`uploadpack.hideRefs`). This option can be used to hide
the change refs from the client. As consequence fetching changes by
change ref does not work anymore. However by setting
`uploadpack.allowTipSha1InWant` to `true` fetching changes by commit ID
is possible. If `download.checkForHiddenChangeRefs` is set to `true`
the git download commands use the commit ID instead of the change ref
when a project is configured like this.
+
Example git configuration on a project:
+
----
[uploadpack]
  hideRefs = refs/changes/
  hideRefs = refs/cache-automerge/
  allowTipSha1InWant = true
----
+
By default `false`.

[[download.archive]]download.archive::
+
Specifies which archive formats, if any, should be offered on the change
screen and supported for `git-upload-archive` operation:
+
----
[download]
  archive = tar
  archive = tbz2
  archive = tgz
  archive = txz
  archive = zip
----

If `download.archive` is not specified defaults to all archive
commands. Set to `off` or empty string to disable.

Zip is not supported because it may be interpreted by a Java plugin as a
valid JAR file, whose code would have access to cookies on the domain.
For this reason `zip` format is always excluded from formats offered
through the `Download` drop down or accessible in the REST API.

[[download.maxBundleSize]]download.maxBundleSize::
+
Specifies the maximum size of a bundle in bytes that can be downloaded.
As bundles are kept in memory this setting is to protect the server
from a single request consuming too much heap when generating
a bundle and thereby impacting other users.
+
Defaults to 100MB.

[[gc]]
=== Section gc

This section allows to configure the git garbage collection and schedules it
to run periodically. It will be triggered and executed sequentially for all
projects.

[[gc.aggressive]]gc.aggressive::
+
Determines if scheduled garbage collections and garbage collections triggered
through Web-UI should run in aggressive mode or not. Aggressive garbage
collections are more expensive but may lead to significantly smaller
repositories.
+
Valid values are "true" and "false," default is "false".

[[gc.startTime]]gc.startTime::
+
The link:#schedule-configuration-startTime[start time] for running the
git garbage collection.

[[gc.interval]]gc.interval::
+
The link:#schedule-configuration-interval[interval] for running the
git garbage collection.

link:#schedule-configuration-examples[Schedule examples] can be found
in the link:#schedule-configuration[Schedule Configuration] section.

[[gerrit]]
=== Section gerrit

[[gerrit.basePath]]gerrit.basePath::
+
Local filesystem directory holding all Git repositories that
Gerrit knows about and can process changes for.  A project
entity in Gerrit maps to a local Git repository by creating
the path string `"${basePath}/${project_name}.git"`.
+
If relative, the path is resolved relative to `'$site_path'`.

[[gerrit.allProjects]]gerrit.allProjects::
+
Name of the permissions-only project defining global server
access controls and settings. These are inherited into every
other project managed by the running server. The name is
relative to `gerrit.basePath`.
+
Defaults to `All-Projects` if not set.

[[gerrit.allUsers]]gerrit.allUsers::
+
Name of the project in which meta data of all users is stored.
The name is relative to `gerrit.basePath`.
+
Defaults to `All-Users` if not set.

[[gerrit.canonicalWebUrl]]gerrit.canonicalWebUrl::
+
The default URL for Gerrit to be accessed through.
+
Typically this would be set to something like "http://review.example.com/"
or "http://example.com:8080/gerrit/" so Gerrit can output links that point
back to itself.
+
Setting this is highly recommended, as its necessary for the upload
code invoked by "git push" or "repo upload" to output hyperlinks
to the newly uploaded changes.

[[gerrit.canonicalGitUrl]]gerrit.canonicalGitUrl::
+
Optional base URL for repositories available over the anonymous git
protocol.  For example, set this to `git://mirror.example.com/base/`
to have Gerrit display patch set download URLs in the UI.  Gerrit
automatically appends the project name onto the end of the URL.
+
By default unset, as the git daemon must be configured externally
by the system administrator, and might not even be running on the
same host as Gerrit.

[[gerrit.docUrl]]gerrit.docUrl::
+
Optional base URL for documentation, under which one can find
"index.html", "rest-api.html", etc. Used as the base for the fixed set
of links in the "Documentation" tab. A slash is implicitly appended.
(For finer control over the top menu, consider writing a
link:dev-plugins.html#top-menu-extensions[plugin].)
+
If unset or empty, the documentation tab will only be shown if
`/Documentation/index.html` can be reached by the browser at app load
time.

[[gerrit.editGpgKeys]]gerrit.editGpgKeys::
+
If enabled and server-side signed push validation is also
link:#receive.enableSignedPush[enabled], enable the
link:rest-api-accounts.html#list-gpg-keys[REST API endpoints] and web UI
for editing GPG keys. If disabled, GPG keys can only be added by
administrators with direct git access to All-Users.
+
Defaults to true.

[[gerrit.installCommitMsgHookCommand]]gerrit.installCommitMsgHookCommand::
+
Optional command to install the `commit-msg` hook. Typically of the
form:
+
----
fetch-cmd some://url/to/commit-msg .git/hooks/commit-msg ; chmod +x .git/hooks/commit-msg
----
+
By default unset; falls back to using scp from the canonical SSH host,
or curl from the canonical HTTP URL for the server.  Only necessary if a
proxy or other server/network configuration prevents clients from
fetching from the default location.

[[gerrit.gitHttpUrl]]gerrit.gitHttpUrl::
+
Optional base URL for repositories available over the HTTP
protocol.  For example, set this to `http://mirror.example.com/base/`
to have Gerrit display URLs from this server, rather than itself.
+
By default unset, as the HTTP daemon must be configured externally
by the system administrator, and might not even be running on the
same host as Gerrit.

[[gerrit.installDbModule]]gerrit.installDbModule::
+
Repeatable list of class name of additional Guice modules to load at
Gerrit startup as part of the dbInjector and during the init phases.
Classes are resolved using the primary Gerrit class loader, hence the
class needs to be either declared in Gerrit or an additional JAR
located under the `/lib` directory.
+
By default unset.

[[gerrit.installModule]]gerrit.installModule::
+
Repeatable list of class name of additional Guice modules to load at
Gerrit startup as part of the sysInjector and during the init phases.
Classes are resolved using the primary Gerrit class loader, hence the
class needs to be either declared in Gerrit or an additional JAR
located under the `/lib` directory.
+
By default unset.
+
Example:
----
[gerrit]
  installModule = com.googlesource.gerrit.libmodule.MyModule
  installModule = com.example.abc.OurSpecialSauceModule
  installDbModule = com.example.def.OurCustomProvider
----

[[gerrit.listProjectsFromIndex]]gerrit.listProjectsFromIndex::
+
Enable rendering of project list from the secondary index instead
of purely relying on the in-memory cache.
+
By default false.
+
[NOTE]
The in-memory cache (set to false) rendering provides an **unlimited list** as a result
of the list project API, causing the full list of projects to be
returned as a result of the link:rest-api-projects.html[/projects/] REST API
or the link:cmd-ls-projects.html[gerrit ls-projects] SSH command.
When the rendering from the secondary index (set to true),
the **list is limited** by the global capability
link:access-control.html#capability_queryLimit[queryLimit]
which is defaulted to 500 entries.

[[gerrit.primaryWeblinkName]]gerrit.primaryWeblinkName::
+
Name of the link:dev-plugins.html#links-to-external-tools[Weblink] that should
be chosen in cases where only one Weblink can be used in the UI, for example in
inline links.
+
By default unset, meaning that the UI is responsible for trying to identify
a weblink to be used in these cases, most likely weblinks that links to code
browsers with known integrations with Gerrit (like Gitiles and Gitweb).
+
Example:
----
[gerrit]
  primaryWeblinkName = gitiles
----

[[gerrit.reportBugUrl]]gerrit.reportBugUrl::
+
URL to direct users to when they need to report a bug.
+
By default unset, meaning no bug report URL will be displayed. Administrators
should set this to the URL of their issue tracker, if necessary.

[[gerrit.enableReverseDnsLookup]]gerrit.enableReverseDnsLookup::
+
Enable reverse DNS lookup during computing ref log entry for identified user,
to record the actual hostname of the user's host in the ref log.
+
Enabling reverse DNS lookup can cause performance issues on git push when
the reverse DNS lookup is slow.
+
Defaults to false, reverse DNS lookup is disabled. The user's IP address
will be recorded in the ref log rather than their hostname.

[[gerrit.secureStoreClass]]gerrit.secureStoreClass::
+
Use the secure store implementation from a specified class.
+
If specified, must be the fully qualified class name of a class that implements
the `com.google.gerrit.server.securestore.SecureStore` interface, and the jar
file containing the class must be placed in the `$site_path/lib` folder.
+
If not specified, the default no-op implementation is used.

[[gerrit.canLoadInIFrame]]gerrit.canLoadInIFrame::
+
For security reasons Gerrit will always jump out of iframe.
Setting this option to true will prevent this behavior.
+
By default false.

[[gerrit.xframeOption]]gerrit.xframeOption::
+
Add link:https://tools.ietf.org/html/rfc7034[`X-Frame-Options`] header to all HTTP
responses. The `X-Frame-Options` HTTP response header can be used to indicate
whether or not a browser should be allowed to render a page in a
`<frame>`, `<iframe>`, `<embed>` or `<object>`.
+
Available values:
+
1. ALLOW - The page can be displayed in a frame.
2. SAMEORIGIN - The page can only be displayed in a frame on the same origin as the page itself.
+
If link:#gerrit.canLoadInIFrame is set to false this option is ignored and the
`X-Frame-Options` header is always set to `DENY`.
Setting this option to `ALLOW` will cause the `X-Frame-Options` header to be omitted
the the page can be displayed in a frame.
+
By default SAMEORIGIN.

[[gerrit.cdnPath]]gerrit.cdnPath::
+
Path prefix for PolyGerrit's static resources if using a CDN.

[[gerrit.faviconPath]]gerrit.faviconPath::
+
Path for PolyGerrit's favicon after link:#gerrit.canonicalWebUrl[default URL],
including icon name and extension (.ico should be used).


[[gerrit.instanceName]]gerrit.instanceName::
+
Short identifier for this Gerrit instance.
A good name should be short but precise enough so that users can identify the instance among others.
+
Defaults to the full hostname of the Gerrit server.


[[gerrit.serverId]]gerrit.serverId::
+
Used by NoteDb to, amongst other things, identify author identities from
per-server specific account IDs.
+
If this value is not set on startup it is automatically set to a random UUID.
+
[NOTE]
If this value doesn't match the serverId used when creating an already existing
NoteDb, Gerrit will not be able to use that instance of NoteDb. The serverId
used to create the NoteDb will show in the resulting exception message in case
the value differs.

[[gitweb]]
=== Section gitweb

Gerrit can forward requests to either an internally managed gitweb
(which allows Gerrit to enforce some access controls), or to an
externally managed gitweb (where the web server manages access).
See also link:config-gitweb.html[Gitweb Integration].

[[gitweb.cgi]]gitweb.cgi::
+
Path to the locally installed `gitweb.cgi` executable.  This CGI will
be called by Gerrit Code Review when the URL `/gitweb` is accessed.
Project level access controls are enforced prior to calling the CGI.
+
Defaults to `/usr/lib/cgi-bin/gitweb.cgi` if `gitweb.url` is not set.

[[gitweb.url]]gitweb.url::
+
Optional URL of an affiliated gitweb service.  Defines the
web location where a `gitweb.cgi` is installed to browse
`gerrit.basePath` and the repositories it contains.
+
Gerrit appends any necessary query arguments onto the end of this URL.
For example, `?p=$project.git;h=$commit`.

[[gitweb.type]]gitweb.type::
+
Optional type of affiliated gitweb service. This allows using
alternatives to gitweb, such as cgit.
+
Valid values are `gitweb`, `cgit`, `disabled` or `custom`.
+
If not set, or set to `disabled`, there is no gitweb hyperlinking
support.

[[gitweb.revision]]gitweb.revision::
+
Optional pattern to use for constructing the gitweb URL when pointing
at a specific commit when `gitweb.type` is set to `custom`.
+
Valid replacements are `${project}` for the project name in Gerrit
and `${commit}` for the SHA1 hash for the commit.

[[gitweb.project]]gitweb.project::
+
Optional pattern to use for constructing the gitweb URL when pointing
at a specific project when `gitweb.type` is set to `custom`.
+
Valid replacements are `${project}` for the project name in Gerrit.

[[gitweb.branch]]gitweb.branch::
+
Optional pattern to use for constructing the gitweb URL when pointing
at a specific branch when `gitweb.type` is set to `custom`.
+
Valid replacements are `${project}` for the project name in Gerrit
and `${branch}` for the name of the branch.

[[gitweb.tag]]gitweb.tag::
+
Optional pattern to use for constructing the gitweb URL when pointing
at a specific tag when `gitweb.type` is set to `custom`.
+
Valid replacements are `${project}` for the project name in Gerrit
and `${tag}` for the name of the tag.

[[gitweb.roottree]]gitweb.roottree::
+
Optional pattern to use for constructing the gitweb URL when pointing
at the contents of the root tree in a specific commit when `gitweb.type`
is set to `custom`.
+
Valid replacements are `${project}` for the project name in Gerrit
and `${commit}` for the SHA1 hash for the commit.

[[gitweb.file]]gitweb.file::
+
Optional pattern to use for constructing the gitweb URL when pointing
at the contents of a file in a specific commit when `gitweb.type` is
set to `custom`.
+
Valid replacements are `${project}` for the project name in Gerrit,
`${file}` for the file name and `${commit}` for the SHA1 hash for
the commit.

[[gitweb.filehistory]]gitweb.filehistory::
+
Optional pattern to use for constructing the gitweb URL when pointing
at the history of a file in a specific branch when when `gitweb.type`
is set to `custom`.
+
Valid replacements are `${project}` for the project name in Gerrit,
`${file}` for the file name and `${branch}` for the name of the
branch.

[[gitweb.linkname]]gitweb.linkname::
+
Optional setting for modifying the link name presented to the user
in the Gerrit web-UI.
+
The default linkname for custom type is `gitweb`.

[[gitweb.pathSeparator]]gitweb.pathSeparator::
+
Optional character to substitute the standard path separator (slash) in
project names and branch names.
+
By default, Gerrit will use hexadecimal encoding for slashes in project and
branch names. Some web servers, such as Tomcat, reject this hexadecimal
encoding in the URL.
+
Some alternative gitweb services, such as link:http://gitblit.com[Gitblit],
allow using an alternative path separator character. In Gitblit, this can be
configured through the property link:http://gitblit.com/properties.html[web.forwardSlashCharacter].
In Gerrit, the alternative path separator can be configured correspondingly
using the property `gitweb.pathSeparator`.
+
Valid values are the characters `*`, `(` and `)`.

[[gitweb.urlEncode]]gitweb.urlEncode::
+
Whether or not Gerrit should encode the generated viewer URL.
+
Gerrit composes the viewer URL using information about the project, branch, file
or commit of the target object to be displayed. Typically viewers such as CGit
and gitweb do need those parts to be encoded, including the `/` in project's name,
for being correctly parsed.
However other viewers could instead require an unencoded URL (e.g. GitHub web
based viewer).
+
Valid values are `true` and `false`. The default is `true`.

[[groups]]
=== Section groups

[[groups.newGroupsVisibleToAll]]groups.newGroupsVisibleToAll::
+
Controls whether newly created groups should be by default visible to
all registered users.
+
By default, false.

[[groups.uuid.name]]groups.<uuid>.name::
+
Display name for group with the given UUID.
+
This option is only supported for system groups (scheme 'global').
+
E.g. this parameter can be used to configure another name for the
`Anonymous Users` group:
+
----
[groups "global:Anonymous-Users"]
  name = All Users
----
+
When setting this parameter it should be verified that there is no
existing group with the same name (case-insensitive). Configuring an
ambiguous name makes Gerrit fail on startup. Once set Gerrit ensures
that it is not possible to create a group with this name. Gerrit also
keeps the default name reserved so that it cannot be used for new
groups either. This means there is no danger of ambiguous group names
when this parameter is removed and the system group uses the default
name again.

[[http]]
=== Section http

[[http.proxy]]http.proxy::
+
URL of the proxy server when making outgoing HTTP
connections for OpenID login transactions.  Syntax
should be `http://`'hostname'`:`'port'.

[[http.proxyUsername]]http.proxyUsername::
+
Optional username to authenticate to the HTTP proxy with.
This property is honored only if the username does not
appear in the http.proxy property above.

[[http.proxyPassword]]http.proxyPassword::
+
Optional password to authenticate to the HTTP proxy with.
This property is honored only if the password does not
appear in the http.proxy property above.

[[http.addUserAsRequestAttribute]]http.addUserAsRequestAttribute::
+
If true, 'User' attribute will be added to the request attributes so it
can be accessed outside the request scope (will be set to username or id
if username not configured).
+
This attribute can be used by the servlet container to log user in the
http access log.
+
When running the embedded servlet container, this attribute is used to
print user in the httpd_log.
+
* `%{User}r`
+
Pattern to print user in Tomcat AccessLog.

+
Default value is true.

[[http.addUserAsResponseHeader]]http.addUserAsResponseHeader::
+
If true, the header 'User' will be added to the list of response headers so it
can be accessed from a reverse proxy for logging purposes.

+
Default value is false.

[[httpd]]
=== Section httpd

The httpd section configures the embedded servlet container.

[[httpd.listenUrl]]httpd.listenUrl::
+
Configuration for the listening sockets of the internal HTTP daemon.
Each entry of `listenUrl` combines the following options for a
listening socket: protocol, network address, port and context path.
+
_Protocol_ can be either `http://`, `https://`, `proxy-http://` or
`proxy-https://`. The latter two are special forms of `http://` with
awareness of a reverse proxy (see below). _Network address_ selects
the interface and/or scope of the listening socket. For notes
examples, see below. _Port_ is the TCP port number and is optional
(default value depends on the protocol). _Context path_ is the
optional "base URI" for the Gerrit Code Review as application to
serve on.
+
**Protocol** schemes:
+
* `http://`
+
Plain-text HTTP protocol.  If port is not supplied, defaults to 80,
the standard HTTP port.
+
* `https://`
+
SSL encrypted HTTP protocol.  If port is not supplied, defaults to
443, the standard HTTPS port.
+
For configuration of the certificate and private key, see
<<httpd.sslKeyStore,httpd.sslKeyStore>>.
+
[NOTE]
SSL/TLS configuration capabilities of Gerrit internal HTTP daemon
are very limited. Externally facing production sites are strongly
encouraged to use a reverse proxy configuration to handle SSL/TLS
and use a `proxy-https://` scheme here (below) for security and
performance reasons.
+
* `proxy-http://`
+
Plain-text HTTP relayed from a reverse proxy.  If port is not
supplied, defaults to 8080.
+
Like `http://`, but additional header parsing features are
enabled to honor `X-Forwarded-For`, `X-Forwarded-Host` and
`X-Forwarded-Server`.  These headers are typically set by Apache's
link:https://httpd.apache.org/docs/2.4/mod/mod_proxy.html#x-headers[mod_proxy].
+
[NOTE]
--
For secruity reasons, make sure to only allow connections from a
trusted reverse proxy in your network, as clients could otherwise
easily spoof these headers and thus spoof their originating IP
address effectively. If the reverse proxy is running on the same
machine as Gerrit daemon, the use of a _loopback_ network address
to bind to (see below) is strongly recommended to mitigate this.

If not using Apache's mod_proxy, validate that your reverse proxy
sets these headers on all requests. If not, either configure it to
sanitize them from the origin, or use the `http://` scheme instead.
--
+
* `proxy-https://`
+
Plain-text HTTP relayed from a reverse proxy that has already
handled the SSL encryption/decryption.  If port is not supplied,
defaults to 8080.
+
Behaves exactly like `proxy-http://`, but also sets the scheme to
assume `https://` is the proper URL back to the server.

+
--
**Network address** forms:

* Loopback (localhost): `127.0.0.1` (IPv4) or `[::1]` (IPv6).
* All (unspecified): `0.0.0.0` (IPv4), `[::]` (IPv6) or `*`
  (IPv4 and IPv6)
* Interface IP address, e.g. `1.2.3.4` (IPv4) or
  `[2001:db8::a00:20ff:fea7:ccea]` (IPv6)
* Hostname, resolved at startup time to an address.

**Context path** is the local part of the URL to be used to access
Gerrit on ('base URL'). E.g. `/gerrit/` to serve Gerrit on that URI
as base. If set, consider to align this with the
<<gerrit.canonicalWebUrl,gerrit.canonicalWebUrl>> setting. Correct
settings may depend on the reverse proxy configuration as well. By
default, this is `/` so that Gerrit serves requests on the root.

If multiple values are supplied, the daemon will listen on all
of them.

Examples:

----
[httpd]
    listenUrl = proxy-https://127.0.0.1:9999/gerrit/
[gerrit]
    # Reverse proxy is configured to serve with SSL/TLS on
    # example.com and to relay requests on /gerrit/ onto
    # http://127.0.0.1:9999/gerrit/
    canonicalWebUrl = https://example.com/gerrit/
----

----
[httpd]
    # Listen on specific external interface with plaintext
    # HTTP on IPv6.
    listenUrl = http://[2001:db8::a00:20ff:fea7:ccea]

    # Also listen on specific internal interface for use with
    # reverse proxy run on another host.
    listenUrl = proxy-https://192.168.100.123
----

See also the page on link:config-reverseproxy.html[reverse proxy]
configuration.

By default, `\http://*:8080`.
--

[[httpd.reuseAddress]]httpd.reuseAddress::
+
If true, permits the daemon to bind to the port even if the port
is already in use.  If false, the daemon ensures the port is not
in use before starting.  Busy sites may need to set this to true
to permit fast restarts.
+
By default, true.

[[httpd.gracefulStopTimeout]]httpd.gracefulStopTimeout::
+
Set a graceful stop time. If set, the daemon ensures that all incoming
calls are preserved for a maximum period of time, before starting
the graceful shutdown process. Sites behind a workload balancer such as
HAProxy would need this to be set for avoiding serving errors during
rolling restarts.
+
Values should use common unit suffixes to express their setting:
+
* s, sec, second, seconds
* m, min, minute, minutes
+
By default, 0 seconds (immediate shutdown).

[[httpd.inheritChannel]]httpd.inheritChannel::
+
If true, permits the daemon to inherit its server socket channel
from fd0/1(stdin/stdout). When set to true, the server can be socket
activated via systemd or xinetd.
+
By default, false.

[[httpd.requestHeaderSize]]httpd.requestHeaderSize::
+
Size, in bytes, of the buffer used to parse the HTTP headers of an
incoming HTTP request.  The entire request headers, including any
cookies sent by the browser, must fit within this buffer, otherwise
the server aborts with the response '413 Request Entity Too Large'.
+
One buffer of this size is allocated per active connection.
Allocating a buffer that is too large wastes memory that cannot be
reclaimed, allocating a buffer that is too small may cause unexpected
errors caused by very long Referer URLs or large cookie values.
+
By default, 16384 (16 K), which is sufficient for most OpenID and
other web-based single-sign-on integrations.

[[httpd.sslCrl]]httpd.sslCrl::
+
Path of the certificate revocation list file in PEM format. This
crl file is optional, and available for CLIENT_SSL_CERT_LDAP
authentication.
+
To create and view a crl using openssl:
+
----
openssl ca -gencrl -out crl.pem
openssl crl -in crl.pem -text
----
+
If not absolute, the path is resolved relative to `$site_path`.
+
By default, `$site_path/etc/crl.pem`.

[[httpd.sslKeyStore]]httpd.sslKeyStore::
+
Path of the Java keystore containing the server's SSL certificate
and private key.  This keystore is required for `https://` in URL.
+
To create a self-signed certificate for simple internal usage:
+
----
keytool -keystore keystore -alias jetty -genkey -keyalg RSA
chmod 600 keystore
----
+
If not absolute, the path is resolved relative to `$site_path`.
+
By default, `$site_path/etc/keystore`.

[[httpd.sslKeyPassword]]httpd.sslKeyPassword::
+
Password used to decrypt the private portion of the sslKeyStore.
Java keystores require a password, even if the administrator
doesn't want to enable one.
+
If set to the empty string the embedded server will prompt for the
password during startup.
+
By default, `gerrit`.

[[httpd.requestLog]]httpd.requestLog::
+
Enable (or disable) the `'$site_path'/logs/httpd_log` request log.
If enabled, an NCSA combined log format request log file is written
out by the internal HTTP daemon. The httpd log format is documented
link:logs.html#_httpd_log[here].
+
`log4j.appender` with the name `httpd_log` can be configured to overwrite
programmatic configuration.
+
By default, true if httpd.listenUrl uses http:// or https://,
and false if httpd.listenUrl uses proxy-http:// or proxy-https://.

[[httpd.acceptorThreads]]httpd.acceptorThreads::
+
Number of worker threads dedicated to accepting new incoming TCP
connections and allocating them connection-specific resources.
+
By default, 2, which should be suitable for most high-traffic sites.

[[httpd.minThreads]]httpd.minThreads::
+
Minimum number of spare threads to keep in the worker thread pool.
This number must be at least 1 larger than httpd.acceptorThreads
multiplied by the number of httpd.listenUrls configured.
+
By default, 5, suitable for most lower-volume traffic sites.

[[httpd.maxThreads]]httpd.maxThreads::
+
Maximum number of threads to permit in the worker thread pool.
+
By default 25, suitable for most lower-volume traffic sites.
+
[NOTE]
Unless SSH daemon is disabled, see <<sshd.listenAddress, sshd.listenAddress>>,
the max number of concurrent Git requests over HTTP and SSH together is
defined by the <<sshd.threads, sshd.threads>> and
<<sshd.batchThreads, sshd.batchThreads>>.

[[httpd.maxQueued]]httpd.maxQueued::
+
Maximum number of client connections which can enter the worker
thread pool waiting for a worker thread to become available.
0 sets the queue size to the Integer.MAX_VALUE.
+
By default 200.

[[httpd.maxWait]]httpd.maxWait::
+
Maximum amount of time a client will wait for an available
thread to handle a project clone, fetch or push request over the
smart HTTP transport.
+
Values should use common unit suffixes to express their setting:
+
* s, sec, second, seconds
* m, min, minute, minutes
* h, hr, hour, hours
* d, day, days
* w, week, weeks (`1 week` is treated as `7 days`)
* mon, month, months (`1 month` is treated as `30 days`)
* y, year, years (`1 year` is treated as `365 days`)

+
--
If a unit suffix is not specified, `minutes` is assumed.  If 0
is supplied, the maximum age is infinite and connections will not
abort until the client disconnects.

By default, 5 minutes.
--

[[httpd.filterClass]]httpd.filterClass::
+
Class that implements the javax.servlet.Filter interface
for filtering any HTTP related traffic going through the Gerrit
HTTP protocol.
Class is loaded and configured in the Gerrit Jetty container
and run in front of all Gerrit URL handlers, allowing the filter
to inspect, modify, allow or reject each request.
It needs to be provided as JAR library
under $GERRIT_SITE/lib as it is resolved using the default Gerrit class
loader and cannot be dynamically loaded by a plugin.
+
Failing to load the Filter class would result in a Gerrit start-up
failure, as this class is supposed to provide mandatory filtering
in front of Gerrit HTTP protocol.
+
Typical usage is in conjunction with the `auth.type=HTTP` as replacement
of an Apache HTTP proxy layer as security enforcement on top of Gerrit
by returning a trusted username as HTTP Header.
+
Allow multiple values to install multiple servlet filters.
+
Example of using a security library secure.jar under $GERRIT_SITE/lib
that provides a org.anyorg.MySecureHeaderFilter Servlet Filter that enforces
a trusted username in the `TRUSTED_USER` HTTP Header and
org.anyorg.MySecureIPFilter that performs source IP security filtering:
+
----
[auth]
	type = HTTP
	httpHeader = TRUSTED_USER

[httpd]
	filterClass = org.anyorg.MySecureHeaderFilter
	filterClass = org.anyorg.MySecureIPFilter
----

[[httpd.idleTimeout]]httpd.idleTimeout::
+
Maximum idle time for a connection, which roughly translates to the
TCP socket `SO_TIMEOUT`.
+
This value is interpreted as the maximum time between some progress
being made on the connection. So if a single byte is read or written,
then the timeout is reset.
+
The max idle time is applied:
+
* When waiting for a new message to be received on a connection
* When waiting for a new message to be sent on a connection

+
By default, 30 seconds.

[[httpd.robotsFile]]httpd.robotsFile::
+
Location of an external robots.txt file to be used instead of the one
bundled with the .war of the application.
+
If not absolute, the path is resolved relative to `$site_path`.
+
If the file doesn't exist or can't be read the default robots.txt file
bundled with the .war will be used instead.

[[httpd.registerMBeans]]httpd.registerMBeans::
+
Enable (or disable) registration of Jetty MBeans for Java JMX.
+
By default, false.

[[index]]
=== Section index

The index section configures the secondary index.

Note that after enabling the secondary index, the index must be built
using the link:pgm-reindex.html[reindex program] before restarting the
Gerrit server.

[[index.type]]index.type::
+
Type of secondary indexing employed by Gerrit.  The supported
values are:
+
* `LUCENE`
+
A link:http://lucene.apache.org/[Lucene] index is used.
+
+
* `ELASTICSEARCH` look into link:#elasticsearch[Elasticsearch section]
+
An link:https://www.elastic.co/products/elasticsearch[Elasticsearch] index is
used. Refer to the link:#elasticsearch[Elasticsearch section] for further
configuration details.

+
By default, `LUCENE`.

[[index.threads]]index.threads::
+
Number of threads to use for indexing in normal interactive operations. Setting
it to 0 disables the dedicated thread pool and indexing will be done in the same
thread as the operation.
+
If not set or set to a zero, defaults to the number of logical CPUs as returned
by the JVM. If set to a negative value, defaults to a direct executor.

[[index.batchThreads]]index.batchThreads::
+
Number of threads to use for indexing in background operations, such as
online schema upgrades, and also the default for offline reindexing.
+
If not set or set to a zero, defaults to the number of logical CPUs as returned
by the JVM. If set to a negative value, defaults to a direct executor.

[[index.onlineUpgrade]]index.onlineUpgrade::
+
Whether to upgrade to new index schema versions while the server is
running. This is recommended as it prevents additional downtime during
Gerrit version upgrades (avoiding the need for an offline reindex step
using Reindex), but can add additional server load during the upgrade.
+
If set to false, there is no way to upgrade the index schema to take
advantage of new search features without restarting the server.
+
Defaults to true.

[[index.maxLimit]]index.maxLimit::
+
Maximum limit to allow for search queries. Requesting results above this
limit will truncate the list (but will still set `_more_changes` on
result lists). Set to 0 for no limit.
+
When `index.type` is set to `ELASTICSEARCH`, this value should not exceed
the `index.max_result_window` value configured on the Elasticsearch
server. If a value is not configured during site initialization, defaults to
10000, which is the default value of `index.max_result_window` in Elasticsearch.
+
When `index.type` is set to `LUCENE`, defaults to no limit.

[[index.maxPages]]index.maxPages::
+
Maximum number of pages of search results to allow, as index
implementations may have to scan through large numbers of skipped
results when searching with an offset. Requesting results starting past
this threshold times the requested limit will result in an error. Set to
0 for no limit.
+
Defaults to no limit.

[[index.maxTerms]]index.maxTerms::
+
Maximum number of leaf terms to allow in a query. Too-large queries may
perform poorly, so setting this option causes query parsing to fail fast
before attempting to send them to the secondary index.
+
When the index type is `LUCENE`, also sets the maximum number of clauses
permitted per BooleanQuery. This is so that all enforced query limits
are the same.
+
Defaults to 1024.

[[index.reindexAfterRefUpdate]]index.reindexAfterRefUpdate::
+
Whether to reindex all affected open changes after a ref is updated. This
includes reindexing all open changes to recompute the "mergeable" bit every time
the destination branch moves, as well as reindexing changes to take into account
new project configuration (e.g. label definitions).
+
Leaving this enabled may result in fresher results, but may cause performance
problems if there are lots of open changes on a project whose branches advance
frequently.
+
Defaults to true.

[[index.autoReindexIfStale]]index.autoReindexIfStale::
+
Whether to automatically check if a document became stale in the index
immediately after indexing it. If false, there is a race condition during two
simultaneous writes that may cause one of the writes to not be reflected in the
index. The check to avoid this does consume some resources.
+
Defaults to false.

[[index.scheduledIndexer]]
==== Subsection index.scheduledIndexer

This section configures periodic indexing. Periodic indexing is
intended to run only on slaves and only updates the group index.
Replication to slaves happens on Git level so that Gerrit is not aware
of incoming replication events. But slaves need an updated group index
to resolve memberships of users for ACL validation. To keep the group
index in slaves up-to-date the Gerrit slave periodically scans the
group refs in the All-Users repository to reindex groups if they are
stale.

The scheduled reindexer is not able to detect group deletions that
happened while the slave was offline, but since group deletions are not
supported this should never happen. If nevertheless groups refs were
deleted while a slave was offline a full offline link:pgm-reindex.html[
reindex] must be performed.

This section is only used if Gerrit runs in slave mode, otherwise it is
ignored.

[[index.scheduledIndexer.runOnStartup]]index.scheduledIndexer.runOnStartup::
+
Whether the scheduled indexer should run once immediately on startup.
If set to `true` the slave startup is blocked until all stale groups
were reindexed. Enabling this allows to prevent that slaves that were
offline for a longer period of time run with outdated group information
until the first scheduled indexing is done.
+
Defaults to `true`.

[[index.scheduledIndexer.enabled]]index.scheduledIndexer.enabled::
+
Whether the scheduled indexer is enabled. If the scheduled indexer is
disabled you must implement other means to keep the group index for the
slave up-to-date (e.g. by using ElasticSearch for the indexes).
+
Defaults to `true`.

[[index.scheduledIndexer.startTime]]index.scheduledIndexer.startTime::
+
The link:#schedule-configuration-startTime[start time] for running
the scheduled indexer.
+
Defaults to `00:00`.

[[index.scheduledIndexer.interval]]index.scheduledIndexer.interval::
+
The link:#schedule-configuration-interval[interval] for running
the scheduled indexer.
+
Defaults to `5m`.

link:#schedule-configuration-examples[Schedule examples] can be found
in the link:#schedule-configuration[Schedule Configuration] section.

==== Lucene configuration

Open and closed changes are indexed in separate indexes named
'open' and 'closed' respectively.

The following settings are only used when the index type is `LUCENE`.

[[index.name.ramBufferSize]]index.name.ramBufferSize::
+
Determines the amount of RAM that may be used for buffering added documents
and deletions before they are flushed to the index.  See the
link:http://lucene.apache.org/core/4_6_0/core/org/apache/lucene/index/LiveIndexWriterConfig.html#setRAMBufferSizeMB(double)[
Lucene documentation] for further details.
+
Defaults to 16M.

[[index.name.maxBufferedDocs]]index.name.maxBufferedDocs::
+
Determines the minimal number of documents required before the buffered
in-memory documents are flushed to the index. Large values generally
give faster indexing.  See the
link:http://lucene.apache.org/core/4_6_0/core/org/apache/lucene/index/LiveIndexWriterConfig.html#setMaxBufferedDocs(int)[
Lucene documentation] for further details.
+
Defaults to -1, meaning no maximum is set and the writer will flush
according to RAM usage.

[[index.name.commitWithin]]index.name.commitWithin::
+
Determines the period at which changes are automatically committed to
stable store on disk. This is a costly operation and may block
additional index writes, so lower with caution.
+
If zero, changes are committed after every write. This is very costly
but may be useful if offline reindexing is infeasible, or for development
servers.
+
Values can be specified using standard time unit abbreviations (`ms`, `sec`,
`min`, etc.).
+
If negative, `commitWithin` is disabled. Changes are flushed to disk when
the in-memory buffer fills, but only committed and guaranteed to be synced
to disk when the process finishes.
+
Defaults to 300000 ms (5 minutes).


[[index.name.maxMergeCount]]index.name.maxMergeCount::
+
Determines the max number of simultaneous merges that are allowed. If a merge
is necessary yet we already have this many threads running, the incoming thread
(that is calling add/updateDocument) will block until a merge thread has
completed.  Note that Lucene will only run the smallest maxThreadCount merges
at a time. See the
link:https://lucene.apache.org/core/5_5_0/core/org/apache/lucene/index/ConcurrentMergeScheduler.html#setDefaultMaxMergesAndThreads(boolean)[
Lucene documentation] for further details.
+
Defaults to -1 for (auto detection).


[[index.name.maxThreadCount]]index.name.maxThreadCount::
+
Determines the max number of simultaneous Lucene merge threads that should be running at
once. This must be less than or equal to maxMergeCount. See the
link:https://lucene.apache.org/core/5_5_0/core/org/apache/lucene/index/ConcurrentMergeScheduler.html#setDefaultMaxMergesAndThreads(boolean)[
Lucene documentation] for further details.
+
For further details on Lucene index configuration (auto detection) which
affects maxThreadCount and maxMergeCount settings.
See the
link:https://lucene.apache.org/core/5_5_0/core/org/apache/lucene/index/ConcurrentMergeScheduler.html#AUTO_DETECT_MERGES_AND_THREADS[
Lucene documentation]
+
Defaults to -1 for (auto detection).

[[index.name.enableAutoIOThrottle]]index.name.enableAutoIOThrottle::
+
Allows the control of whether automatic IO throttling is enabled and used by
default in the lucene merge queue.  Automatic dynamic IO throttling, which when
on is used to adaptively rate limit writes bytes/sec to the minimal rate necessary
so merges do not fall behind. See the
link:https://lucene.apache.org/core/5_5_0/core/org/apache/lucene/index/ConcurrentMergeScheduler.html#enableAutoIOThrottle()[
Lucene documentation] for further details.
+
Defaults to true (throttling enabled).

During offline reindexing, setting ramBufferSize greater than the size
of index (size of specific index folder under <site_dir>/index) and
maxBufferedDocs as -1 avoids unnecessary flushes and triggers only a
single flush at the end of the process.

Sample Lucene index configuration:
----
[index]
  type = LUCENE

[index "changes_open"]
  ramBufferSize = 60 m
  maxBufferedDocs = 3000
  maxThreadCount = 5
  maxMergeCount = 50


[index "changes_closed"]
  ramBufferSize = 20 m
  maxBufferedDocs = 500
  maxThreadCount = 10
  maxMergeCount = 100
  enableIOThrottle = false

----

[[elasticsearch]]
=== Section elasticsearch

WARNING: Support for Elasticsearch is still experimental and is not recommended
for production use. For compatibility information, please refer to the
link:https://www.gerritcodereview.com/elasticsearch.html[project homepage].

In Elasticsearch version 6.2 or later, the open and closed changes are merged
into the default `_doc` type. The latter is also used for the accounts and groups
indices starting with Elasticsearch 6.2.

Note that when Gerrit is configured to use Elasticsearch, the Elasticsearch
server(s) must be reachable during the site initialization.

[[elasticsearch.prefix]]elasticsearch.prefix::
+
This setting can be used to prefix index names to allow multiple Gerrit
instances in a single Elasticsearch cluster. Prefix `gerrit1_` would result in a
change index named `gerrit1_changes_0001`.
+
Not set by default.

[[elasticsearch.server]]elasticsearch.server::
+
Elasticsearch server URI in the form `http[s]://hostname:port`. The `port` is
optional and defaults to `9200` if not specified.
+
At least one server must be specified. May be specified multiple times to
configure multiple Elasticsearch servers.
+
Note that the site initialization program only allows to configure a single
server. To configure multiple servers the `gerrit.config` file must be edited
manually.

[[elasticsearch.numberOfShards]]elasticsearch.numberOfShards::
+
Sets the number of shards to use per index. Refer to the
link:https://www.elastic.co/guide/en/elasticsearch/reference/current/index-modules.html#_static_index_settings[
Elasticsearch documentation] for details.
+
Defaults to 5 for Elasticsearch versions 5 and 6, and to 1 starting with Elasticsearch 7.

[[elasticsearch.numberOfReplicas]]elasticsearch.numberOfReplicas::
+
Sets the number of replicas to use per index. Refer to the
link:https://www.elastic.co/guide/en/elasticsearch/reference/current/index-modules.html#dynamic-index-settings[
Elasticsearch documentation] for details.
+
Defaults to 1.

[[elasticsearch.maxResultWindow]]elasticsearch.maxResultWindow::
+
Sets the maximum value of `from + size` for searches to use per index. Refer to the
link:https://www.elastic.co/guide/en/elasticsearch/reference/current/index-modules.html#dynamic-index-settings[
Elasticsearch documentation] for details.
+
Defaults to 10000.

==== Elasticsearch Security

When security is enabled in Elasticsearch, the username and password must be provided.
Note that the same username and password are used for all servers.

For further information about Elasticsearch security, please refer to
link:https://www.elastic.co/guide/en/elasticsearch/reference/current/security-getting-started.html[the documentation].
This is the current documentation link. Select another Elasticsearch version
from the dropdown menu available on that page if need be.

[[elasticsearch.username]]elasticsearch.username::
+
Username used to connect to Elasticsearch.
+
If a password is set, defaults to `elastic`, otherwise not set by default.

[[elasticsearch.password]]elasticsearch.password::
+
Password used to connect to Elasticsearch.
+
Not set by default.

[[ldap]]
=== Section ldap

LDAP integration is only enabled if `auth.type` is set to
`HTTP_LDAP`, `LDAP` or `CLIENT_SSL_CERT_LDAP`.  See above for a
detailed description of the `auth.type` settings and their
implications.

An example LDAP configuration follows, and then discussion of
the parameters introduced here.  Suitable defaults for most
parameters are automatically guessed based on the type of server
detected during startup.  The guessed defaults support
link:http://www.ietf.org/rfc/rfc2307.txt[RFC 2307], Active
Directory and link:https://www.freeipa.org[FreeIPA].

----
[ldap]
  server = ldap://ldap.example.com

  accountBase = ou=people,dc=example,dc=com
  accountPattern = (&(objectClass=person)(uid=${username}))
  accountFullName = displayName
  accountEmailAddress = mail

  groupBase = ou=groups,dc=example,dc=com
  groupMemberPattern = (&(objectClass=group)(member=${dn}))
----

[[ldap.guessRelevantGroups]]ldap.guessRelevantGroups::
+
Filter the groups found in LDAP by guessing the ones relevant to
Gerrit and removing the others from list completions and ACL evaluations.
The guess is based on two elements: the projects most recently
accessed in the cache and the list of LDAP groups included in their ACLs.
+
Please note that projects rarely used and thus not cached may be
temporarily inaccessible by users even with LDAP membership and grants
referenced in the ACLs.
+
By default, true.

[[ldap.server]]ldap.server::
+
URL of the organization's LDAP server to query for user information
and group membership from.  Must be of the form `ldap://host` or
`ldaps://host` to bind with either a plaintext or SSL connection.
+
If `auth.type` is `LDAP` this setting should use `ldaps://` to
ensure the end user's plaintext password is transmitted only over
an encrypted connection.

[[ldap.startTls]]ldap.startTls::
+
If true, Gerrit will perform StartTLS extended operation.
+
By default, false, StartTLS will not be enabled.

[[ldap.supportAnonymous]]ldap.supportAnonymous::
+
If false, Gerrit will provide credentials only at connection open, this is
required for some `LDAP` implementations that do not allow anonymous bind
for StartTLS or for reauthentication.
+
By default, true.

[[ldap.sslVerify]]ldap.sslVerify::
+
If false and ldap.server is an `ldaps://` style URL or `ldap.startTls`
is true, Gerrit will not verify the server certificate when it connects
to perform a query.
+
By default, true, requiring the certificate to be verified.

[[ldap.groupsVisibleToAll]]ldap.groupsVisibleToAll::
+
If true, LDAP groups are visible to all registered users.
+
By default, false, LDAP groups are visible only to administrators and
group members.

[[ldap.username]]ldap.username::
+
_(Optional)_ Username to bind to the LDAP server with.  If not set,
an anonymous connection to the LDAP server is attempted.

[[ldap.password]]ldap.password::
+
_(Optional)_ Password for the user identified by `ldap.username`.
If not set, an anonymous (or passwordless) connection to the LDAP
server is attempted.

[[ldap.referral]]ldap.referral::
+
_(Optional)_ How an LDAP referral should be handled if it is
encountered during directory traversal.  Set to `follow` to
automatically follow any referrals, or `ignore` to ignore the
referrals.
+
By default, `ignore`.

[[ldap.readTimeout]]ldap.readTimeout::
+
_(Optional)_ The read timeout for an LDAP operation. The value is
in the usual time-unit format like "1 s", "100 ms", etc...
A timeout can be used to avoid blocking all of the SSH command start
threads in case the LDAP server becomes slow.
+
By default there is no timeout and Gerrit will wait for the LDAP
server to respond until the TCP connection times out.

[[ldap.accountBase]]ldap.accountBase::
+
Root of the tree containing all user accounts.  This is typically
of the form `ou=people,dc=example,dc=com`.
+
This setting may be added multiple times to specify more than
one root.

[[ldap.accountScope]]ldap.accountScope::
+
Scope of the search performed for accounts.  Must be one of:
+
* `one`: Search only one level below accountBase, but not recursive
* `sub` or `subtree`: Search recursively below accountBase
* `base` or `object`: Search exactly accountBase; probably not desired

+
Default is `subtree` as many directories have several levels.

[[ldap.accountPattern]]ldap.accountPattern::
+
Query pattern to use when searching for a user account.  This may be
any valid LDAP query expression, including the standard `(&...)` and
`(|...)` operators.  If `auth.type` is `HTTP_LDAP` then the variable
`${username}` is replaced with a parameter set to the username
that was supplied by the HTTP server.  If `auth.type` is `LDAP` then
the variable `${username}` is replaced by the string entered by
the end user.
+
This pattern is used to search the objects contained directly under
the `ldap.accountBase` tree.  A typical setting for this parameter
is `(uid=${username})` or `(cn=${username})`, but the proper
setting depends on the LDAP schema used by the directory server.
+
Default is `(uid=${username})` for FreeIPA and RFC 2307 servers,
and `(&(objectClass=user)(sAMAccountName=${username}))`
for Active Directory.

[[ldap.accountFullName]]ldap.accountFullName::
+
_(Optional)_ Name of an attribute on the user account object which
contains the initial value for the user's full name field in Gerrit.
Typically this is the `displayName` property in LDAP, but could
also be `legalName` or `cn`.
+
Attribute values may be concatenated with literal strings.  For
example to join given name and surname together, use the pattern
`${givenName} ${SN}`.
+
If set, users will be unable to modify their full name field, as
Gerrit will populate it only from the LDAP data.
+
Default is `displayName` for FreeIPA and RFC 2307 servers,
and `${givenName} ${sn}` for Active Directory.

[[ldap.accountEmailAddress]]ldap.accountEmailAddress::
+
_(Optional)_ Name of an attribute on the user account object which
contains the user's Internet email address, as defined by this
LDAP server.
+
Attribute values may be concatenated with literal strings,
for example to set the email address to the lowercase form
of sAMAccountName followed by a constant domain name, use
`${sAMAccountName.toLowerCase}@example.com`.
+
If set, the preferred email address will be prefilled from LDAP,
but users may still be able to register additional email addresses,
and select a different preferred email address.
+
Default is `mail`.

[[ldap.accountSshUserName]]ldap.accountSshUserName::
+
_(Optional)_ Name of an attribute on the user account object which
contains the initial value for the user's SSH username field in
Gerrit.  Typically this is the `uid` property in LDAP, but could
also be `cn`.  Administrators should prefer to match the attribute
corresponding to the user's workstation username, as this is what
SSH clients will default to.
+
Attribute values may also be forced to lowercase, or to uppercase in
an expression.  For example, `${sAMAccountName.toLowerCase}` will
force the value of sAMAccountName, if defined, to be all lowercase.
The suffix `.toUpperCase` can be used for the other direction.
The suffix `.localPart` can be used to split attribute values of
the form 'user@example.com' and return only the left hand side, for
example `${userPrincipalName.localPart}` would provide only 'user'.
+
If set, users will be unable to modify their SSH username field, as
Gerrit will populate it only from the LDAP data. Note that once the
username has been set it cannot be changed, therefore it is
recommended not to make changes to this setting that would cause the
value to differ, as this will prevent users from logging in.
+
Default is `uid` for FreeIPA and RFC 2307 servers,
and `${sAMAccountName.toLowerCase}` for Active Directory.

[[ldap.accountMemberField]]ldap.accountMemberField::
+
_(Optional)_ Name of an attribute on the user account object which
contains the groups the user is part of. Typically used for Active
Directory and FreeIPA servers.
+
Default is unset for RFC 2307 servers (disabled)
and `memberOf` for Active Directory and FreeIPA.

[[ldap.accountMemberExpandGroups]]ldap.accountMemberExpandGroups::
+
_(Optional)_ Whether to expand nested groups recursively. This
setting is used only if `ldap.accountMemberField` is set.
+
Default is unset for FreeIPA and `true` for RFC 2307 servers
and Active Directory.

[[ldap.fetchMemberOfEagerly]]ldap.fetchMemberOfEagerly::
+
_(Optional)_ Whether to fetch the `memberOf` account attribute on
login. Setups which use LDAP for user authentication but don't make
use of the LDAP groups may benefit from setting this option to `false`
as this will result in a much faster LDAP login.
+
Default is unset for RFC 2307 servers (disabled) and `true` for
Active Directory and FreeIPA.

[[ldap.groupBase]]ldap.groupBase::
+
Root of the tree containing all group objects.  This is typically
of the form `ou=groups,dc=example,dc=com`.
+
This setting may be added multiple times to specify more than
one root.

[[ldap.groupScope]]ldap.groupScope::
+
Scope of the search performed for group objects.  Must be one of:
+
* `one`: Search only one level below groupBase, but not recursive
* `sub` or `subtree`: Search recursively below groupBase
* `base` or `object`: Search exactly groupBase; probably not desired

+
Default is `subtree` as many directories have several levels.

[[ldap.groupPattern]]ldap.groupPattern::
+
Query pattern used when searching for an LDAP group to connect
to a Gerrit group.  This may be any valid LDAP query expression,
including the standard `(&...)` and `(|...)` operators.  The variable
`${groupname}` is replaced with the search term supplied by the
group owner.
+
Default is `(cn=${groupname})` for FreeIPA and RFC 2307 servers,
and `(&(objectClass=group)(cn=${groupname}))` for Active Directory.

[[ldap.groupMemberPattern]]ldap.groupMemberPattern::
+
Query pattern to use when searching for the groups that a user
account is currently a member of.  This may be any valid LDAP query
expression, including the standard `(&...)` and `(|...)` operators.
+
If `auth.type` is `HTTP_LDAP` then the variable `${username}` is
replaced with a parameter set to the username that was supplied
by the HTTP server.  Other variables appearing in the pattern,
such as `${fooBarAttribute}`, are replaced with the value of the
corresponding attribute (in this case, `fooBarAttribute`) as read
from the user's account object matched under `ldap.accountBase`.
Attributes such as `${dn}` or `${uidNumber}` may be useful.
+
Default is `(|(memberUid=${username})(gidNumber=${gidNumber}))` for
RFC 2307, and unset (disabled) for Active Directory and FreeIPA.

[[ldap.groupName]]ldap.groupName::
+
_(Optional)_ Name of the attribute on the group object which contains
the value to use as the group name in Gerrit.
+
Typically the attribute name is `cn` for RFC 2307 and Active Directory
servers.  For other servers the attribute name may differ, for example
`apple-group-realname` on Apple MacOS X Server.
+
It is also possible to specify a literal string containing a pattern of
attribute values.  For example to create a Gerrit group name consisting of
LDAP group name and group ID, use the pattern `${cn} (${gidNumber})`.
+
Default is `cn`.

[[ldap.mandatoryGroup]]ldap.mandatoryGroup::
+
All users must be a member of this group to allow account creation or
authentication.
+
Setting mandatoryGroup implies enabling of `ldap.fetchMemberOfEagerly`
+
By default, unset.

[[ldap.localUsernameToLowerCase]]ldap.localUsernameToLowerCase::
+
Converts the local username, that is used to login into the Gerrit
Web UI, to lower case before doing the LDAP authentication. By setting
this parameter to true, a case insensitive login to the Gerrit Web UI
can be achieved.
+
If set, it must be ensured that the local usernames for all existing
accounts are converted to lower case, otherwise a user that has a
local username that contains upper case characters will not be able to login
anymore. The local usernames for the existing accounts can be
converted to lower case by running the server program
link:pgm-LocalUsernamesToLowerCase.html[LocalUsernamesToLowerCase].
Please be aware that the conversion of the local usernames to lower
case can't be undone. For newly created accounts the local username
will be directly stored in lower case.
+
By default, unset/false.

[[ldap.authentication]]ldap.authentication::
+
Defines how Gerrit authenticates with the server. When set to `GSSAPI`
Gerrit will use Kerberos. To use kerberos the
`java.security.auth.login.config` system property must point to a
login to a JAAS configuration file and, if Java 6 is used, the system
property `java.security.krb5.conf` must point to the appropriate
krb5.ini file with references to the KDC.

Typical jaas.conf.

----
KerberosLogin {
    com.sun.security.auth.module.Krb5LoginModule
            required
            useTicketCache=true
            doNotPrompt=true
            renewTGT=true;
};
----

See Java documentation on how to create the krb5.ini file.

Note the `renewTGT` property to make sure the TGT does not expire,
and `useTicketCache` to use the TGT supplied by the operating system. As
the whole point of using GSSAPI is to have passwordless authentication
to the LDAP service, this option does not acquire a new TGT on its own.

On Windows servers the registry key `HKEY_LOCAL_MACHINE\System\CurrentControlSet\Control\Lsa\Kerberos\Parameters`
must have the DWORD value `allowtgtsessionkey` set to 1 and the account must not
have local administrator privileges.

[[ldap.useConnectionPooling]]ldap.useConnectionPooling::
+
_(Optional)_ Enable the LDAP connection pooling or not.
+
If it is true, the LDAP service provider maintains a pool of (possibly)
previously used connections and assigns them to a Context instance as
needed. When a Context instance is done with a connection (closed or
garbage collected), the connection is returned to the pool for future use.
+
For details, see link:http://docs.oracle.com/javase/tutorial/jndi/ldap/pool.html[
LDAP connection management (Pool)] and link:http://docs.oracle.com/javase/tutorial/jndi/ldap/config.html[
LDAP connection management (Configuration)]
+
By default, false.

[[ldap.connectTimeout]]ldap.connectTimeout::
+
_(Optional)_ Timeout period for establishment of an LDAP connection.
+
The value is in the usual time-unit format like "1 s", "100 ms",
etc...
+
By default there is no timeout and Gerrit will wait indefinitely.

[[ldap-connection-pooling]]
==== LDAP Connection Pooling
Once LDAP connection pooling is enabled by setting the link:#ldap.useConnectionPooling[
ldap.useConnectionPooling] configuration property to `true`, the connection pool
can be configured using JVM system properties as explained in the
link:http://docs.oracle.com/javase/7/docs/technotes/guides/jndi/jndi-ldap.html#POOL[
Java SE Documentation].

For standalone Gerrit (running with the embedded Jetty), JVM system properties
are specified in the link:#container[container section]:

----
  javaOptions = -Dcom.sun.jndi.ldap.connect.pool.maxsize=20
  javaOptions = -Dcom.sun.jndi.ldap.connect.pool.prefsize=10
  javaOptions = -Dcom.sun.jndi.ldap.connect.pool.timeout=300000
----

[[lfs]]
=== Section lfs

[[lfs.plugin]]lfs.plugin::
+
The name of a plugin which serves the
link:https://github.com/github/git-lfs/blob/master/docs/api/v1/http-v1-batch.md[
LFS protocol] on the `<project-name>/info/lfs/objects/batch` endpoint. When
not configured Gerrit will respond with `501 Not Implemented` on LFS protocol
requests.
+
By default unset.

[[log]]
=== Section log

[[log.jsonLogging]]log.jsonLogging::
+
If set to true, enables error, ssh and http logging in JSON format (file name:
"logs/{error|sshd|httpd}_log.json").
+
Defaults to false.

[[log.textLogging]]log.textLogging::
+
If set to true, enables error logging in regular plain text format. Can only be disabled
if `jsonLogging` is enabled.
+
Defaults to true.

[[log.compress]]log.compress::
+
If set to true, log files are compressed at server startup and then daily at 11pm
(in the server's local time zone).
+
Defaults to true.

[[log.rotate]]log.rotate::
+
If set to true, log files are rotated daily at midnight (GMT).
+
Defaults to true.

[[mimetype]]
=== Section mimetype

[[mimetype.name.safe]]mimetype.<name>.safe::
+
If set to true, files with the MIME type `<name>` will be sent as
direct downloads to the user's browser, rather than being wrapped up
inside of zipped archives.  The type name may be a complete type
name, e.g. `image/gif`, a generic media type, e.g. `+image/*+`,
or the wildcard `+*/*+` to match all types.
+
By default, false for all MIME types.

Common examples:
----
[mimetype "image/*"]
  safe = true

[mimetype "application/pdf"]
  safe = true

[mimetype "application/msword"]
  safe = true

[mimetype "application/vnd.ms-excel"]
  safe = true
----

[[note-db]]
=== Section noteDb

NoteDb is the Git-based database storage backend for Gerrit. For more
information, including how to migrate data from an older Gerrit version, see the
link:note-db.html[documentation].

[[notedb.accounts.sequenceBatchSize]]notedb.accounts.sequenceBatchSize::
+
The next available account sequence number is stored as UTF-8 text in a
blob pointed to by the `refs/sequences/accounts` ref in the `All-Users`
repository. Multiple processes share the same sequence by incrementing
the counter using normal git ref updates. To amortize the cost of these
ref updates, processes increment the counter by a larger number and
hand out numbers from that range in memory until they run out. This
configuration parameter controls the size of the account ID batch that
each process retrieves at once.
+
By default, 1.

[[notedb.changes.sequenceBatchSize]]notedb.changes.sequenceBatchSize::
+
The next available change sequence number is stored as UTF-8 text in a
blob pointed to by the `refs/sequences/changes` ref in the `All-Projects`
repository. Multiple processes share the same sequence by incrementing
the counter using normal git ref updates. To amortize the cost of these
ref updates, processes increment the counter by a larger number and
hand out numbers from that range in memory until they run out. This
configuration parameter controls the size of the change ID batch that
each process retrieves at once.
+
By default, 20.

[[oauth]]
=== Section oauth

OAuth integration is only enabled if `auth.type` is set to `OAUTH`. See
link:#auth.type[above] for a detailed description of the `auth.type` settings
and their implications.

By default, contact information, like the full name and email address,
is retrieved from the selected OAuth provider when a user account is created,
or when a user requests to reload that information in the settings UI. If
that is not supported by the OAuth provider, users can be allowed to edit
their contact information manually.

[[oauth.allowEditFullName]]oauth.allowEditFullName::
+
If true, the full name can be edited in the contact information.
+
Default is false.

[[oauth.allowRegisterNewEmail]]oauth.allowRegisterNewEmail::
+
If true, additional email addresses can be registered in the contact
information.
+
Default is false.

[[pack]]
=== Section pack

Global settings controlling how Gerrit Code Review creates pack
streams for Git clients running clone, fetch, or pull.  Most of these
variables are per-client request, and thus should be carefully set
given the expected concurrent request load and available CPU and
memory resources.

[[pack.deltacompression]]pack.deltacompression::
+
If true, delta compression between objects is enabled.  This may
result in a smaller overall transfer for the client, but requires
more server memory and CPU time.
+
False (off) by default, matching Gerrit Code Review 2.1.4.

[[pack.threads]]pack.threads::
+
Maximum number of threads to use for delta compression (if enabled).
This is per-client request.  If set to 0 then the number of CPUs is
auto-detected and one thread per CPU is used, per client request.
+
By default, 1.


[[plugins]]
=== Section plugins

[[plugins.checkFrequency]]plugins.checkFrequency::
+
How often plugins should be examined for new plugins to load, removed
plugins to be unloaded, or updated plugins to be reloaded.  Values can
be specified using standard time unit abbreviations ('ms', 'sec',
'min', etc.).
+
If set to 0, automatic plugin reloading is disabled.  Administrators
may force reloading with link:cmd-plugin-reload.html[gerrit plugin reload].
+
Default is 1 minute.

[[plugins.allowRemoteAdmin]]plugins.allowRemoteAdmin::
+
Enable remote installation, enable and disable of plugins over HTTP
and SSH.  If set to true Administrators can install new plugins
remotely, or disable existing plugins.  Defaults to false.

[[plugins.jsLoadTimeout]]plugins.jsLoadTimeout::
+
Set the timeout value for loading JavaScript plugins in Gerrit UI.
Values can be specified using standard time unit abbreviations ('ms',
'sec', 'min', etc.).
+
Default is 5 seconds. Negative values will be converted to 0.

[[receive]]
=== Section receive

This section is used to configure behavior of the 'receive-pack'
handler, which responds to 'git push' requests.

[[receive.allowGroup]]receive.allowGroup::
+
Name of the groups of users that are allowed to execute
'receive-pack' on the server. One or more groups can be set.
+
If no groups are added, any user will be allowed to execute
'receive-pack' on the server.

[[receive.allowPushToRefsChanges]]receive.allowPushToRefsChanges::
+
If true, it is possible to push directly to a change using `refs/changes/`.
The possibility to push to `refs/changes/` is deprecated and it might be
removed in future releases.
See link:user-upload.html#manual_replacement_mapping[Manual Replacement Mapping].
+
False means pushing to `refs/changes/` is prohibited.
+
Defaults to false.

[[receive.certNonceSeed]]receive.certNonceSeed::
+
If set to a non-empty value and server-side signed push validation is
link:#receive.enableSignedPush[enabled], use this value as the seed to
the HMAC SHA-1 nonce generator. If unset, a 64-byte random seed will be
generated at server startup.
+
As this is used as the seed of a cryptographic algorithm, it is
recommended to be placed in link:#secure-config[`secure.config`].
+
Defaults to unset.

[[receive.certNonceSlop]]receive.certNonceSlop::
+
When validating the nonce passed as part of the signed push protocol,
accept valid nonces up to this many seconds old. This allows
certificate verification to work over HTTP where there is a lag between
the HTTP response providing the nonce to sign and the next request
containing the signed nonce. This can be significant on large
repositories, since the lag also includes the time to count objects on
the client.
+
Default is 5 minutes.

[[receive.changeUpdateThreads]]receive.changeUpdateThreads::
+
Number of threads to perform change creation or patch set updates
concurrently. Each thread uses its own database connection from
the database connection pool, and if all threads are busy then
main receive thread will also perform a change creation or patch
set update.
+
Defaults to 1, using only the main receive thread. This feature is for
databases with very high latency that can benefit from concurrent
operations when multiple changes are impacted at once.

[[receive.checkMagicRefs]]receive.checkMagicRefs::
+
If true, Gerrit will verify the destination repository has
no references under the magic 'refs/for' branch namespace. Names under
these locations confuse clients when trying to upload code reviews so
Gerrit requires them to be empty.
+
If false Gerrit skips the sanity check and assumes administrators
have ensured the repository does not contain any magic references.
Setting to false to skip the check can decrease latency during push.
+
Default is true.

[[receive.allowProjectOwnersToChangeParent]]receive.allowProjectOwnersToChangeParent::
+
If true, Gerrit will allow project owners to change the parent of a project.
+
By default only Gerrit administrators are allowed to change the parent
of a project. By allowing project owners to change parents, it may
allow the owner to circumvent certain enforced rules (like important
BLOCK rules).
+
Default is false.
+
This value supports configuration reloads:
link:cmd-reload-config.html[reload-config]

[[receive.checkReferencedObjectsAreReachable]]receive.checkReferencedObjectsAreReachable::
+
If set to true, Gerrit will validate that all referenced objects that
are not included in the received pack are reachable by the user.
+
Carrying out this check on gits with many refs and commits can be a
very CPU-heavy operation. For non public Gerrit-servers this check may
be overkill.
+
Only disable this check if you trust the clients not to forge SHA1
references to access commits intended to be hidden from the user.
+
Default is true.

[[receive.enableSignedPush]]receive.enableSignedPush::
+
If true, server-side signed push validation is enabled.
+
When a client pushes with `git push --signed`, this ensures that the
push certificate is valid and signed with a valid public key stored in
the `refs/meta/gpg-keys` branch of `All-Users`.
+
Defaults to false.

[[receive.maxBatchChanges]]receive.maxBatchChanges::
+
The maximum number of changes that Gerrit allows to be pushed
in a batch for review. When this number is exceeded Gerrit rejects
the push with an error message.
+
May be overridden for certain groups by specifying a limit in the
link:access-control.html#capability_batchChangesLimit['Batch Changes Limit']
global capability.
+
This setting can be used to prevent users from uploading large
number of changes for review by mistake.
+
Default is zero, no limit.

[[receive.maxBatchCommits]]receive.maxBatchCommits::
+
The maximum number of commits that Gerrit allows to be pushed in a batch
directly to a branch when link:user-upload.html#bypass_review[bypassing review].
This limit can be bypassed if a user link:user-upload.html#skip_validation[skips
validation].
+
Default is 10000.

[[receive.maxObjectSizeLimit]]receive.maxObjectSizeLimit::
+
Maximum allowed Git object size that 'receive-pack' will accept.
If an object is larger than the given size the pack-parsing will abort
and the push operation will fail. If set to zero then there is no
limit.
+
Gerrit administrators can use this setting to prevent developers
from pushing objects which are too large to Gerrit.
+
This setting can also be set in the `project.config`
(link:config-project-config.html[receive.maxObjectSizeLimit]) in order
to further reduce the global setting. The project specific setting is
only honored when it further reduces the global limit.
+
Default is zero.
+
Common unit suffixes of 'k', 'm', or 'g' are supported.

[[receive.inheritProjectMaxObjectSizeLimit]]receive.inheritProjectMaxObjectSizeLimit::
+
Controls whether the project-level link:config-project-config.html[`receive.maxObjectSizeLimit`]
value is inherited from the parent project. When `true`, the value is
inherited, otherwise it is not inherited.
+
Default is false, the value is not inherited.

[[receive.maxTrustDepth]]receive.maxTrustDepth::
+
If signed push validation is link:#receive.enableSignedPush[enabled],
set to the maximum depth to search when checking if a key is
link:#receive.trustedKey[trusted].
+
Default is 0, meaning only explicitly trusted keys are allowed.

[[receive.threadPoolSize]]receive.threadPoolSize::
+
Maximum size of the thread pool in which the change data in received packs is
processed.
+
Defaults to the number of available CPUs according to the Java runtime.

[[receive.timeout]]receive.timeout::
+
Overall timeout on the time taken to process the change data in
received packs. Only includes the time processing Gerrit changes
and updating references, not the time to index the pack. Values can
be specified using standard time unit abbreviations ('ms', 'sec',
'min', etc.).
+
Default is 4 minutes. If no unit is specified, milliseconds
is assumed.

[[receive.trustedKey]]receive.trustedKey::
+
List of GPG key fingerprints that should be considered trust roots by
the server when signed push validation is
link:#receive.enableSignedPush[enabled]. A key is trusted by the server
if it is either in this list, or a path of trust signatures leads from
the key to a configured trust root. The maximum length of the path is
determined by link:#receive.maxTrustDepth[`receive.maxTrustDepth`].
+
Key fingerprints can be displayed with `gpg --list-keys
--with-fingerprint`.
+
Trust signatures can be added to a key using the `tsign` command to
link:https://www.gnupg.org/documentation/manuals/gnupg/OpenPGP-Key-Management.html[
`gpg --edit-key`], after which the signed key should be re-uploaded.
+
If no keys are specified, web-of-trust checks are disabled. This is the
default behavior.

[[repository]]
=== Section repository

Repositories in this sense are the same as projects.

In the following example configuration `Registered Users` is set
to be the default owner of new projects.

----
[repository "*"]
  ownerGroup = Registered Users
----

The only matching patterns supported are exact match or wildcard matching which
can be specified by ending the name with a `*`. If a project matches more than one
repository configuration, then the configuration from the more precise match
will be used. In the following example, the default submit type for a project
named `project/plugins/a` would be `CHERRY_PICK`.

----
[repository "project/*"]
  defaultSubmitType = MERGE_IF_NECESSARY
[repository "project/plugins/*"]
  defaultSubmitType = CHERRY_PICK
----

[NOTE]
All properties are used from the matching repository configuration. In
the previous example, all properties will be used from `project/plugins/\*`
section and no properties will be inherited nor overridden from `project/*`.

[[repository.name.basePath]]repository.<name>.basePath::
+
Alternate to <<gerrit.basePath,gerrit.basePath>>. The repository will be created
and used from this location instead: ${alternateBasePath}/${projectName}.git.
+
If configuring the basePath for an existing project in gerrit, make sure to stop
gerrit, move the repository in the alternate basePath, configure basePath for
this repository and then start Gerrit.
+
Path must be absolute.

[[repository.name.defaultSubmitType]]repository.<name>.defaultSubmitType::
+
The default submit type for newly created projects. Supported values
are `INHERIT`, `MERGE_IF_NECESSARY`, `FAST_FORWARD_ONLY`, `REBASE_IF_NECESSARY`,
`REBASE_ALWAYS`, `MERGE_ALWAYS` and `CHERRY_PICK`.
+
For more details see link:config-project-config.html#submit-type[Submit Types].
+
Default is link:config-project-config.html#submit_type_inherit[`INHERIT`].
+
This submit type is only applied at project creation time if a submit type is
omitted from the link:rest-api-projects.html#project-input[ProjectInput]. If the
submit type is unset in the project config at runtime, for backwards
compatibility purposes, it defaults to
link:project-configuration.html#merge_if_necessary[`MERGE_IF_NECESSARY`] rather
than `INHERIT`.

[[repository.name.ownerGroup]]repository.<name>.ownerGroup::
+
A name of a group which exists in the database. Zero, one or many
groups are allowed.  Each on its own line.  Groups which don't exist
in the database are ignored.

[[retry]]
=== Section retry

[[retry.maxWait]]retry.maxWait::
+
Maximum time to wait between attempts to retry an operations when one attempt
fails (e.g. on NoteDb updates due to contention, aka lock failure, on the
underlying ref storage). Operations are retried with exponential backoff, plus
some random jitter, until the interval reaches this limit. After that, retries
continue to occur after a fixed timeout (plus jitter), up to
link:#retry.timeout[`retry.timeout`].
+
Defaults to 5 seconds; unit suffixes are supported, and assumes milliseconds if
not specified.

[[retry.timeout]]retry.timeout::
+
Total timeout for retrying operations when one attempt fails.
+
It is possible to overwrite this default timeout based on operation types by
setting link:#retry.operationType.timeout[`retry.<operationType>.timeout`].
+
Defaults to 20 seconds; unit suffixes are supported, and assumes milliseconds if
not specified.

[[retry.operationType.timeout]]retry.<operationType>.timeout::
+
Total timeout for retrying operations of type `<operationType>` when one
attempt fails. `<operationType>` can be `ACCOUNT_UPDATE`, `CHANGE_UPDATE`,
`GROUP_UPDATE` and `INDEX_QUERY`.
+
Defaults to link:#retry.timeout[`retry.timeout`]; unit suffixes are supported,
and assumes milliseconds if not specified.

[[rules]]
=== Section rules

[[rules.enable]]rules.enable::
+
If true, Gerrit will load and execute 'rules.pl' files in each
project's refs/meta/config branch, if present. When set to false,
only the default internal rules will be used.
+
Default is true, to execute project specific rules.

[[rules.reductionLimit]]rules.reductionLimit::
+
Maximum number of Prolog reductions that can be performed when
evaluating rules for a single change. Each function call made
in user rule code, internal Gerrit Prolog code, or the Prolog
interpreter counts against this limit.
+
Sites using very complex rules that need many reductions should
compile Prolog to Java bytecode with link:pgm-rulec.html[rulec].
This eliminates the dynamic Prolog interpreter from charging its
own reductions against the limit, enabling more logic to execute
within the same bounds.
+
A reductionLimit of 0 is nearly infinite, implemented by setting
the internal limit to 2^31-1.
+
Default is 100,000 reductions (about 14 ms on Intel Core i7 CPU).

[[rules.compileReductionLimit]]rules.compileReductionLimit::
+
Maximum number of Prolog reductions that can be performed when
compiling source code to internal Prolog machine code.
+
Default is 10x reductionLimit (1,000,000).

[[rules.maxSourceBytes]]rules.maxSourceBytes::
+
Maximum input size (in bytes) of a Prolog rules.pl file.  Larger
source files may need a larger rules.compileReductionLimit.  Consider
using link:pgm-rulec.html[rulec] to precompile larger rule files.
+
A size of 0 bytes disables rules, same as rules.enable = false.
+
Common unit suffixes of 'k', 'm', or 'g' are supported.
+
Default is 128 KiB.

[[rules.maxPrologDatabaseSize]]rules.maxPrologDatabaseSize::
+
Number of predicate clauses allowed to be defined in the Prolog
database by project rules.  Very complex rules may need more than the
default 256 limit, but cost more memory and may need more time to
evaluate.  Consider using link:pgm-rulec.html[rulec] to precompile
larger rule files.
+
Default is 256.

[[execution]]
=== Section execution

[[execution.defaultThreadPoolSize]]execution.defaultThreadPoolSize::
+
The default size of the background execution thread pool in
which miscellaneous tasks are handled.
+
Default and minimum is 2 so that a single, potentially longer executing
task (e.g. GC), is not blocking the entire execution.

[[execution.fanOutThreadPoolSize]]execution.fanOutThreadPoolSize::
+
Maximum size of thread pool to on which a serving thread can fan-out
work to parallelize it.
+
When set to 0, a direct executor will be used.
+
By default, 25 which means that formatting happens in the caller thread.

[[receiveemail]]
=== Section receiveemail

[[receiveemail.protocol]]receiveemail.protocol::
+
Specifies the protocol used for receiving emails. Valid options are
'POP3', 'IMAP' and 'NONE'. Note that Gerrit will automatically switch between
POP3 and POP3s as well as IMAP and IMAPS depending on the specified
link:#receiveemail.encryption[encryption].
+
Defaults to 'NONE' which means that receiving emails is disabled.

[[receiveemail.host]]receiveemail.host::
+
The hostname of the mailserver. Example: 'imap.gmail.com'.
+
Defaults to an empty string which means that receiving emails is disabled.

[[receiveemail.port]]receiveemail.port::
+
The port the email server exposes for receiving emails.
+
Defaults to the industry standard for a given protocol and encryption:
POP3: 110; POP3S: 995; IMAP: 143; IMAPS: 993.

[[receiveemail.username]]receiveemail.username::
+
Username used for authenticating with the email server.
+
Defaults to an empty string.

[[receiveemail.password]]receiveemail.password::
+
Password used for authenticating with the email server.
+
Defaults to an empty string.

[[receiveemail.encryption]]receiveemail.encryption::
+
Encryption standard used for transport layer security between Gerrit and the
email server. Possible values include 'NONE', 'SSL' and 'TLS'.
+
Defaults to 'NONE'.

[[receiveemail.fetchInterval]]receiveemail.fetchInterval::
+
Time between two consecutive fetches from the email server. Communication with
the email server is not kept alive. Examples: 60s, 10m, 1h.
+
Defaults to 60 seconds.

[[receiveemail.enableImapIdle]]receiveemail.enableImapIdle::
+
If the IMAP protocol is used for retrieving emails, IMAPv4 IDLE can be used to
keep the connection with the email server alive and receive a push when a new
email is delivered to the inbox. In this case, Gerrit will process the email
immediately and will not have a fetch delay.
+
Defaults to false.

[[receiveemail.filter.mode]]receiveemail.filter.mode::
+
A black- and whitelist filter to filter incoming emails.
+
If `OFF`, emails are not filtered by the list filter.
+
If `WHITELIST`, only emails where a pattern from
<<receiveemail.filter.patterns,receiveemail.filter.patterns>>
matches 'From' will be processed.
+
If `BLACKLIST`, only emails where no pattern from
<<receiveemail.filter.patterns,receiveemail.filter.patterns>>
matches 'From' will be processed.
+
Defaults to `OFF`.

[[receiveemail.filter.patterns]]receiveemail.filter.patterns::
+
A list of regular expressions to match the email sender against. This can also
be a list of addresses when regular expression characters are escaped.

[[sendemail]]
=== Section sendemail

[[sendemail.enable]]sendemail.enable::
+
If false Gerrit will not send email messages, for any reason,
and all other properties of section sendemail are ignored.
+
By default, true, allowing notifications to be sent.

[[sendemail.html]]sendemail.html::
+
If false, Gerrit will only send plain-text emails.
If true, Gerrit will send multi-part emails with an HTML and
plain text part.
+
By default, true, allowing HTML in the emails Gerrit sends.

[[sendemail.connectTimeout]]sendemail.connectTimeout::
+
The connection timeout of opening a socket connected to a
remote SMTP server.
+
Values can be specified using standard time unit abbreviations
('ms', 'sec', 'min', etc.).
If no unit is specified, milliseconds is assumed.
+
Default is 0. A timeout of zero is interpreted as an infinite
timeout. The connection will then block until established or
an error occurs.

[[sendemail.threadPoolSize]]sendemail.threadPoolSize::
+
Maximum size of thread pool in which the review comments
notifications are sent out asynchronously.
+
By default, 1.

[[sendemail.from]]sendemail.from::
+
Designates what name and address Gerrit will place in the From
field of any generated email messages.  The supported values are:
+
* `USER`
+
Gerrit will set the From header to use the current user's
Full Name and Preferred Email.  This may cause messages to be
classified as spam if the user's domain has SPF or DKIM enabled
and <<sendemail.smtpServer,sendemail.smtpServer>> is not a trusted
relay for that domain. You can specify
<<sendemail.allowedDomain,sendemail.allowedDomain>> to instruct Gerrit to only
send as USER if USER is from those domains.
+
* `MIXED`
+
Shorthand for `${user} (Code Review) <review@example.com>` where
`review@example.com` is the same as <<user.email,user.email>>.
See below for a description of how the replacement is handled.
+
* `SERVER`
+
Gerrit will set the From header to the same name and address
it records in any commits Gerrit creates.  This is set by
<<user.name,user.name>> and <<user.email,user.email>>, or guessed
from the local operating system.
+
* `Code Review <review@example.com>`
+
If set to a name and email address in brackets, Gerrit will use
this name and email address for any messages, overriding the name
that may have been selected for commits by user.name and user.email.
Optionally, the name portion may contain the placeholder `${user}`,
which is replaced by the Full Name of the current user.

+
By default, MIXED.

[[sendemail.allowedDomain]]sendemail.allowedDomain::
+
Only used when `sendemail.from` is set to `USER`.
List of allowed domains. If user's email matches one of the domains, emails will
be sent as USER, otherwise as MIXED mode. Wildcards may be specified by
including `\*` to match any number of characters, for example `*.example.com`
matches any subdomain of `example.com`.
+
By default, `*`.

[[sendemail.smtpServer]]sendemail.smtpServer::
+
Hostname (or IP address) of a SMTP server that will relay
messages generated by Gerrit to end users.
+
By default, 127.0.0.1 (aka localhost).

[[sendemail.smtpServerPort]]sendemail.smtpServerPort::
+
Port number of the SMTP server in sendemail.smtpserver.
+
By default, 25, or 465 if smtpEncryption is 'ssl'.

[[sendemail.smtpEncryption]]sendemail.smtpEncryption::
+
Specify the encryption to use, either 'ssl' or 'tls'.
+
By default, 'none', indicating no encryption is used.

[[sendemail.sslVerify]]sendemail.sslVerify::
+
If false and sendemail.smtpEncryption is 'ssl' or 'tls', Gerrit
will not verify the server certificate when it connects to send
an email message.
+
By default, true, requiring the certificate to be verified.

[[sendemail.smtpUser]]sendemail.smtpUser::
+
User name to authenticate with, if required for relay.

[[sendemail.smtpPass]]sendemail.smtpPass::
+
Password for the account named by sendemail.smtpUser.

[[sendemail.allowrcpt]]sendemail.allowrcpt::
+
If present, each value adds one entry to the whitelist of email
addresses that Gerrit can send email to.  If set to a complete
email address, that one address is added to the white list.
If set to a domain name, any address at that domain can receive
email from Gerrit.
+
If allowrcpt is configured, The set of allowed recipients is:
`allowrcpt - denyrcpt`.
+
By default, unset, permitting delivery to any email address.

[[sendemail.denyrcpt]]sendemail.denyrcpt::
+
If present, each value adds one entry to the blacklist of email
addresses that Gerrit can send email to.  If set to a complete
email address, that one address is added to the blacklist.
If set to a domain name, any address at that domain can *not* receive
email from Gerrit.
+
By default, unset, permitting delivery to any email address.

[[sendemail.includeDiff]]sendemail.includeDiff::
+
If true, new change emails and merged change emails from Gerrit
will include the complete unified diff of the change.
Variable maxmimumDiffSize places an upper limit on how large the
email can get when this option is enabled.
+
By default, false.

[[sendemail.maximumDiffSize]]sendemail.maximumDiffSize::
+
Largest size of unified diff output to include in an email. When
the diff exceeds this size the file paths will be listed instead.
Standard byte unit suffixes are supported.
+
By default, 256 KiB.

[[sendemail.importance]]sendemail.importance::
+
If present, emails sent from Gerrit will have the given level
of importance. Valid values include 'high' and 'low', which
email clients will render in different ways.
+
By default, unset, so no Importance header is generated.

[[sendemail.expiryDays]]sendemail.expiryDays::
+
If present, emails sent from Gerrit will expire after the given
number of days. This will add the Expiry-Date header and
email clients may expire or expunge mails whose Expiry-Date
header is in the past. This should be a positive non-zero
number indicating how many days in the future the mails
should expire.
+
By default, unset, so no Expiry-Date header is generated.

[[sendemail.replyToAddress]]sendemail.replyToAddress::
+
A custom Reply-To address should only be provided if Gerrit is set up to
receive emails and the inbound address differs from
<<sendemail.from,sendemail.from>>.
It will be set as Reply-To header on all types of outgoing email where
Gerrit can parse back a user's reply.
+
Defaults to an empty string which adds <<sendemail.from,sendemail.from>> as
Reply-To if inbound email is enabled and the review's author otherwise.

[[sendemail.allowTLD]]sendemail.allowTLD::
+
List of custom TLDs to allow sending emails to in addition to those specified
in the link:http://data.iana.org/TLD/[IANA list].
+
Defaults to an empty list, meaning no additional TLDs are allowed.


[[sendemail.addInstanceNameInSubject]]sendemail.addInstanceNameInSubject::
+
When set to true, Gerrit will add its short name to the email subject, allowing recipients to quickly identify
what Gerrit instance the email came from.
+
The short name can be customized via the gerrit.instanceName option.
+
Defaults to false.


[[site]]
=== Section site

[[site.allowOriginRegex]]site.allowOriginRegex::
+
List of regular expressions matching origins that should be permitted
to use the full Gerrit REST API.  These should be trusted applications,
as the sites may be able to use the user's credentials. Applies to
all requests, including state changing methods (PUT, DELETE, POST).
+
Expressions should not require trailing slash. For example a valid
pattern might be `https://build-status[.]example[.]com`.
+
By default, unset, denying all cross-origin requests.

[[site.refreshHeaderFooter]]site.refreshHeaderFooter::
+
If true the server checks the site header, footer and CSS files for
updated versions. If false, a server restart is required to change
any of these resources. Default is true, allowing automatic reloads.

[[ssh-alias]]
=== Section ssh-alias

Variables in section ssh-alias permit the site administrator to alias
another command from Gerrit or a plugin into the `gerrit` command
namespace. To alias `replication start` to `gerrit replicate`:

----
[ssh-alias]
  replicate = replication start
----

[[sshd]]
=== Section sshd

[[sshd.enableCompression]]sshd.enableCompression::
+
In the general case, we want to disable transparent compression, since
the majority of our data transfer is highly compressed Git pack files
and we cannot make them any smaller than they already are.
+
However, if there are CPU in abundance and the server is reachable
through slow networks, gits with huge amount of refs can benefit from
SSH-compression since git does not compress the ref announcement during
handshake.
+
Compression can be especially useful when Gerrit slaves are being used
for the larger clones and fetches and the master server mostly takes
small receive-packs.
+
By default, `false`.

[[sshd.backend]]sshd.backend::
+
Starting from version 0.9.0 Apache SSHD project added support for NIO2
IoSession. To use the old MINA session the `backend` option must be set
to `MINA`.
+
By default, `NIO2`.

[[sshd.listenAddress]]sshd.listenAddress::
+
Specifies the local addresses the internal SSHD should listen
for connections on.  The following forms may be used to specify
an address.  In any form, `:'port'` may be omitted to use the
default of `29418`.
+
* `'hostname':'port'` (for example `review.example.com:29418`)
* `'IPv4':'port'` (for example `10.0.0.1:29418`)
* `['IPv6']:'port'` (for example `[ff02::1]:29418`)
* `+*:'port'+` (for example `+*:29418+`)

+
--
If multiple values are supplied, the daemon will listen on all
of them.

To disable the internal SSHD, set listenAddress to `off`.

By default, `*:29418`.
--

[[sshd.advertisedAddress]]sshd.advertisedAddress::
+
Specifies the addresses clients should be told to connect to.
This may differ from sshd.listenAddress if a firewall based port
redirector is being used, making Gerrit appear to answer on port
22. The following forms may be used to specify an address.  In any
form, `:'port'` may be omitted to use the default SSH port of 22.

* `'hostname':'port'` (for example `review.example.com:22`)
* `'IPv4':'port'` (for example `10.0.0.1:29418`)
* `['IPv6']:'port'` (for example `[ff02::1]:29418`)

+
--
If multiple values are supplied, the daemon will advertise all
of them.

By default uses the value of `sshd.listenAddress`.
--

[[sshd.tcpKeepAlive]]sshd.tcpKeepAlive::
+
If true, enables TCP keepalive messages to the other side, so
the daemon can terminate connections if the peer disappears.
+
Only effective when `sshd.backend` is set to `MINA`.
+
By default, `true`.

[[sshd.threads]]sshd.threads::
+
Number of threads to use when executing SSH command requests.
If additional requests are received while all threads are busy they
are queued and serviced in a first-come-first-served order.
+
By default, 2x the number of CPUs available to the JVM (but at least 4
threads).
+
[NOTE]
When SSH daemon is enabled then this setting also defines the max number of
concurrent Git requests for interactive users over SSH and HTTP together.

[[sshd.batchThreads]]sshd.batchThreads::
+
Number of threads to allocate for SSH command requests from
link:access-control.html#non-interactive_users[non-interactive users].
If equals to 0, then all non-interactive requests are executed in the same
queue as interactive requests.
+
Any other value will remove the number of threads from the queue
allocated to interactive users, and create a separate thread pool
of the requested size, which will be used to run commands from
non-interactive users.
+
If the number of threads requested for non-interactive users is larger
than the total number of threads allocated in sshd.threads, then the
value of sshd.threads is increased to accommodate the requested value.
+
By default is 1 on single core node, 2 otherwise.
+
[NOTE]
When SSH daemon is enabled then this setting also defines the max number of
concurrent Git requests for batch users over SSH and HTTP together.

[[sshd.streamThreads]]sshd.streamThreads::
+
Number of threads to use when formatting events to asynchronous
streaming clients.  Event formatting is multiplexed onto this thread
pool by a simple FIFO scheduling system.
+
By default, 1 plus the number of CPUs available to the JVM.

[[sshd.commandStartThreads]]sshd.commandStartThreads::
+
Number of threads used to parse a command line submitted by a client
over SSH for execution, create the internal data structures used by
that command, and schedule it for execution on another thread.
+
By default, 2.

[[sshd.maxAuthTries]]sshd.maxAuthTries::
+
Maximum number of authentication attempts before the server
disconnects the client.  Each public key that a client has loaded
into its local agent counts as one auth request.  Users can work
around the server's limit by loading less keys into their agent,
or selecting a specific key in their `~/.ssh/config` file with
the `IdentityFile` option.
+
By default, 6.

[[sshd.loginGraceTime]]sshd.loginGraceTime::
+
Time in seconds that a client has to authenticate before the server
automatically terminates their connection.  Values should use common
unit suffixes to express their setting:
+
* s, sec, second, seconds
* m, min, minute, minutes
* h, hr, hour, hours
* d, day, days

+
By default, 2 minutes.

[[sshd.idleTimeout]]sshd.idleTimeout::
+
Time in seconds after which the server automatically terminates idle
connections (or 0 to disable closing of idle connections) not waiting for
any server operation to complete.
Values should use common unit suffixes to express their setting:
+
* s, sec, second, seconds
* m, min, minute, minutes
* h, hr, hour, hours
* d, day, days

+
By default, 0.

[[sshd.waitTimeout]]sshd.waitTimeout::
+
Time in seconds after which the server automatically terminates
connections waiting for a server operation to complete, like for instance
cloning a very large repo with lots of refs.
Values should use common unit suffixes to express their setting:
+
* s, sec, second, seconds
* m, min, minute, minutes
* h, hr, hour, hours
* d, day, days

+
By default, 30s.

[[sshd.gracefulStopTimeout]]sshd.gracefulStopTimeout::
+
Set a graceful stop time. If set, Gerrit ensures that all open SSH
sessions are preserved for a maximum period of time, before forcing the
shutdown of the SSH daemon. During this period, no new requests
will be accepted. This option is meant to be used in setups performing
rolling restarts.
+
Values should use common unit suffixes to express their setting:
+
* s, sec, second, seconds
* m, min, minute, minutes
+
By default, 0 seconds (immediate shutdown).

[[sshd.maxConnectionsPerUser]]sshd.maxConnectionsPerUser::
+
Maximum number of concurrent SSH sessions that a user account
may open at one time.  This is the number of distinct SSH logins
that each user may have active at one time, and is not related to
the number of commands a user may issue over a single connection.
If set to 0, there is no limit.
+
By default, 64.

[[sshd.cipher]]sshd.cipher::
+
Available ciphers.  To permit multiple ciphers, specify multiple
`sshd.cipher` keys in the configuration file, one cipher name
per key.  Cipher names starting with `+` are enabled in addition
to the default ciphers, cipher names starting with `-` are removed
from the default cipher set.
+
Supported ciphers:
+
* `aes128-ctr`
* `aes192-ctr`
* `aes256-ctr`
* `aes128-cbc`
* `aes192-cbc`
* `aes256-cbc`
* `blowfish-cbc`
* `3des-cbc`
* `arcfour128`
* `arcfour256`
* `none`
+
By default, all supported ciphers except `none` are available.
+
If your setup allows for it, it's recommended to disable all ciphers except
the AES-CTR modes.

[[sshd.mac]]sshd.mac::
+
Available MAC (message authentication code) algorithms.  To permit
multiple algorithms, specify multiple `sshd.mac` keys in the
configuration file, one MAC per key.  MAC names starting with `+`
are enabled in addition to the default MACs, MAC names starting with
`-` are removed from the default MACs.
+
Supported MACs:
+
* `hmac-md5`
* `hmac-md5-96`
* `hmac-sha1`
* `hmac-sha1-96`
* `hmac-sha2-256`
* `hmac-sha2-512`
+
By default, all supported MACs are available.

[[sshd.kex]]sshd.kex::
+
--
Available key exchange algorithms. To permit multiple algorithms,
specify multiple `sshd.kex` keys in the configuration file, one key
exchange algorithm per key.  Key exchange algorithm names starting
with `+` are enabled in addition to the default key exchange
algorithms, key exchange algorithm names starting with `-` are
removed from the default key exchange algorithms.

In the following example configuration, support for the 1024-bit
`diffie-hellman-group1-sha1` key exchange is disabled while leaving
all of the other default algorithms enabled:

----
[sshd]
  kex = -diffie-hellman-group1-sha1
----

Supported key exchange algorithms:

* `ecdh-sha2-nistp521`
* `ecdh-sha2-nistp384`
* `ecdh-sha2-nistp256`
* `diffie-hellman-group-exchange-sha256`
* `diffie-hellman-group-exchange-sha1`
* `diffie-hellman-group14-sha1`
* `diffie-hellman-group1-sha1`

By default, all supported key exchange algorithms are available.

It is strongly recommended to disable at least `diffie-hellman-group1-sha1`
as it's known to be vulnerable (logjam attack). Additionally, if your setup
allows for it, it is recommended to disable the remaining two `sha1` key
exchange algorithms.
--

[[sshd.kerberosKeytab]]sshd.kerberosKeytab::
+
Enable kerberos authentication for SSH connections.  To permit
kerberos authentication, the server must have a host principal
(see `sshd.kerberosPrincipal`) which is acquired from a keytab.
This must be provisioned by the kerberos administrators, and is
typically installed into `/etc/krb5.keytab` on host machines.
+
The keytab must contain at least one `host/` principal, typically
using the host's canonical name. If it does not use the
canonical name, the `sshd.kerberosPrincipal` should be configured
with the correct name.
+
By default, not set and so kerberos authentication is not enabled.

[[sshd.kerberosPrincipal]]sshd.kerberosPrincipal::
+
If kerberos authentication is enabled with `sshd.kerberosKeytab`,
instead use the given principal name instead of the default.
If the principal does not begin with `host/` a warning message is
printed and may prevent successful authentication.
+
This may be useful if the host is behind an IP load balancer or
other SSH forwarding systems, since the principal name is constructed
by the client and must match for kerberos authentication to work.
+
By default, `host/canonical.host.name`

[[sshd.requestLog]]sshd.requestLog::
+
Enable (or disable) the `'$site_path'/logs/sshd_log` request log.
If enabled, a request log file is written out by the SSH daemon.
The sshd log format is documented link:logs.html#_sshd_log[here].
+
`log4j.appender` with the name `sshd_log` can be configured to overwrite
programmatic configuration.
+
By default, `true`.
+
This value supports link:#reloadConfig[configuration reloads].

[[sshd.rekeyBytesLimit]]sshd.rekeyBytesLimit::
+
The SSH daemon will issue a rekeying after a certain amount of data.
This configuration option allows you to tweak that setting.
+
By default, 1073741824 (bytes, 1GB).
+
The `rekeyBytesLimit` cannot be set to lower than 32.

[[sshd.rekeyTimeLimit]]sshd.rekeyTimeLimit::
+
The SSH daemon will issue a rekeying after a certain amount of time.
This configuration option allows you to tweak that setting.
+
By default, 1h.
+
Set to 0 to disable this check.

[[suggest]]
=== Section suggest

[[suggest.maxSuggestedReviewers]]suggest.maxSuggestedReviewers::
+
The maximum numbers of reviewers suggested.
+
By default 10.
+
This value supports link:#reloadConfig[configuration reloads].

[[suggest.from]]suggest.from::
+
The number of characters that a user must have typed before suggestions
are provided. If set to 0, suggestions are always provided. This is only
used for suggesting accounts when adding members to a group.
+
By default 0.

[[trackingid]]
=== Section trackingid

Tagged footer lines containing references to external
tracking systems, parsed out of the commit message and
saved in Gerrit's secondary index.

After making changes to this section, existing changes
must be reindexed with link:pgm-reindex.html[reindex].

The tracking ids are searchable using tr:<tracking id> or
bug:<tracking id>.

----
[trackingid "jira-bug"]
  footer = Bugfix:
  footer = Bug:
  match = JRA\\d{2,8}
  system = JIRA

[trackingid "jira-feature"]
  footer = Feature
  match = JRA(\\d{2,8})
  system = JIRA
----

[[trackingid.name.footer]]trackingid.<name>.footer::
+
A prefix tag that identifies the footer line to parse for tracking ids.
+
Several trackingid entries can have the same footer tag, and a single trackingid
entry can have multiple footer tags.
+
If multiple footer tags are specified, each tag will be parsed separately and
duplicates will be ignored.
+
The trailing ":" is optional.

[[trackingid.name.match]]trackingid.<name>.match::
+
A link:http://download.oracle.com/javase/6/docs/api/java/util/regex/Pattern.html[standard
Java regular expression (java.util.regex)] used to match the
external tracking id part of the footer line. The match can
result in several entries in the DB.  If grouping is used in the
regex the first group will be interpreted as the tracking id.
Tracking ids longer than 32 characters will be ignored.
+
The configuration file parser eats one level of backslashes, so the
character class `\s` requires `\\s` in the configuration file.  The
parser also terminates the line at the first `#`, so a match
expression containing # must be wrapped in double quotes.

[[trackingid.name.system]]trackingid.<name>.system::
+
The name of the external tracking system (maximum 10 characters).
It is possible to have several trackingid entries for the same
tracking system.

[[transfer]]
=== Section transfer

[[transfer.timeout]]transfer.timeout::
+
Number of seconds to wait for a single network read or write
to complete before giving up and declaring the remote side is
not responding.  If 0, there is no timeout, and this server will
wait indefinitely for a transfer to finish.
+
A timeout should be large enough to mostly transfer the objects to
the other side.  1 second may be too small for larger projects,
especially over a WAN link, while 10-30 seconds is a much more
reasonable timeout value.
+
Defaults to 0 seconds, wait indefinitely.


[[upload]]
=== Section upload

Options to control the behavior of `upload-pack` on the server side,
which handles a user's fetch, clone, or repo sync command.

----
[upload]
  allowGroup = GROUP_ALLOWED_TO_EXECUTE
  allowGroup = YET_ANOTHER_GROUP_ALLOWED_TO_EXECUTE
----

[[upload.allowGroup]]upload.allowGroup::
+
Name of the groups of users that are allowed to execute 'upload-pack'.
One or more groups can be set.
+
If no groups are added, any user will be allowed to execute
'upload-pack' on the server.

[[accountDeactivation]]
=== Section accountDeactivation

Configures the parameters for the scheduled task to sweep and deactivate Gerrit
accounts according to their status reported by the auth backend. Currently only
supported for LDAP backends.

[[accountDeactivation.startTime]]accountDeactivation.startTime::
+
The link:#schedule-configuration-startTime[start time] for running
account deactivations.

[[accountDeactivation.interval]]accountDeactivation.interval::
+
The link:#schedule-configuration-interval[interval] for running
account deactivations.

Note that the task will only be scheduled if the
link:#autoUpdateAccountActiveStatus[auth.autoUpdateAccountActiveStatus]
is set to true.

link:#schedule-configuration-examples[Schedule examples] can be found
in the link:#schedule-configuration[Schedule Configuration] section.

[[submodule]]
=== Section submodule

[[submodule.verbosesuperprojectupdate]]submodule.verboseSuperprojectUpdate::
+
When using link:user-submodules.html#automatic_update[automatic superproject updates]
this option will determine how the submodule commit messages are included into
the commit message of the superproject update.
+
If `FALSE`, will not include any commit messages for the gitlink update.
+
If `SUBJECT_ONLY`, will include only the commit subjects.
+
If `TRUE`, will include full commit messages.
+
By default this is `TRUE`.

[[submodule.enableSuperProjectSubscriptions]]submodule.enableSuperProjectSubscriptions::
+
This allows to enable the superproject subscription mechanism.
+
By default this is true.

[[submodule.maxCombinedCommitMessageSize]]submodule.maxCombinedCommitMessageSize::
+
This allows to limit the length of the commit message for a submodule.
+
By default this is 262144 (256 KiB).
+
Common unit suffixes of k, m, or g are supported.

[[submodule.maxCommitMessages]]submodule.maxCommitMessages::
+
This allows to limit the number of commit messages that should be combined when creating
a commit message for a submodule.
+
By default this is 1000.

[[user]]
=== Section user

[[user.name]]user.name::
+
Name that Gerrit calls itself in Git when it creates a new Git
commit, such as a merge during change submission.
+
By default this is "Gerrit Code Review".

[[user.email]]user.email::
+
Email address that Gerrit refers to itself as when it creates a
new Git commit, such as a merge commit during change submission.
+
If not set, Gerrit generates this as "gerrit@`hostname`", where
`hostname` is the hostname of the system Gerrit is running on.
+
By default, not set, generating the value at startup.

[[user.anonymousCoward]]user.anonymousCoward::
+
Username that is displayed in the Gerrit Web UI and in e-mail
notifications if the full name of the user is not set.
+
By default "Name of user not set" is used.

[[schedule-configuration]]
=== Schedule Configuration

Schedule configurations are used for running periodic background jobs.

A schedule configuration consists of two parameters:

[[schedule-configuration-interval]]
* `interval`:
Interval for running the periodic background job. The interval must be
larger than zero. The following suffixes are supported to define the
time unit for the interval:
** `s`, `sec`, `second`, `seconds`
** `m`, `min`, `minute`, `minutes`
** `h`, `hr`, `hour`, `hours`
** `d`, `day`, `days`
** `w`, `week`, `weeks` (`1 week` is treated as `7 days`)
** `mon`, `month`, `months` (`1 month` is treated as `30 days`)
** `y`, `year`, `years` (`1 year` is treated as `365 days`)

[[schedule-configuration-startTime]]
* `startTime`:
The start time defines the first execution of the periodic background
job. If the configured `interval` is shorter than `startTime - now` the
start time will be preponed by the maximum integral multiple of
`interval` so that the start time is still in the future. `startTime`
must have one of the following formats:

** `<day of week> <hours>:<minutes>`
** `<hours>:<minutes>`

+
The placeholders can have the following values:

*** `<day of week>`:
`Mon`, `Tue`, `Wed`, `Thu`, `Fri`, `Sat`, `Sun`
*** `<hours>`:
`00`-`23`
*** `<minutes>`:
`00`-`59`

+
The time zone cannot be specified but is always the system default
time zone. Hours must be zero-padded, i.e. `06:00` rather than `6:00`.

The section (and optionally the subsection) in which the `interval` and
`startTime` keys must be set depends on the background job for which a
schedule should be configured. E.g. for the change cleanup job the keys
must be set in the link:#changeCleanup[changeCleanup] section:

----
  [changeCleanup]
    startTime = Fri 10:30
    interval  = 2 days
----

[[schedule-configuration-examples]]
Examples for a schedule configuration:

* Example 1:
+
----
  startTime = Fri 10:30
  interval  = 2 days
----
+
Assuming that the server is started on `Mon 07:00` then
`startTime - now` is `4 days 3:30 hours`. This is larger than the
interval hence the start time is preponed by the maximum integral
multiple of the interval so that start time is still in the future,
i.e. preponed by 4 days. This yields a start time of `Mon 10:30`, next
executions are `Wed 10:30`, `Fri 10:30`. etc.

* Example 2:
+
----
  startTime = 06:00
  interval = 1 day
----
+
Assuming that the server is started on `Mon 07:00` then this yields the
first run on Tuesday at 06:00 and a repetition interval of 1 day.

[[All-Projects-project.config]]
== File `etc/All-Projects/project.config`

The optional file `'$site_path'/etc/All-Projects/project.config` provides
defaults for configuration read from
link:config-project-config.html[`project.config`] in the
`All-Projects` repo. Unlike `gerrit.config`, this file contains project-type
configuration rather than server-type configuration.

Most administrators will not need this file, and should instead make commits to
`All-Projects` to modify global config. However, a separate file can be useful
when managing multiple Gerrit servers, since pushing changes to defaults using
Puppet or a similar tool can be easier than scripting git updates to
`All-Projects`.

The contents of the file are loaded each time the `All-Projects` project is
reloaded. Updating the file requires either evicting the project cache or
restarting the server.

Caveats:

* The path from which the file is read corresponds to the name of the repo,
  which is link:#gerrit.allProjects[configurable].
* Although the file lives in a directory that shares a name with a repository,
  this directory is not a Git repository.
* Only the file `project.config` is read from this directory to provide
  defaults; any other files in this directory, such as `rules.pl`, are ignored.
  (This behavior may change in the future.)
* Group names listed in the access config in this file are resolved to UUIDs
  using the `groups` file in the repository, not in the config directory. As a
  result, setting ACLs in this file is not recommended.

[[secure.config]]
== File `etc/secure.config`

The optional file `'$site_path'/etc/secure.config` overrides (or
supplements) the settings supplied by `'$site_path'/etc/gerrit.config`.
The file should be readable only by the daemon process and can be
used to contain private configuration entries that wouldn't normally
be exposed to everyone.

Sample `etc/secure.config`:
----
[auth]
  registerEmailPrivateKey = 2zHNrXE2bsoylzUqDxZp0H1cqUmjgWb6

[database]
  username = webuser
  password = s3kr3t

[ldap]
  password = l3tm3srch

[httpd]
  sslKeyPassword = g3rr1t

[sendemail]
  smtpPass = sp@m

[remote "bar"]
  password = s3kr3t
----

== File `etc/peer_keys`

The optional file `'$site_path'/etc/peer_keys` controls who can
login as the 'Gerrit Code Review' user, required for the link:cmd-suexec.html[suexec]
command.

The format is one Base-64 encoded public key per line.

=== Configurable Parameters

site_path::
+
Local filesystem directory holding the site customization assets.
Placing this directory under version control and/or backup is a
good idea.
+
Files in this directory provide additional configuration.
+
Other files support site customization.
+
* link:config-themes.html[Themes]

GERRIT
------
Part of link:index.html[Gerrit Code Review]

SEARCHBOX
---------<|MERGE_RESOLUTION|>--- conflicted
+++ resolved
@@ -1193,7 +1193,6 @@
 +
 Default is true.
 
-<<<<<<< HEAD
 [[change.disablePrivateChanges]]change.disablePrivateChanges::
 +
 If set to true, users are not allowed to create private changes.
@@ -1210,6 +1209,13 @@
 in change tables and user dashboards.
 +
 By default 500.
+
+[[change.maxSubmittableAtOnce]]change.maxSubmittableAtOnce::
++
+Maximum number of changes that can be chained together in the same repository
+to be submitted at once.
++
+Default is 32767.
 
 [[change.move]]change.move::
 +
@@ -1252,15 +1258,6 @@
 Zero or negative values allow robot comments of unlimited size.
 +
 The default limit is 1024kB.
-=======
-[[change.maxSubmittableAtOnce]]change.maxSubmittableAtOnce::
-+
-Maximum number of changes that can be chained together in the same repository
-to be submitted at once.
-+
-Default is 32767.
-
->>>>>>> eb903121
 
 [[change.showAssigneeInChangesTable]]change.showAssigneeInChangesTable::
 +
