[[createdb]]
== Database Setup

During the init phase of Gerrit you will need to specify which database to use.

[[createdb_h2]]
=== H2

If you choose H2, Gerrit will automatically set up the embedded H2 database as
backend so no set up or configuration is necessary.

Using the embedded H2 database is the easiest way to get a Gerrit
site up and running, making it ideal for proof of concepts or small team
servers.  On the flip side, H2 is not the recommended option for large
corporate installations. This is because there is no easy way to interact
with the database while Gerrit is offline, it's not easy to backup the data,
and it's not possible to set up H2 in a load balanced/hotswap configuration.

If this option interests you, you might want to consider link:install-quick.html[the quick guide].

[[createdb_derby]]
=== Apache Derby

If Derby is selected, Gerrit will automatically set up the embedded Derby
database as backend so no set up or configuration is necessary.

Currently only support for embedded mode is added. There are two other
deployment options for Apache Derby that can be added later:

* link:http://db.apache.org/derby/papers/DerbyTut/ns_intro.html#Network+Server+Options[
Derby Network Server (standalone mode)]

* link:http://db.apache.org/derby/papers/DerbyTut/ns_intro.html#Embedded+Server[
Embedded Server (hybrid mode)]

[[createdb_postgres]]
=== PostgreSQL

This option is more complicated than the H2 option but is recommended
for larger installations. It's the database backend with the largest userbase
in the Gerrit community.

Create a user for the web application within PostgreSQL, assign it a
password, create a database to store the metadata, and grant the user
full rights on the newly created database:

----
  $ createuser --username=postgres -RDIElPS gerrit
  $ createdb --username=postgres -E UTF-8 -O gerrit reviewdb
----

Visit PostgreSQL's link:http://www.postgresql.org/docs/9.1/interactive/index.html[documentation] for further information regarding
using PostgreSQL.

[[createdb_mysql]]
=== MySQL

Requirements: MySQL version 5.5 or later.

This option is also more complicated than the H2 option. Just as with
PostgreSQL it's also recommended for larger installations.

Create a user for the web application within the database, assign it a
password, create a database, and give the newly created user full
rights on it:

----
  mysql

<<<<<<< HEAD
  CREATE USER 'gerrit'@'localhost' IDENTIFIED BY 'secret';
  CREATE DATABASE reviewdb;
  GRANT ALL ON reviewdb.* TO 'gerrit'@'localhost';
=======
  CREATE USER 'gerrit2'@'localhost' IDENTIFIED BY 'secret';
  CREATE DATABASE reviewdb DEFAULT CHARACTER SET 'utf8';
  GRANT ALL ON reviewdb.* TO 'gerrit2'@'localhost';
>>>>>>> 95994715
  FLUSH PRIVILEGES;
----

Visit MySQL's link:http://dev.mysql.com/doc/[documentation] for further
information regarding using MySQL.

[[createdb_mariadb]]
=== MariaDB

Requirements: MariaDB version 5.5 or later.

Refer to MySQL section above how to create MariaDB database.

Visit MariaDB's link:https://mariadb.com/kb/en/mariadb/[documentation] for further
information regarding using MariaDB.

[[createdb_oracle]]
=== Oracle

PostgreSQL or H2 is the recommended database for Gerrit Code Review.
Oracle is supported for environments where running on an existing Oracle
installation simplifies administrative overheads, such as database backups.

Create a user for the web application within sqlplus, assign it a
password, and grant the user full rights on the newly created database:

----
  SQL> create user gerrit identified by secret_password default tablespace users;
  SQL> grant connect, resources to gerrit;
----

JDBC driver ojdbc6.jar must be obtained from your Oracle distribution. Gerrit
initialization process tries to copy it from a known location:

----
/u01/app/oracle/product/11.2.0/xe/jdbc/lib/ojdbc6.jar
----

If this file can not be located at this place, then the alternative location
can be provided.

Instance name is the Oracle SID. Sample database section in
$site_path/etc/gerrit.config:

----
[database]
        type = oracle
        instance = xe
        hostname = localhost
        username = gerrit
        port = 1521
----

Sample database section in $site_path/etc/secure.config:

----
[database]
        password = secret_password
----

[[createdb_maxdb]]
=== SAP MaxDB

SAP MaxDB is a supported database for running Gerrit Code Review. However it is
recommended only for environments where you intend to run Gerrit on an existing
MaxDB installation to reduce administrative overhead.

In the MaxDB studio or using the SQLCLI command line interface create a user
'gerrit' with the user class 'RESOURCE' and a password <secret password>. This
will also create an associated schema on the database.

To run Gerrit on MaxDB, you need to obtain the MaxDB JDBC driver. It can be
found in your MaxDB installation at the following location:

- on Windows 64bit at "C:\Program Files\sdb\MaxDB\runtime\jar\sapdbc.jar"
- on Linux at "/opt/sdb/MaxDB/runtime/jar/sapdbc.jar"

It needs to be stored in the 'lib' folder of the review site.

In the following sample database section it is assumed that the database name is
'reviewdb' and the database is installed on localhost:

In $site_path/etc/gerrit.config:

----
[database]
        type = maxdb
        database = reviewdb
        hostname = localhost
        username = gerrit

----

In $site_path/etc/secure.config:

----
[database]
        password = <secret password>
----

Visit SAP MaxDB's link:http://maxdb.sap.com/documentation/[documentation] for further
information regarding using SAP MaxDB.

[[createdb_db2]]
=== DB2

IBM DB2 is a supported database for running Gerrit Code Review. However it is
recommended only for environments where you intend to run Gerrit on an existing
DB2 installation to reduce administrative overhead.

Create a system wide user for the Gerrit application, and grant the user
full rights on the newly created database:

----
  db2 => create database gerrit
  db2 => connect to gerrit
  db2 => grant connect,accessctrl,dataaccess,dbadm,secadm on database to gerrit;
----

JDBC driver db2jcc4.jar and db2jcc_license_cu.jar must be obtained
from your DB2 distribution. Gerrit initialization process tries to copy
it from a known location:

----
/opt/ibm/db2/V10.5/java/db2jcc4.jar
/opt/ibm/db2/V10.5/java/db2jcc_license_cu.jar
----

If these files cannot be located at this place, then an alternative location
can be provided during init step execution.

Sample database section in $site_path/etc/gerrit.config:

----
[database]
        type = db2
        database = gerrit
        hostname = localhost
        username = gerrit
        port = 50001
----

Sample database section in $site_path/etc/secure.config:

----
[database]
        password = secret_password
----

[[createdb_hana]]
=== SAP HANA

SAP HANA is a supported database for running Gerrit Code Review. However it is
recommended only for environments where you intend to run Gerrit on an existing
HANA installation to reduce administrative overhead.

In the HANA studio or the SAP HANA Web-based Development Workbench create a user
'GERRIT2' with the role 'RESTRICTED_USER_JDBC_ACCESS' and a password
<secret password>. This will also create an associated schema on the database.
As this user would be required to change the password upon first login you might
want to to disable the password lifetime check by executing
'ALTER USER GERRIT2 DISABLE PASSWORD LIFETIME'.

To run Gerrit on HANA, you need to obtain the HANA JDBC driver. It can be found
as described
link:http://help.sap.com/saphelp_hanaplatform/helpdata/en/ff/15928cf5594d78b841fbbe649f04b4/frameset.htm[here].
It needs to be stored in the 'lib' folder of the review site.

In the following sample database section it is assumed that HANA is running on
the host 'hana.host' and listening on port '4242' where a schema/user GERRIT2
was created:

In $site_path/etc/gerrit.config:

----
[database]
        type = hana
        hostname = hana.host
        port = 4242
        username = GERRIT2

----

In order to configure a specific database in a multi-database environment (MDC)
the database name has to be specified additionally:

In $site_path/etc/gerrit.config:

----
[database]
        type = hana
        hostname = hana.host
        database = tdb1
        port = 4242
        username = GERRIT2

----

In $site_path/etc/secure.config:

----
[database]
        password = <secret password>
----

Visit SAP HANA's link:http://help.sap.com/hana_appliance/[documentation] for
further information regarding using SAP HANA.<|MERGE_RESOLUTION|>--- conflicted
+++ resolved
@@ -67,15 +67,9 @@
 ----
   mysql
 
-<<<<<<< HEAD
   CREATE USER 'gerrit'@'localhost' IDENTIFIED BY 'secret';
-  CREATE DATABASE reviewdb;
+  CREATE DATABASE reviewdb DEFAULT CHARACTER SET 'utf8';
   GRANT ALL ON reviewdb.* TO 'gerrit'@'localhost';
-=======
-  CREATE USER 'gerrit2'@'localhost' IDENTIFIED BY 'secret';
-  CREATE DATABASE reviewdb DEFAULT CHARACTER SET 'utf8';
-  GRANT ALL ON reviewdb.* TO 'gerrit2'@'localhost';
->>>>>>> 95994715
   FLUSH PRIVILEGES;
 ----
 
