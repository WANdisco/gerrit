= Gerrit Code Review - /groups/ REST API

This page describes the group related REST endpoints.
Please also take note of the general information on the
link:rest-api.html[REST API].

[[group-endpoints]]
== Group Endpoints

[[list-groups]]
=== List Groups
--
'GET /groups/'
--

Lists the groups accessible by the caller. This is the same as
using the link:cmd-ls-groups.html[ls-groups] command over SSH,
and accepts the same options as query parameters.

As result a map is returned that maps the group names to
link:#group-info[GroupInfo] entries. The entries in the map are sorted
by group name.

.Request
----
  GET /groups/ HTTP/1.0
----

.Response
----
  HTTP/1.1 200 OK
  Content-Disposition: attachment
  Content-Type: application/json;charset=UTF-8

  )]}'
  {
    "Administrators": {
      "kind": "gerritcodereview#group",
      "id": "6a1e70e1a88782771a91808c8af9bbb7a9871389",
      "url": "#/admin/groups/uuid-6a1e70e1a88782771a91808c8af9bbb7a9871389",
      "options": {
      },
      "description": "Gerrit Site Administrators",
      "group_id": 1,
      "owner": "Administrators",
      "owner_id": "6a1e70e1a88782771a91808c8af9bbb7a9871389"
    },
    "Anonymous Users": {
      "kind": "gerritcodereview#group",
      "id": "global%3AAnonymous-Users",
      "url": "#/admin/groups/uuid-global%3AAnonymous-Users",
      "options": {
      },
      "description": "Any user, signed-in or not",
      "group_id": 2,
      "owner": "Administrators",
      "owner_id": "6a1e70e1a88782771a91808c8af9bbb7a9871389"
    },
    "MyProject_Committers": {
      "kind": "gerritcodereview#group",
      "id": "834ec36dd5e0ed21a2ff5d7e2255da082d63bbd7",
      "url": "#/admin/groups/uuid-834ec36dd5e0ed21a2ff5d7e2255da082d63bbd7",
      "options": {
        "visible_to_all": true,
      },
      "group_id": 6,
      "owner": "MyProject_Committers",
      "owner_id": "834ec36dd5e0ed21a2ff5d7e2255da082d63bbd7"
    },
    "Non-Interactive Users": {
      "kind": "gerritcodereview#group",
      "id": "5057f3cbd3519d6ab69364429a89ffdffba50f73",
      "url": "#/admin/groups/uuid-5057f3cbd3519d6ab69364429a89ffdffba50f73",
      "options": {
      },
      "description": "Users who perform batch actions on Gerrit",
      "group_id": 4,
      "owner": "Administrators",
      "owner_id": "6a1e70e1a88782771a91808c8af9bbb7a9871389"
    },
    "Project Owners": {
      "kind": "gerritcodereview#group",
      "id": "global%3AProject-Owners",
      "url": "#/admin/groups/uuid-global%3AProject-Owners",
      "options": {
      },
      "description": "Any owner of the project",
      "group_id": 5,
      "owner": "Administrators",
      "owner_id": "6a1e70e1a88782771a91808c8af9bbb7a9871389"
    },
    "Registered Users": {
      "kind": "gerritcodereview#group",
      "id": "global%3ARegistered-Users",
      "url": "#/admin/groups/uuid-global%3ARegistered-Users",
      "options": {
      },
      "description": "Any signed-in user",
      "group_id": 3,
      "owner": "Administrators",
      "owner_id": "6a1e70e1a88782771a91808c8af9bbb7a9871389"
    }
  }
----

.Get all groups
****
get::/groups/
****

[[group-options]]
==== Group Options
Additional fields can be obtained by adding `o` parameters, each option
requires more lookups and slows down the query response time to the
client so they are generally disabled by default. Optional fields are:

[[includes]]
--
* `INCLUDES`: include list of directly included groups.
--

[[members]]
--
* `MEMBERS`: include list of direct group members.
--

==== Check if a group is owned by the calling user
By setting the option `owned` and specifying a group to inspect with
the option `q`, it is possible to find out, if this group is owned by
the calling user.

.Request
----
  GET /groups/?owned&q=MyProject-Committers HTTP/1.0
----

If the group is owned by the calling user, the returned map contains
this group. If the calling user doesn't own this group an empty map is
returned.

.Response
----
  HTTP/1.1 200 OK
  Content-Disposition: attachment
  Content-Type: application/json;charset=UTF-8

  )]}'
  {
    "MyProject-Committers": {
      "kind": "gerritcodereview#group",
      "id": "9999c971bb4ab872aab759d8c49833ee6b9ff320",
      "url": "#/admin/groups/uuid-9999c971bb4ab872aab759d8c49833ee6b9ff320",
      "options": {
        "visible_to_all": true
      },
      "description":"contains all committers for MyProject",
      "group_id": 551,
      "owner": "MyProject-Owners",
      "owner_id": "7ca042f4d5847936fcb90ca91057673157fd06fc"
    }
  }
----

[[group-limit]]
==== Group Limit
The `/groups/` URL also accepts a limit integer in the `n` parameter.
This limits the results to show `n` groups.

Query the first 25 groups in group list.
----
  GET /groups/?n=25 HTTP/1.0
----

The `/groups/` URL also accepts a start integer in the `S` parameter.
The results will skip `S` groups from group list.

Query 25 groups starting from index 50.
----
  GET /groups/?n=25&S=50 HTTP/1.0
----

[[get-group]]
=== Get Group
--
'GET /groups/link:#group-id[\{group-id\}]'
--

Retrieves a group.

.Request
----
  GET /groups/6a1e70e1a88782771a91808c8af9bbb7a9871389 HTTP/1.0
----

As response a link:#group-info[GroupInfo] entity is returned that
describes the group.

.Response
----
  HTTP/1.1 200 OK
  Content-Disposition: attachment
  Content-Type: application/json;charset=UTF-8

  )]}'
  {
    "kind": "gerritcodereview#group",
    "id": "6a1e70e1a88782771a91808c8af9bbb7a9871389",
    "name": "Administrators",
    "url": "#/admin/groups/uuid-6a1e70e1a88782771a91808c8af9bbb7a9871389",
    "options": {
    },
    "description": "Gerrit Site Administrators",
    "group_id": 1,
    "owner": "Administrators",
    "owner_id": "6a1e70e1a88782771a91808c8af9bbb7a9871389"
  }
----

[[create-group]]
=== Create Group
--
'PUT /groups/link:#group-name[\{group-name\}]'
--

Creates a new Gerrit internal group.

In the request body additional data for the group can be provided as
link:#group-input[GroupInput].

.Request
----
  PUT /groups/MyProject-Committers HTTP/1.0
  Content-Type: application/json;charset=UTF-8

  {
    "description": "contains all committers for MyProject",
    "visible_to_all": true,
    "owner": "MyProject-Owners",
    "owner_id": "7ca042f4d5847936fcb90ca91057673157fd06fc"
  }
----

As response the link:#group-info[GroupInfo] entity is returned that
describes the created group.

.Response
----
  HTTP/1.1 201 Created
  Content-Disposition: attachment
  Content-Type: application/json;charset=UTF-8

  )]}'
  {
    "kind": "gerritcodereview#group",
    "id": "9999c971bb4ab872aab759d8c49833ee6b9ff320",
    "name": "MyProject-Committers",
    "url": "#/admin/groups/uuid-9999c971bb4ab872aab759d8c49833ee6b9ff320",
    "options": {
      "visible_to_all": true
    },
    "description":"contains all committers for MyProject",
    "group_id": 551,
    "owner": "MyProject-Owners",
    "owner_id": "7ca042f4d5847936fcb90ca91057673157fd06fc"
  }
----

If the group creation fails because the name is already in use the
response is "`409 Conflict`".

[[get-group-detail]]
=== Get Group Detail
--
'GET /groups/link:#group-id[\{group-id\}]/detail'
--

Retrieves a group with the direct link:#members[members] and the
directly link:#includes[included groups].

.Request
----
  GET /groups/6a1e70e1a88782771a91808c8af9bbb7a9871389/detail HTTP/1.0
----

As response a link:#group-info[GroupInfo] entity is returned that
describes the group.

.Response
----
  HTTP/1.1 200 OK
  Content-Disposition: attachment
  Content-Type: application/json;charset=UTF-8

  )]}'
  {
    "kind": "gerritcodereview#group",
    "id": "6a1e70e1a88782771a91808c8af9bbb7a9871389",
    "name": "Administrators",
    "url": "#/admin/groups/uuid-6a1e70e1a88782771a91808c8af9bbb7a9871389",
    "options": {
    },
    "description": "Gerrit Site Administrators",
    "group_id": 1,
    "owner": "Administrators",
    "owner_id": "6a1e70e1a88782771a91808c8af9bbb7a9871389",
    "members": [
      {
        "_account_id": 1000097,
        "name": "Jane Roe",
        "email": "jane.roe@example.com",
        "username": "jane"
      },
      {
        "_account_id": 1000096,
        "name": "John Doe",
        "email": "john.doe@example.com"
        "username": "john"
      }
    ],
    "includes": []
  }
----

[[get-group-name]]
=== Get Group Name
--
'GET /groups/link:#group-id[\{group-id\}]/name'
--

Retrieves the name of a group.

.Request
----
  GET /groups/9999c971bb4ab872aab759d8c49833ee6b9ff320/name HTTP/1.0
----

.Response
----
  HTTP/1.1 200 OK
  Content-Disposition: attachment
  Content-Type: application/json;charset=UTF-8

  )]}'
  "MyProject-Committers"
----

[[rename-group]]
=== Rename Group
--
'PUT /groups/link:#group-id[\{group-id\}]/name'
--

Renames a Gerrit internal group.

The new group name must be provided in the request body.

.Request
----
  PUT /groups/MyProject-Committers/name HTTP/1.0
  Content-Type: application/json;charset=UTF-8

  {
    "name": "My-Project-Committers"
  }
----

As response the new group name is returned.

.Response
----
  HTTP/1.1 200 OK
  Content-Disposition: attachment
  Content-Type: application/json;charset=UTF-8

  )]}'
  "My-Project-Committers"
----

If renaming the group fails because the new name is already in use the
response is "`409 Conflict`".

[[get-group-description]]
=== Get Group Description
--
'GET /groups/link:#group-id[\{group-id\}]/description'
--

Retrieves the description of a group.

.Request
----
  GET /groups/9999c971bb4ab872aab759d8c49833ee6b9ff320/description HTTP/1.0
----

.Response
----
  HTTP/1.1 200 OK
  Content-Disposition: attachment
  Content-Type: application/json;charset=UTF-8

  )]}'
  "contains all committers for MyProject"
----

If the group does not have a description an empty string is returned.

[[set-group-description]]
=== Set Group Description
--
'PUT /groups/link:#group-id[\{group-id\}]/description'
--

Sets the description of a Gerrit internal group.

The new group description must be provided in the request body.

.Request
----
  PUT /groups/9999c971bb4ab872aab759d8c49833ee6b9ff320/description HTTP/1.0
  Content-Type: application/json;charset=UTF-8

  {
    "description": "The committers of MyProject."
  }
----

As response the new group description is returned.

.Response
----
  HTTP/1.1 200 OK
  Content-Disposition: attachment
  Content-Type: application/json;charset=UTF-8

  )]}'
  "The committers of MyProject."
----

If the description was deleted the response is "`204 No Content`".

[[delete-group-description]]
=== Delete Group Description
--
'DELETE /groups/link:#group-id[\{group-id\}]/description'
--

Deletes the description of a Gerrit internal group.

.Request
----
  DELETE /groups/9999c971bb4ab872aab759d8c49833ee6b9ff320/description HTTP/1.0
----

.Response
----
  HTTP/1.1 204 No Content
----

[[get-group-options]]
=== Get Group Options
--
'GET /groups/link:#group-id[\{group-id\}]/options'
--

Retrieves the options of a group.

.Request
----
  GET /groups/9999c971bb4ab872aab759d8c49833ee6b9ff320/options HTTP/1.0
----

As response a link:#group-options-info[GroupOptionsInfo] entity is
returned that describes the options of the group.

.Response
----
  HTTP/1.1 200 OK
  Content-Disposition: attachment
  Content-Type: application/json;charset=UTF-8

  )]}'
  {
    "visible_to_all": true
  }
----

[[set-group-options]]
=== Set Group Options
--
'PUT /groups/link:#group-id[\{group-id\}]/options'
--

Sets the options of a Gerrit internal group.

The new group options must be provided in the request body as a
link:#group-options-input[GroupOptionsInput] entity.

.Request
----
  PUT /groups/9999c971bb4ab872aab759d8c49833ee6b9ff320/options HTTP/1.0
  Content-Type: application/json;charset=UTF-8

  {
    "visible_to_all": true
  }
----

As response the new group options are returned as a
link:#group-options-info[GroupOptionsInfo] entity.

.Response
----
  HTTP/1.1 200 OK
  Content-Disposition: attachment
  Content-Type: application/json;charset=UTF-8

  )]}'
  {
    "visible_to_all": true
  }
----

[[get-group-owner]]
=== Get Group Owner
--
'GET /groups/link:#group-id[\{group-id\}]/owner'
--

Retrieves the owner group of a Gerrit internal group.

.Request
----
  GET /groups/9999c971bb4ab872aab759d8c49833ee6b9ff320/owner HTTP/1.0
----

As response a link:#group-info[GroupInfo] entity is returned that
describes the owner group.

.Response
----
  HTTP/1.1 200 OK
  Content-Disposition: attachment
  Content-Type: application/json;charset=UTF-8

  )]}'
  {
    "kind": "gerritcodereview#group",
    "id": "6a1e70e1a88782771a91808c8af9bbb7a9871389",
    "name": "Administrators",
    "url": "#/admin/groups/uuid-6a1e70e1a88782771a91808c8af9bbb7a9871389",
    "options": {
    },
    "description": "Gerrit Site Administrators",
    "group_id": 1,
    "owner": "Administrators",
    "owner_id": "6a1e70e1a88782771a91808c8af9bbb7a9871389"
  }
----

[[set-group-owner]]
=== Set Group Owner
--
'PUT /groups/link:#group-id[\{group-id\}]/owner'
--

Sets the owner group of a Gerrit internal group.

The new owner group must be provided in the request body.

The new owner can be specified by name, by group UUID or by the legacy
numeric group ID.

.Request
----
  PUT /groups/9999c971bb4ab872aab759d8c49833ee6b9ff320/description HTTP/1.0
  Content-Type: application/json;charset=UTF-8

  {
    "owner": "6a1e70e1a88782771a91808c8af9bbb7a9871389"
  }
----

As response a link:#group-info[GroupInfo] entity is returned that
describes the new owner group.

.Response
----
  HTTP/1.1 200 OK
  Content-Disposition: attachment
  Content-Type: application/json;charset=UTF-8

  )]}'
  {
    "kind": "gerritcodereview#group",
    "id": "6a1e70e1a88782771a91808c8af9bbb7a9871389",
    "name": "Administrators",
    "url": "#/admin/groups/uuid-6a1e70e1a88782771a91808c8af9bbb7a9871389",
    "options": {
    },
    "description": "Gerrit Site Administrators",
    "group_id": 1,
    "owner": "Administrators",
    "owner_id": "6a1e70e1a88782771a91808c8af9bbb7a9871389"
  }
----

[[group-member-endpoints]]
== Group Member Endpoints

[[group-members]]
=== List Group Members
--
'GET /groups/link:#group-id[\{group-id\}]/members/'
--

Lists the direct members of a Gerrit internal group.

As result a list of detailed link:rest-api-accounts.html#account-info[
AccountInfo] entries is returned. The entries in the list are sorted by
full name, preferred email and id.

.Request
----
  GET /groups/834ec36dd5e0ed21a2ff5d7e2255da082d63bbd7/members/ HTTP/1.0
----

.Response
----
  HTTP/1.1 200 OK
  Content-Disposition: attachment
  Content-Type: application/json;charset=UTF-8

  )]}'
  [
    {
      "_account_id": 1000097,
      "name": "Jane Roe",
      "email": "jane.roe@example.com",
      "username": "jane"
    },
    {
      "_account_id": 1000096,
      "name": "John Doe",
      "email": "john.doe@example.com",
      "username": "john"
    }
  ]
----

.Get all members of the 'Administrators' group (normally group id = 1)
****
get::/groups/1/members/
****

To resolve the included groups of a group recursively and to list all
members the parameter `recursive` can be set.

Members from included external groups and from included groups which
are not visible to the calling user are ignored.

.Request
----
  GET /groups/834ec36dd5e0ed21a2ff5d7e2255da082d63bbd7/members/?recursive HTTP/1.0
----

.Response
----
  HTTP/1.1 200 OK
  Content-Disposition: attachment
  Content-Type: application/json;charset=UTF-8

  )]}'
  [
    {
      "_account_id": 1000097,
      "name": "Jane Roe",
      "email": "jane.roe@example.com",
      "username": "jane"
    },
    {
      "_account_id": 1000096,
      "name": "John Doe",
      "email": "john.doe@example.com",
      "username": "john"
    },
    {
      "_account_id": 1000098,
      "name": "Richard Roe",
      "email": "richard.roe@example.com",
      "username": "rroe"
    }
  ]
----

[[get-group-member]]
=== Get Group Member
--
'GET /groups/link:#group-id[\{group-id\}]/members/link:rest-api-accounts.html#account-id[\{account-id\}]'
--

Retrieves a group member.

.Request
----
  GET /groups/834ec36dd5e0ed21a2ff5d7e2255da082d63bbd7/members/1000096 HTTP/1.0
----

As response a detailed link:rest-api-accounts.html#account-info[
AccountInfo] entity is returned that describes the group member.

.Response
----
  HTTP/1.1 200 OK
  Content-Disposition: attachment
  Content-Type: application/json;charset=UTF-8

  )]}'
  {
    "_account_id": 1000096,
    "name": "John Doe",
    "email": "john.doe@example.com",
    "username": "john"
  }
----

[[add-group-member]]
=== Add Group Member
--
'PUT /groups/link:#group-id[\{group-id\}]/members/link:rest-api-accounts.html#account-id[\{account-id\}]'
--

Adds a user as member to a Gerrit internal group.

.Request
----
  PUT /groups/MyProject-Committers/members/John%20Doe HTTP/1.0
----

As response a detailed link:rest-api-accounts.html#account-info[
AccountInfo] entity is returned that describes the group member.

.Response
----
  HTTP/1.1 201 Created
  Content-Disposition: attachment
  Content-Type: application/json;charset=UTF-8

  )]}'
  {
    "_account_id": 1000037,
    "name": "John Doe",
    "email": "john.doe@example.com",
    "username": "john"
  }
----

The request also succeeds if the user is already a member of this
group, but then the HTTP response code is `200 OK`.

=== Add Group Members
--
'POST /groups/link:#group-id[\{group-id\}]/members'
--

OR

--
'POST /groups/link:#group-id[\{group-id\}]/members.add'
--

Adds one or several users to a Gerrit internal group.

The users to be added to the group must be provided in the request body
as a link:#members-input[MembersInput] entity.

.Request
----
  POST /groups/MyProject-Committers/members.add HTTP/1.0
  Content-Type: application/json;charset=UTF-8

  {
    "members": [
      "jane.roe@example.com",
      "john.doe@example.com"
    ]
  }
----

As response a list of detailed link:rest-api-accounts.html#account-info[
AccountInfo] entities is returned that describes the group members that
were specified in the link:#members-input[MembersInput]. An
link:rest-api-accounts.html#account-info[AccountInfo] entity
is returned for each user specified in the input, independently of
whether the user was newly added to the group or whether the user was
already a member of the group.

.Response
----
  HTTP/1.1 200 OK
  Content-Disposition: attachment
  Content-Type: application/json;charset=UTF-8

  )]}'
  [
    {
      "_account_id": 1000057,
      "name": "Jane Roe",
      "email": "jane.roe@example.com",
      "username": "jane"
    },
    {
      "_account_id": 1000037,
      "name": "John Doe",
      "email": "john.doe@example.com",
      "username": "john"
    }
  ]
----

[[delete-group-member]]
=== Delete Group Member
--
'DELETE /groups/link:#group-id[\{group-id\}]/members/link:rest-api-accounts.html#account-id[\{account-id\}]'
--

Deletes a user from a Gerrit internal group.

.Request
----
  DELETE /groups/MyProject-Committers/members/John%20Doe HTTP/1.0
----

.Response
----
  HTTP/1.1 204 No Content
----

[[delete-group-members]]
=== Delete Group Members
--
'POST /groups/link:#group-id[\{group-id\}]/members.delete'
--

Delete one or several users from a Gerrit internal group.

The users to be deleted from the group must be provided in the request
body as a link:#members-input[MembersInput] entity.

.Request
----
  POST /groups/MyProject-Committers/members.delete HTTP/1.0
  Content-Type: application/json;charset=UTF-8

  {
    "members": [
      "jane.roe@example.com",
      "john.doe@example.com"
    ]
  }
----

.Response
----
  HTTP/1.1 204 No Content
----

[[group-include-endpoints]]
== Group Include Endpoints

[[included-groups]]
=== List Included Groups
--
'GET /groups/link:#group-id[\{group-id\}]/groups/'
--

Lists the directly included groups of a group.

As result a list of link:#group-info[GroupInfo] entries is returned.
The entries in the list are sorted by group name and UUID.

.Request
----
  GET /groups/834ec36dd5e0ed21a2ff5d7e2255da082d63bbd7/groups/ HTTP/1.0
----

.Response
----
  HTTP/1.1 200 OK
  Content-Disposition: attachment
  Content-Type: application/json;charset=UTF-8

  )]}'
  [
    {
      "kind": "gerritcodereview#group",
      "id": "7ca042f4d5847936fcb90ca91057673157fd06fc",
      "name": "MyProject-Verifiers",
      "url": "#/admin/groups/uuid-7ca042f4d5847936fcb90ca91057673157fd06fc",
      "options": {
      },
      "group_id": 38,
      "owner": "MyProject-Verifiers",
      "owner_id": "7ca042f4d5847936fcb90ca91057673157fd06fc"
    }
  ]
----

[[get-included-group]]
=== Get Included Group
--
'GET /groups/link:#group-id[\{group-id\}]/groups/link:#group-id[\{group-id\}]'
--

Retrieves an included group.

.Request
----
  GET /groups/834ec36dd5e0ed21a2ff5d7e2255da082d63bbd7/groups/7ca042f4d5847936fcb90ca91057673157fd06fc HTTP/1.0
----

As response a link:#group-info[GroupInfo] entity is returned that
describes the included group.

.Response
----
  HTTP/1.1 200 OK
  Content-Disposition: attachment
  Content-Type: application/json;charset=UTF-8

  )]}'
  {
    "kind": "gerritcodereview#group",
    "id": "7ca042f4d5847936fcb90ca91057673157fd06fc",
    "name": "MyProject-Verifiers",
    "url": "#/admin/groups/uuid-7ca042f4d5847936fcb90ca91057673157fd06fc",
    "options": {
    },
    "group_id": 38,
    "owner": "Administrators",
    "owner_id": "6a1e70e1a88782771a91808c8af9bbb7a9871389"
  }
----

[[include-group]]
=== Include Group
--
'PUT /groups/link:#group-id[\{group-id\}]/groups/link:#group-id[\{group-id\}]'
--

Includes an internal or external group into a Gerrit internal group.
External groups must be specified using the UUID.

.Request
----
  PUT /groups/MyProject-Committers/groups/MyGroup HTTP/1.0
----

As response a link:#group-info[GroupInfo] entity is returned that
describes the included group.

.Response
----
  HTTP/1.1 201 Created
  Content-Disposition: attachment
  Content-Type: application/json;charset=UTF-8

  )]}'
  {
    "kind": "gerritcodereview#group",
    "id": "6a1e70e1a88782771a91808c8af9bbb7a9871389",
    "name": "MyGroup",
    "url": "#/admin/groups/uuid-6a1e70e1a88782771a91808c8af9bbb7a9871389",
    "options": {
    },
    "group_id": 8,
    "owner": "Administrators",
    "owner_id": "6a1e70e1a88782771a91808c8af9bbb7a9871389"
  }
----

The request also succeeds if the group is already included in this
group, but then the HTTP response code is `200 OK`.

[[include-groups]]
=== Include Groups
--
'POST /groups/link:#group-id[\{group-id\}]/groups'
--

OR

--
'POST /groups/link:#group-id[\{group-id\}]/groups.add'
--

Includes one or several groups into a Gerrit internal group.

The groups to be included into the group must be provided in the
request body as a link:#groups-input[GroupsInput] entity.

.Request
----
  POST /groups/MyProject-Committers/groups.add HTTP/1.0
  Content-Type: application/json;charset=UTF-8

  {
    "groups": [
      "MyGroup",
      "MyOtherGroup"
    ]
  }
----

As response a list of link:#group-info[GroupInfo] entities is
returned that describes the groups that were specified in the
link:#groups-input[GroupsInput]. A link:#group-info[GroupInfo] entity
is returned for each group specified in the input, independently of
whether the group was newly included into the group or whether the
group was already included in the group.

.Response
----
  HTTP/1.1 200 OK
  Content-Disposition: attachment
  Content-Type: application/json;charset=UTF-8

  )]}'
  [
    {
      "kind": "gerritcodereview#group",
      "id": "6a1e70e1a88782771a91808c8af9bbb7a9871389",
      "name": "MyGroup",
      "url": "#/admin/groups/uuid-6a1e70e1a88782771a91808c8af9bbb7a9871389",
      "options": {
      },
      "group_id": 8,
      "owner": "Administrators",
      "owner_id": "6a1e70e1a88782771a91808c8af9bbb7a9871389"
    },
    {
      "kind": "gerritcodereview#group",
      "id": "5057f3cbd3519d6ab69364429a89ffdffba50f73",
      "name": "MyOtherGroup",
      "url": "#/admin/groups/uuid-5057f3cbd3519d6ab69364429a89ffdffba50f73",
      "options": {
      },
      "group_id": 10,
      "owner": "MyOtherGroup",
      "owner_id": "5057f3cbd3519d6ab69364429a89ffdffba50f73"
    }
  ]
----

[[delete-included-group]]
=== Delete Included Group
--
'DELETE /groups/link:#group-id[\{group-id\}]/groups/link:#group-id[\{group-id\}]'
--

Deletes an included group from a Gerrit internal group.

.Request
----
  DELETE /groups/MyProject-Committers/groups/MyGroup HTTP/1.0
----

.Response
----
  HTTP/1.1 204 No Content
----

[[delete-included-groups]]
=== Delete Included Groups
--
'POST /groups/link:#group-id[\{group-id\}]/groups.delete'
--

Delete one or several included groups from a Gerrit internal group.

The groups to be deleted from the group must be provided in the request
body as a link:#groups-input[GroupsInput] entity.

.Request
----
  POST /groups/MyProject-Committers/groups.delete HTTP/1.0
  Content-Type: application/json;charset=UTF-8

  {
<<<<<<< HEAD
    "members": [
=======
    "groups": [
>>>>>>> df71e93f
      "MyGroup",
      "MyOtherGroup"
    ]
  }
----

.Response
----
  HTTP/1.1 204 No Content
----


[[ids]]
== IDs

[[account-id]]
=== link:rest-api-accounts.html#account-id[\{account-id\}]
--
--

[[group-id]]
=== \{group-id\}
Identifier for a group.

This can be:

* the UUID of the group
* the legacy numeric ID of the group
* the name of the group if it is unique

[[group-name]]
=== \{group-name\}
Group name that uniquely identifies one group.


[[json-entities]]
== JSON Entities

[[group-info]]
=== GroupInfo
The `GroupInfo` entity contains information about a group. This can be
a Gerrit internal group, or an external group that is known to Gerrit.

[options="header",width="50%",cols="1,^1,5"]
|===========================
|Field Name    ||Description
|`kind`        ||`gerritcodereview#group`
|`id`          ||The URL encoded UUID of the group.
|`name`        |
not set if returned in a map where the group name is used as map key|
The name of the group.
|`url`         |optional|
URL to information about the group. Typically a URL to a web page that
permits users to apply to join the group, or manage their membership.
|`options`     ||link:#group-options-info[Options of the group]
|`description` |only for internal groups|The description of the group.
|`group_id`    |only for internal groups|The numeric ID of the group.
|`owner`       |only for internal groups|The name of the owner group.
|`owner_id`    |only for internal groups|The URL encoded UUID of the owner group.
|`members`     |optional, only for internal groups|
A list of link:rest-api-accounts.html#account-info[AccountInfo]
entities describing the direct members. +
Only set if link:#members[members] are requested.
|`includes`    |optional, only for internal groups|
A list of link:#group-info[GroupInfo] entities describing the directly
included groups. +
Only set if link:#includes[included groups] are requested.
|===========================

The type of a group can be deduced from the group's UUID:
[width="50%"]
|============
|UUID matches "^[0-9a-f]\{40\}$"|Gerrit internal group
|UUID starts with "global:"|Gerrit system group
|UUID starts with "ldap:"|LDAP group
|UUID starts with "<prefix>:"|other external group
|============

[[group-input]]
=== GroupInput
The 'GroupInput' entity contains information for the creation of
a new internal group.

[options="header",width="50%",cols="1,^1,5"]
|===========================
|Field Name      ||Description
|`name`          |optional|The name of the group (not encoded). +
If set, must match the group name in the URL.
|`description`   |optional|The description of the group.
|`visible_to_all`|optional|
Whether the group is visible to all registered users. +
`false` if not set.
|`owner_id`|optional|The URL encoded ID of the owner group. +
This can be a group UUID, a legacy numeric group ID or a unique group
name. +
If not set, the new group will be self-owned.
|===========================

[[groups-input]]
=== GroupsInput
The `GroupsInput` entity contains information about groups that should
be included into a group or that should be deleted from a group.

[options="header",width="50%",cols="1,^1,5"]
|==========================
|Field Name   ||Description
|`_one_group` |optional|
The link:#group-id[id] of one group that should be included or deleted.
|`groups`     |optional|
A list of link:#group-id[group ids] that identify the groups that
should be included or deleted.
|==========================

[[group-options-info]]
=== GroupOptionsInfo
Options of the group.

[options="header",width="50%",cols="1,^1,5"]
|=============================
|Field Name      ||Description
|`visible_to_all`|not set if `false`|
Whether the group is visible to all registered users.
|=============================

[[group-options-input]]
=== GroupOptionsInput
New options for a group.

[options="header",width="50%",cols="1,^1,5"]
|=============================
|Field Name      ||Description
|`visible_to_all`|not set if `false`|
Whether the group is visible to all registered users.
|=============================

[[members-input]]
MembersInput
~~~~~~~~~~~
The `MembersInput` entity contains information about accounts that should
be added as members to a group or that should be deleted from the group.

[options="header",width="50%",cols="1,^1,5"]
|==========================
|Field Name   ||Description
|`_one_member`|optional|
The link:#account-id[id] of one account that should be added or
deleted.
|`members`    |optional|
A list of link:#account-id[account ids] that identify the accounts that
should be added or deleted.
|==========================


GERRIT
------
Part of link:index.html[Gerrit Code Review]

SEARCHBOX
---------<|MERGE_RESOLUTION|>--- conflicted
+++ resolved
@@ -1086,11 +1086,7 @@
   Content-Type: application/json;charset=UTF-8
 
   {
-<<<<<<< HEAD
-    "members": [
-=======
     "groups": [
->>>>>>> df71e93f
       "MyGroup",
       "MyOtherGroup"
     ]
