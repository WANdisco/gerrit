--- conflicted
+++ resolved
@@ -3568,17 +3568,14 @@
 |`require_change_id`                           |`INHERIT` if not set|
 Whether the usage of Change-Ids is required for the project (`TRUE`,
 `FALSE`, `INHERIT`).
-<<<<<<< HEAD
 This property is deprecated and will be removed in
 a future release.
-=======
 |`enable_signed_push`                           |`INHERIT` if not set|
 Whether signed push validation is enabled on the project  (`TRUE`,
 `FALSE`, `INHERIT`).
 |`require_signed_push`                          |`INHERIT` if not set|
 Whether signed push validation is required on the project  (`TRUE`,
 `FALSE`, `INHERIT`).
->>>>>>> 679a82c0
 |`max_object_size_limit`     |optional|
 Max allowed Git object size for this project.
 Common unit suffixes of 'k', 'm', or 'g' are supported.
