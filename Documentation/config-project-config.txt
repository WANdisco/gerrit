= Gerrit Code Review - Project Configuration File Format

This page explains the storage format of Gerrit's project configuration
and access control models.

The web UI access control panel is a front end for human-readable
configuration files under the +refs/meta/config+ namespace in the
affected project.  Direct manipulation of these files is mainly
relevant in an automation scenario of the access controls.


== The +refs/meta/config+ namespace

The namespace contains three different files that play different
roles in the permission model.  With read permission to that reference,
it is possible to fetch the +refs/meta/config+ reference to a local
repository.  A nice side effect is that you can also upload changes
to project permissions and review them just like with regular code
changes. The preview changes option is also provided on the UI. Please note
that you will have to configure push rights for the +refs/meta/config+ name
space if you'd like to use the possibility to automate permission updates.

== Property inheritance

If a property is set to INHERIT, then the value from the parent project is
used. If the property is not set in any parent project, the default value is
FALSE.

[[file-project_config]]
== The file +project.config+

The +project.config+ file contains the link between groups and their
permitted actions on reference patterns in this project and any projects
that inherit its permissions.

The format in this file corresponds to the Git config file format, so
if you want to automate your permissions it is a good idea to use the
+git config+ command when writing to the file. This way you know you
don't accidentally break the format of the file.

Here follows a +git config+ command example:

----
$ git config -f project.config project.description "Rights inherited by all other projects"
----

Below you will find an example of the +project.config+ file format:

----
[project]
       description = Rights inherited by all other projects
[access "refs/*"]
       read = group Administrators
[access "refs/heads/*"]
        label-Your-Label-Here = -1..+1 group Administrators
[capability]
       administrateServer = group Administrators
[receive]
       requireContributorAgreement = false
[label "Your-Label-Here"]
        function = MaxWithBlock
        value = -1 Your -1 Description
        value =  0 Your No score Description
        value = +1 Your +1 Description
----

As you can see, there are several sections.

The link:#project-section[+project+ section] appears once per project.

The link:#access-section[+access+ section] appears once per reference pattern,
such as `+refs/*+` or `+refs/heads/*+`.  Only one access section per pattern is
allowed.

The link:#receive-section[+receive+ section] appears once per project.

The link:#submit-section[+submit+ section] appears once per project.

The link:#capability-section[+capability+] section only appears once, and only
in the +All-Projects+ repository.  It controls core features that are configured
on a global level.

The link:#label-section[+label+] section can appear multiple times. You can
also redefine the text and behavior of the built in label types `Code-Review`
and `Verified`.

Optionally a +commentlink+ section can be added to define project-specific
comment links. The +commentlink+ section has the same format as the
link:config-gerrit.html#commentlink[+commentlink+ section in gerrit.config]
which is used to define global comment links.

[[project-section]]
=== Project section

The project section includes configuration of project settings.

These are the keys:

[[description]]description::
+
A description for the project.

[[state]]state::
+
This setting defines the state of the project. A project can have the
following states:

- `Active`:
+
The project is active and users can see and modify the project according
to their access rights on the project.

- `Read Only`:
+
The project is read only and all modifying operations on it are
disabled. E.g. this means that pushing to this project fails for all
users even if they have push permissions assigned on it.
+
Setting a project to this state is an easy way to temporary close a
project, as you can keep all write access rights in place and they will
become active again as soon as the project state is set back to
`Active`.
+
This state also makes sense if a project was moved to another location.
In this case all new development should happen in the new project and
you want to prevent that somebody accidentally works on the old
project, while keeping the old project around for old references.

- `Hidden`:
+
The project is hidden and only visible to project owners. Other users
are not able to see the project even if they have read permissions
granted on the project.


[[receive-section]]
=== Receive section

The receive section includes configuration of project-specific
receive settings:

[[receive.requireContributorAgreement]]receive.requireContributorAgreement::
+
Controls whether or not a user must complete a contributor agreement before
they can upload changes. Default is `INHERIT`. If `All-Project` enables this
option then the dependent project must set it to false if users are not
required to sign a contributor agreement prior to submitting changes for that
specific project. To use that feature the global option in `gerrit.config`
must be enabled:
link:config-gerrit.html#auth.contributorAgreements[auth.contributorAgreements].

[[receive.requireSignedOffBy]]receive.requireSignedOffBy::
+
Sign-off can be a requirement for some projects (for example Linux kernel uses
it). Sign-off is a line at the end of the commit message which certifies who
is the author of the commit. Its main purpose is to improve tracking of who
did  what, especially with patches. Default is `INHERIT`, which means that this
property is inherited from the parent project.

[[receive.requireChangeId]]receive.requireChangeId::
+
The `Require Change-Id in commit message` option defines whether a
link:user-changeid.html[Change-Id] in the commit message is required
for pushing a commit for review. If this option is set, trying to push
a commit for review that doesn't contain a Change-Id in the commit
message fails with link:error-missing-changeid.html[missing Change-Id
in commit message footer].

It is recommended to set this option and use a
link:user-changeid.html#create[commit-msg hook] (or other client side
tooling like EGit) to automatically generate Change-Id's for new
commits. This way the Change-Id is automatically in place when changes
are reworked or rebased and uploading new patch sets gets easy.

If this option is not set, commits can be uploaded without a Change-Id,
but then users have to remember to copy the assigned Change-Id from the
change screen and insert it manually into the commit message when they
want to upload a second patch set.

Default is `INHERIT`, which means that this property is inherited from
the parent project. The global default for new hosts is `true`

This option is deprecated and future releases will behave as if this
is always `true`.

[[receive.maxObjectSizeLimit]]receive.maxObjectSizeLimit::
+
Maximum allowed Git object size that receive-pack will accept. If an object
is larger than the given size the pack-parsing will abort and the push
operation will fail. If set to zero then there is no limit.
+
Project owners can use this setting to prevent developers from pushing
objects which are too large to Gerrit. This setting can also be set in
`gerrit.config` globally (link:config-gerrit.html#receive.maxObjectSizeLimit[
receive.maxObjectSizeLimit]).
+
The project specific setting in `project.config` may not set a value higher
than the global limit (if configured). In other words, it is only honored when
it further reduces the global limit.
+
When link:config-gerrit.html#receive.inheritProjectMaxObjectSizeLimit[
`receive.inheritProjectmaxObjectSizeLimit`] is enabled in the global config,
the value is inherited from the parent project. Otherwise, it is not inherited
and must be explicitly set per project.
+
Default is zero.
+
Common unit suffixes of k, m, or g are supported.

[[receive.checkReceivedObjects]]receive.checkReceivedObjects::
+
Controls whether or not the JGit functionality for checking received objects
is enabled.
+
By default Gerrit checks the validity of git objects. Setting this variable to
false should not be used unless a project with history containing invalid
objects needs to be pushed into a Gerrit repository.
+
This functionality is provided as some other git implementations have allowed
bad history to be written into git repositories. If these repositories need pushing
up to Gerrit then the JGit checks need to be disabled.
+
The default value for this is true, false disables the checks.

[[receive.enableSignedPush]]receive.enableSignedPush::
+
Controls whether server-side signed push validation is enabled on the
project. Only has an effect if signed push validation is enabled on the
server; see the link:config-gerrit.html#receive.enableSignedPush[global
configuration] for details.
+
Default is `INHERIT`, which means that this property is inherited from
the parent project.

[[receive.requireSignedPush]]receive.requireSignedPush::
+
Controls whether server-side signed push validation is required on the
project. Only has an effect if signed push validation is enabled on the
server, and link:#receive.enableSignedPush[`receive.enableSignedPush`] is
set on the project. See the
link:config-gerrit.html#receive.enableSignedPush[global configuration]
for details.
+
Default is `INHERIT`, which means that this property is inherited from
the parent project.

[[receive.rejectImplicitMerges]]receive.rejectImplicitMerges::
+
Controls whether a check for implicit merges will be performed when changes are
pushed for review. An implicit merge is a case where merging an open change
would implicitly merge another branch into the target branch. Typically, this
happens when a change is done on master and, by mistake, pushed to a stable branch
for review. When submitting such change, master would be implicitly merged into
stable without anyone noticing that. When this option is set to 'true' Gerrit
will reject the push if an implicit merge is detected.
+
This check is only done for non-merge commits, merge commits are not subject of
the implicit merge check.
+
Default is `INHERIT`, which means that this property is inherited from
the parent project.

[[receive.createNewChangeForAllNotInTarget]]receive.createNewChangeForAllNotInTarget::
+
The `create-new-change-for-all-not-in-target` option provides a
convenience for selecting link:user-upload.html#base[the merge base]
by setting it automatically to the target branch's tip so you can
create new changes for all commits not in the target branch.

This option is disabled if the tip of the push is a merge commit.

This option also only works if there are no merge commits in the
commit chain, in such cases it fails warning the user that such
pushes can only be performed by manually specifying
link:user-upload.html#base[bases]

This option is useful if you want to push a change to your personal
branch first and for review to another branch for example. Or in cases
where a commit is already merged into a branch and you want to create
a new open change for that commit on another branch.

[[change-section]]
=== Change section

The change section includes configuration for project-specific change settings:

[[change.privateByDefault]]change.privateByDefault::
+
Controls whether all new changes in the project are set as private by default.
+
Note that a new change will be public if the `is_private` field in
link:rest-api-changes.html#change-input[ChangeInput] is set to `false` explicitly
when calling the link:rest-api-changes.html#create-change[CreateChange] REST API
or the `remove-private` link:user-upload.html#private[PushOption] is used during
the Git push.
+
Default is `INHERIT`, which means that this property is inherited from
the parent project.

[[change.workInProgressByDefault]]change.workInProgressByDefault::
+
Controls whether all new changes in the project are set as WIP by default.
+
Note that a new change will be ready if the `workInProgress` field in
link:rest-api-changes.html#change-input[ChangeInput] is set to `false` explicitly
when calling the link:rest-api-changes.html#create-change[CreateChange] REST API
or the `ready` link:user-upload.html#wip[PushOption] is used during
the Git push.
+
Default is `INHERIT`, which means that this property is inherited from
the parent project.

[[submit-section]]
=== Submit section

The submit section includes configuration of project-specific
submit settings:

<<<<<<< HEAD
[[content_merge]]
- 'mergeContent': Defines whether Gerrit will try to
do a content merge when a path conflict occurs. Valid values are
'true', 'false', or 'INHERIT'.  Default is 'INHERIT'. This option can
be modified by any project owner through the project console, `Browse`
> `Repositories` > my/project > `Allow content merges`.

- 'action': Defines the link:#submit-type[submit type].  Valid
values are 'fast forward only', 'merge if necessary', 'rebase if necessary',
'rebase always', 'merge always' and 'cherry pick'.  The default is 'merge if necessary'.

- 'matchAuthorToCommitterDate': Defines whether to the author date will be changed to match the
submitter date upon submit, so that git log shows when the change was submitted instead of when the
author last committed. Valid values are 'true', 'false', or 'INHERIT'. The default is 'INHERIT'.
This option only takes effect in submit strategies which already modify the commit, i.e.
Cherry Pick, Rebase Always, and (perhaps) Rebase If Necessary.
=======
[[submit.mergeContent]]submit.mergeContent::
+
Defines whether to automatically merge changes.  Valid values are 'true', 'false', or 'INHERIT'.
Default is 'INHERIT'.
>>>>>>> e200656c

[[submit.action]]submit.action::
+
Defines the link:#submit-type[submit type].  Valid values are 'fast forward only',
'merge if necessary', 'rebase if necessary', 'rebase always', 'merge always' and 'cherry pick'.
The default is 'merge if necessary'.

<<<<<<< HEAD
[[submit-type]]
==== Submit Type

'submit.action': The method Gerrit uses to submit a change to a project.

The submit type can also be modified by any project owner through the
project console, `Browse` > `Repositories` > my/project > 'Submit type'.
In general, a submitting a change only merges the change if all its
dependencies are also submitted, with exceptions documented below.

The following submit types are supported:

[[submit_type_inherit]]
* Inherit
+
This is the default for new projects, unless overridden by a global
link:config-gerrit.html#repository.name.defaultSubmitType[`defaultSubmitType` option].
+
Inherit the submit type from the parent project. In `All-Projects`, this
is equivalent to link:#merge_if_necessary[Merge If Necessary].

[[fast_forward_only]]
* Fast Forward Only
+
With this method Gerrit does not create merge commits on submitting a
change. Merge commits may still be submitted, but they must be created
on the client prior to uploading to Gerrit for review.
+
To submit a change, the change must be a strict superset of the
destination branch.  That is, the change must already contain the
tip of the destination branch at submit time.

[[merge_if_necessary]]
* Merge If Necessary
+
If the change being submitted is a strict superset of the destination
branch, then the branch is fast-forwarded to the change.  If not,
then a merge commit is automatically created.  This is identical
to the classical `git merge` behavior, or `git merge --ff`.

[[always_merge]]
* Always Merge
+
Always produce a merge commit, even if the change is a strict
superset of the destination branch.  This is identical to the
behavior of `git merge --no-ff`, and may be useful if the
project needs to follow submits with `git log --first-parent`.

[[cherry_pick]]
* Cherry Pick
+
Always cherry pick the patch set, ignoring the parent lineage
and instead creating a brand new commit on top of the current
branch head.
+
When cherry picking a change, Gerrit automatically appends onto the
end of the commit message a short summary of the change's approvals,
and a URL link back to the change on the web.  The committer header
is also set to the submitter, while the author header retains the
original patch set author.
+
Note that Gerrit ignores dependencies between changes when using this
submit type unless
link:config-gerrit.html#change.submitWholeTopic[`change.submitWholeTopic`]
is enabled and depending changes share the same topic. So generally
submitters must remember to submit changes in the right order when using this
submit type. If all you want is extra information in the commit message,
consider using the Rebase Always submit strategy.

[[rebase_if_necessary]]
* Rebase If Necessary
+
If the change being submitted is a strict superset of the destination
branch, then the branch is fast-forwarded to the change.  If not,
then the change is automatically rebased and then the branch is
fast-forwarded to the change.
+
When Gerrit tries to do a merge, by default the merge will only
succeed if there is no path conflict.  A path conflict occurs when
the same file has also been changed on the other side of the merge.

[[rebase_always]]
* Rebase Always
+
Basically, the same as Rebase If Necessary, but it creates a new patchset even
if fast forward is possible AND like Cherry Pick it ensures footers such as
Change-Id, Reviewed-On, and others are present in resulting commit that is
merged.
+
Thus, Rebase Always can be considered similar to Cherry Pick, but with
the important distinction that Rebase Always does not ignore dependencies.
=======
[[submit.matchAuthorToCommitterDate]]submit.matchAuthorToCommitterDate::
+
Defines whether the author date will be changed to match the submitter date upon submit, so that
git log shows when the change was submitted instead of when the author last committed. Valid
values are 'true', 'false', or 'INHERIT'. The default is 'INHERIT'. This option only takes effect
in submit strategies which already modify the commit, i.e. Cherry Pick, Rebase Always, and
(when rebase is necessary) Rebase If Necessary.
>>>>>>> e200656c

[[submit.rejectEmptyCommit]]submit.rejectEmptyCommit::
+
Defines whether empty commits should be rejected when a change is merged. When using
link:#submit.action[submit action] Cherry Pick, Rebase If Necessary or Rebase Always changes may
become empty upon submit, since the rebase|cherry-pick can lead to an empty commit. If this option
is set to 'true' the merge would fail in such a case. An empty commit is still allowed as the
initial commit on a branch.

[[access-section]]
=== Access section

Each +access+ section includes a reference and access rights connected
to groups.  Each group listed must exist in the link:#file-groups[+groups+ file].

Please refer to the
link:access-control.html#access_categories[Access Categories]
documentation for a full list of available access rights.


[[mimetype-section]]
=== MIME Types section

The +mimetype+ section may be configured to force the web code
reviewer to return certain MIME types by file path. MIME types
may be used to activate syntax highlighting.

----
[mimetype "text/x-c"]
  path = *.pkt
[mimetype "text/x-java"]
  path = api/current.txt
----


[[capability-section]]
=== Capability section

The +capability+ section only appears once, and only in the +All-Projects+
repository.  It controls Gerrit administration capabilities that are configured
on a global level.

Please refer to the
link:access-control.html#global_capabilities[Global Capabilities]
documentation for a full list of available capabilities.

[[label-section]]
=== Label section

Please refer to link:config-labels.html#label_custom[Custom Labels] documentation.

[[branchOrder-section]]
=== branchOrder section

Defines a branch ordering which is used for backporting of changes.
Backporting will be offered for a change (in the Gerrit UI) for all
more stable branches where the change can merge cleanly.

[[branchOrder.branch]]branchOrder.branch::
+
A branch name, typically multiple values will be defined. The order of branch
names in this section defines the branch order. The topmost is considered to be
the least stable branch (typically the master branch) and the last one the
most stable (typically the last maintained release branch).

Example:

----
[branchOrder]
  branch = master
  branch = stable-2.9
  branch = stable-2.8
  branch = stable-2.7
----

The `branchOrder` section is inheritable. This is useful when multiple or all
projects follow the same branch rules. A `branchOrder` section in a child
project completely overrides any `branchOrder` section from a parent i.e. there
is no merging of `branchOrder` sections. A present but empty `branchOrder`
section removes all inherited branch order.

Branches not listed in this section will not be included in the mergeability
check. If the `branchOrder` section is not defined then the mergeability of a
change into other branches will not be done.

[[reviewer-section]]
=== reviewer section

Defines config options to adjust a project's reviewer workflow such as enabling
reviewers and CCs by email.

[[reviewer.enableByEmail]]reviewer.enableByEmail::
+
A boolean indicating if reviewers and CCs that do not currently have a Gerrit
account can be added to a change by providing their email address.

This setting only takes affect for changes that are readable by anonymous users.

Default is `INHERIT`, which means that this property is inherited from
the parent project. If the property is not set in any parent project, the
default value is `FALSE`.

[[file-groups]]
== The file +groups+

Each group in this list is linked with its UUID so that renaming of
groups is possible without having to rewrite every +groups+ file
in every repository where it's used.

This is what the default groups file for +All-Projects.git+ looks like:

----
# UUID                                         Group Name
#
3d6da7dc4e99e6f6e5b5196e21b6f504fc530bba       Administrators
global:Anonymous-Users                         Anonymous Users
global:Change-Owner                            Change Owner
global:Project-Owners                          Project Owners
global:Registered-Users                        Registered Users
----

This file can't be written to by the +git config+ command.

In order to reference a group in +project.config+, it must be listed in
the +groups+ file.  When editing permissions through the web UI this
file is maintained automatically, but when pushing updates to
+refs/meta/config+ this must be dealt with by hand.  Gerrit will refuse
+project.config+ files that refer to groups not listed in +groups+.

The UUID of a group can be found on the General tab of the group's page
in the web UI or via the +-v+ option to
link:cmd-ls-groups.html[the +ls-groups+ SSH command].


[[file-rules_pl]]
== The file +rules.pl+

The +rules.pl+ files allows you to replace or amend the default Prolog
rules that control e.g. what conditions need to be fulfilled for a
change to be submittable.  This file content should be
interpretable by the 'Prolog Cafe' interpreter.

You can read more about the +rules.pl+ file and the prolog rules on
link:prolog-cookbook.html[the Prolog cookbook page].

GERRIT
------
Part of link:index.html[Gerrit Code Review]

SEARCHBOX
---------<|MERGE_RESOLUTION|>--- conflicted
+++ resolved
@@ -316,37 +316,36 @@
 The submit section includes configuration of project-specific
 submit settings:
 
-<<<<<<< HEAD
-[[content_merge]]
-- 'mergeContent': Defines whether Gerrit will try to
+[[content_merge]]submit.mergeContent::
++
+Defines whether Gerrit will try to
 do a content merge when a path conflict occurs. Valid values are
 'true', 'false', or 'INHERIT'.  Default is 'INHERIT'. This option can
 be modified by any project owner through the project console, `Browse`
 > `Repositories` > my/project > `Allow content merges`.
 
-- 'action': Defines the link:#submit-type[submit type].  Valid
+[[submit.action]]submit.action::
++
+Defines the link:#submit-type[submit type].  Valid
 values are 'fast forward only', 'merge if necessary', 'rebase if necessary',
 'rebase always', 'merge always' and 'cherry pick'.  The default is 'merge if necessary'.
 
-- 'matchAuthorToCommitterDate': Defines whether to the author date will be changed to match the
-submitter date upon submit, so that git log shows when the change was submitted instead of when the
-author last committed. Valid values are 'true', 'false', or 'INHERIT'. The default is 'INHERIT'.
-This option only takes effect in submit strategies which already modify the commit, i.e.
-Cherry Pick, Rebase Always, and (perhaps) Rebase If Necessary.
-=======
-[[submit.mergeContent]]submit.mergeContent::
-+
-Defines whether to automatically merge changes.  Valid values are 'true', 'false', or 'INHERIT'.
-Default is 'INHERIT'.
->>>>>>> e200656c
-
-[[submit.action]]submit.action::
-+
-Defines the link:#submit-type[submit type].  Valid values are 'fast forward only',
-'merge if necessary', 'rebase if necessary', 'rebase always', 'merge always' and 'cherry pick'.
-The default is 'merge if necessary'.
-
-<<<<<<< HEAD
+[[submit.matchAuthorToCommitterDate]]submit.matchAuthorToCommitterDate::
++
+Defines whether the author date will be changed to match the submitter date upon submit, so that
+git log shows when the change was submitted instead of when the author last committed. Valid
+values are 'true', 'false', or 'INHERIT'. The default is 'INHERIT'. This option only takes effect
+in submit strategies which already modify the commit, i.e. Cherry Pick, Rebase Always, and
+(when rebase is necessary) Rebase If Necessary.
+
+[[submit.rejectEmptyCommit]]submit.rejectEmptyCommit::
++
+Defines whether empty commits should be rejected when a change is merged. When using
+link:#submit.action[submit action] Cherry Pick, Rebase If Necessary or Rebase Always changes may
+become empty upon submit, since the rebase|cherry-pick can lead to an empty commit. If this option
+is set to 'true' the merge would fail in such a case. An empty commit is still allowed as the
+initial commit on a branch.
+
 [[submit-type]]
 ==== Submit Type
 
@@ -438,23 +437,7 @@
 +
 Thus, Rebase Always can be considered similar to Cherry Pick, but with
 the important distinction that Rebase Always does not ignore dependencies.
-=======
-[[submit.matchAuthorToCommitterDate]]submit.matchAuthorToCommitterDate::
-+
-Defines whether the author date will be changed to match the submitter date upon submit, so that
-git log shows when the change was submitted instead of when the author last committed. Valid
-values are 'true', 'false', or 'INHERIT'. The default is 'INHERIT'. This option only takes effect
-in submit strategies which already modify the commit, i.e. Cherry Pick, Rebase Always, and
-(when rebase is necessary) Rebase If Necessary.
->>>>>>> e200656c
-
-[[submit.rejectEmptyCommit]]submit.rejectEmptyCommit::
-+
-Defines whether empty commits should be rejected when a change is merged. When using
-link:#submit.action[submit action] Cherry Pick, Rebase If Necessary or Rebase Always changes may
-become empty upon submit, since the rebase|cherry-pick can lead to an empty commit. If this option
-is set to 'true' the merge would fail in such a case. An empty commit is still allowed as the
-initial commit on a branch.
+
 
 [[access-section]]
 === Access section
