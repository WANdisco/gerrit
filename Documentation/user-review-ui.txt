= Review UI

Reviewing changes is an important task and the Gerrit Web UI provides
many functionalities to make the review process comfortable and
efficient. This is a guide through the review UI that explains the
different functions and UI elements.

[[change-screen]]
== Change Screen

The change screen shows the details of a single change and provides
various actions on it.

image::images/user-review-ui-change-screen.png[width=800, link="images/user-review-ui-change-screen.png"]

[[commit-message]]
=== Commit Message Block

The focus of the change screen is on the commit message since this is
the most important information about a change. The numeric change ID
and the change status are displayed right above the commit message.

image::images/user-review-ui-change-screen-commit-message.png[width=800, link="images/user-review-ui-change-screen-commit-message.png"]

[[permalink]]
The numeric change ID is a link to the change and clicking on it
refreshes the change screen. By copying the link location you can get
the permalink of the change.

image::images/user-review-ui-change-screen-permalink.png[width=800, link="images/user-review-ui-change-screen-permalink.png"]

[[change-status]]
The change status shows the state of the change:

- [[needs]]`Needs <label>`:
+
The change is in review and an approval on the shown label is still
required to make the change submittable.

- [[not]]`Not <label>`:
+
The change is in review and a veto vote on the shown label is
preventing the submit.

- [[not-current]]`Not Current`:
+
The currently viewed patch set is outdated.
+
Please note that some operations, like voting, are not available on
outdated patch sets, but only on the current patch set.

- [[ready-to-submit]]`Ready to Submit`:
+
The change has all necessary approvals and may be submitted.

- [[merged]]`Merged`:
+
The change was successfully merged into the destination branch.

- [[abandoned]]`Abandoned`:
+
The change was abandoned.

[[commit-info]]
=== Commit Info Block

The commit info block shows information about the commit of the
currently viewed patch set.

It displays the author and the committer as links to a list of this
person's changes that have the same status as the currently viewed
change.

The commit ID, the parent commit(s) and the link:user-changeid.html[Change-Id] are
displayed with a copy-to-clipboard icon that allows the ID to be copied
into the clipboard.

If a Git web browser, such as gitweb or Gitiles, is configured, there
is also a link to the commit in the Git web browser.

image::images/user-review-ui-change-screen-commit-info.png[width=800, link="images/user-review-ui-change-screen-commit-info.png"]

If a merge commit is viewed this is highlighted by an icon.

image::images/user-review-ui-change-screen-commit-info-merge-commit.png[width=800, link="images/user-review-ui-change-screen-commit-info-merge-commit.png"]

[[change-info]]
=== Change Info Block

The change info block contains detailed information about the change
and offers actions on the change.

image::images/user-review-ui-change-screen-change-info.png[width=800, link="images/user-review-ui-change-screen-change-info.png"]

- [[change-owner]]Change Owner:
+
The owner of the change is displayed as a link to a list of the owner's
changes that have the same status as the currently viewed change.
+
image::images/user-review-ui-change-screen-change-info-owner.png[width=800, link="images/user-review-ui-change-screen-change-info-owner.png"]

- [[reviewers]]Reviewers:
+
The reviewers of the change are displayed as chip tokens.
+
For each reviewer there is a tooltip that shows on which labels the
reviewer is allowed to vote.
+
New reviewers can be added by clicking on the `Add...` button. Typing
into the pop-up text field activates auto completion of user and group
names.
+
[[remove-reviewer]]
Reviewers can be removed from the change by clicking on the `x` icon
in the reviewer's chip token. Removing a reviewer also removes the
current votes of the reviewer. The removal of votes is recorded as a
message on the change.
+
Removing reviewers is protected by permissions:

** Users can always remove themselves.
** The change owner may remove any zero or positive score.
** Users with the link:access-control.html#category_remove_reviewer[
   Remove Reviewer] access right, the branch owner, the project owner
   and Gerrit administrators may remove anyone.

+
image::images/user-review-ui-change-screen-change-info-reviewers.png[width=800, link="images/user-review-ui-change-screen-change-info-reviewers.png"]

- [[project-branch-topic]]Project / Branch / Topic:
+
The name of the project for which the change was done is displayed as a
link to the link:user-dashboards.html#project-default-dashboard[default
dashboard] of the project. If no default dashboard is defined, the link
opens a list of open changes on the project.
+
Clicking on the settings icon on the right side navigates to the
project administration screen.
+
The name of the destination branch is displayed as a link to a list
with all changes on this branch that have the same status as the
currently viewed change.
+
If a topic was assigned to the change it is displayed below the branch.
By clicking on the edit icon the topic can be set. This requires the
link:access-control.html#category_edit_topic_name[Edit Topic Name]
access right. To be able to set a topic on a closed change, the
`Edit Topic Name` must be assigned with the `force` flag.
+
image::images/user-review-ui-change-screen-change-info-project-branch-topic.png[width=800, link="images/user-review-ui-change-screen-change-info-project-branch-topic.png"]

- [[submit-strategy]]Submit Strategy:
+
The link:project-setup.html#submit_type[submit strategy] that will be
used to submit the change. The submit strategy is only displayed for
open changes.
+
image::images/user-review-ui-change-screen-change-info-submit-strategy.png[width=800, link="images/user-review-ui-change-screen-change-info-submit-strategy.png"]
+
If a change cannot be merged due to path conflicts this is highlighted
by a bold red `Cannot Merge` label.
+
image::images/user-review-ui-change-screen-change-info-cannot-merge.png[width=800, link="images/user-review-ui-change-screen-change-info-cannot-merge.png"]

- [[update-time]]Time of Last Update:
+
image::images/user-review-ui-change-screen-change-info-last-update.png[width=800, link="images/user-review-ui-change-screen-change-info-last-update.png"]

- [[actions]]Actions:
+
Depending on the change state and the permissions of the user, different
actions are available on the change:

** [[submit]]`Submit`:
+
Submits the change and adds it to the merge queue. If possible the
change is merged into the destination branch.
+
The `Submit` button is available if the change is submittable and
the link:access-control.html#category_submit[Submit] access right is
assigned.

** [[revert]]`Revert`:
+
Reverts the change via creating a new one.
+
The `Revert` button is available if the change has been submitted.
+
When the `Revert` button is pressed, a panel will appear to allow
the user to enter a commit message for the reverting change.
+
Once a revert change is created, the original author and any reviewers
of the original change are added as reviewers and a message is posted
to the original change linking to the revert.

** [[abandon]]`Abandon`:
+
Abandons the change.
+
The `Abandon` button is only available if the change is open and the
link:access-control.html#category_abandon[Abandon] access right is
assigned.
+
When a change is abandoned, a panel appears that allows one to type a
comment message to explain why the change is being abandoned.

** [[restore]]`Restore`:
+
Restores the change.
+
The `Restore` button is only available if the change is abandoned and
the link:access-control.html#category_abandon[Abandon] and the
link:access-control.html#category_push[Push] access right is
assigned.
+
When a change is restored, a panel appears that allows one to type a
comment message to explain why the change is being restored.

** [[rebase]]`Rebase`:
+
Rebases the change. The rebase is always done with content merge
enabled. If the rebase is successful a new patch set with the rebased
commit is created. If the rebase fails, there are conflicts that have
to be resolved manually.
+
If the change does not depend on another open change, it is rebased
onto the tip of the destination branch.
+
If the change depends on another open change, it is rebased onto the
current patch set of that other change.
+
It is possible to change parent revision of a change. The new parent
revision can be another change towards the same target branch, or
the tip of the target branch.
+
The `Rebase` button is only available if
the link:access-control.html#category_rebase[Rebase] access right is
assigned. Rebasing merge commits is not supported.

** [[cherry-pick]]`Cherry-Pick`:
+
Allows to cherry-pick the change to another branch. The destination
branch can be selected from a dialog. Cherry-picking a change creates a
new open change on the selected destination branch.
+
It is also possible to cherry-pick a change to the same branch. This is
effectively the same as rebasing it to the current tip of the
destination branch. This can be used to remove dependencies on other
open changes.
+
Users can only cherry-pick changes to branches for which they are
allowed to upload changes for review.

** [[delete]]`Delete Change` / `Delete Revision`:
+
Deletes the change.
+
For open or abandoned changes, the `Delete Change` button will be available
and if the user is the change owner and is granted the
link:access-control.html#category_delete_own_changes[Delete Own Changes]
<<<<<<< HEAD
permission or if they are an administrator.
=======
permission, if they are granted the
link:access-control.html#category_delete_changes[Delete Changes] permisson,
or if they are an administrator. For draft changes,
the `Delete Change` / `Delete Revision` buttons will be available if the user is
the change owner or has the
link:access-control.html#category_delete_drafts[Delete Drafts] access right assigned.
>>>>>>> 42488f88

** [[plugin-actions]]Further actions may be available if plugins are installed.

+
image::images/user-review-ui-change-screen-change-info-actions.png[width=800, link="images/user-review-ui-change-screen-change-info-actions.png"]

- [[labels]]Labels & Votes:
+
Approving votes are colored green; veto votes are colored red.
+
image::images/user-review-ui-change-screen-change-info-labels.png[width=800, link="images/user-review-ui-change-screen-change-info-labels.png"]

[[files]]
=== File List

The file list shows the files that are modified in the currently viewed
patch set.

image::images/user-review-ui-change-screen-file-list.png[width=800, link="images/user-review-ui-change-screen-file-list.png"]

[[magic-files]]
In addition to the modified files the file list contains magic files
that are generated by Gerrit and which don't exist in the repository.
The magic files contain additional commit data that should be
reviewable and allow users to comment on this data. The magic files are
always listed first. The following magic files exist:

* `Commit Message`:
+
The commit message and headers with the parent commit(s), the author
information and the committer information.

* `Merge List` (for merge commits only):
+
The list of commits that are being integrated into the destination
branch by submitting the merge commit.

[[change-screen-mark-reviewed]]
The checkboxes in front of the file names allow files to be marked as reviewed.

image::images/user-review-ui-change-screen-file-list-mark-as-reviewed.png[width=800, link="images/user-review-ui-change-screen-file-list-mark-as-reviewed.png"]

[[modification-type]]
The type of a file modification is indicated by the character in front
of the file name:

- 'no character' (Modified):
+
The file existed before this change and is modified.

- `A` (Added):
+
The file is newly added.

- `D` (Deleted):
+
The file is deleted.

- `R` (Renamed):
+
The file is renamed.

- `C` (Copied):
+
The file is new and is copied from an existing file.

image::images/user-review-ui-change-screen-file-list-modification-type.png[width=800, link="images/user-review-ui-change-screen-file-list-modification-type.png"]

[[rename-or-copy]]
If a file is renamed or copied, the name of the original file is
displayed in gray below the file name.

image::images/user-review-ui-change-screen-file-list-rename.png[width=800, link="images/user-review-ui-change-screen-file-list-rename.png"]

[[repeating-path-segments]]
Repeating path segments are grayed out.

image::images/user-review-ui-change-screen-file-list-repeating-paths.png[width=800, link="images/user-review-ui-change-screen-file-list-repeating-paths.png"]

[[inline-comments-column]]
Inline comments on a file are shown in the `Comments` column.

Draft comments, i.e. comments that have been written by the current
user but not yet published, are highlighted in red.

New comments from other users, that were published after the current
user last reviewed this change, are highlighted in bold.

image::images/user-review-ui-change-screen-file-list-comments.png[width=800, link="images/user-review-ui-change-screen-file-list-comments.png"]

[[size]]
The size of the modifications in the files can be seen in the `Size` column. The
footer row shows the total size of the change.

The size information is useful to easily spot the files that contain
the most modifications; these files are likely to be the most relevant
files for this change. The total change size gives an estimate of how
long a review of this change may take.

When the "Show Change Sizes As Colored Bars" user preference is enabled, the
`Size` column shows the sum of inserted and deleted lines as one number.  In
addition, the change size is shown as a bar. The size of the bar indicates the
amount of changed lines, and its coloring shows the proportion of insertions
(green) to deletions (red).

When the "Show Change Sizes As Colored Bars" user preference is disabled, the
colored bar is not shown.  For added and renamed files, the `Size` column
shows the number of inserted and deleted lines. For new files, the column only
shows the total number of lines in the new file. No size is shown for binary
files and deleted files.

image::images/user-review-ui-change-screen-file-list-size.png[width=800, link="images/user-review-ui-change-screen-file-list-size.png"]

[[diff-against]]
In the header of the file list, the `Diff Against` selection can be
changed. This selection allows one to choose if the currently viewed
patch set should be compared against its base or against another patch
set of this change. The file list is updated accordingly.

[[open-all]]
The file list header also provides an `Open All` button that opens the
diff views for all files in the file list.

image::images/user-review-ui-change-screen-file-list-header.png[width=800, link="images/user-review-ui-change-screen-file-list-header.png"]

[[patch-sets]]
=== Patch Sets

The change screen only presents one patch set at a time. Which patch
set is currently viewed can be seen from the `Patch Sets` drop-down
panel in the change header. It shows the number of the currently viewed
patch set and the total number of patch sets, in the form: "current
patch set/number of patch sets".

If a non-current patch set is viewed this is indicated by the
link:#not-current[Not Current] change state. Please note that some
operations are only available on the current patch set.

image::images/user-review-ui-change-screen-patch-sets.png[width=800, link="images/user-review-ui-change-screen-patch-sets.png"]

Another indication is a highlighted drop-down label.

image::images/user-review-ui-change-screen-not-current.png[width=800, link="images/user-review-ui-change-screen-not-current.png"]

[[patch-set-drop-down]]
The patch set drop-down list shows the list of patch sets and allows to
switch between them. The patch sets are sorted in descending order so
that the current patch set is always on top.

Draft patch sets are marked with `DRAFT`.

image::images/user-review-ui-change-screen-patch-set-list.png[width=800, link="images/user-review-ui-change-screen-patch-set-list.png"]

[[download]]
=== Download

The `Download` drop-down panel in the change header offers commands and
links for downloading the currently viewed patch set.

image::images/user-review-ui-change-screen-download-commands.png[width=800, link="images/user-review-ui-change-screen-download-commands.png"]

The available download commands depend on the installed Gerrit plugins.
The most popular plugin for download commands, the
link:https://gerrit-review.googlesource.com/#/admin/projects/plugins/download-commands[
download-commands] plugin, provides commands to checkout, pull and
cherry-pick a patch set.

Each command has a copy-to-clipboard icon that allows the command to be
copied into the clipboard. This makes it easy to paste and execute the
command on a Git command line.

If several download schemes are configured on the server (e.g. SSH and
HTTP) there is a drop-down list to switch between the download schemes.
Gerrit automatically remembers the download scheme that was last chosen
and selects this download scheme the next time the download commands
drop-down panel is opened.

The `Patch-File` links provide the Git patch file for the currently
viewed patch set for download. The patch file can be base64 encoded or
zipped.

The `Archive` links allow one to download an archive with the contents
of the currently viewed patch set. The archive is offered in several
formats (e.g. tar and tbz2); which formats are available depends on the
configuration of the server.

image::images/user-review-ui-change-screen-download-commands-list.png[width=800, link="images/user-review-ui-change-screen-download-commands-list.png"]

[[included-in]]
=== Included In

For merged changes the `Included In` drop-down panel is available in
the change header.

image::images/user-review-ui-change-screen-included-in.png[width=800, link="images/user-review-ui-change-screen-included-in.png"]

The `Included In` drop-down panel shows the branches and tags in which
the change is included. E.g. if a change fixes a bug, this allows to
quickly see in which released versions the bug-fix is contained
(assuming that every release is tagged).

image::images/user-review-ui-change-screen-included-in-list.png[width=800, link="images/user-review-ui-change-screen-included-in-list.png"]

[[star]]
=== Star Change

The star icon in the change header allows to mark the change as a
favorite. Clicking on the star icon again, unstars the change.

image::images/user-review-ui-change-screen-star.png[width=800, link="images/user-review-ui-change-screen-star.png"]

Starring a change turns on email notifications for this change.

Starred changed are listed under `My` > `Starred Changes`.
and can be queried by the link:user-search.html#is[is:starred] search
operator.

[[related-changes]]
=== Related Changes

If there are changes that are related to the currently viewed change
they are displayed in the third column of the change screen.

There are several lists of related changes and a tab control is used to
display each list of related changes in its own tab.

The following tabs may be displayed:

- [[related-changes-tab]]`Related Changes`:
+
This tab page shows changes on which the current change depends
(ancestors) and open changes that depend on the current change
(descendants). For merge commits it also shows the closed changes that
will be merged into the destination branch by submitting the merge
commit.
+
The changes are sorted in the same way as the output of 'git log'. This
means the relationship between the changes can be inferred from the
position of the changes in the list. Changes listed above the current
change are descendants; changes below the current change are ancestors.
+
For merged changes this tab is only shown if there are open
descendants.
+
image::images/user-review-ui-change-screen-related-changes.png[width=800, link="images/user-review-ui-change-screen-related-changes.png"]
+
Related changes may be decorated with an icon to signify dependencies
on outdated patch sets, or commits that are not associated to changes
under review:
+
** [[outdated]]Orange Dot:
+
The selected patch set of the change is outdated; it is not the current
patch set of the change.
+
If an ancestor change is marked with an orange dot it means that the
currently viewed patch set depends on a outdated patch set of the
ancestor change. This is because a new patch set for the ancestor
change was uploaded in the meantime and as result the currently viewed
patch set now needs to be rebased.
+
If a descendant change is marked with an orange dot it means that an
old patch set of the descendant change depends on the currently viewed
patch set. It may be that the descendant was rebased in the meantime
and with the new patch set this dependency was removed.

** [[indirect-descendant]]Green Tilde:
+
The selected patch set of the change is an indirect descendant of the
currently viewed patch set; it has a dependency to another patch set of
this change. E.g. this could mean that a new patch set was uploaded for
this change and the descendant change now needs to be rebased. Please
note that following the link to an indirect descendant change may
result in a completely different related changes listing.

** [[closed-ancestor]]Black Dot:
+
Indicates a closed ancestor, e.g. the commit was directly pushed into
the repository bypassing code review, or the ancestor change was
reviewed and submitted on another branch. The latter may indicate that
the user has accidentally pushed the commit to the wrong branch, e.g.
the commit was done on `branch-a`, but was then pushed to
`refs/for/branch-b`.
A black dot is also present if the change was abandoned.

** [[closed-ancestor-abandoned]]Strikethrough Subject:
+
When the commit is abandoned, its subject line will be striked
through.

+
image::images/user-review-ui-change-screen-related-changes-indicators.png[width=800, link="images/user-review-ui-change-screen-related-changes-indicators.png"]

- [[conflicts-with]]`Conflicts With`:
+
This tab page shows changes that conflict with the current change.
Non-mergeable changes are filtered out; only conflicting changes that
are mergeable are shown.
+
If this change is merged, its conflicting changes will have merge
conflicts and must be rebased. The rebase of the other changes with the
conflict resolution must then be done manually.
+
image::images/user-review-ui-change-screen-conflicts-with.png[width=800, link="images/user-review-ui-change-screen-conflicts-with.png"]

- [[same-topic]]`Same Topic`:
+
This tab page shows changes that have the same topic as the current
change. Only open changes are included in the list.
+
image::images/user-review-ui-change-screen-same-topic.png[width=800, link="images/user-review-ui-change-screen-same-topic.png"]

- [[submitted-together]]`Submitted Together`:
+
This tab page shows changes that will be submitted together with the
currently viewed change, when clicking the submit button. It includes
ancestors of the current patch set.
+
This may include changes and its ancestors with the same topic if
`change.submitWholeTopic` is enabled. Only open changes with the
same topic are included in the list.
+

- [[cherry-picks]]`Cherry-Picks`:
+
This tab page shows changes with the same link:user-changeid.html[
Change-Id] for the current project.
+
Abandoned changes are filtered out.
+
For each change in this list the destination branch is shown as a
prefix in front of the change subject.
+
image::images/user-review-ui-change-screen-cherry-picks.png[width=800, link="images/user-review-ui-change-screen-cherry-picks.png"]

If there are no related changes for a tab, the tab is not displayed.

[[reply]]
=== Reply

The `Reply...` button in the change header allows to reply to the
currently viewed patch set; one can add a summary comment, publish
inline draft comments, and vote on the labels.

image::images/user-review-ui-change-screen-reply.png[width=800, link="images/user-review-ui-change-screen-reply.png"]

Clicking on the `Reply...` button opens a popup panel.

[[summary-comment]]
A text box allows to type a summary comment for the currently viewed
patch set. Some basic markdown-like syntax is supported which renders
indented lines preformatted, lines starting with "- " or "* " as list
items, and lines starting with "> " as block quotes (also see replying to
link:#reply-to-message[messages] and link:#reply-inline-comment[inline comments]).

Note that you can set the text and tooltip of the button in
link:config-gerrit.html#change.replyLabel[gerrit.config].

[[vote]]
If the current patch set is viewed, radio buttons are displayed for
each label on which the user is allowed to vote. Voting on non-current
patch sets is not possible.

The inline draft comments that will be published are displayed in a
separate section so that they can be reviewed before publishing. There
are links to navigate to the inline comments which can be used if a
comment needs to be edited.

The `Post` button publishes the comments and the votes.

image::images/user-review-ui-change-screen-replying.png[width=800, link="images/user-review-ui-change-screen-replying.png"]

[[quick-approve]]
If a user can approve a label that is still required, a quick approve
button appears in the change header that allows to add this missing
approval by a single click. The quick approve button only appears if
there is a single label that is still required and can be approved by
the user.

E.g. if a change requires approvals on the 'Code-Review' and the
'Verified' labels, and there is already a '+1 Verified' vote, then
if the user is allowed to vote the max score on 'Code-Review', a
`Code-Review+2` quick approve button appears that approves the
'Code-Review' label if clicked.

Using the quick approve button also publishes all inline draft
comments; a summary comment is only added if the reply popup panel is
open when the quick approve button is clicked.

image::images/user-review-ui-change-screen-quick-approve.png[width=800, link="images/user-review-ui-change-screen-quick-approve.png"]

[[history]]
=== History

The history of the change can be seen in the lower part of the screen.

The history contains messages for all kinds of change updates, e.g. a
message is added when a new patch set is uploaded or when a review was
done.

Messages with new comments from other users, that were published after
the current user last reviewed this change, are automatically expanded.

image::images/user-review-ui-change-screen-history.png[width=800, link="images/user-review-ui-change-screen-history.png"]

[[reply-to-message]]
It is possible to directly reply to a change message by clicking on the
reply icon in the right upper corner of a change message. This opens
the reply popup panel and prefills the text box with the quoted comment.
Then the reply can be written below the quoted comment or inserted
inline. Lines starting with "> " will be rendered as a block quote.
Please note that for a correct rendering it is important to leave a blank
line between a quoted block and the reply to it.

image::images/user-review-ui-change-screen-reply-to-comment.png[width=800, link="images/user-review-ui-change-screen-reply-to-comment.png"]

[[inline-comments-in-history]]
Inline comments are directly displayed in the change history and there
are links to navigate to the inline comments.

image::images/user-review-ui-change-screen-inline-comments.png[width=800, link="images/user-review-ui-change-screen-inline-comments.png"]

[[expand-all]]
The `Expand All` button expands all messages; the `Collapse All` button
collapses all messages.

[[update-notification]]
=== Update Notification

The change screen automatically polls for updates to the currently
viewed change. If there is an update the user is informed by a popup
panel in the bottom right corner.

The polling frequency depends on the server configuration; by default
it is 30 seconds. Polling may also be completely disabled by the
administrator.

image::images/user-review-ui-change-screen-change-update.png[width=800, link="images/user-review-ui-change-screen-change-update.png"]

[[plugin-extensions]]
=== Plugin Extensions

Gerrit plugins may extend the change screen; they can add buttons for
additional actions to the change info block and display arbitrary UI
controls below the change info block.

image::images/user-review-ui-change-screen-plugin-extensions.png[width=800, link="images/user-review-ui-change-screen-plugin-extensions.png"]

[[side-by-side]]
== Side-by-Side Diff Screen

The side-by-side diff screen shows a single patch; the old file version
is displayed on the left side of the screen; the new file version is
displayed on the right side of the screen.

This screen allows to review a patch and to comment on it.

image::images/user-review-ui-side-by-side-diff-screen.png[width=800, link="images/user-review-ui-side-by-side-diff-screen.png"]

[[side-by-side-header]]
In the screen header the project name and the name of the viewed patch
file are shown.

If a Git web browser is configured on the server, the project name and
the file path are displayed as links to the project and the folder in
the Git web browser.

image::images/user-review-ui-side-by-side-diff-screen-project-and-file.png[width=800, link="images/user-review-ui-side-by-side-diff-screen-project-and-file.png"]

[[side-by-side-mark-reviewed]]
The checkbox in front of the project name and the file name allows the
patch to be marked as reviewed. The link:#mark-reviewed[Mark Reviewed]
diff preference allows to control whether the files should be
automatically marked as reviewed when they are viewed.

image::images/user-review-ui-side-by-side-diff-screen-reviewed.png[width=800, link="images/user-review-ui-side-by-side-diff-screen-reviewed.png"]

[[scrollbar]]
The scrollbar shows patch diffs and inline comments as annotations.
This provides a good overview of the lines in the patch that are
relevant for reviewing. By clicking on an annotation one can quickly
navigate to the corresponding line in the patch.

image::images/user-review-ui-side-by-side-diff-screen-scrollbar.png[width=800, link="images/user-review-ui-side-by-side-diff-screen-scrollbar.png"]

[[gaps]]
A gap between lines in the file content that is caused by aligning the
left and right side or by displaying inline comments is shown as a
vertical red bar in the line number column. This prevents a gap from
being mistaken for blank lines in the file

image::images/user-review-ui-side-by-side-diff-screen-red-bar.png[width=800, link="images/user-review-ui-side-by-side-diff-screen-red-bar.png"]

[[patch-set-selection]]
In the header, on each side, the list of patch sets is shown. Clicking
on a patch set changes the selection for the patch set comparison and
the screen is refreshed to show the diff between the selected patch
sets. The currently selected patch set is highlighted by a light blue
background.

On the left side `Base` can be selected to compare a patch set against
its base. For merge commits `Auto Merge` is available instead which
allows to compare the patch against the result of the auto merge. The
auto merge version may contain Git conflict markers and is useful for
reviewing how conflicts are resolved by a patch.

Reviewers that are reviewing a patch for the first time look at its
diff against its base; reviewers that have reviewed an old patch
version before, may see what has changed since that version by
comparing the old patch against the current patch.

image::images/user-review-ui-side-by-side-diff-screen-patch-sets.png[width=800, link="images/user-review-ui-side-by-side-diff-screen-patch-sets.png"]

[[download-file]]
The download icon next to the patch set list allows to download the
patch. Unless the mime type of the file is configured as safe, the
download file is a zip archive that contains the patch file.

[[no-differences]]
If the compared patches are identical, this is highlighted by a red
`No Differences` label in the screen header.

image::images/user-review-ui-side-by-side-diff-screen-no-differences.png[width=800, link="images/user-review-ui-side-by-side-diff-screen-no-differences.png"]

[[side-by-side-rename]]
If a file was renamed, the old and new file paths are shown in the
header together with a similarity index that shows how much of the file
content is unmodified.

image::images/user-review-ui-side-by-side-diff-screen-rename.png[width=800, link="images/user-review-ui-side-by-side-diff-screen-rename.png"]

[[navigation]]
For navigating between the patches in a patch set there are navigation
buttons on the right side of the screen header. The left arrow button
navigates to the previous patch; the right arrow button navigates to
the next patch. The arrow up button leads back to the change screen. In
all cases the selection for the patch set comparison is kept.

image::images/user-review-ui-side-by-side-diff-screen-navigation.png[width=800, link="images/user-review-ui-side-by-side-diff-screen-navigation.png"]

[[inline-comments]]
=== Inline Comments

Inline comments are displayed directly in the patch file under the code
that is commented. Inline comments can be placed on lines or on code
blocks.

If an inline comment relates to a code block, this code block is
highlighted by a yellow background.

Code blocks with comments may overlap. This means it is possible to
attach several comments to the same code.

[[line-links]]
The lines of the patch file are linkable. To link to a certain line in
the patch file, '@<line-number>' must be appended to the patch link,
e.g. `http://host:8080/#/c/56857/2/Documentation/user-review-ui.txt@665`.
To link to a line in the old file version, '@a<line-number>' must be
appended to the patch link. These links can be used to directly link to
certain inline comments.

If the diff preference link:#expand-all-comments[Expand All Comments]
is set to `Expand`, all inline comments will be automatically expanded.

image::images/user-review-ui-side-by-side-diff-screen-inline-comments.png[width=800, link="images/user-review-ui-side-by-side-diff-screen-inline-comments.png"]

[[comment]]
In the header of the comment box, the name of the comment author and
the timestamp of the comment are shown. If avatars are configured on
the server, the avatar image of the comment author is displayed in the
top left corner. Below the actual comment there are buttons to reply to
the comment.

image::images/user-review-ui-side-by-side-diff-screen-comment-box.png[width=800, link="images/user-review-ui-side-by-side-diff-screen-comment-box.png"]

[[reply-inline-comment]]
Clicking on the `Reply` button opens an editor to type the reply.

Quoting is supported, but only by manually copying & pasting the old
comment that should be quoted and prefixing every line by "> ". Please
note that for a correct rendering it is important to leave a blank line
between a quoted block and the reply to it.

Clicking on the `Save` button saves the comment as a draft. To make it
visible to other users it must be published from the change screen by
link:#reply[replying] to the change.

The `Cancel` button cancels the editing and discards any changes to the
draft comment.

Clicking on the `Discard` button deletes the inline draft comment.

image::images/user-review-ui-side-by-side-diff-screen-comment-reply.png[width=800, link="images/user-review-ui-side-by-side-diff-screen-comment-reply.png"]

[[draft-inline-comment]]
Draft comments are marked by the text "Draft" in the header in the
place of the comment author.

A draft comment can be edited by clicking on the `Edit` button, or
deleted by clicking on the `Discard` button.

image::images/user-review-ui-side-by-side-diff-screen-comment-edit.png[width=800, link="images/user-review-ui-side-by-side-diff-screen-comment-edit.png"]

[[done]]
Clicking on the `Done` button is a quick way to reply with "Done" to a
comment. This is used to mark a comment as addressed by a follow-up
patch set.

image::images/user-review-ui-side-by-side-diff-screen-replied-done.png[width=800, link="images/user-review-ui-side-by-side-diff-screen-replied-done.png"]

[[add-inline-comment]]
To add a new inline comment there are several possibilities:

- select a code block and press 'c'
- select a code block and click on the popup comment icon
- go to a line, by clicking on it or by link:#key-navigation[key
  navigation], and press 'c'
- click on a line number

There are many ways to select code for commenting on it. The most
frequently used methods are:

- by mouse:
** click and drag with the mouse to select a block
** double-click on a word to select it
** double-click and drag with the mouse to select a code block word-wise
** triple-click on a line to select it
** triple-click and drag with the mouse to select a code block line-wise

- by keys (the same keys that are used for visual selection in Vim):
** press 'v' + arrow keys (or 'h', 'j', 'k', 'l') to select a block
** press 'V' + arrow keys (or 'j', 'k') to select a code block line-wise
** type 'bvw' to select a word

image::images/user-review-ui-side-by-side-diff-screen-comment.png[width=800, link="images/user-review-ui-side-by-side-diff-screen-comment.png"]

For typing the new comment, a new comment box is shown under the code
that is commented.

Clicking on the `Save` button saves the new comment as a draft. To make
it visible to other users it must be published from the change screen
by link:#reply[replying] to the change.

Clicking on the `Discard` button deletes the new comment.

image::images/user-review-ui-side-by-side-diff-screen-commented.png[width=800, link="images/user-review-ui-side-by-side-diff-screen-commented.png"]

[[file-level-comments]]
=== File Level Comments

Comments that apply to a whole file can be added on file level.

File level comments are added by clicking on the comment icon in the
header above the file.

image::images/user-review-ui-side-by-side-diff-screen-file-level-comment.png[width=800, link="images/user-review-ui-side-by-side-diff-screen-file-level-comment.png"]

Clicking on the comment icon opens a comment box for typing the file
level comment.

image::images/user-review-ui-side-by-side-diff-screen-file-level-commented.png[width=800, link="images/user-review-ui-side-by-side-diff-screen-file-level-commented.png"]

[[search]]
=== Search

For searching within a patch file, a Vim-like search is supported.
Typing `/` opens the search box. Typing in the search box immediately
highlights matches in the patch file with a yellow background. Using
JavaScript regular expressions in the search term is supported. The
search is case insensitive. After confirming the search by `ENTER` one
can navigate between the matches by `n` / `N` to go to the next /
previous match. Skipped lines are automatically expanded if they
contain a match and one navigates to it.

For additional possibilities to search please check the
link:http://www.vim.org/docs.php[Vim documentation]. There are other
useful ways to search, e.g. while the cursor is on a word, pressing `*`
or `#` searches for the next or previous occurrence of the word.

Searching by `Ctrl-F` finds matches only in the visible area of the
screen unless the link:#render[Render] diff preference is set to `Slow`.

image::images/user-review-ui-side-by-side-diff-screen-search.png[width=800, link="images/user-review-ui-side-by-side-diff-screen-search.png"]

[[key-navigation]]
=== Key Navigation

Vim-like commands can be used to navigate within a patch file:

- `h` / `j` / `k` / `l` moves the cursor left / down / up / right
- `0` / `$` moves the cursor to the start / end of the line
- `gg` / `G` moves to cursor to the start / end of the file
- `Ctrl-D` / `Ctrl-U` scrolls downwards / upwards

Please check the link:http://www.vim.org/docs.php[Vim documentation]
for further information.

[[diff-preferences]]
=== Diff Preferences

There are several options to control how patch diffs should be
rendered. Users can configure their preferences in the diff
preferences. The diff preferences can be accessed by clicking on the
settings icon in the screen header.

image::images/user-review-ui-side-by-side-diff-screen-preferences.png[width=800, link="images/user-review-ui-side-by-side-diff-screen-preferences.png"]

The diff preferences popup allows to change the diff preferences.
By clicking on the `Save` button changes to the diff preferences are
saved permanently. Clicking on the `Apply` button applies the new
diff preferences to the current screen, but they are discarded when the
screen is refreshed. The `Save` button is only available if the user is
signed in.

image::images/user-review-ui-side-by-side-diff-screen-preferences-popup.png[width=800, link="images/user-review-ui-side-by-side-diff-screen-preferences-popup.png"]

The following diff preferences can be configured:

- [[theme]]`Theme`:
+
Controls the theme that is used to render the file content.
+
E.g. users could choose to work with a dark theme.
+
image::images/user-review-ui-side-by-side-diff-screen-dark-theme.png[width=800, link="images/user-review-ui-side-by-side-diff-screen-dark-theme.png"]

- [[ignore-whitespace]]`Ignore Whitespace`:
+
Controls whether differences in whitespace should be ignored or not.
+
** `None`:
+
All differences in whitespace are highlighted.
+
** `At Line End`:
+
Whitespace differences at the end of lines are ignored.
+
** `Leading, At Line End`:
+
Whitespace differences at the beginning and end of lines are ignored.
+
** `All`:
+
All differences in whitespace are ignored.

- [[tab-width]]`Tab Width`:
+
Controls how many spaces should be displayed for a tab.

- [[columns]]`Columns`:
+
Sets the preferred line length. At this position a vertical dashed line
is displayed so that one can easily detect lines the exceed the
preferred line length.
+
image::images/user-review-ui-side-by-side-diff-screen-column.png[width=800, link="images/user-review-ui-side-by-side-diff-screen-column.png"]

- [[lines-of-context]]`Lines Of Context`:
+
The number of context lines that should be displayed before and after
any diff. If the `entire file` checkbox is selected, the full file is
rendered.
+
Skipped common lines can be expanded by clicking on the placeholder for
the skipped lines.
+
Clicking on "... skipped <n> common lines ..." expands the complete
block of skipped lines.
+
If many lines are skipped there are additional links to expand the
context by ten lines before and after the skipped block.
+
image::images/user-review-ui-side-by-side-diff-screen-expand-skipped-lines.png[width=800, link="images/user-review-ui-side-by-side-diff-screen-expand-skipped-lines.png"]

- [[intraline-difference]]`Intraline Difference`:
+
Controls whether intraline differences should be highlighted.
+
image::images/user-review-ui-side-by-side-diff-screen-intraline-difference.png[width=800, link="images/user-review-ui-side-by-side-diff-screen-intraline-difference.png"]

- [[syntax-highlighting]]`Syntax Highlighting`:
+
Controls whether syntax highlighting should be enabled.
+
The language for the syntax highlighting is automatically detected from
the file extension. The language can also be set manually by selecting
it from the `Language` drop-down list.
+
image::images/user-review-ui-side-by-side-diff-screen-syntax-coloring.png[width=800, link="images/user-review-ui-side-by-side-diff-screen-syntax-coloring.png"]

- [[whitespace-errors]]`Whitespace Errors`:
+
Controls whether whitespace errors are highlighted.

- [[show-tabs]]`Show Tabs`:
+
Controls whether tabs are highlighted.

- [[line-numbers]]`Line Numbers`:
+
Controls whether line numbers are shown.

- [[empty-pane]]`Empty Pane`:
+
Controls whether empty panes are shown or not. The Left pane is empty when a
file was added; the right pane is empty when a file was deleted.

- [[left-side]]`Left Side`:
+
Controls whether the left side is shown. This preference is not
persistent and is ignored by the `Save` button. Every time a
patch diff is opened, this preference is reset to `Show`.

- [[top-menu]]`Top Menu`:
+
Controls whether the top menu is shown.

- [[auto-hide-diff-table-header]]`Auto Hide Diff Table Header`:
+
Controls whether the diff table header should be automatically hidden
when scrolling down more than half of a page.

- [[mark-reviewed]]`Mark Reviewed`:
+
Controls whether the files of the patch set should be automatically
marked as reviewed when they are viewed.

- [[expand-all-comments]]`Expand All Comments`:
+
Controls whether all comments should be automatically expanded.

- [[render]]`Render`:
+
Controls how patch files that exceed the screen size are rendered.
+
If `Fast` is selected file contents which are outside of the visible
area are not attached to the browser's DOM tree. This makes the
rendering fast, but searching by `Ctrl+F` only finds content which is
in the visible area.
+
If `Slow` is selected all file contents are attached to the browser's
DOM tree, which makes the rendering slow for large files. The advantage
of this setting is that `Ctrl+F` can be used to search in the complete
file.
+
Large files that exceed 4000 lines will not be fully rendered.

- [[line-wrapping]]`Line Wrapping`:
+
Controls whether to enable line wrapping or not.
+
If `false` is selected then line wrapping is disabled.
This is the default option.
+
If `true` is selected then line wrapping is enabled.

[[keyboard-shortcuts]]
== Keyboard Shortcuts

Navigation within the review UI can be completely done by keys, and
most actions can be controlled by keyboard shortcuts. Typing `?` opens
a popup that shows a list of available keyboard shortcuts:

- Change Screen
+
image::images/user-review-ui-change-screen-keyboard-shortcuts.png[width=800, link="images/user-review-ui-change-screen-keyboard-shortcuts.png"]

- Side-by-Side Diff Screen
+
image::images/user-review-ui-side-by-side-diff-screen-keyboard-shortcuts.png[width=800, link="images/user-review-ui-side-by-side-diff-screen-keyboard-shortcuts.png"]
+
In addition, Vim-like commands can be used to link:#key-navigation[
navigate] and link:#search[search] within a patch file.

[[new-vs-old]]
== New Review UI vs. Old Review UI

There are some important conceptual differences between the old and
new review UIs:

- The old change screen directly shows all patch sets of the change.
  With the new change screen only a single patch set is displayed;
  users can switch between the patch sets by choosing another patch
  set from the link:#patch-sets[Patch Sets] drop down panel in the
  screen header.
- On the old side-by-side diff screen, new comments are inserted by
  double-clicking on a line. With the new side-by-side diff screen
  double-click is used to select a word for commenting on it; there
  are link:#add-inline-comment[several ways to insert new comments],
  e.g. by selecting a code block and clicking on the popup comment
  icon.

[[limitations]]
Limitations of the new review UI:

- The new side-by-side diff screen cannot render images.

- The new side-by-side diff screen isn't able to highlight line
  endings.

GERRIT
------
Part of link:index.html[Gerrit Code Review]

SEARCHBOX
---------<|MERGE_RESOLUTION|>--- conflicted
+++ resolved
@@ -258,16 +258,9 @@
 For open or abandoned changes, the `Delete Change` button will be available
 and if the user is the change owner and is granted the
 link:access-control.html#category_delete_own_changes[Delete Own Changes]
-<<<<<<< HEAD
-permission or if they are an administrator.
-=======
 permission, if they are granted the
-link:access-control.html#category_delete_changes[Delete Changes] permisson,
-or if they are an administrator. For draft changes,
-the `Delete Change` / `Delete Revision` buttons will be available if the user is
-the change owner or has the
-link:access-control.html#category_delete_drafts[Delete Drafts] access right assigned.
->>>>>>> 42488f88
+link:access-control.html#category_delete_changes[Delete Changes] permission,
+or if they are an administrator.
 
 ** [[plugin-actions]]Further actions may be available if plugins are installed.
 
