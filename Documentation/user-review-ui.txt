--- conflicted
+++ resolved
@@ -251,111 +251,7 @@
 The list of commits that are being integrated into the destination
 branch by submitting the merge commit.
 
-<<<<<<< HEAD
-[[change-screen-mark-reviewed]]
-The checkboxes in front of the file names allow files to be marked as reviewed.
-
-image::images/gwt-user-review-ui-change-screen-file-list-mark-as-reviewed.png[width=800, link="images/gwt-user-review-ui-change-screen-file-list-mark-as-reviewed.png"]
-
-[[modification-type]]
-The type of a file modification is indicated by the character in front
-of the file name:
-
-- `M` or 'no character' (Modified):
-+
-The file existed before this change and is modified.
-
-- `A` (Added):
-+
-The file is newly added.
-
-- `D` (Deleted):
-+
-The file is deleted.
-
-- `R` (Renamed):
-+
-The file is renamed.
-
-- `C` (Copied):
-+
-The file is new and is copied from an existing file.
-
-- `U` (Unchanged):
-+
-The file is unchanged and has the same content. Unchanged files only
-appear in the file list if 2 patch sets are compared and the file has
-comments on at least one of the sides. Otherwise unchanged files are
-filtered out.
-
-
-- `W` (Rewritten):
-+
-The file is rewritten. The status `W` (Rewritten) is returned instead of `M`
-(Modified) if the majority of the lines have been changed so that the new file
-content has a very low similarity with the old file content.
-
-image::images/gwt-user-review-ui-change-screen-file-list-modification-type.png[width=800, link="images/gwt-user-review-ui-change-screen-file-list-modification-type.png"]
-
-[[rename-or-copy]]
-If a file is renamed or copied, the name of the original file is
-displayed in gray below the file name.
-
-image::images/gwt-user-review-ui-change-screen-file-list-rename.png[width=800, link="images/gwt-user-review-ui-change-screen-file-list-rename.png"]
-
-[[repeating-path-segments]]
-Repeating path segments are grayed out.
-
-image::images/gwt-user-review-ui-change-screen-file-list-repeating-paths.png[width=800, link="images/gwt-user-review-ui-change-screen-file-list-repeating-paths.png"]
-
-[[inline-comments-column]]
-Inline comments on a file are shown in the `Comments` column.
-
-Draft comments, i.e. comments that have been written by the current
-user but not yet published, are highlighted in red.
-
-New comments from other users, that were published after the current
-user last reviewed this change, are highlighted in bold.
-
-image::images/gwt-user-review-ui-change-screen-file-list-comments.png[width=800, link="images/gwt-user-review-ui-change-screen-file-list-comments.png"]
-
-[[size]]
-The size of the modifications in the files can be seen in the `Size` column. The
-footer row shows the total size of the change.
-
-The size information is useful to easily spot the files that contain
-the most modifications; these files are likely to be the most relevant
-files for this change. The total change size gives an estimate of how
-long a review of this change may take.
-
-When the "Show Change Sizes As Colored Bars" user preference is enabled, the
-`Size` column shows the sum of inserted and deleted lines as one number.  In
-addition, the change size is shown as a bar. The size of the bar indicates the
-amount of changed lines, and its coloring shows the proportion of insertions
-(green) to deletions (red).
-
-When the "Show Change Sizes As Colored Bars" user preference is disabled, the
-colored bar is not shown.  For added and renamed files, the `Size` column
-shows the number of inserted and deleted lines. For new files, the column only
-shows the total number of lines in the new file. No size is shown for binary
-files and deleted files.
-
-image::images/gwt-user-review-ui-change-screen-file-list-size.png[width=800, link="images/gwt-user-review-ui-change-screen-file-list-size.png"]
-
-[[diff-against]]
-In the header of the file list, the `Diff Against` selection can be
-changed. This selection allows one to choose if the currently viewed
-patch set should be compared against its base or against another patch
-set of this change. The file list is updated accordingly.
-
-[[open-all]]
-The file list header also provides an `Open All` button that opens the
-diff views for all files in the file list.
-
-image::images/gwt-user-review-ui-change-screen-file-list-header.png[width=800, link="images/gwt-user-review-ui-change-screen-file-list-header.png"]
-
-=======
->>>>>>> 162ef909
+
 [[patch-sets]]
 === Patch Sets
 
