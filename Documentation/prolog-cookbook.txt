--- conflicted
+++ resolved
@@ -140,19 +140,7 @@
 be any other string (see examples below). The `status` is one of:
 
 * `ok(user(ID))` or just `ok(_)` if user info is not important. This status is
-<<<<<<< HEAD
   used to tell that this label/category has been met.
-* `need(_)` is used to tell that this label/category is needed for change to
-  become submittable
-* `reject(user(ID))` or just `reject(_)`. This status is used to tell that
-  label/category is blocking change submission
-* `impossible(_)` is used when the logic knows that the change cannot be
-  submitted as-is. Administrative intervention is probably required. This is
-  meant for cases where the logic requires members of "FooEng" to score
-  `Code-Review +2` on a change, but nobody is in group "FooEng". It is to hint
-  at permissions misconfigurations.
-=======
-   used to tell that this label/category has been met.
 * `need(_)` is used to tell that this label/category is needed for the change to
    become submittable.
 * `reject(user(ID))` or just `reject(_)`. This status is used to tell that this
@@ -161,7 +149,6 @@
    as-is. This is meant for cases where the logic requires members of a specific
    group to apply a specific label on a change, but no users are in that group.
    This is usually caused by misconfiguration of permissions.
->>>>>>> 1ff91c0d
 * `may(_)` allows expression of approval categories that are optional, i.e.
   could either be set or unset without ever influencing whether the change
   could be submitted.
