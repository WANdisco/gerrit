--- conflicted
+++ resolved
@@ -149,14 +149,9 @@
 ----
 
 The type of the repo is induced from the Gerrit version name, i.e.
-<<<<<<< HEAD
-* 2.9-SNAPSHOT: snapshot repo
-* 2.9: release repo
-=======
-
-* `2.8-SNAPSHOT`: snapshot repo
-* `2.8`: release repo
->>>>>>> 7d3ee8ef
+
+* `2.9-SNAPSHOT`: snapshot repo
+* `2.9`: release repo
 
 Deploying to the remote repository still depends on Maven, and the credentials
 for the repository need to be
