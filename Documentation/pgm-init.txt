--- conflicted
+++ resolved
@@ -10,18 +10,11 @@
 --
 'java' -jar gerrit.war 'init'
 	-d <SITE_PATH>
-<<<<<<< HEAD
-	[\--batch]
-	[\--no-auto-start]
-	[\--list-plugins]
-	[\--install-plugin=<PLUGIN_NAME>]
---
-=======
 	[--batch]
 	[--no-auto-start]
 	[--list-plugins]
 	[--install-plugin=<PLUGIN_NAME>]
->>>>>>> 77e1508a
+--
 
 DESCRIPTION
 -----------
