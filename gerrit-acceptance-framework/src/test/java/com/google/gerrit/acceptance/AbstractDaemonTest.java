// Copyright (C) 2013 The Android Open Source Project
//
// Licensed under the Apache License, Version 2.0 (the "License");
// you may not use this file except in compliance with the License.
// You may obtain a copy of the License at
//
// http://www.apache.org/licenses/LICENSE-2.0
//
// Unless required by applicable law or agreed to in writing, software
// distributed under the License is distributed on an "AS IS" BASIS,
// WITHOUT WARRANTIES OR CONDITIONS OF ANY KIND, either express or implied.
// See the License for the specific language governing permissions and
// limitations under the License.

package com.google.gerrit.acceptance;

import static com.google.common.truth.Truth.assertThat;
import static com.google.common.truth.TruthJUnit.assume;
import static com.google.gerrit.acceptance.GitUtil.initSsh;
import static com.google.gerrit.extensions.api.changes.SubmittedTogetherOption.NON_VISIBLE_CHANGES;
import static com.google.gerrit.reviewdb.client.Patch.COMMIT_MSG;
import static com.google.gerrit.reviewdb.client.Patch.MERGE_LIST;
import static com.google.gerrit.server.group.SystemGroupBackend.REGISTERED_USERS;
import static java.util.stream.Collectors.toList;
import static org.eclipse.jgit.lib.Constants.HEAD;
import static org.eclipse.jgit.lib.Constants.R_TAGS;

import com.google.common.base.Strings;
import com.google.common.collect.ImmutableList;
import com.google.common.collect.ImmutableMap;
import com.google.common.collect.Iterables;
import com.google.common.collect.Sets;
import com.google.common.jimfs.Jimfs;
import com.google.common.primitives.Chars;
import com.google.gerrit.acceptance.AcceptanceTestRequestScope.Context;
import com.google.gerrit.common.Nullable;
import com.google.gerrit.common.data.AccessSection;
import com.google.gerrit.common.data.ContributorAgreement;
import com.google.gerrit.common.data.GroupReference;
import com.google.gerrit.common.data.Permission;
import com.google.gerrit.common.data.PermissionRule;
import com.google.gerrit.extensions.api.GerritApi;
import com.google.gerrit.extensions.api.changes.ReviewInput;
import com.google.gerrit.extensions.api.changes.RevisionApi;
import com.google.gerrit.extensions.api.changes.SubmittedTogetherInfo;
import com.google.gerrit.extensions.api.groups.GroupApi;
import com.google.gerrit.extensions.api.groups.GroupInput;
import com.google.gerrit.extensions.api.projects.BranchApi;
import com.google.gerrit.extensions.api.projects.BranchInput;
import com.google.gerrit.extensions.api.projects.ProjectInput;
import com.google.gerrit.extensions.client.InheritableBoolean;
import com.google.gerrit.extensions.client.ListChangesOption;
import com.google.gerrit.extensions.client.ProjectWatchInfo;
import com.google.gerrit.extensions.client.SubmitType;
import com.google.gerrit.extensions.common.ActionInfo;
import com.google.gerrit.extensions.common.ChangeInfo;
import com.google.gerrit.extensions.common.ChangeType;
import com.google.gerrit.extensions.common.DiffInfo;
import com.google.gerrit.extensions.common.EditInfo;
import com.google.gerrit.extensions.restapi.BinaryResult;
import com.google.gerrit.extensions.restapi.IdString;
import com.google.gerrit.extensions.restapi.RestApiException;
import com.google.gerrit.reviewdb.client.AccountGroup;
import com.google.gerrit.reviewdb.client.Branch;
import com.google.gerrit.reviewdb.client.PatchSet;
import com.google.gerrit.reviewdb.client.Project;
import com.google.gerrit.reviewdb.server.ReviewDb;
import com.google.gerrit.server.AnonymousUser;
import com.google.gerrit.server.ChangeFinder;
import com.google.gerrit.server.GerritPersonIdent;
import com.google.gerrit.server.IdentifiedUser;
import com.google.gerrit.server.OutputFormat;
import com.google.gerrit.server.PatchSetUtil;
import com.google.gerrit.server.account.AccountCache;
import com.google.gerrit.server.account.GroupCache;
import com.google.gerrit.server.change.Abandon;
import com.google.gerrit.server.change.ChangeResource;
import com.google.gerrit.server.change.FileContentUtil;
import com.google.gerrit.server.change.RevisionResource;
import com.google.gerrit.server.change.Revisions;
import com.google.gerrit.server.config.AllProjectsName;
import com.google.gerrit.server.config.CanonicalWebUrl;
import com.google.gerrit.server.config.GerritServerConfig;
import com.google.gerrit.server.config.PluginConfigFactory;
import com.google.gerrit.server.git.GitRepositoryManager;
import com.google.gerrit.server.git.MetaDataUpdate;
import com.google.gerrit.server.git.ProjectConfig;
import com.google.gerrit.server.group.SystemGroupBackend;
import com.google.gerrit.server.index.change.ChangeIndex;
import com.google.gerrit.server.index.change.ChangeIndexCollection;
import com.google.gerrit.server.index.change.ChangeIndexer;
import com.google.gerrit.server.mail.send.EmailHeader;
import com.google.gerrit.server.notedb.ChangeNoteUtil;
import com.google.gerrit.server.notedb.ChangeNotes;
import com.google.gerrit.server.project.ChangeControl;
import com.google.gerrit.server.project.ProjectCache;
import com.google.gerrit.server.project.Util;
import com.google.gerrit.server.query.change.ChangeData;
import com.google.gerrit.server.query.change.InternalChangeQuery;
import com.google.gerrit.testutil.ConfigSuite;
import com.google.gerrit.testutil.FakeEmailSender;
import com.google.gerrit.testutil.FakeEmailSender.Message;
import com.google.gerrit.testutil.SshMode;
import com.google.gerrit.testutil.TempFileUtil;
import com.google.gerrit.testutil.TestNotesMigration;
import com.google.gson.Gson;
import com.google.gwtorm.server.OrmException;
import com.google.gwtorm.server.SchemaFactory;
import com.google.inject.Inject;
import com.google.inject.Provider;
import java.io.IOException;
import java.io.InputStream;
import java.io.OutputStream;
import java.nio.file.DirectoryStream;
import java.nio.file.FileSystem;
import java.nio.file.FileSystems;
import java.nio.file.Files;
import java.nio.file.Path;
import java.util.ArrayList;
import java.util.Arrays;
import java.util.Collection;
import java.util.Collections;
import java.util.EnumSet;
import java.util.HashMap;
import java.util.List;
import java.util.Map;
import java.util.Optional;
import java.util.regex.Pattern;
import org.eclipse.jgit.api.Git;
import org.eclipse.jgit.errors.ConfigInvalidException;
import org.eclipse.jgit.errors.RepositoryNotFoundException;
import org.eclipse.jgit.internal.storage.dfs.InMemoryRepository;
import org.eclipse.jgit.junit.TestRepository;
import org.eclipse.jgit.lib.Config;
import org.eclipse.jgit.lib.Constants;
import org.eclipse.jgit.lib.NullProgressMonitor;
import org.eclipse.jgit.lib.ObjectId;
import org.eclipse.jgit.lib.PersonIdent;
import org.eclipse.jgit.lib.Ref;
import org.eclipse.jgit.lib.Repository;
import org.eclipse.jgit.revwalk.RevCommit;
import org.eclipse.jgit.revwalk.RevTree;
import org.eclipse.jgit.revwalk.RevWalk;
import org.eclipse.jgit.transport.FetchResult;
import org.eclipse.jgit.transport.RefSpec;
import org.eclipse.jgit.transport.Transport;
import org.eclipse.jgit.transport.TransportBundleStream;
import org.eclipse.jgit.transport.URIish;
import org.junit.After;
import org.junit.AfterClass;
import org.junit.Before;
import org.junit.Rule;
import org.junit.rules.ExpectedException;
import org.junit.rules.TemporaryFolder;
import org.junit.rules.TestRule;
import org.junit.runner.Description;
import org.junit.runner.RunWith;
import org.junit.runners.model.Statement;

@RunWith(ConfigSuite.class)
public abstract class AbstractDaemonTest {
  private static GerritServer commonServer;

  @ConfigSuite.Parameter public Config baseConfig;

  @ConfigSuite.Name private String configName;

  @Inject protected AllProjectsName allProjects;

  @Inject protected AccountCreator accounts;

  @Inject private SchemaFactory<ReviewDb> reviewDbProvider;

  @Inject protected GerritApi gApi;

  @Inject protected AcceptanceTestRequestScope atrScope;

  @Inject protected AccountCache accountCache;

  @Inject protected IdentifiedUser.GenericFactory identifiedUserFactory;

  @Inject protected PushOneCommit.Factory pushFactory;

  @Inject protected MetaDataUpdate.Server metaDataUpdateFactory;

  @Inject protected ProjectCache projectCache;

  @Inject protected GroupCache groupCache;

  @Inject protected GitRepositoryManager repoManager;

  @Inject protected ChangeIndexer indexer;

  @Inject protected Provider<InternalChangeQuery> queryProvider;

  @Inject @CanonicalWebUrl protected Provider<String> canonicalWebUrl;

  @Inject @GerritServerConfig protected Config cfg;

  @Inject protected PluginConfigFactory pluginConfig;

  @Inject private InProcessProtocol inProcessProtocol;

  @Inject private Provider<AnonymousUser> anonymousUser;

  @Inject @GerritPersonIdent protected Provider<PersonIdent> serverIdent;

  @Inject protected ChangeData.Factory changeDataFactory;

  @Inject protected PatchSetUtil psUtil;

  @Inject protected ChangeFinder changeFinder;

  @Inject protected Revisions revisions;

  @Inject protected FakeEmailSender sender;

  @Inject protected ChangeNoteUtil changeNoteUtil;

  @Inject protected ChangeResource.Factory changeResourceFactory;

  @Inject protected SystemGroupBackend systemGroupBackend;

  @Inject private EventRecorder.Factory eventRecorderFactory;

  @Inject private ChangeIndexCollection changeIndexes;

  protected TestRepository<InMemoryRepository> testRepo;
  protected GerritServer server;
  protected TestAccount admin;
  protected TestAccount user;
  protected RestSession adminRestSession;
  protected RestSession userRestSession;
  protected SshSession adminSshSession;
  protected SshSession userSshSession;
  protected ReviewDb db;
  protected Project.NameKey project;
  protected EventRecorder eventRecorder;

  @Inject protected TestNotesMigration notesMigration;

  @Inject protected ChangeNotes.Factory notesFactory;

  @Inject protected Abandon changeAbandoner;

  @Rule public ExpectedException exception = ExpectedException.none();

  private String resourcePrefix;
  private List<Repository> toClose;
  private boolean useSsh;

  @Rule
  public TestRule testRunner =
      new TestRule() {
        @Override
        public Statement apply(final Statement base, final Description description) {
          return new Statement() {
            @Override
            public void evaluate() throws Throwable {
              beforeTest(description);
              try {
                base.evaluate();
              } finally {
                afterTest();
              }
            }
          };
        }
      };

  @Rule public TemporaryFolder tempSiteDir = new TemporaryFolder();

  @Before
  public void clearSender() {
    sender.clear();
  }

  @Before
  public void startEventRecorder() {
    eventRecorder = eventRecorderFactory.create(admin);
  }

  @Before
  public void assumeSshIfRequired() {
    if (useSsh) {
      // If the test uses ssh, we use assume() to make sure ssh is enabled on
      // the test suite. JUnit will skip tests annotated with @UseSsh if we
      // disable them using the command line flag.
      assume().that(SshMode.useSsh()).isTrue();
    }
  }

  @After
  public void closeEventRecorder() {
    eventRecorder.close();
  }

  @AfterClass
  public static void stopCommonServer() throws Exception {
    if (commonServer != null) {
      try {
        commonServer.stop();
      } finally {
        commonServer = null;
      }
    }
    TempFileUtil.cleanup();
  }

  protected static Config submitWholeTopicEnabledConfig() {
    Config cfg = new Config();
    cfg.setBoolean("change", null, "submitWholeTopic", true);
    return cfg;
  }

  protected static Config allowDraftsDisabledConfig() {
    Config cfg = new Config();
    cfg.setBoolean("change", null, "allowDrafts", false);
    return cfg;
  }

  protected boolean isAllowDrafts() {
    return cfg.getBoolean("change", "allowDrafts", true);
  }

  protected boolean isSubmitWholeTopicEnabled() {
    return cfg.getBoolean("change", null, "submitWholeTopic", false);
  }

  protected boolean isContributorAgreementsEnabled() {
    return cfg.getBoolean("auth", null, "contributorAgreements", false);
  }

  protected void beforeTest(Description description) throws Exception {
    GerritServer.Description classDesc =
        GerritServer.Description.forTestClass(description, configName);
    GerritServer.Description methodDesc =
        GerritServer.Description.forTestMethod(description, configName);

    baseConfig.setString("gerrit", null, "tempSiteDir", tempSiteDir.getRoot().getPath());
    baseConfig.setInt("receive", null, "changeUpdateThreads", 4);
    if (classDesc.equals(methodDesc) && !classDesc.sandboxed() && !methodDesc.sandboxed()) {
      if (commonServer == null) {
        commonServer = GerritServer.start(classDesc, baseConfig);
      }
      server = commonServer;
    } else {
      server = GerritServer.start(methodDesc, baseConfig);
    }

    server.getTestInjector().injectMembers(this);
    notesMigration.setFromEnv();
    Transport.register(inProcessProtocol);
    toClose = Collections.synchronizedList(new ArrayList<Repository>());
    admin = accounts.admin();
    user = accounts.user();

    // Evict cached user state in case tests modify it.
    accountCache.evict(admin.getId());
    accountCache.evict(user.getId());

    adminRestSession = new RestSession(server, admin);
    userRestSession = new RestSession(server, user);

    db = reviewDbProvider.open();

    if (classDesc.useSsh() || methodDesc.useSsh()) {
      useSsh = true;
      if (SshMode.useSsh() && (adminSshSession == null || userSshSession == null)) {
        // Create Ssh sessions
        initSsh(admin);
        Context ctx = newRequestContext(user);
        atrScope.set(ctx);
        userSshSession = ctx.getSession();
        userSshSession.open();
        ctx = newRequestContext(admin);
        atrScope.set(ctx);
        adminSshSession = ctx.getSession();
        adminSshSession.open();
      }
    } else {
      useSsh = false;
    }

    resourcePrefix =
        UNSAFE_PROJECT_NAME
            .matcher(description.getClassName() + "_" + description.getMethodName() + "_")
            .replaceAll("");

    Context ctx = newRequestContext(admin);
    atrScope.set(ctx);
    project = createProject(projectInput(description));
    testRepo = cloneProject(project, getCloneAsAccount(description));
  }

  private TestAccount getCloneAsAccount(Description description) {
    TestProjectInput ann = description.getAnnotation(TestProjectInput.class);
    return accounts.get(ann != null ? ann.cloneAs() : "admin");
  }

  private ProjectInput projectInput(Description description) {
    ProjectInput in = new ProjectInput();
    TestProjectInput ann = description.getAnnotation(TestProjectInput.class);
    in.name = name("project");
    if (ann != null) {
      in.parent = Strings.emptyToNull(ann.parent());
      in.description = Strings.emptyToNull(ann.description());
      in.createEmptyCommit = ann.createEmptyCommit();
      in.submitType = ann.submitType();
      in.useContentMerge = ann.useContributorAgreements();
      in.useSignedOffBy = ann.useSignedOffBy();
      in.useContentMerge = ann.useContentMerge();
    } else {
      // Defaults should match TestProjectConfig, omitting nullable values.
      in.createEmptyCommit = true;
    }
    updateProjectInput(in);
    return in;
  }

  private static final Pattern UNSAFE_PROJECT_NAME = Pattern.compile("[^a-zA-Z0-9._/-]+");

  protected Git git() {
    return testRepo.git();
  }

  protected InMemoryRepository repo() {
    return testRepo.getRepository();
  }

  /**
   * Return a resource name scoped to this test method.
   *
   * <p>Test methods in a single class by default share a running server. For any resource name you
   * require to be unique to a test method, wrap it in a call to this method.
   *
   * @param name resource name (group, project, topic, etc.)
   * @return name prefixed by a string unique to this test method.
   */
  protected String name(String name) {
    return resourcePrefix + name;
  }

  protected Project.NameKey createProject(String nameSuffix) throws RestApiException {
    return createProject(nameSuffix, null);
  }

  protected Project.NameKey createProject(String nameSuffix, Project.NameKey parent)
      throws RestApiException {
    // Default for createEmptyCommit should match TestProjectConfig.
    return createProject(nameSuffix, parent, true, null);
  }

  protected Project.NameKey createProject(
      String nameSuffix, Project.NameKey parent, boolean createEmptyCommit)
      throws RestApiException {
    // Default for createEmptyCommit should match TestProjectConfig.
    return createProject(nameSuffix, parent, createEmptyCommit, null);
  }

  protected Project.NameKey createProject(
      String nameSuffix, Project.NameKey parent, SubmitType submitType) throws RestApiException {
    // Default for createEmptyCommit should match TestProjectConfig.
    return createProject(nameSuffix, parent, true, submitType);
  }

  protected Project.NameKey createProject(
      String nameSuffix, Project.NameKey parent, boolean createEmptyCommit, SubmitType submitType)
      throws RestApiException {
    ProjectInput in = new ProjectInput();
    in.name = name(nameSuffix);
    in.parent = parent != null ? parent.get() : null;
    in.submitType = submitType;
    in.createEmptyCommit = createEmptyCommit;
    return createProject(in);
  }

  private Project.NameKey createProject(ProjectInput in) throws RestApiException {
    gApi.projects().create(in);
    return new Project.NameKey(in.name);
  }

  /**
   * Modify a project input before creating the initial test project.
   *
   * @param in input; may be modified in place.
   */
  protected void updateProjectInput(ProjectInput in) {
    // Default implementation does nothing.
  }

  protected TestRepository<InMemoryRepository> cloneProject(Project.NameKey p) throws Exception {
    return cloneProject(p, admin);
  }

  protected TestRepository<InMemoryRepository> cloneProject(
      Project.NameKey p, TestAccount testAccount) throws Exception {
    InProcessProtocol.Context ctx =
        new InProcessProtocol.Context(
            reviewDbProvider, identifiedUserFactory, testAccount.getId(), p);
    Repository repo = repoManager.openRepository(p);
    toClose.add(repo);
    return GitUtil.cloneProject(p, inProcessProtocol.register(ctx, repo).toString());
  }

  protected void afterTest() throws Exception {
    Transport.unregister(inProcessProtocol);
    for (Repository repo : toClose) {
      repo.close();
    }
    db.close();
    if (adminSshSession != null) {
      adminSshSession.close();
    }
    if (userSshSession != null) {
      userSshSession.close();
    }
    if (server != commonServer) {
      server.stop();
      server = null;
    }
  }

  protected TestRepository<?>.CommitBuilder commitBuilder() throws Exception {
    return testRepo.branch("HEAD").commit().insertChangeId();
  }

  protected TestRepository<?>.CommitBuilder amendBuilder() throws Exception {
    ObjectId head = repo().exactRef("HEAD").getObjectId();
    TestRepository<?>.CommitBuilder b = testRepo.amendRef("HEAD");
    Optional<String> id = GitUtil.getChangeId(testRepo, head);
    // TestRepository behaves like "git commit --amend -m foo", which does not
    // preserve an existing Change-Id. Tests probably want this.
    if (id.isPresent()) {
      b.insertChangeId(id.get().substring(1));
    } else {
      b.insertChangeId();
    }
    return b;
  }

  protected PushOneCommit.Result createChange() throws Exception {
    return createChange("refs/for/master");
  }

  protected PushOneCommit.Result createChange(String ref) throws Exception {
    PushOneCommit push = pushFactory.create(db, admin.getIdent(), testRepo);
    PushOneCommit.Result result = push.to(ref);
    result.assertOkStatus();
    return result;
  }

  protected PushOneCommit.Result createMergeCommitChange(String ref) throws Exception {
    return createMergeCommitChange(ref, "foo");
  }

  protected PushOneCommit.Result createMergeCommitChange(String ref, String file) throws Exception {
    ObjectId initial = repo().exactRef(HEAD).getLeaf().getObjectId();

    PushOneCommit.Result p1 =
        pushFactory
            .create(
                db,
                admin.getIdent(),
                testRepo,
                "parent 1",
                ImmutableMap.of(file, "foo-1", "bar", "bar-1"))
            .to(ref);

    // reset HEAD in order to create a sibling of the first change
    testRepo.reset(initial);

    PushOneCommit.Result p2 =
        pushFactory
            .create(
                db,
                admin.getIdent(),
                testRepo,
                "parent 2",
                ImmutableMap.of(file, "foo-2", "bar", "bar-2"))
            .to(ref);

    PushOneCommit m =
        pushFactory.create(
            db,
            admin.getIdent(),
            testRepo,
            "merge",
            ImmutableMap.of(file, "foo-1", "bar", "bar-2"));
    m.setParents(ImmutableList.of(p1.getCommit(), p2.getCommit()));
    PushOneCommit.Result result = m.to(ref);
    result.assertOkStatus();
    return result;
  }

  protected PushOneCommit.Result createDraftChange() throws Exception {
    return pushTo("refs/drafts/master");
  }

  protected PushOneCommit.Result createChange(String subject, String fileName, String content)
      throws Exception {
    PushOneCommit push =
        pushFactory.create(db, admin.getIdent(), testRepo, subject, fileName, content);
    return push.to("refs/for/master");
  }

  protected PushOneCommit.Result createChange(
      String subject, String fileName, String content, String topic) throws Exception {
    PushOneCommit push =
        pushFactory.create(db, admin.getIdent(), testRepo, subject, fileName, content);
    return push.to("refs/for/master/" + name(topic));
  }

  protected PushOneCommit.Result createChange(
      TestRepository<?> repo,
      String branch,
      String subject,
      String fileName,
      String content,
      String topic)
      throws Exception {
    PushOneCommit push = pushFactory.create(db, admin.getIdent(), repo, subject, fileName, content);
    return push.to("refs/for/" + branch + "/" + name(topic));
  }

  protected BranchApi createBranch(Branch.NameKey branch) throws Exception {
    return gApi.projects()
        .name(branch.getParentKey().get())
        .branch(branch.get())
        .create(new BranchInput());
  }

  protected BranchApi createBranchWithRevision(Branch.NameKey branch, String revision)
      throws Exception {
    BranchInput in = new BranchInput();
    in.revision = revision;
    return gApi.projects().name(branch.getParentKey().get()).branch(branch.get()).create(in);
  }

  private static final List<Character> RANDOM =
      Chars.asList(new char[] {'a', 'b', 'c', 'd', 'e', 'f', 'g', 'h'});

  protected PushOneCommit.Result amendChange(String changeId) throws Exception {
    return amendChange(changeId, "refs/for/master");
  }

  protected PushOneCommit.Result amendChange(String changeId, String ref) throws Exception {
    return amendChange(changeId, ref, admin, testRepo);
  }

  protected PushOneCommit.Result amendChange(
      String changeId, String ref, TestAccount testAccount, TestRepository<?> repo)
      throws Exception {
    Collections.shuffle(RANDOM);
    return amendChange(
        changeId,
        ref,
        testAccount,
        repo,
        PushOneCommit.SUBJECT,
        PushOneCommit.FILE_NAME,
        new String(Chars.toArray(RANDOM)));
  }

  protected PushOneCommit.Result amendChange(
      String changeId, String subject, String fileName, String content) throws Exception {
    return amendChange(changeId, "refs/for/master", admin, testRepo, subject, fileName, content);
  }

  protected PushOneCommit.Result amendChange(
      String changeId,
      String ref,
      TestAccount testAccount,
      TestRepository<?> repo,
      String subject,
      String fileName,
      String content)
      throws Exception {
    PushOneCommit push =
        pushFactory.create(db, testAccount.getIdent(), repo, subject, fileName, content, changeId);
    return push.to(ref);
  }

  protected void merge(PushOneCommit.Result r) throws Exception {
    revision(r).review(ReviewInput.approve());
    revision(r).submit();
  }

  protected PushOneCommit.Result amendChangeAsDraft(String changeId) throws Exception {
    return amendChange(changeId, "refs/drafts/master");
  }

  protected ChangeInfo info(String id) throws RestApiException {
    return gApi.changes().id(id).info();
  }

  protected ChangeInfo get(String id) throws RestApiException {
    return gApi.changes().id(id).get();
  }

  protected Optional<EditInfo> getEdit(String id) throws RestApiException {
    return gApi.changes().id(id).edit().get();
  }

  protected ChangeInfo get(String id, ListChangesOption... options) throws RestApiException {
    return gApi.changes()
        .id(id)
        .get(Sets.newEnumSet(Arrays.asList(options), ListChangesOption.class));
  }

  protected List<ChangeInfo> query(String q) throws RestApiException {
    return gApi.changes().query(q).get();
  }

  private Context newRequestContext(TestAccount account) {
    return atrScope.newContext(
        reviewDbProvider,
        new SshSession(server, account),
        identifiedUserFactory.create(account.getId()));
  }

  /**
   * Enforce a new request context for the current API user.
   *
   * <p>This recreates the IdentifiedUser, hence everything which is cached in the IdentifiedUser is
   * reloaded (e.g. the email addresses of the user).
   */
  protected Context resetCurrentApiUser() {
    return atrScope.set(newRequestContext(atrScope.get().getSession().getAccount()));
  }

  protected Context setApiUser(TestAccount account) {
    return atrScope.set(newRequestContext(account));
  }

  protected Context setApiUserAnonymous() {
    return atrScope.set(atrScope.newContext(reviewDbProvider, null, anonymousUser.get()));
  }

  protected Context disableDb() {
    notesMigration.setFailOnLoad(true);
    return atrScope.disableDb();
  }

  protected void enableDb(Context preDisableContext) {
    notesMigration.setFailOnLoad(false);
    atrScope.set(preDisableContext);
  }

  protected void disableChangeIndexWrites() {
    for (ChangeIndex i : changeIndexes.getWriteIndexes()) {
      if (!(i instanceof ReadOnlyChangeIndex)) {
        changeIndexes.addWriteIndex(new ReadOnlyChangeIndex(i));
      }
    }
  }

  protected void enableChangeIndexWrites() {
    for (ChangeIndex i : changeIndexes.getWriteIndexes()) {
      if (i instanceof ReadOnlyChangeIndex) {
        changeIndexes.addWriteIndex(((ReadOnlyChangeIndex) i).unwrap());
      }
    }
  }

  protected static Gson newGson() {
    return OutputFormat.JSON_COMPACT.newGson();
  }

  protected RevisionApi revision(PushOneCommit.Result r) throws Exception {
    return gApi.changes().id(r.getChangeId()).current();
  }

  protected void allow(String permission, AccountGroup.UUID id, String ref) throws Exception {
    ProjectConfig cfg = projectCache.checkedGet(project).getConfig();
    Util.allow(cfg, permission, id, ref);
    saveProjectConfig(project, cfg);
  }

  protected void allowGlobalCapabilities(AccountGroup.UUID id, String... capabilityNames)
      throws Exception {
    allowGlobalCapabilities(id, Arrays.asList(capabilityNames));
  }

  protected void allowGlobalCapabilities(AccountGroup.UUID id, Iterable<String> capabilityNames)
      throws Exception {
    ProjectConfig cfg = projectCache.checkedGet(allProjects).getConfig();
    for (String capabilityName : capabilityNames) {
      Util.allow(cfg, capabilityName, id);
    }
    saveProjectConfig(allProjects, cfg);
  }

  protected void removeGlobalCapabilities(AccountGroup.UUID id, String... capabilityNames)
      throws Exception {
    removeGlobalCapabilities(id, Arrays.asList(capabilityNames));
  }

  protected void removeGlobalCapabilities(AccountGroup.UUID id, Iterable<String> capabilityNames)
      throws Exception {
    ProjectConfig cfg = projectCache.checkedGet(allProjects).getConfig();
    for (String capabilityName : capabilityNames) {
      Util.remove(cfg, capabilityName, id);
    }
    saveProjectConfig(allProjects, cfg);
  }

  protected void setUseContributorAgreements(InheritableBoolean value) throws Exception {
    try (MetaDataUpdate md = metaDataUpdateFactory.create(project)) {
      ProjectConfig config = ProjectConfig.read(md);
      config.getProject().setUseContributorAgreements(value);
      config.commit(md);
      projectCache.evict(config.getProject());
    }
  }

  protected void setUseSignedOffBy(InheritableBoolean value) throws Exception {
    try (MetaDataUpdate md = metaDataUpdateFactory.create(project)) {
      ProjectConfig config = ProjectConfig.read(md);
      config.getProject().setUseSignedOffBy(value);
      config.commit(md);
      projectCache.evict(config.getProject());
    }
  }

<<<<<<< HEAD
  protected void deny(String permission, AccountGroup.UUID id, String ref) throws Exception {
=======
  protected void setRequireChangeId(InheritableBoolean value) throws Exception {
    try (MetaDataUpdate md = metaDataUpdateFactory.create(project)) {
      ProjectConfig config = ProjectConfig.read(md);
      config.getProject().setRequireChangeID(value);
      config.commit(md);
      projectCache.evict(config.getProject());
    }
  }

  protected void deny(String permission, AccountGroup.UUID id, String ref)
      throws Exception {
>>>>>>> 67e05395
    deny(project, permission, id, ref);
  }

  protected void deny(Project.NameKey p, String permission, AccountGroup.UUID id, String ref)
      throws Exception {
    ProjectConfig cfg = projectCache.checkedGet(p).getConfig();
    Util.deny(cfg, permission, id, ref);
    saveProjectConfig(p, cfg);
  }

  protected PermissionRule block(String permission, AccountGroup.UUID id, String ref)
      throws Exception {
    return block(permission, id, ref, project);
  }

  protected PermissionRule block(
      String permission, AccountGroup.UUID id, String ref, Project.NameKey project)
      throws Exception {
    ProjectConfig cfg = projectCache.checkedGet(project).getConfig();
    PermissionRule rule = Util.block(cfg, permission, id, ref);
    saveProjectConfig(project, cfg);
    return rule;
  }

  protected void blockLabel(
      String label, int min, int max, AccountGroup.UUID id, String ref, Project.NameKey project)
      throws Exception {
    ProjectConfig cfg = projectCache.checkedGet(project).getConfig();
    Util.block(cfg, Permission.LABEL + label, min, max, id, ref);
    saveProjectConfig(project, cfg);
  }

  protected void saveProjectConfig(Project.NameKey p, ProjectConfig cfg) throws Exception {
    try (MetaDataUpdate md = metaDataUpdateFactory.create(p)) {
      md.setAuthor(identifiedUserFactory.create(admin.getId()));
      cfg.commit(md);
    }
    projectCache.evict(cfg.getProject());
  }

  protected void saveProjectConfig(ProjectConfig cfg) throws Exception {
    saveProjectConfig(project, cfg);
  }

  protected void grant(String permission, Project.NameKey project, String ref)
      throws RepositoryNotFoundException, IOException, ConfigInvalidException {
    grant(permission, project, ref, false);
  }

  protected void grant(String permission, Project.NameKey project, String ref, boolean force)
      throws RepositoryNotFoundException, IOException, ConfigInvalidException {
    AccountGroup adminGroup = groupCache.get(new AccountGroup.NameKey("Administrators"));
    grant(permission, project, ref, force, adminGroup.getGroupUUID());
  }

  protected void grant(
      String permission,
      Project.NameKey project,
      String ref,
      boolean force,
      AccountGroup.UUID groupUUID)
      throws RepositoryNotFoundException, IOException, ConfigInvalidException {
    try (MetaDataUpdate md = metaDataUpdateFactory.create(project)) {
      md.setMessage(String.format("Grant %s on %s", permission, ref));
      ProjectConfig config = ProjectConfig.read(md);
      AccessSection s = config.getAccessSection(ref, true);
      Permission p = s.getPermission(permission, true);
      PermissionRule rule = Util.newRule(config, groupUUID);
      rule.setForce(force);
      p.add(rule);
      config.commit(md);
      projectCache.evict(config.getProject());
    }
  }

  protected void grantLabel(
      String label,
      int min,
      int max,
      Project.NameKey project,
      String ref,
      boolean force,
      AccountGroup.UUID groupUUID,
      boolean exclusive)
      throws RepositoryNotFoundException, IOException, ConfigInvalidException {
    String permission = Permission.LABEL + label;
    try (MetaDataUpdate md = metaDataUpdateFactory.create(project)) {
      md.setMessage(String.format("Grant %s on %s", permission, ref));
      ProjectConfig config = ProjectConfig.read(md);
      AccessSection s = config.getAccessSection(ref, true);
      Permission p = s.getPermission(permission, true);
      p.setExclusiveGroup(exclusive);
      PermissionRule rule = Util.newRule(config, groupUUID);
      rule.setForce(force);
      rule.setMin(min);
      rule.setMax(max);
      p.add(rule);
      config.commit(md);
      projectCache.evict(config.getProject());
    }
  }

  protected void removePermission(String permission, Project.NameKey project, String ref)
      throws IOException, ConfigInvalidException {
    try (MetaDataUpdate md = metaDataUpdateFactory.create(project)) {
      md.setMessage(String.format("Remove %s on %s", permission, ref));
      ProjectConfig config = ProjectConfig.read(md);
      AccessSection s = config.getAccessSection(ref, true);
      Permission p = s.getPermission(permission, true);
      p.getRules().clear();
      config.commit(md);
      projectCache.evict(config.getProject());
    }
  }

  protected void blockRead(String ref) throws Exception {
    block(Permission.READ, REGISTERED_USERS, ref);
  }

  protected void blockForgeCommitter(Project.NameKey project, String ref) throws Exception {
    ProjectConfig cfg = projectCache.checkedGet(project).getConfig();
    Util.block(cfg, Permission.FORGE_COMMITTER, REGISTERED_USERS, ref);
    saveProjectConfig(project, cfg);
  }

  protected PushOneCommit.Result pushTo(String ref) throws Exception {
    PushOneCommit push = pushFactory.create(db, admin.getIdent(), testRepo);
    return push.to(ref);
  }

  protected void approve(String id) throws Exception {
    gApi.changes().id(id).revision("current").review(ReviewInput.approve());
  }

  protected void recommend(String id) throws Exception {
    gApi.changes().id(id).revision("current").review(ReviewInput.recommend());
  }

  protected Map<String, ActionInfo> getActions(String id) throws Exception {
    return gApi.changes().id(id).revision(1).actions();
  }

  protected String getETag(String id) throws Exception {
    return gApi.changes().id(id).current().etag();
  }

  private static Iterable<String> changeIds(Iterable<ChangeInfo> changes) {
    return Iterables.transform(changes, i -> i.changeId);
  }

  protected void assertSubmittedTogether(String chId, String... expected) throws Exception {
    List<ChangeInfo> actual = gApi.changes().id(chId).submittedTogether();
    SubmittedTogetherInfo info =
        gApi.changes().id(chId).submittedTogether(EnumSet.of(NON_VISIBLE_CHANGES));

    assertThat(info.nonVisibleChanges).isEqualTo(0);
    assertThat(actual).hasSize(expected.length);
    assertThat(changeIds(actual)).containsExactly((Object[]) expected).inOrder();
    assertThat(changeIds(info.changes)).containsExactly((Object[]) expected).inOrder();
  }

  protected PatchSet getPatchSet(PatchSet.Id psId) throws OrmException {
    return changeDataFactory.create(db, project, psId.getParentKey()).patchSet(psId);
  }

  protected IdentifiedUser user(TestAccount testAccount) {
    return identifiedUserFactory.create(testAccount.getId());
  }

  protected RevisionResource parseCurrentRevisionResource(String changeId) throws Exception {
    ChangeResource cr = parseChangeResource(changeId);
    int psId = cr.getChange().currentPatchSetId().get();
    return revisions.parse(cr, IdString.fromDecoded(Integer.toString(psId)));
  }

  protected RevisionResource parseRevisionResource(String changeId, int n) throws Exception {
    return revisions.parse(
        parseChangeResource(changeId), IdString.fromDecoded(Integer.toString(n)));
  }

  protected RevisionResource parseRevisionResource(PushOneCommit.Result r) throws Exception {
    PatchSet.Id psId = r.getPatchSetId();
    return parseRevisionResource(psId.getParentKey().toString(), psId.get());
  }

  protected ChangeResource parseChangeResource(String changeId) throws Exception {
    List<ChangeControl> ctls = changeFinder.find(changeId, atrScope.get().getUser());
    assertThat(ctls).hasSize(1);
    return changeResourceFactory.create(ctls.get(0));
  }

  protected String createGroup(String name) throws Exception {
    return createGroup(name, "Administrators");
  }

  protected String createGroup(String name, String owner) throws Exception {
    name = name(name);
    GroupInput in = new GroupInput();
    in.name = name;
    in.ownerId = owner;
    gApi.groups().create(in);
    return name;
  }

  protected RevCommit getHead(Repository repo, String name) throws Exception {
    try (RevWalk rw = new RevWalk(repo)) {
      Ref r = repo.exactRef(name);
      return r != null ? rw.parseCommit(r.getObjectId()) : null;
    }
  }

  protected RevCommit getHead(Repository repo) throws Exception {
    return getHead(repo, "HEAD");
  }

  protected RevCommit getRemoteHead(Project.NameKey project, String branch) throws Exception {
    try (Repository repo = repoManager.openRepository(project)) {
      return getHead(repo, branch.startsWith(Constants.R_REFS) ? branch : "refs/heads/" + branch);
    }
  }

  protected RevCommit getRemoteHead(String project, String branch) throws Exception {
    return getRemoteHead(new Project.NameKey(project), branch);
  }

  protected RevCommit getRemoteHead() throws Exception {
    return getRemoteHead(project, "master");
  }

  protected void grantTagPermissions() throws Exception {
    grant(Permission.CREATE, project, R_TAGS + "*");
    grant(Permission.DELETE, project, R_TAGS + "");
    grant(Permission.CREATE_TAG, project, R_TAGS + "*");
    grant(Permission.CREATE_SIGNED_TAG, project, R_TAGS + "*");
  }

  protected void assertMailReplyTo(Message message, String email) throws Exception {
    assertThat(message.headers()).containsKey("Reply-To");
    EmailHeader.String replyTo = (EmailHeader.String) message.headers().get("Reply-To");
    assertThat(replyTo.getString()).contains(email);
  }

  protected ContributorAgreement configureContributorAgreement(boolean autoVerify)
      throws Exception {
    ContributorAgreement ca;
    if (autoVerify) {
      String g = createGroup("cla-test-group");
      GroupApi groupApi = gApi.groups().id(g);
      groupApi.description("CLA test group");
      AccountGroup caGroup = groupCache.get(new AccountGroup.UUID(groupApi.detail().id));
      GroupReference groupRef = GroupReference.forGroup(caGroup);
      PermissionRule rule = new PermissionRule(groupRef);
      rule.setAction(PermissionRule.Action.ALLOW);
      ca = new ContributorAgreement("cla-test");
      ca.setAutoVerify(groupRef);
      ca.setAccepted(ImmutableList.of(rule));
    } else {
      ca = new ContributorAgreement("cla-test-no-auto-verify");
    }
    ca.setDescription("description");
    ca.setAgreementUrl("agreement-url");

    ProjectConfig cfg = projectCache.checkedGet(allProjects).getConfig();
    cfg.replace(ca);
    saveProjectConfig(allProjects, cfg);
    return ca;
  }

  protected BinaryResult submitPreview(String changeId) throws Exception {
    return gApi.changes().id(changeId).current().submitPreview();
  }

  protected BinaryResult submitPreview(String changeId, String format) throws Exception {
    return gApi.changes().id(changeId).current().submitPreview(format);
  }

  protected Map<Branch.NameKey, ObjectId> fetchFromSubmitPreview(String changeId) throws Exception {
    try (BinaryResult result = submitPreview(changeId)) {
      return fetchFromBundles(result);
    }
  }

  /**
   * Fetches each bundle into a newly cloned repository, then it applies the bundle, and returns the
   * resulting tree id.
   */
  protected Map<Branch.NameKey, ObjectId> fetchFromBundles(BinaryResult bundles) throws Exception {
    assertThat(bundles.getContentType()).isEqualTo("application/x-zip");

    FileSystem fs = Jimfs.newFileSystem();
    Path previewPath = fs.getPath("preview.zip");
    try (OutputStream out = Files.newOutputStream(previewPath)) {
      bundles.writeTo(out);
    }
    Map<Branch.NameKey, ObjectId> ret = new HashMap<>();
    try (FileSystem zipFs = FileSystems.newFileSystem(previewPath, null);
        DirectoryStream<Path> dirStream =
            Files.newDirectoryStream(Iterables.getOnlyElement(zipFs.getRootDirectories()))) {
      for (Path p : dirStream) {
        if (!Files.isRegularFile(p)) {
          continue;
        }
        String bundleName = p.getFileName().toString();
        int len = bundleName.length();
        assertThat(bundleName).endsWith(".git");
        String repoName = bundleName.substring(0, len - 4);
        Project.NameKey proj = new Project.NameKey(repoName);
        TestRepository<?> localRepo = cloneProject(proj);

        try (InputStream bundleStream = Files.newInputStream(p);
            TransportBundleStream tbs =
                new TransportBundleStream(
                    localRepo.getRepository(), new URIish(bundleName), bundleStream)) {
          FetchResult fr =
              tbs.fetch(
                  NullProgressMonitor.INSTANCE,
                  Arrays.asList(new RefSpec("refs/*:refs/preview/*")));
          for (Ref r : fr.getAdvertisedRefs()) {
            String branchName = r.getName();
            Branch.NameKey n = new Branch.NameKey(proj, branchName);

            RevCommit c = localRepo.getRevWalk().parseCommit(r.getObjectId());
            ret.put(n, c.getTree().copy());
          }
        }
      }
    }
    assertThat(ret).isNotEmpty();
    return ret;
  }

  /** Assert that the given branches have the given tree ids. */
  protected void assertTrees(Project.NameKey proj, Map<Branch.NameKey, ObjectId> trees)
      throws Exception {
    TestRepository<?> localRepo = cloneProject(proj);
    GitUtil.fetch(localRepo, "refs/*:refs/*");
    Map<String, Ref> refs = localRepo.getRepository().getAllRefs();
    Map<Branch.NameKey, RevTree> refValues = new HashMap<>();

    for (Branch.NameKey b : trees.keySet()) {
      if (!b.getParentKey().equals(proj)) {
        continue;
      }

      Ref r = refs.get(b.get());
      assertThat(r).isNotNull();
      RevWalk rw = localRepo.getRevWalk();
      RevCommit c = rw.parseCommit(r.getObjectId());
      refValues.put(b, c.getTree());

      assertThat(trees.get(b)).isEqualTo(refValues.get(b));
    }
    assertThat(refValues.keySet()).containsAnyIn(trees.keySet());
  }

  protected void assertDiffForNewFile(
      DiffInfo diff, RevCommit commit, String path, String expectedContentSideB) throws Exception {
    List<String> expectedLines = new ArrayList<>();
    for (String line : expectedContentSideB.split("\n")) {
      expectedLines.add(line);
    }

    assertThat(diff.binary).isNull();
    assertThat(diff.changeType).isEqualTo(ChangeType.ADDED);
    assertThat(diff.diffHeader).isNotNull();
    assertThat(diff.intralineStatus).isNull();
    assertThat(diff.webLinks).isNull();

    assertThat(diff.metaA).isNull();
    assertThat(diff.metaB).isNotNull();
    assertThat(diff.metaB.commitId).isEqualTo(commit.name());

    String expectedContentType = "text/plain";
    if (COMMIT_MSG.equals(path)) {
      expectedContentType = FileContentUtil.TEXT_X_GERRIT_COMMIT_MESSAGE;
    } else if (MERGE_LIST.equals(path)) {
      expectedContentType = FileContentUtil.TEXT_X_GERRIT_MERGE_LIST;
    }
    assertThat(diff.metaB.contentType).isEqualTo(expectedContentType);

    assertThat(diff.metaB.lines).isEqualTo(expectedLines.size());
    assertThat(diff.metaB.name).isEqualTo(path);
    assertThat(diff.metaB.webLinks).isNull();

    assertThat(diff.content).hasSize(1);
    DiffInfo.ContentEntry contentEntry = diff.content.get(0);
    assertThat(contentEntry.b).containsExactlyElementsIn(expectedLines).inOrder();
    assertThat(contentEntry.a).isNull();
    assertThat(contentEntry.ab).isNull();
    assertThat(contentEntry.common).isNull();
    assertThat(contentEntry.editA).isNull();
    assertThat(contentEntry.editB).isNull();
    assertThat(contentEntry.skip).isNull();
  }

  protected TestRepository<?> createProjectWithPush(
      String name, @Nullable Project.NameKey parent, SubmitType submitType) throws Exception {
    Project.NameKey project = createProject(name, parent, true, submitType);
    grant(Permission.PUSH, project, "refs/heads/*");
    grant(Permission.SUBMIT, project, "refs/for/refs/heads/*");
    return cloneProject(project);
  }

  protected void assertPermitted(ChangeInfo info, String label, Integer... expected) {
    assertThat(info.permittedLabels).isNotNull();
    Collection<String> strs = info.permittedLabels.get(label);
    if (expected.length == 0) {
      assertThat(strs).isNull();
    } else {
      assertThat(strs.stream().map(s -> Integer.valueOf(s.trim())).collect(toList()))
          .containsExactlyElementsIn(Arrays.asList(expected));
    }
  }

  protected void assertNotifyTo(TestAccount expected) {
    assertThat(sender.getMessages()).hasSize(1);
    Message m = sender.getMessages().get(0);
    assertThat(m.rcpt()).containsExactly(expected.emailAddress);
    assertThat(((EmailHeader.AddressList) m.headers().get("To")).getAddressList())
        .containsExactly(expected.emailAddress);
    assertThat(m.headers().get("CC").isEmpty()).isTrue();
  }

  protected void assertNotifyCc(TestAccount expected) {
    assertThat(sender.getMessages()).hasSize(1);
    Message m = sender.getMessages().get(0);
    assertThat(m.rcpt()).containsExactly(expected.emailAddress);
    assertThat(m.headers().get("To").isEmpty()).isTrue();
    assertThat(((EmailHeader.AddressList) m.headers().get("CC")).getAddressList())
        .containsExactly(expected.emailAddress);
  }

  protected void assertNotifyBcc(TestAccount expected) {
    assertThat(sender.getMessages()).hasSize(1);
    Message m = sender.getMessages().get(0);
    assertThat(m.rcpt()).containsExactly(expected.emailAddress);
    assertThat(m.headers().get("To").isEmpty()).isTrue();
    assertThat(m.headers().get("CC").isEmpty()).isTrue();
  }

  protected void watch(String project, String filter) throws RestApiException {
    List<ProjectWatchInfo> projectsToWatch = new ArrayList<>();
    ProjectWatchInfo pwi = new ProjectWatchInfo();
    pwi.project = project;
    pwi.filter = filter;
    pwi.notifyAbandonedChanges = true;
    pwi.notifyNewChanges = true;
    pwi.notifyAllComments = true;
    projectsToWatch.add(pwi);
    gApi.accounts().self().setWatchedProjects(projectsToWatch);
  }

  protected void enableCreateNewChangeForAllNotInTarget() throws Exception {
    ProjectConfig config = projectCache.checkedGet(project).getConfig();
    config.getProject().setCreateNewChangeForAllNotInTarget(InheritableBoolean.TRUE);
    saveProjectConfig(project, config);
  }
}<|MERGE_RESOLUTION|>--- conflicted
+++ resolved
@@ -823,9 +823,6 @@
     }
   }
 
-<<<<<<< HEAD
-  protected void deny(String permission, AccountGroup.UUID id, String ref) throws Exception {
-=======
   protected void setRequireChangeId(InheritableBoolean value) throws Exception {
     try (MetaDataUpdate md = metaDataUpdateFactory.create(project)) {
       ProjectConfig config = ProjectConfig.read(md);
@@ -835,9 +832,7 @@
     }
   }
 
-  protected void deny(String permission, AccountGroup.UUID id, String ref)
-      throws Exception {
->>>>>>> 67e05395
+  protected void deny(String permission, AccountGroup.UUID id, String ref) throws Exception {
     deny(project, permission, id, ref);
   }
 
