// Copyright (C) 2013 The Android Open Source Project
//
// Licensed under the Apache License, Version 2.0 (the "License");
// you may not use this file except in compliance with the License.
// You may obtain a copy of the License at
//
// http://www.apache.org/licenses/LICENSE-2.0
//
// Unless required by applicable law or agreed to in writing, software
// distributed under the License is distributed on an "AS IS" BASIS,
// WITHOUT WARRANTIES OR CONDITIONS OF ANY KIND, either express or implied.
// See the License for the specific language governing permissions and
// limitations under the License.

package com.google.gerrit.acceptance;

import static com.google.common.truth.Truth.assertThat;
import static com.google.common.truth.TruthJUnit.assume;
import static com.google.gerrit.acceptance.GitUtil.initSsh;
import static com.google.gerrit.extensions.api.changes.SubmittedTogetherOption.NON_VISIBLE_CHANGES;
import static com.google.gerrit.reviewdb.client.Patch.COMMIT_MSG;
import static com.google.gerrit.reviewdb.client.Patch.MERGE_LIST;
import static com.google.gerrit.server.group.SystemGroupBackend.REGISTERED_USERS;
import static java.nio.charset.StandardCharsets.UTF_8;
import static java.util.stream.Collectors.toList;
import static org.eclipse.jgit.lib.Constants.HEAD;
import static org.eclipse.jgit.lib.Constants.R_TAGS;

import com.google.common.base.Strings;
import com.google.common.collect.ImmutableList;
import com.google.common.collect.ImmutableMap;
import com.google.common.collect.Iterables;
import com.google.common.collect.Sets;
import com.google.common.jimfs.Jimfs;
import com.google.common.primitives.Chars;
import com.google.gerrit.acceptance.AcceptanceTestRequestScope.Context;
import com.google.gerrit.common.Nullable;
import com.google.gerrit.common.data.AccessSection;
import com.google.gerrit.common.data.ContributorAgreement;
import com.google.gerrit.common.data.GroupReference;
import com.google.gerrit.common.data.Permission;
import com.google.gerrit.common.data.PermissionRule;
import com.google.gerrit.extensions.api.GerritApi;
import com.google.gerrit.extensions.api.changes.ReviewInput;
import com.google.gerrit.extensions.api.changes.RevisionApi;
import com.google.gerrit.extensions.api.changes.SubmittedTogetherInfo;
import com.google.gerrit.extensions.api.groups.GroupApi;
import com.google.gerrit.extensions.api.groups.GroupInput;
import com.google.gerrit.extensions.api.projects.BranchApi;
import com.google.gerrit.extensions.api.projects.BranchInput;
import com.google.gerrit.extensions.api.projects.ProjectInput;
import com.google.gerrit.extensions.client.InheritableBoolean;
import com.google.gerrit.extensions.client.ListChangesOption;
import com.google.gerrit.extensions.client.ProjectWatchInfo;
import com.google.gerrit.extensions.client.SubmitType;
import com.google.gerrit.extensions.common.ActionInfo;
import com.google.gerrit.extensions.common.ChangeInfo;
import com.google.gerrit.extensions.common.ChangeType;
import com.google.gerrit.extensions.common.DiffInfo;
import com.google.gerrit.extensions.common.EditInfo;
import com.google.gerrit.extensions.restapi.BinaryResult;
import com.google.gerrit.extensions.restapi.IdString;
import com.google.gerrit.extensions.restapi.RestApiException;
import com.google.gerrit.reviewdb.client.AccountGroup;
import com.google.gerrit.reviewdb.client.Branch;
import com.google.gerrit.reviewdb.client.PatchSet;
import com.google.gerrit.reviewdb.client.Project;
import com.google.gerrit.reviewdb.client.RefNames;
import com.google.gerrit.reviewdb.server.ReviewDb;
import com.google.gerrit.server.AnonymousUser;
import com.google.gerrit.server.ChangeFinder;
import com.google.gerrit.server.GerritPersonIdent;
import com.google.gerrit.server.IdentifiedUser;
import com.google.gerrit.server.OutputFormat;
import com.google.gerrit.server.PatchSetUtil;
import com.google.gerrit.server.account.AccountCache;
import com.google.gerrit.server.account.GroupCache;
import com.google.gerrit.server.change.Abandon;
import com.google.gerrit.server.change.ChangeResource;
import com.google.gerrit.server.change.FileContentUtil;
import com.google.gerrit.server.change.RevisionResource;
import com.google.gerrit.server.change.Revisions;
import com.google.gerrit.server.config.AllProjectsName;
import com.google.gerrit.server.config.CanonicalWebUrl;
import com.google.gerrit.server.config.GerritServerConfig;
import com.google.gerrit.server.config.PluginConfigFactory;
import com.google.gerrit.server.git.GitRepositoryManager;
import com.google.gerrit.server.git.MetaDataUpdate;
import com.google.gerrit.server.git.ProjectConfig;
import com.google.gerrit.server.group.SystemGroupBackend;
import com.google.gerrit.server.index.change.ChangeIndex;
import com.google.gerrit.server.index.change.ChangeIndexCollection;
import com.google.gerrit.server.index.change.ChangeIndexer;
import com.google.gerrit.server.mail.Address;
import com.google.gerrit.server.mail.send.EmailHeader;
import com.google.gerrit.server.notedb.ChangeNoteUtil;
import com.google.gerrit.server.notedb.ChangeNotes;
import com.google.gerrit.server.project.ChangeControl;
import com.google.gerrit.server.project.ProjectCache;
import com.google.gerrit.server.project.Util;
import com.google.gerrit.server.query.change.ChangeData;
import com.google.gerrit.server.query.change.InternalChangeQuery;
import com.google.gerrit.server.update.BatchUpdate;
import com.google.gerrit.testutil.ConfigSuite;
import com.google.gerrit.testutil.FakeEmailSender;
import com.google.gerrit.testutil.FakeEmailSender.Message;
import com.google.gerrit.testutil.SshMode;
import com.google.gerrit.testutil.TempFileUtil;
import com.google.gerrit.testutil.TestNotesMigration;
import com.google.gson.Gson;
import com.google.gwtorm.server.OrmException;
import com.google.gwtorm.server.SchemaFactory;
import com.google.inject.Inject;
import com.google.inject.Provider;
import java.io.ByteArrayOutputStream;
import java.io.IOException;
import java.io.InputStream;
import java.io.OutputStream;
import java.nio.file.DirectoryStream;
import java.nio.file.FileSystem;
import java.nio.file.FileSystems;
import java.nio.file.Files;
import java.nio.file.Path;
import java.util.ArrayList;
import java.util.Arrays;
import java.util.Collection;
import java.util.Collections;
import java.util.EnumSet;
import java.util.HashMap;
import java.util.List;
import java.util.Map;
import java.util.Optional;
import java.util.regex.Pattern;
import org.eclipse.jgit.api.Git;
import org.eclipse.jgit.errors.ConfigInvalidException;
import org.eclipse.jgit.errors.RepositoryNotFoundException;
import org.eclipse.jgit.internal.storage.dfs.InMemoryRepository;
import org.eclipse.jgit.junit.TestRepository;
import org.eclipse.jgit.lib.Config;
import org.eclipse.jgit.lib.Constants;
import org.eclipse.jgit.lib.NullProgressMonitor;
import org.eclipse.jgit.lib.ObjectId;
import org.eclipse.jgit.lib.PersonIdent;
import org.eclipse.jgit.lib.Ref;
import org.eclipse.jgit.lib.Repository;
import org.eclipse.jgit.revwalk.RevCommit;
import org.eclipse.jgit.revwalk.RevTree;
import org.eclipse.jgit.revwalk.RevWalk;
import org.eclipse.jgit.transport.FetchResult;
import org.eclipse.jgit.transport.RefSpec;
import org.eclipse.jgit.transport.Transport;
import org.eclipse.jgit.transport.TransportBundleStream;
import org.eclipse.jgit.transport.URIish;
import org.junit.After;
import org.junit.AfterClass;
import org.junit.Before;
import org.junit.Rule;
import org.junit.rules.ExpectedException;
import org.junit.rules.RuleChain;
import org.junit.rules.TemporaryFolder;
import org.junit.rules.TestRule;
import org.junit.runner.Description;
import org.junit.runner.RunWith;
import org.junit.runners.model.Statement;

@RunWith(ConfigSuite.class)
public abstract class AbstractDaemonTest {
  private static GerritServer commonServer;

  @ConfigSuite.Parameter public Config baseConfig;
  @ConfigSuite.Name private String configName;

  @Rule public ExpectedException exception = ExpectedException.none();

  protected final TemporaryFolder tempSiteDir = new TemporaryFolder();

  private final TestRule testRunner =
      new TestRule() {
        @Override
        public Statement apply(Statement base, Description description) {
          return new Statement() {
            @Override
            public void evaluate() throws Throwable {
              beforeTest(description);
              try {
                base.evaluate();
              } finally {
                afterTest();
              }
            }
          };
        }
      };

  @Rule public RuleChain ruleChain = RuleChain.outerRule(tempSiteDir).around(testRunner);

  @Inject @CanonicalWebUrl protected Provider<String> canonicalWebUrl;
  @Inject @GerritPersonIdent protected Provider<PersonIdent> serverIdent;
  @Inject @GerritServerConfig protected Config cfg;
  @Inject protected AcceptanceTestRequestScope atrScope;
  @Inject protected AccountCache accountCache;
  @Inject protected AccountCreator accountCreator;
  @Inject protected AllProjectsName allProjects;
  @Inject protected BatchUpdate.Factory batchUpdateFactory;
  @Inject protected ChangeData.Factory changeDataFactory;
  @Inject protected ChangeFinder changeFinder;
  @Inject protected ChangeIndexer indexer;
  @Inject protected ChangeNoteUtil changeNoteUtil;
  @Inject protected ChangeResource.Factory changeResourceFactory;
  @Inject protected FakeEmailSender sender;
  @Inject protected GerritApi gApi;
  @Inject protected GitRepositoryManager repoManager;
  @Inject protected GroupCache groupCache;
  @Inject protected IdentifiedUser.GenericFactory identifiedUserFactory;
  @Inject protected MetaDataUpdate.Server metaDataUpdateFactory;
  @Inject protected PatchSetUtil psUtil;
  @Inject protected ProjectCache projectCache;
  @Inject protected Provider<InternalChangeQuery> queryProvider;
  @Inject protected PushOneCommit.Factory pushFactory;
  @Inject protected PluginConfigFactory pluginConfig;
  @Inject protected Revisions revisions;
  @Inject protected SystemGroupBackend systemGroupBackend;
  @Inject protected TestNotesMigration notesMigration;
  @Inject protected ChangeNotes.Factory notesFactory;
  @Inject protected Abandon changeAbandoner;

  protected EventRecorder eventRecorder;
  protected GerritServer server;
  protected Project.NameKey project;
  protected RestSession adminRestSession;
  protected RestSession userRestSession;
  protected ReviewDb db;
  protected SshSession adminSshSession;
  protected SshSession userSshSession;
  protected TestAccount admin;
  protected TestAccount user;
  protected TestRepository<InMemoryRepository> testRepo;
  protected String resourcePrefix;
  protected Description description;
  protected boolean testRequiresSsh;

  @Inject private ChangeIndexCollection changeIndexes;
  @Inject private EventRecorder.Factory eventRecorderFactory;
  @Inject private InProcessProtocol inProcessProtocol;
  @Inject private Provider<AnonymousUser> anonymousUser;
  @Inject private SchemaFactory<ReviewDb> reviewDbProvider;

  private List<Repository> toClose;

  @Before
  public void clearSender() {
    sender.clear();
  }

  @Before
  public void startEventRecorder() {
    eventRecorder = eventRecorderFactory.create(admin);
  }

  @Before
  public void assumeSshIfRequired() {
    if (testRequiresSsh) {
      // If the test uses ssh, we use assume() to make sure ssh is enabled on
      // the test suite. JUnit will skip tests annotated with @UseSsh if we
      // disable them using the command line flag.
      assume().that(SshMode.useSsh()).isTrue();
    }
  }

  @After
  public void closeEventRecorder() {
    eventRecorder.close();
  }

  @AfterClass
  public static void stopCommonServer() throws Exception {
    if (commonServer != null) {
      try {
        commonServer.close();
      } finally {
        commonServer = null;
      }
    }
    TempFileUtil.cleanup();
  }

  protected static Config submitWholeTopicEnabledConfig() {
    Config cfg = new Config();
    cfg.setBoolean("change", null, "submitWholeTopic", true);
    return cfg;
  }

  protected static Config allowDraftsDisabledConfig() {
    Config cfg = new Config();
    cfg.setBoolean("change", null, "allowDrafts", false);
    return cfg;
  }

  protected boolean isAllowDrafts() {
    return cfg.getBoolean("change", "allowDrafts", true);
  }

  protected boolean isSubmitWholeTopicEnabled() {
    return cfg.getBoolean("change", null, "submitWholeTopic", false);
  }

  protected boolean isContributorAgreementsEnabled() {
    return cfg.getBoolean("auth", null, "contributorAgreements", false);
  }

  protected void beforeTest(Description description) throws Exception {
    this.description = description;
    GerritServer.Description classDesc =
        GerritServer.Description.forTestClass(description, configName);
    GerritServer.Description methodDesc =
        GerritServer.Description.forTestMethod(description, configName);

    baseConfig.setString("gerrit", null, "tempSiteDir", tempSiteDir.getRoot().getPath());
    baseConfig.setInt("receive", null, "changeUpdateThreads", 4);
    if (classDesc.equals(methodDesc) && !classDesc.sandboxed() && !methodDesc.sandboxed()) {
      if (commonServer == null) {
        commonServer = GerritServer.initAndStart(classDesc, baseConfig);
      }
      server = commonServer;
    } else {
      server = GerritServer.initAndStart(methodDesc, baseConfig);
    }

    server.getTestInjector().injectMembers(this);
    Transport.register(inProcessProtocol);
    toClose = Collections.synchronizedList(new ArrayList<Repository>());
    admin = accountCreator.admin();
    user = accountCreator.user();

    // Evict cached user state in case tests modify it.
    accountCache.evict(admin.getId());
    accountCache.evict(user.getId());

    adminRestSession = new RestSession(server, admin);
    userRestSession = new RestSession(server, user);

    db = reviewDbProvider.open();

    testRequiresSsh = classDesc.useSshAnnotation() || methodDesc.useSshAnnotation();
    if (testRequiresSsh
        && SshMode.useSsh()
        && (adminSshSession == null || userSshSession == null)) {
      // Create Ssh sessions
      initSsh(admin);
      Context ctx = newRequestContext(user);
      atrScope.set(ctx);
      userSshSession = ctx.getSession();
      userSshSession.open();
      ctx = newRequestContext(admin);
      atrScope.set(ctx);
      adminSshSession = ctx.getSession();
      adminSshSession.open();
    }

    resourcePrefix =
        UNSAFE_PROJECT_NAME
            .matcher(description.getClassName() + "_" + description.getMethodName() + "_")
            .replaceAll("");

    Context ctx = newRequestContext(admin);
    atrScope.set(ctx);
    project = createProject(projectInput(description));
    testRepo = cloneProject(project, getCloneAsAccount(description));
  }

  private TestAccount getCloneAsAccount(Description description) {
    TestProjectInput ann = description.getAnnotation(TestProjectInput.class);
    return accountCreator.get(ann != null ? ann.cloneAs() : "admin");
  }

  private ProjectInput projectInput(Description description) {
    ProjectInput in = new ProjectInput();
    TestProjectInput ann = description.getAnnotation(TestProjectInput.class);
    in.name = name("project");
    if (ann != null) {
      in.parent = Strings.emptyToNull(ann.parent());
      in.description = Strings.emptyToNull(ann.description());
      in.createEmptyCommit = ann.createEmptyCommit();
      in.submitType = ann.submitType();
      in.useContentMerge = ann.useContributorAgreements();
      in.useSignedOffBy = ann.useSignedOffBy();
      in.useContentMerge = ann.useContentMerge();
    } else {
      // Defaults should match TestProjectConfig, omitting nullable values.
      in.createEmptyCommit = true;
    }
    updateProjectInput(in);
    return in;
  }

  private static final Pattern UNSAFE_PROJECT_NAME = Pattern.compile("[^a-zA-Z0-9._/-]+");

  protected Git git() {
    return testRepo.git();
  }

  protected InMemoryRepository repo() {
    return testRepo.getRepository();
  }

  /**
   * Return a resource name scoped to this test method.
   *
   * <p>Test methods in a single class by default share a running server. For any resource name you
   * require to be unique to a test method, wrap it in a call to this method.
   *
   * @param name resource name (group, project, topic, etc.)
   * @return name prefixed by a string unique to this test method.
   */
  protected String name(String name) {
    return resourcePrefix + name;
  }

  protected Project.NameKey createProject(String nameSuffix) throws RestApiException {
    return createProject(nameSuffix, null);
  }

  protected Project.NameKey createProject(String nameSuffix, Project.NameKey parent)
      throws RestApiException {
    // Default for createEmptyCommit should match TestProjectConfig.
    return createProject(nameSuffix, parent, true, null);
  }

  protected Project.NameKey createProject(
      String nameSuffix, Project.NameKey parent, boolean createEmptyCommit)
      throws RestApiException {
    // Default for createEmptyCommit should match TestProjectConfig.
    return createProject(nameSuffix, parent, createEmptyCommit, null);
  }

  protected Project.NameKey createProject(
      String nameSuffix, Project.NameKey parent, SubmitType submitType) throws RestApiException {
    // Default for createEmptyCommit should match TestProjectConfig.
    return createProject(nameSuffix, parent, true, submitType);
  }

  protected Project.NameKey createProject(
      String nameSuffix, Project.NameKey parent, boolean createEmptyCommit, SubmitType submitType)
      throws RestApiException {
    ProjectInput in = new ProjectInput();
    in.name = name(nameSuffix);
    in.parent = parent != null ? parent.get() : null;
    in.submitType = submitType;
    in.createEmptyCommit = createEmptyCommit;
    return createProject(in);
  }

  private Project.NameKey createProject(ProjectInput in) throws RestApiException {
    gApi.projects().create(in);
    return new Project.NameKey(in.name);
  }

  /**
   * Modify a project input before creating the initial test project.
   *
   * @param in input; may be modified in place.
   */
  protected void updateProjectInput(ProjectInput in) {
    // Default implementation does nothing.
  }

  protected TestRepository<InMemoryRepository> cloneProject(Project.NameKey p) throws Exception {
    return cloneProject(p, admin);
  }

  protected TestRepository<InMemoryRepository> cloneProject(
      Project.NameKey p, TestAccount testAccount) throws Exception {
    return GitUtil.cloneProject(p, registerRepoConnection(p, testAccount));
  }

  /**
   * Register a repository connection over the test protocol.
   *
   * @return a URI string that can be used to connect to this repository for both fetch and push.
   */
  protected String registerRepoConnection(Project.NameKey p, TestAccount testAccount)
      throws Exception {
    InProcessProtocol.Context ctx =
        new InProcessProtocol.Context(
            reviewDbProvider, identifiedUserFactory, testAccount.getId(), p);
    Repository repo = repoManager.openRepository(p);
    toClose.add(repo);
    return inProcessProtocol.register(ctx, repo).toString();
  }

  protected void afterTest() throws Exception {
    Transport.unregister(inProcessProtocol);
    for (Repository repo : toClose) {
      repo.close();
    }
    db.close();
    if (adminSshSession != null) {
      adminSshSession.close();
    }
    if (userSshSession != null) {
      userSshSession.close();
    }
    if (server != commonServer) {
      server.close();
      server = null;
    }
    notesMigration.resetFromEnv();
  }

  protected TestRepository<?>.CommitBuilder commitBuilder() throws Exception {
    return testRepo.branch("HEAD").commit().insertChangeId();
  }

  protected TestRepository<?>.CommitBuilder amendBuilder() throws Exception {
    ObjectId head = repo().exactRef("HEAD").getObjectId();
    TestRepository<?>.CommitBuilder b = testRepo.amendRef("HEAD");
    Optional<String> id = GitUtil.getChangeId(testRepo, head);
    // TestRepository behaves like "git commit --amend -m foo", which does not
    // preserve an existing Change-Id. Tests probably want this.
    if (id.isPresent()) {
      b.insertChangeId(id.get().substring(1));
    } else {
      b.insertChangeId();
    }
    return b;
  }

  protected PushOneCommit.Result createChange() throws Exception {
    return createChange("refs/for/master");
  }

  protected PushOneCommit.Result createChange(String ref) throws Exception {
    PushOneCommit push = pushFactory.create(db, admin.getIdent(), testRepo);
    PushOneCommit.Result result = push.to(ref);
    result.assertOkStatus();
    return result;
  }

  protected PushOneCommit.Result createMergeCommitChange(String ref) throws Exception {
    return createMergeCommitChange(ref, "foo");
  }

  protected PushOneCommit.Result createMergeCommitChange(String ref, String file) throws Exception {
    ObjectId initial = repo().exactRef(HEAD).getLeaf().getObjectId();

    PushOneCommit.Result p1 =
        pushFactory
            .create(
                db,
                admin.getIdent(),
                testRepo,
                "parent 1",
                ImmutableMap.of(file, "foo-1", "bar", "bar-1"))
            .to(ref);

    // reset HEAD in order to create a sibling of the first change
    testRepo.reset(initial);

    PushOneCommit.Result p2 =
        pushFactory
            .create(
                db,
                admin.getIdent(),
                testRepo,
                "parent 2",
                ImmutableMap.of(file, "foo-2", "bar", "bar-2"))
            .to(ref);

    PushOneCommit m =
        pushFactory.create(
            db,
            admin.getIdent(),
            testRepo,
            "merge",
            ImmutableMap.of(file, "foo-1", "bar", "bar-2"));
    m.setParents(ImmutableList.of(p1.getCommit(), p2.getCommit()));
    PushOneCommit.Result result = m.to(ref);
    result.assertOkStatus();
    return result;
  }

  protected PushOneCommit.Result createDraftChange() throws Exception {
    return pushTo("refs/drafts/master");
  }

  protected PushOneCommit.Result createWorkInProgressChange() throws Exception {
    return pushTo("refs/for/master%wip");
  }

  protected PushOneCommit.Result createChange(String subject, String fileName, String content)
      throws Exception {
    PushOneCommit push =
        pushFactory.create(db, admin.getIdent(), testRepo, subject, fileName, content);
    return push.to("refs/for/master");
  }

  protected PushOneCommit.Result createChange(
      String subject, String fileName, String content, String topic) throws Exception {
    PushOneCommit push =
        pushFactory.create(db, admin.getIdent(), testRepo, subject, fileName, content);
    return push.to("refs/for/master/" + name(topic));
  }

  protected PushOneCommit.Result createChange(
      TestRepository<?> repo,
      String branch,
      String subject,
      String fileName,
      String content,
      String topic)
      throws Exception {
    PushOneCommit push = pushFactory.create(db, admin.getIdent(), repo, subject, fileName, content);
    return push.to("refs/for/" + branch + "/" + name(topic));
  }

  protected BranchApi createBranch(Branch.NameKey branch) throws Exception {
    return gApi.projects()
        .name(branch.getParentKey().get())
        .branch(branch.get())
        .create(new BranchInput());
  }

  protected BranchApi createBranchWithRevision(Branch.NameKey branch, String revision)
      throws Exception {
    BranchInput in = new BranchInput();
    in.revision = revision;
    return gApi.projects().name(branch.getParentKey().get()).branch(branch.get()).create(in);
  }

  private static final List<Character> RANDOM =
      Chars.asList(new char[] {'a', 'b', 'c', 'd', 'e', 'f', 'g', 'h'});

  protected PushOneCommit.Result amendChange(String changeId) throws Exception {
    return amendChange(changeId, "refs/for/master");
  }

  protected PushOneCommit.Result amendChange(String changeId, String ref) throws Exception {
    return amendChange(changeId, ref, admin, testRepo);
  }

  protected PushOneCommit.Result amendChange(
      String changeId, String ref, TestAccount testAccount, TestRepository<?> repo)
      throws Exception {
    Collections.shuffle(RANDOM);
    return amendChange(
        changeId,
        ref,
        testAccount,
        repo,
        PushOneCommit.SUBJECT,
        PushOneCommit.FILE_NAME,
        new String(Chars.toArray(RANDOM)));
  }

  protected PushOneCommit.Result amendChange(
      String changeId, String subject, String fileName, String content) throws Exception {
    return amendChange(changeId, "refs/for/master", admin, testRepo, subject, fileName, content);
  }

  protected PushOneCommit.Result amendChange(
      String changeId,
      String ref,
      TestAccount testAccount,
      TestRepository<?> repo,
      String subject,
      String fileName,
      String content)
      throws Exception {
    PushOneCommit push =
        pushFactory.create(db, testAccount.getIdent(), repo, subject, fileName, content, changeId);
    return push.to(ref);
  }

  protected void merge(PushOneCommit.Result r) throws Exception {
    revision(r).review(ReviewInput.approve());
    revision(r).submit();
  }

  protected PushOneCommit.Result amendChangeAsDraft(String changeId) throws Exception {
    return amendChange(changeId, "refs/drafts/master");
  }

  protected ChangeInfo info(String id) throws RestApiException {
    return gApi.changes().id(id).info();
  }

  protected ChangeInfo get(String id) throws RestApiException {
    return gApi.changes().id(id).get();
  }

  protected Optional<EditInfo> getEdit(String id) throws RestApiException {
    return gApi.changes().id(id).edit().get();
  }

  protected ChangeInfo get(String id, ListChangesOption... options) throws RestApiException {
    return gApi.changes()
        .id(id)
        .get(Sets.newEnumSet(Arrays.asList(options), ListChangesOption.class));
  }

  protected List<ChangeInfo> query(String q) throws RestApiException {
    return gApi.changes().query(q).get();
  }

  private Context newRequestContext(TestAccount account) {
    return atrScope.newContext(
        reviewDbProvider,
        new SshSession(server, account),
        identifiedUserFactory.create(account.getId()));
  }

  /**
   * Enforce a new request context for the current API user.
   *
   * <p>This recreates the IdentifiedUser, hence everything which is cached in the IdentifiedUser is
   * reloaded (e.g. the email addresses of the user).
   */
  protected Context resetCurrentApiUser() {
    return atrScope.set(newRequestContext(atrScope.get().getSession().getAccount()));
  }

  protected Context setApiUser(TestAccount account) {
    return atrScope.set(newRequestContext(account));
  }

  protected Context setApiUserAnonymous() {
    return atrScope.set(atrScope.newContext(reviewDbProvider, null, anonymousUser.get()));
  }

  protected Context disableDb() {
    notesMigration.setFailOnLoad(true);
    return atrScope.disableDb();
  }

  protected void enableDb(Context preDisableContext) {
    notesMigration.setFailOnLoad(false);
    atrScope.set(preDisableContext);
  }

  protected void disableChangeIndexWrites() {
    for (ChangeIndex i : changeIndexes.getWriteIndexes()) {
      if (!(i instanceof ReadOnlyChangeIndex)) {
        changeIndexes.addWriteIndex(new ReadOnlyChangeIndex(i));
      }
    }
  }

  protected void enableChangeIndexWrites() {
    for (ChangeIndex i : changeIndexes.getWriteIndexes()) {
      if (i instanceof ReadOnlyChangeIndex) {
        changeIndexes.addWriteIndex(((ReadOnlyChangeIndex) i).unwrap());
      }
    }
  }

  protected static Gson newGson() {
    return OutputFormat.JSON_COMPACT.newGson();
  }

  protected RevisionApi revision(PushOneCommit.Result r) throws Exception {
    return gApi.changes().id(r.getChangeId()).current();
  }

  protected void allow(String permission, AccountGroup.UUID id, String ref) throws Exception {
    ProjectConfig cfg = projectCache.checkedGet(project).getConfig();
    Util.allow(cfg, permission, id, ref);
    saveProjectConfig(project, cfg);
  }

  protected void allowGlobalCapabilities(AccountGroup.UUID id, String... capabilityNames)
      throws Exception {
    allowGlobalCapabilities(id, Arrays.asList(capabilityNames));
  }

  protected void allowGlobalCapabilities(AccountGroup.UUID id, Iterable<String> capabilityNames)
      throws Exception {
    ProjectConfig cfg = projectCache.checkedGet(allProjects).getConfig();
    for (String capabilityName : capabilityNames) {
      Util.allow(cfg, capabilityName, id);
    }
    saveProjectConfig(allProjects, cfg);
  }

  protected void removeGlobalCapabilities(AccountGroup.UUID id, String... capabilityNames)
      throws Exception {
    removeGlobalCapabilities(id, Arrays.asList(capabilityNames));
  }

  protected void removeGlobalCapabilities(AccountGroup.UUID id, Iterable<String> capabilityNames)
      throws Exception {
    ProjectConfig cfg = projectCache.checkedGet(allProjects).getConfig();
    for (String capabilityName : capabilityNames) {
      Util.remove(cfg, capabilityName, id);
    }
    saveProjectConfig(allProjects, cfg);
  }

  protected void setUseContributorAgreements(InheritableBoolean value) throws Exception {
    try (MetaDataUpdate md = metaDataUpdateFactory.create(project)) {
      ProjectConfig config = ProjectConfig.read(md);
      config.getProject().setUseContributorAgreements(value);
      config.commit(md);
      projectCache.evict(config.getProject());
    }
  }

  protected void setUseSignedOffBy(InheritableBoolean value) throws Exception {
    try (MetaDataUpdate md = metaDataUpdateFactory.create(project)) {
      ProjectConfig config = ProjectConfig.read(md);
      config.getProject().setUseSignedOffBy(value);
      config.commit(md);
      projectCache.evict(config.getProject());
    }
  }

  protected void deny(String ref, String permission, AccountGroup.UUID id) throws Exception {
    deny(project, ref, permission, id);
  }

  protected void deny(Project.NameKey p, String ref, String permission, AccountGroup.UUID id)
      throws Exception {
    ProjectConfig cfg = projectCache.checkedGet(p).getConfig();
    Util.deny(cfg, permission, id, ref);
    saveProjectConfig(p, cfg);
  }

  protected PermissionRule block(String ref, String permission, AccountGroup.UUID id)
      throws Exception {
    return block(project, ref, permission, id);
  }

  protected PermissionRule block(
      Project.NameKey project, String ref, String permission, AccountGroup.UUID id)
      throws Exception {
    ProjectConfig cfg = projectCache.checkedGet(project).getConfig();
    PermissionRule rule = Util.block(cfg, permission, id, ref);
    saveProjectConfig(project, cfg);
    return rule;
  }

  protected void saveProjectConfig(Project.NameKey p, ProjectConfig cfg) throws Exception {
    try (MetaDataUpdate md = metaDataUpdateFactory.create(p)) {
      md.setAuthor(identifiedUserFactory.create(admin.getId()));
      cfg.commit(md);
    }
    projectCache.evict(cfg.getProject());
  }

  protected void saveProjectConfig(ProjectConfig cfg) throws Exception {
    saveProjectConfig(project, cfg);
  }

  protected void grant(Project.NameKey project, String ref, String permission)
      throws RepositoryNotFoundException, IOException, ConfigInvalidException {
    grant(project, ref, permission, false);
  }

  protected void grant(Project.NameKey project, String ref, String permission, boolean force)
      throws RepositoryNotFoundException, IOException, ConfigInvalidException {
    AccountGroup adminGroup = groupCache.get(new AccountGroup.NameKey("Administrators"));
    grant(project, ref, permission, force, adminGroup.getGroupUUID());
  }

  protected void grant(
      Project.NameKey project,
      String ref,
      String permission,
      boolean force,
      AccountGroup.UUID groupUUID)
      throws RepositoryNotFoundException, IOException, ConfigInvalidException {
    try (MetaDataUpdate md = metaDataUpdateFactory.create(project)) {
      md.setMessage(String.format("Grant %s on %s", permission, ref));
      ProjectConfig config = ProjectConfig.read(md);
      AccessSection s = config.getAccessSection(ref, true);
      Permission p = s.getPermission(permission, true);
      PermissionRule rule = Util.newRule(config, groupUUID);
      rule.setForce(force);
      p.add(rule);
      config.commit(md);
      projectCache.evict(config.getProject());
    }
  }

<<<<<<< HEAD
  protected void removePermission(Project.NameKey project, String ref, String permission)
=======
  protected void grantLabel(
      String permission,
      int min,
      int max,
      Project.NameKey project,
      String ref,
      boolean force,
      AccountGroup.UUID groupUUID)
      throws RepositoryNotFoundException, IOException, ConfigInvalidException {
    try (MetaDataUpdate md = metaDataUpdateFactory.create(project)) {
      md.setMessage(String.format("Grant %s on %s", permission, ref));
      ProjectConfig config = ProjectConfig.read(md);
      AccessSection s = config.getAccessSection(ref, true);
      Permission p = s.getPermission(permission, true);
      PermissionRule rule = Util.newRule(config, groupUUID);
      rule.setForce(force);
      rule.setMin(min);
      rule.setMax(max);
      p.add(rule);
      config.commit(md);
      projectCache.evict(config.getProject());
    }
  }

  protected void removePermission(String permission, Project.NameKey project, String ref)
>>>>>>> a41014e9
      throws IOException, ConfigInvalidException {
    try (MetaDataUpdate md = metaDataUpdateFactory.create(project)) {
      md.setMessage(String.format("Remove %s on %s", permission, ref));
      ProjectConfig config = ProjectConfig.read(md);
      AccessSection s = config.getAccessSection(ref, true);
      Permission p = s.getPermission(permission, true);
      p.getRules().clear();
      config.commit(md);
      projectCache.evict(config.getProject());
    }
  }

  protected void blockRead(String ref) throws Exception {
    block(ref, Permission.READ, REGISTERED_USERS);
  }

  protected void blockForgeCommitter(Project.NameKey project, String ref) throws Exception {
    ProjectConfig cfg = projectCache.checkedGet(project).getConfig();
    Util.block(cfg, Permission.FORGE_COMMITTER, REGISTERED_USERS, ref);
    saveProjectConfig(project, cfg);
  }

  protected PushOneCommit.Result pushTo(String ref) throws Exception {
    PushOneCommit push = pushFactory.create(db, admin.getIdent(), testRepo);
    return push.to(ref);
  }

  protected void approve(String id) throws Exception {
    gApi.changes().id(id).revision("current").review(ReviewInput.approve());
  }

  protected void recommend(String id) throws Exception {
    gApi.changes().id(id).revision("current").review(ReviewInput.recommend());
  }

  protected Map<String, ActionInfo> getActions(String id) throws Exception {
    return gApi.changes().id(id).revision(1).actions();
  }

  protected String getETag(String id) throws Exception {
    return gApi.changes().id(id).current().etag();
  }

  private static Iterable<String> changeIds(Iterable<ChangeInfo> changes) {
    return Iterables.transform(changes, i -> i.changeId);
  }

  protected void assertSubmittedTogether(String chId, String... expected) throws Exception {
    List<ChangeInfo> actual = gApi.changes().id(chId).submittedTogether();
    SubmittedTogetherInfo info =
        gApi.changes().id(chId).submittedTogether(EnumSet.of(NON_VISIBLE_CHANGES));

    assertThat(info.nonVisibleChanges).isEqualTo(0);
    assertThat(actual).hasSize(expected.length);
    assertThat(changeIds(actual)).containsExactly((Object[]) expected).inOrder();
    assertThat(changeIds(info.changes)).containsExactly((Object[]) expected).inOrder();
  }

  protected PatchSet getPatchSet(PatchSet.Id psId) throws OrmException {
    return changeDataFactory.create(db, project, psId.getParentKey()).patchSet(psId);
  }

  protected IdentifiedUser user(TestAccount testAccount) {
    return identifiedUserFactory.create(testAccount.getId());
  }

  protected RevisionResource parseCurrentRevisionResource(String changeId) throws Exception {
    ChangeResource cr = parseChangeResource(changeId);
    int psId = cr.getChange().currentPatchSetId().get();
    return revisions.parse(cr, IdString.fromDecoded(Integer.toString(psId)));
  }

  protected RevisionResource parseRevisionResource(String changeId, int n) throws Exception {
    return revisions.parse(
        parseChangeResource(changeId), IdString.fromDecoded(Integer.toString(n)));
  }

  protected RevisionResource parseRevisionResource(PushOneCommit.Result r) throws Exception {
    PatchSet.Id psId = r.getPatchSetId();
    return parseRevisionResource(psId.getParentKey().toString(), psId.get());
  }

  protected ChangeResource parseChangeResource(String changeId) throws Exception {
    List<ChangeControl> ctls = changeFinder.find(changeId, atrScope.get().getUser());
    assertThat(ctls).hasSize(1);
    return changeResourceFactory.create(ctls.get(0));
  }

  protected String createGroup(String name) throws Exception {
    return createGroup(name, "Administrators");
  }

  protected String createGroup(String name, String owner) throws Exception {
    name = name(name);
    GroupInput in = new GroupInput();
    in.name = name;
    in.ownerId = owner;
    gApi.groups().create(in);
    return name;
  }

  protected RevCommit getHead(Repository repo, String name) throws Exception {
    try (RevWalk rw = new RevWalk(repo)) {
      Ref r = repo.exactRef(name);
      return r != null ? rw.parseCommit(r.getObjectId()) : null;
    }
  }

  protected RevCommit getHead(Repository repo) throws Exception {
    return getHead(repo, "HEAD");
  }

  protected RevCommit getRemoteHead(Project.NameKey project, String branch) throws Exception {
    try (Repository repo = repoManager.openRepository(project)) {
      return getHead(repo, branch.startsWith(Constants.R_REFS) ? branch : "refs/heads/" + branch);
    }
  }

  protected RevCommit getRemoteHead(String project, String branch) throws Exception {
    return getRemoteHead(new Project.NameKey(project), branch);
  }

  protected RevCommit getRemoteHead() throws Exception {
    return getRemoteHead(project, "master");
  }

  protected void grantTagPermissions() throws Exception {
    grant(project, R_TAGS + "*", Permission.CREATE);
    grant(project, R_TAGS + "", Permission.DELETE);
    grant(project, R_TAGS + "*", Permission.CREATE_TAG);
    grant(project, R_TAGS + "*", Permission.CREATE_SIGNED_TAG);
  }

  protected void assertMailReplyTo(Message message, String email) throws Exception {
    assertThat(message.headers()).containsKey("Reply-To");
    EmailHeader.String replyTo = (EmailHeader.String) message.headers().get("Reply-To");
    assertThat(replyTo.getString()).contains(email);
  }

  protected ContributorAgreement configureContributorAgreement(boolean autoVerify)
      throws Exception {
    ContributorAgreement ca;
    if (autoVerify) {
      String g = createGroup("cla-test-group");
      GroupApi groupApi = gApi.groups().id(g);
      groupApi.description("CLA test group");
      AccountGroup caGroup = groupCache.get(new AccountGroup.UUID(groupApi.detail().id));
      GroupReference groupRef = GroupReference.forGroup(caGroup);
      PermissionRule rule = new PermissionRule(groupRef);
      rule.setAction(PermissionRule.Action.ALLOW);
      ca = new ContributorAgreement("cla-test");
      ca.setAutoVerify(groupRef);
      ca.setAccepted(ImmutableList.of(rule));
    } else {
      ca = new ContributorAgreement("cla-test-no-auto-verify");
    }
    ca.setDescription("description");
    ca.setAgreementUrl("agreement-url");

    ProjectConfig cfg = projectCache.checkedGet(allProjects).getConfig();
    cfg.replace(ca);
    saveProjectConfig(allProjects, cfg);
    return ca;
  }

  protected BinaryResult submitPreview(String changeId) throws Exception {
    return gApi.changes().id(changeId).current().submitPreview();
  }

  protected BinaryResult submitPreview(String changeId, String format) throws Exception {
    return gApi.changes().id(changeId).current().submitPreview(format);
  }

  protected Map<Branch.NameKey, ObjectId> fetchFromSubmitPreview(String changeId) throws Exception {
    try (BinaryResult result = submitPreview(changeId)) {
      return fetchFromBundles(result);
    }
  }

  /**
   * Fetches each bundle into a newly cloned repository, then it applies the bundle, and returns the
   * resulting tree id.
   *
   * <p>Omits NoteDb meta refs.
   */
  protected Map<Branch.NameKey, ObjectId> fetchFromBundles(BinaryResult bundles) throws Exception {
    assertThat(bundles.getContentType()).isEqualTo("application/x-zip");

    FileSystem fs = Jimfs.newFileSystem();
    Path previewPath = fs.getPath("preview.zip");
    try (OutputStream out = Files.newOutputStream(previewPath)) {
      bundles.writeTo(out);
    }
    Map<Branch.NameKey, ObjectId> ret = new HashMap<>();
    try (FileSystem zipFs = FileSystems.newFileSystem(previewPath, null);
        DirectoryStream<Path> dirStream =
            Files.newDirectoryStream(Iterables.getOnlyElement(zipFs.getRootDirectories()))) {
      for (Path p : dirStream) {
        if (!Files.isRegularFile(p)) {
          continue;
        }
        String bundleName = p.getFileName().toString();
        int len = bundleName.length();
        assertThat(bundleName).endsWith(".git");
        String repoName = bundleName.substring(0, len - 4);
        Project.NameKey proj = new Project.NameKey(repoName);
        TestRepository<?> localRepo = cloneProject(proj);

        try (InputStream bundleStream = Files.newInputStream(p);
            TransportBundleStream tbs =
                new TransportBundleStream(
                    localRepo.getRepository(), new URIish(bundleName), bundleStream)) {
          FetchResult fr =
              tbs.fetch(
                  NullProgressMonitor.INSTANCE,
                  Arrays.asList(new RefSpec("refs/*:refs/preview/*")));
          for (Ref r : fr.getAdvertisedRefs()) {
            String refName = r.getName();
            if (RefNames.isNoteDbMetaRef(refName)) {
              continue;
            }
            RevCommit c = localRepo.getRevWalk().parseCommit(r.getObjectId());
            ret.put(new Branch.NameKey(proj, refName), c.getTree().copy());
          }
        }
      }
    }
    assertThat(ret).isNotEmpty();
    return ret;
  }

  /** Assert that the given branches have the given tree ids. */
  protected void assertTrees(Project.NameKey proj, Map<Branch.NameKey, ObjectId> trees)
      throws Exception {
    TestRepository<?> localRepo = cloneProject(proj);
    GitUtil.fetch(localRepo, "refs/*:refs/*");
    Map<String, Ref> refs = localRepo.getRepository().getAllRefs();
    Map<Branch.NameKey, RevTree> refValues = new HashMap<>();

    for (Branch.NameKey b : trees.keySet()) {
      if (!b.getParentKey().equals(proj)) {
        continue;
      }

      Ref r = refs.get(b.get());
      assertThat(r).isNotNull();
      RevWalk rw = localRepo.getRevWalk();
      RevCommit c = rw.parseCommit(r.getObjectId());
      refValues.put(b, c.getTree());

      assertThat(trees.get(b)).isEqualTo(refValues.get(b));
    }
    assertThat(refValues.keySet()).containsAnyIn(trees.keySet());
  }

  protected void assertDiffForNewFile(
      DiffInfo diff, RevCommit commit, String path, String expectedContentSideB) throws Exception {
    List<String> expectedLines = new ArrayList<>();
    for (String line : expectedContentSideB.split("\n")) {
      expectedLines.add(line);
    }

    assertThat(diff.binary).isNull();
    assertThat(diff.changeType).isEqualTo(ChangeType.ADDED);
    assertThat(diff.diffHeader).isNotNull();
    assertThat(diff.intralineStatus).isNull();
    assertThat(diff.webLinks).isNull();

    assertThat(diff.metaA).isNull();
    assertThat(diff.metaB).isNotNull();
    assertThat(diff.metaB.commitId).isEqualTo(commit.name());

    String expectedContentType = "text/plain";
    if (COMMIT_MSG.equals(path)) {
      expectedContentType = FileContentUtil.TEXT_X_GERRIT_COMMIT_MESSAGE;
    } else if (MERGE_LIST.equals(path)) {
      expectedContentType = FileContentUtil.TEXT_X_GERRIT_MERGE_LIST;
    }
    assertThat(diff.metaB.contentType).isEqualTo(expectedContentType);

    assertThat(diff.metaB.lines).isEqualTo(expectedLines.size());
    assertThat(diff.metaB.name).isEqualTo(path);
    assertThat(diff.metaB.webLinks).isNull();

    assertThat(diff.content).hasSize(1);
    DiffInfo.ContentEntry contentEntry = diff.content.get(0);
    assertThat(contentEntry.b).containsExactlyElementsIn(expectedLines).inOrder();
    assertThat(contentEntry.a).isNull();
    assertThat(contentEntry.ab).isNull();
    assertThat(contentEntry.common).isNull();
    assertThat(contentEntry.editA).isNull();
    assertThat(contentEntry.editB).isNull();
    assertThat(contentEntry.skip).isNull();
  }

  protected TestRepository<?> createProjectWithPush(
      String name, @Nullable Project.NameKey parent, SubmitType submitType) throws Exception {
    Project.NameKey project = createProject(name, parent, true, submitType);
    grant(project, "refs/heads/*", Permission.PUSH);
    grant(project, "refs/for/refs/heads/*", Permission.SUBMIT);
    return cloneProject(project);
  }

  protected void assertPermitted(ChangeInfo info, String label, Integer... expected) {
    assertThat(info.permittedLabels).isNotNull();
    Collection<String> strs = info.permittedLabels.get(label);
    if (expected.length == 0) {
      assertThat(strs).isNull();
    } else {
      assertThat(strs.stream().map(s -> Integer.valueOf(s.trim())).collect(toList()))
          .containsExactlyElementsIn(Arrays.asList(expected));
    }
  }

  protected void assertNotifyTo(TestAccount expected) {
    assertNotifyTo(expected.emailAddress);
  }

  protected void assertNotifyTo(Address expected) {
    assertThat(sender.getMessages()).hasSize(1);
    Message m = sender.getMessages().get(0);
    assertThat(m.rcpt()).containsExactly(expected);
    assertThat(((EmailHeader.AddressList) m.headers().get("To")).getAddressList())
        .containsExactly(expected);
    assertThat(m.headers().get("CC").isEmpty()).isTrue();
  }

  protected void assertNotifyCc(TestAccount expected) {
    assertNotifyCc(expected.emailAddress);
  }

  protected void assertNotifyCc(Address expected) {
    assertThat(sender.getMessages()).hasSize(1);
    Message m = sender.getMessages().get(0);
    assertThat(m.rcpt()).containsExactly(expected);
    assertThat(m.headers().get("To").isEmpty()).isTrue();
    assertThat(((EmailHeader.AddressList) m.headers().get("CC")).getAddressList())
        .containsExactly(expected);
  }

  protected void assertNotifyBcc(TestAccount expected) {
    assertThat(sender.getMessages()).hasSize(1);
    Message m = sender.getMessages().get(0);
    assertThat(m.rcpt()).containsExactly(expected.emailAddress);
    assertThat(m.headers().get("To").isEmpty()).isTrue();
    assertThat(m.headers().get("CC").isEmpty()).isTrue();
  }

  protected interface ProjectWatchInfoConfiguration {
    void configure(ProjectWatchInfo pwi);
  }

  protected void watch(String project, ProjectWatchInfoConfiguration config)
      throws RestApiException {
    ProjectWatchInfo pwi = new ProjectWatchInfo();
    pwi.project = project;
    config.configure(pwi);
    gApi.accounts().self().setWatchedProjects(ImmutableList.of(pwi));
  }

  protected void watch(PushOneCommit.Result r, ProjectWatchInfoConfiguration config)
      throws OrmException, RestApiException {
    watch(r.getChange().project().get(), config);
  }

  protected void watch(String project, String filter) throws RestApiException {
    watch(
        project,
        pwi -> {
          pwi.filter = filter;
          pwi.notifyAbandonedChanges = true;
          pwi.notifyNewChanges = true;
          pwi.notifyAllComments = true;
        });
  }

  protected void watch(String project) throws RestApiException {
    watch(project, (String) null);
  }

  protected void assertContent(PushOneCommit.Result pushResult, String path, String expectedContent)
      throws Exception {
    BinaryResult bin =
        gApi.changes()
            .id(pushResult.getChangeId())
            .revision(pushResult.getCommit().name())
            .file(path)
            .content();
    ByteArrayOutputStream os = new ByteArrayOutputStream();
    bin.writeTo(os);
    String res = new String(os.toByteArray(), UTF_8);
    assertThat(res).isEqualTo(expectedContent);
  }

  protected RevCommit createNewCommitWithoutChangeId(String branch, String file, String content)
      throws Exception {
    try (Repository repo = repoManager.openRepository(project);
        RevWalk walk = new RevWalk(repo)) {
      Ref ref = repo.exactRef(branch);
      RevCommit tip = null;
      if (ref != null) {
        tip = walk.parseCommit(ref.getObjectId());
      }
      TestRepository<?> testSrcRepo = new TestRepository<>(repo);
      TestRepository<?>.BranchBuilder builder = testSrcRepo.branch(branch);
      RevCommit revCommit =
          tip == null
              ? builder.commit().message("commit 1").add(file, content).create()
              : builder.commit().parent(tip).message("commit 1").add(file, content).create();
      assertThat(GitUtil.getChangeId(testSrcRepo, revCommit).isPresent()).isFalse();
      return revCommit;
    }
  }

  protected RevCommit parseCurrentRevision(RevWalk rw, PushOneCommit.Result r) throws Exception {
    return parseCurrentRevision(rw, r.getChangeId());
  }

  protected RevCommit parseCurrentRevision(RevWalk rw, String changeId) throws Exception {
    return rw.parseCommit(
        ObjectId.fromString(get(changeId, ListChangesOption.CURRENT_REVISION).currentRevision));
  }
}<|MERGE_RESOLUTION|>--- conflicted
+++ resolved
@@ -881,9 +881,6 @@
     }
   }
 
-<<<<<<< HEAD
-  protected void removePermission(Project.NameKey project, String ref, String permission)
-=======
   protected void grantLabel(
       String permission,
       int min,
@@ -908,8 +905,7 @@
     }
   }
 
-  protected void removePermission(String permission, Project.NameKey project, String ref)
->>>>>>> a41014e9
+  protected void removePermission(Project.NameKey project, String ref, String permission)
       throws IOException, ConfigInvalidException {
     try (MetaDataUpdate md = metaDataUpdateFactory.create(project)) {
       md.setMessage(String.format("Remove %s on %s", permission, ref));
