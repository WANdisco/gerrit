// Copyright (C) 2013 The Android Open Source Project
//
// Licensed under the Apache License, Version 2.0 (the "License");
// you may not use this file except in compliance with the License.
// You may obtain a copy of the License at
//
// http://www.apache.org/licenses/LICENSE-2.0
//
// Unless required by applicable law or agreed to in writing, software
// distributed under the License is distributed on an "AS IS" BASIS,
// WITHOUT WARRANTIES OR CONDITIONS OF ANY KIND, either express or implied.
// See the License for the specific language governing permissions and
// limitations under the License.

package com.google.gerrit.acceptance;

import static com.google.common.truth.Truth.assertThat;
import static com.google.gerrit.acceptance.GitUtil.initSsh;
import static com.google.gerrit.server.group.SystemGroupBackend.REGISTERED_USERS;

import com.google.common.base.Function;
import com.google.common.base.Optional;
import com.google.common.base.Strings;
import com.google.common.collect.Iterables;
import com.google.common.collect.Sets;
import com.google.common.primitives.Chars;
import com.google.gerrit.acceptance.AcceptanceTestRequestScope.Context;
import com.google.gerrit.common.data.AccessSection;
import com.google.gerrit.common.data.Permission;
import com.google.gerrit.common.data.PermissionRule;
import com.google.gerrit.extensions.api.GerritApi;
import com.google.gerrit.extensions.api.changes.ReviewInput;
import com.google.gerrit.extensions.api.changes.RevisionApi;
<<<<<<< HEAD
import com.google.gerrit.extensions.api.groups.GroupInput;
=======
>>>>>>> 24c1634f
import com.google.gerrit.extensions.api.projects.BranchApi;
import com.google.gerrit.extensions.api.projects.BranchInput;
import com.google.gerrit.extensions.api.projects.ProjectInput;
import com.google.gerrit.extensions.client.InheritableBoolean;
import com.google.gerrit.extensions.client.ListChangesOption;
import com.google.gerrit.extensions.common.ActionInfo;
import com.google.gerrit.extensions.common.ChangeInfo;
import com.google.gerrit.extensions.common.EditInfo;
import com.google.gerrit.extensions.restapi.IdString;
import com.google.gerrit.extensions.restapi.RestApiException;
import com.google.gerrit.reviewdb.client.AccountGroup;
import com.google.gerrit.reviewdb.client.Branch;
<<<<<<< HEAD
import com.google.gerrit.reviewdb.client.PatchSet;
=======
>>>>>>> 24c1634f
import com.google.gerrit.reviewdb.client.Project;
import com.google.gerrit.reviewdb.server.ReviewDb;
import com.google.gerrit.server.AnonymousUser;
import com.google.gerrit.server.ChangeFinder;
import com.google.gerrit.server.GerritPersonIdent;
import com.google.gerrit.server.IdentifiedUser;
import com.google.gerrit.server.OutputFormat;
import com.google.gerrit.server.PatchSetUtil;
import com.google.gerrit.server.account.AccountCache;
import com.google.gerrit.server.account.GroupCache;
import com.google.gerrit.server.change.ChangeResource;
import com.google.gerrit.server.change.RevisionResource;
import com.google.gerrit.server.change.Revisions;
import com.google.gerrit.server.config.AllProjectsName;
import com.google.gerrit.server.config.CanonicalWebUrl;
import com.google.gerrit.server.config.GerritServerConfig;
import com.google.gerrit.server.git.GitRepositoryManager;
import com.google.gerrit.server.git.MetaDataUpdate;
import com.google.gerrit.server.git.ProjectConfig;
import com.google.gerrit.server.index.change.ChangeIndexer;
import com.google.gerrit.server.notedb.ChangeNoteUtil;
import com.google.gerrit.server.notedb.ChangeNotes;
import com.google.gerrit.server.project.ChangeControl;
import com.google.gerrit.server.project.ProjectCache;
import com.google.gerrit.server.project.Util;
import com.google.gerrit.server.query.change.ChangeData;
import com.google.gerrit.server.query.change.InternalChangeQuery;
import com.google.gerrit.testutil.ConfigSuite;
import com.google.gerrit.testutil.FakeEmailSender;
import com.google.gerrit.testutil.TempFileUtil;
import com.google.gerrit.testutil.TestNotesMigration;
import com.google.gson.Gson;
import com.google.gwtorm.server.OrmException;
import com.google.gwtorm.server.SchemaFactory;
import com.google.inject.Inject;
import com.google.inject.Provider;

import org.eclipse.jgit.api.Git;
import org.eclipse.jgit.errors.ConfigInvalidException;
import org.eclipse.jgit.errors.RepositoryNotFoundException;
import org.eclipse.jgit.internal.storage.dfs.InMemoryRepository;
import org.eclipse.jgit.junit.TestRepository;
import org.eclipse.jgit.lib.Config;
import org.eclipse.jgit.lib.ObjectId;
import org.eclipse.jgit.lib.PersonIdent;
import org.eclipse.jgit.lib.Repository;
import org.eclipse.jgit.transport.Transport;
import org.junit.AfterClass;
import org.junit.Rule;
import org.junit.rules.ExpectedException;
import org.junit.rules.TemporaryFolder;
import org.junit.rules.TestRule;
import org.junit.runner.Description;
import org.junit.runner.RunWith;
import org.junit.runners.model.Statement;

import java.io.IOException;
import java.util.ArrayList;
import java.util.Arrays;
import java.util.Collections;
import java.util.List;
import java.util.Map;
import java.util.regex.Pattern;

@RunWith(ConfigSuite.class)
public abstract class AbstractDaemonTest {
  private static GerritServer commonServer;

  @ConfigSuite.Parameter
  public Config baseConfig;

  @ConfigSuite.Name
  private String configName;

  @Inject
  protected AllProjectsName allProjects;

  @Inject
  protected AccountCreator accounts;

  @Inject
  private SchemaFactory<ReviewDb> reviewDbProvider;

  @Inject
  protected GerritApi gApi;

  @Inject
  protected AcceptanceTestRequestScope atrScope;

  @Inject
  protected AccountCache accountCache;

  @Inject
  protected IdentifiedUser.GenericFactory identifiedUserFactory;

  @Inject
  protected PushOneCommit.Factory pushFactory;

  @Inject
  protected MetaDataUpdate.Server metaDataUpdateFactory;

  @Inject
  protected ProjectCache projectCache;

  @Inject
  protected GroupCache groupCache;

  @Inject
  protected GitRepositoryManager repoManager;

  @Inject
  protected ChangeIndexer indexer;

  @Inject
  protected Provider<InternalChangeQuery> queryProvider;

  @Inject
  @CanonicalWebUrl
  protected Provider<String> canonicalWebUrl;

  @Inject
  @GerritServerConfig
  protected Config cfg;

  @Inject
  private InProcessProtocol inProcessProtocol;

  @Inject
  private Provider<AnonymousUser> anonymousUser;

  @Inject
  @GerritPersonIdent
  protected Provider<PersonIdent> serverIdent;

  @Inject
  protected ChangeData.Factory changeDataFactory;

  @Inject
  protected PatchSetUtil psUtil;

  @Inject
  protected ChangeFinder changeFinder;

  @Inject
  protected Revisions revisions;

  @Inject
  protected FakeEmailSender sender;

  @Inject
  protected ChangeNoteUtil changeNoteUtil;

  @Inject
  protected ChangeResource.Factory changeResourceFactory;

  protected TestRepository<InMemoryRepository> testRepo;
  protected GerritServer server;
  protected TestAccount admin;
  protected TestAccount user;
  protected RestSession adminRestSession;
  protected RestSession userRestSession;
  protected SshSession adminSshSession;
  protected SshSession userSshSession;
  protected ReviewDb db;
  protected Project.NameKey project;

  @Inject
  protected TestNotesMigration notesMigration;

  @Inject
  protected ChangeNotes.Factory notesFactory;

  @Rule
  public ExpectedException exception = ExpectedException.none();

  private String resourcePrefix;
  private List<Repository> toClose;

  @Rule
  public TestRule testRunner = new TestRule() {
    @Override
    public Statement apply(final Statement base, final Description description) {
      return new Statement() {
        @Override
        public void evaluate() throws Throwable {
          beforeTest(description);
          try {
            base.evaluate();
          } finally {
            afterTest();
          }
        }
      };
    }
  };

  @Rule
  public TemporaryFolder tempSiteDir = new TemporaryFolder();

  @AfterClass
  public static void stopCommonServer() throws Exception {
    if (commonServer != null) {
      try {
        commonServer.stop();
      } finally {
        commonServer = null;
      }
    }
    TempFileUtil.cleanup();
  }

  protected static Config submitWholeTopicEnabledConfig() {
    Config cfg = new Config();
    cfg.setBoolean("change", null, "submitWholeTopic", true);
    return cfg;
  }

  protected static Config allowDraftsDisabledConfig() {
    Config cfg = new Config();
    cfg.setBoolean("change", null, "allowDrafts", false);
    return cfg;
  }

  protected boolean isAllowDrafts() {
    return cfg.getBoolean("change", "allowDrafts", true);
  }

  protected boolean isSubmitWholeTopicEnabled() {
    return cfg.getBoolean("change", null, "submitWholeTopic", false);
  }

  protected void beforeTest(Description description) throws Exception {
    GerritServer.Description classDesc =
      GerritServer.Description.forTestClass(description, configName);
    GerritServer.Description methodDesc =
      GerritServer.Description.forTestMethod(description, configName);

    baseConfig.setString("gerrit", null, "tempSiteDir",
        tempSiteDir.getRoot().getPath());
    if (classDesc.equals(methodDesc)) {
      if (commonServer == null) {
        commonServer = GerritServer.start(classDesc, baseConfig);
      }
      server = commonServer;
    } else {
      server = GerritServer.start(methodDesc, baseConfig);
    }

    server.getTestInjector().injectMembers(this);
    notesMigration.setFromEnv();
    Transport.register(inProcessProtocol);
    toClose = Collections.synchronizedList(new ArrayList<Repository>());
    admin = accounts.admin();
    user = accounts.user();

    // Evict cached user state in case tests modify it.
    accountCache.evict(admin.getId());
    accountCache.evict(user.getId());

    adminRestSession = new RestSession(server, admin);
    userRestSession = new RestSession(server, user);
    initSsh(admin);
    db = reviewDbProvider.open();
    Context ctx = newRequestContext(user);
    atrScope.set(ctx);
    userSshSession = ctx.getSession();
    userSshSession.open();
    ctx = newRequestContext(admin);
    atrScope.set(ctx);
    adminSshSession = ctx.getSession();
    adminSshSession.open();
    resourcePrefix = UNSAFE_PROJECT_NAME.matcher(
        description.getClassName() + "_"
        + description.getMethodName() + "_").replaceAll("");

    project = createProject(projectInput(description));
    testRepo = cloneProject(project, getCloneAsAccount(description));
  }

  private TestAccount getCloneAsAccount(Description description) {
    TestProjectInput ann = description.getAnnotation(TestProjectInput.class);
    return accounts.get(ann != null ? ann.cloneAs() : "admin");
  }

  private ProjectInput projectInput(Description description) {
    ProjectInput in = new ProjectInput();
    TestProjectInput ann = description.getAnnotation(TestProjectInput.class);
    in.name = name("project");
    if (ann != null) {
      in.parent = Strings.emptyToNull(ann.parent());
      in.description = Strings.emptyToNull(ann.description());
      in.createEmptyCommit = ann.createEmptyCommit();
      in.submitType = ann.submitType();
      in.useContentMerge = ann.useContributorAgreements();
      in.useSignedOffBy = ann.useSignedOffBy();
      in.useContentMerge = ann.useContentMerge();
    } else {
      // Defaults should match TestProjectConfig, omitting nullable values.
      in.createEmptyCommit = true;
    }
    updateProjectInput(in);
    return in;
  }

  private static final Pattern UNSAFE_PROJECT_NAME =
      Pattern.compile("[^a-zA-Z0-9._/-]+");

  protected Git git() {
    return testRepo.git();
  }

  protected InMemoryRepository repo() {
    return testRepo.getRepository();
  }

  /**
   * Return a resource name scoped to this test method.
   * <p>
   * Test methods in a single class by default share a running server. For any
   * resource name you require to be unique to a test method, wrap it in a call
   * to this method.
   *
   * @param name resource name (group, project, topic, etc.)
   * @return name prefixed by a string unique to this test method.
   */
  protected String name(String name) {
    return resourcePrefix + name;
  }

  protected Project.NameKey createProject(String nameSuffix)
      throws RestApiException {
    return createProject(nameSuffix, null);
  }

  protected Project.NameKey createProject(String nameSuffix,
      Project.NameKey parent) throws RestApiException {
    // Default for createEmptyCommit should match TestProjectConfig.
    return createProject(nameSuffix, parent, true);
  }

  protected Project.NameKey createProject(String nameSuffix,
      Project.NameKey parent, boolean createEmptyCommit)
      throws RestApiException {
    ProjectInput in = new ProjectInput();
    in.name = name(nameSuffix);
    in.parent = parent != null ? parent.get() : null;
    in.createEmptyCommit = createEmptyCommit;
    return createProject(in);
  }

  private Project.NameKey createProject(ProjectInput in)
      throws RestApiException {
    gApi.projects().create(in);
    return new Project.NameKey(in.name);
  }

  /**
   * Modify a project input before creating the initial test project.
   *
   * @param in input; may be modified in place.
   */
  protected void updateProjectInput(ProjectInput in) {
    // Default implementation does nothing.
  }

  protected TestRepository<InMemoryRepository> cloneProject(Project.NameKey p)
      throws Exception {
    return cloneProject(p, admin);
  }

  protected TestRepository<InMemoryRepository> cloneProject(Project.NameKey p,
      TestAccount testAccount) throws Exception {
    InProcessProtocol.Context ctx = new InProcessProtocol.Context(
        reviewDbProvider, identifiedUserFactory, testAccount.getId(), p);
    Repository repo = repoManager.openRepository(p);
    toClose.add(repo);
    return GitUtil.cloneProject(
        p, inProcessProtocol.register(ctx, repo).toString());
  }

  private void afterTest() throws Exception {
    Transport.unregister(inProcessProtocol);
    for (Repository repo : toClose) {
      repo.close();
    }
    db.close();
    adminSshSession.close();
    userSshSession.close();
    if (server != commonServer) {
      server.stop();
    }
  }

  protected TestRepository<?>.CommitBuilder commitBuilder() throws Exception {
    return testRepo.branch("HEAD").commit().insertChangeId();
  }

  protected TestRepository<?>.CommitBuilder amendBuilder() throws Exception {
    ObjectId head = repo().exactRef("HEAD").getObjectId();
    TestRepository<?>.CommitBuilder b = testRepo.amendRef("HEAD");
    Optional<String> id = GitUtil.getChangeId(testRepo, head);
    // TestRepository behaves like "git commit --amend -m foo", which does not
    // preserve an existing Change-Id. Tests probably want this.
    if (id.isPresent()) {
      b.insertChangeId(id.get().substring(1));
    } else {
      b.insertChangeId();
    }
    return b;
  }

  protected PushOneCommit.Result createChange() throws Exception {
    return createChange("refs/for/master");
  }

  protected PushOneCommit.Result createChange(String ref) throws Exception {
    PushOneCommit push = pushFactory.create(db, admin.getIdent(), testRepo);
    PushOneCommit.Result result = push.to(ref);
    result.assertOkStatus();
    return result;
  }

<<<<<<< HEAD
  protected PushOneCommit.Result createDraftChange() throws Exception {
    return pushTo("refs/drafts/master");
  }

  protected BranchApi createBranch(Branch.NameKey branch) throws Exception {
    return gApi.projects()
        .name(branch.getParentKey().get())
        .branch(branch.get())
        .create(new BranchInput());
=======
  protected BranchApi createBranchWithRevision(Branch.NameKey branch,
      String revision) throws Exception {
    BranchInput in = new BranchInput();
    in.revision = revision;
    return gApi.projects()
        .name(branch.getParentKey().get())
        .branch(branch.get())
        .create(in);
>>>>>>> 24c1634f
  }

  private static final List<Character> RANDOM =
      Chars.asList(new char[]{'a','b','c','d','e','f','g','h'});
  protected PushOneCommit.Result amendChange(String changeId)
      throws Exception {
    return amendChange(changeId, "refs/for/master");
  }

  protected PushOneCommit.Result amendChange(String changeId, String ref)
      throws Exception {
    Collections.shuffle(RANDOM);
    PushOneCommit push =
        pushFactory.create(db, admin.getIdent(), testRepo, PushOneCommit.SUBJECT,
            PushOneCommit.FILE_NAME, new String(Chars.toArray(RANDOM)), changeId);
    return push.to(ref);
  }

  protected void merge(PushOneCommit.Result r) throws Exception {
    revision(r).review(ReviewInput.approve());
    revision(r).submit();
  }

  protected PushOneCommit.Result amendChangeAsDraft(String changeId)
      throws Exception {
    return amendChange(changeId, "refs/drafts/master");
  }

  protected ChangeInfo info(String id)
      throws RestApiException {
    return gApi.changes().id(id).info();
  }

  protected ChangeInfo get(String id)
      throws RestApiException {
    return gApi.changes().id(id).get();
  }

  protected EditInfo getEdit(String id)
      throws RestApiException {
    return gApi.changes().id(id).getEdit();
  }

  protected ChangeInfo get(String id, ListChangesOption... options)
      throws RestApiException {
    return gApi.changes().id(id).get(
        Sets.newEnumSet(Arrays.asList(options), ListChangesOption.class));
  }

  protected List<ChangeInfo> query(String q) throws RestApiException {
    return gApi.changes().query(q).get();
  }

  private Context newRequestContext(TestAccount account) {
    return atrScope.newContext(reviewDbProvider, new SshSession(server, account),
        identifiedUserFactory.create(account.getId()));
  }

  protected Context setApiUser(TestAccount account) {
    return atrScope.set(newRequestContext(account));
  }

  protected Context setApiUserAnonymous() {
    return atrScope.set(
        atrScope.newContext(reviewDbProvider, null, anonymousUser.get()));
  }

  protected Context disableDb() {
    notesMigration.setFailOnLoad(true);
    return atrScope.disableDb();
  }

  protected void enableDb(Context preDisableContext) {
    notesMigration.setFailOnLoad(false);
    atrScope.set(preDisableContext);
  }

  protected static Gson newGson() {
    return OutputFormat.JSON_COMPACT.newGson();
  }

  protected RevisionApi revision(PushOneCommit.Result r) throws Exception {
    return gApi.changes()
        .id(r.getChangeId())
        .current();
  }

  protected void allow(String permission, AccountGroup.UUID id, String ref)
      throws Exception {
    ProjectConfig cfg = projectCache.checkedGet(project).getConfig();
    Util.allow(cfg, permission, id, ref);
    saveProjectConfig(project, cfg);
  }

  protected void allowGlobalCapabilities(AccountGroup.UUID id,
      String... capabilityNames) throws Exception {
    allowGlobalCapabilities(id, Arrays.asList(capabilityNames));
  }

  protected void allowGlobalCapabilities(AccountGroup.UUID id,
      Iterable<String> capabilityNames) throws Exception {
    ProjectConfig cfg = projectCache.checkedGet(allProjects).getConfig();
    for (String capabilityName : capabilityNames) {
      Util.allow(cfg, capabilityName, id);
    }
    saveProjectConfig(allProjects, cfg);
  }

  protected void removeGlobalCapabilities(AccountGroup.UUID id,
      String... capabilityNames) throws Exception {
    removeGlobalCapabilities(id, Arrays.asList(capabilityNames));
  }

  protected void removeGlobalCapabilities(AccountGroup.UUID id,
      Iterable<String> capabilityNames) throws Exception {
    ProjectConfig cfg = projectCache.checkedGet(allProjects).getConfig();
    for (String capabilityName : capabilityNames) {
      Util.remove(cfg, capabilityName, id);
    }
    saveProjectConfig(allProjects, cfg);
  }

  protected void setUseContributorAgreements(InheritableBoolean value)
      throws Exception {
    try (MetaDataUpdate md = metaDataUpdateFactory.create(project)) {
      ProjectConfig config = ProjectConfig.read(md);
      config.getProject().setUseContributorAgreements(value);
      config.commit(md);
      projectCache.evict(config.getProject());
    }
  }

  protected void setUseSignedOffBy(InheritableBoolean value)
      throws Exception {
    try (MetaDataUpdate md = metaDataUpdateFactory.create(project)) {
      ProjectConfig config = ProjectConfig.read(md);
      config.getProject().setUseSignedOffBy(value);
      config.commit(md);
      projectCache.evict(config.getProject());
    }
  }

  protected void deny(String permission, AccountGroup.UUID id, String ref)
      throws Exception {
    ProjectConfig cfg = projectCache.checkedGet(project).getConfig();
    Util.deny(cfg, permission, id, ref);
    saveProjectConfig(project, cfg);
  }

  protected PermissionRule block(String permission, AccountGroup.UUID id, String ref)
      throws Exception {
    ProjectConfig cfg = projectCache.checkedGet(project).getConfig();
    PermissionRule rule = Util.block(cfg, permission, id, ref);
    saveProjectConfig(project, cfg);
    return rule;
  }

  protected void saveProjectConfig(Project.NameKey p, ProjectConfig cfg)
      throws Exception {
    try (MetaDataUpdate md = metaDataUpdateFactory.create(p)) {
      cfg.commit(md);
    }
    projectCache.evict(cfg.getProject());
  }

  protected void saveProjectConfig(ProjectConfig cfg) throws Exception {
    saveProjectConfig(project, cfg);
  }

  protected void grant(String permission, Project.NameKey project, String ref)
      throws RepositoryNotFoundException, IOException, ConfigInvalidException {
    grant(permission, project, ref, false);
  }

  protected void grant(String permission, Project.NameKey project, String ref,
      boolean force) throws RepositoryNotFoundException, IOException,
      ConfigInvalidException {
    try (MetaDataUpdate md = metaDataUpdateFactory.create(project)) {
      md.setMessage(String.format("Grant %s on %s", permission, ref));
      ProjectConfig config = ProjectConfig.read(md);
      AccessSection s = config.getAccessSection(ref, true);
      Permission p = s.getPermission(permission, true);
      AccountGroup adminGroup = groupCache.get(new AccountGroup.NameKey("Administrators"));
      PermissionRule rule = new PermissionRule(config.resolve(adminGroup));
      rule.setForce(force);
      p.add(rule);
      config.commit(md);
      projectCache.evict(config.getProject());
    }
  }

  protected void blockRead(String ref) throws Exception {
    block(Permission.READ, REGISTERED_USERS, ref);
  }

  protected void blockForgeCommitter(Project.NameKey project, String ref)
      throws Exception {
    ProjectConfig cfg = projectCache.checkedGet(project).getConfig();
    Util.block(cfg, Permission.FORGE_COMMITTER, REGISTERED_USERS, ref);
    saveProjectConfig(project, cfg);
  }

  protected PushOneCommit.Result pushTo(String ref) throws Exception {
    PushOneCommit push = pushFactory.create(db, admin.getIdent(), testRepo);
    return push.to(ref);
  }

  protected void approve(String id) throws Exception {
    gApi.changes()
      .id(id)
      .revision("current")
      .review(ReviewInput.approve());
  }

  protected Map<String, ActionInfo> getActions(String id) throws Exception {
    return gApi.changes()
      .id(id)
      .revision(1)
      .actions();
  }

  protected void assertSubmittedTogether(String chId, String... expected)
      throws Exception {
    List<ChangeInfo> actual = gApi.changes().id(chId).submittedTogether();
    assertThat(actual).hasSize(expected.length);
    assertThat(Iterables.transform(actual,
        new Function<ChangeInfo, String>() {
      @Override
      public String apply(ChangeInfo input) {
        return input.changeId;
      }
    })).containsExactly((Object[])expected).inOrder();
  }

  protected PatchSet getPatchSet(PatchSet.Id psId) throws OrmException {
    return changeDataFactory.create(db, project, psId.getParentKey())
        .patchSet(psId);
  }

  protected IdentifiedUser user(TestAccount testAccount) {
    return identifiedUserFactory.create(testAccount.getId());
  }

  protected RevisionResource parseCurrentRevisionResource(String changeId)
      throws Exception {
    ChangeResource cr = parseChangeResource(changeId);
    int psId = cr.getChange().currentPatchSetId().get();
    return revisions.parse(cr,
        IdString.fromDecoded(Integer.toString(psId)));
  }

  protected RevisionResource parseRevisionResource(String changeId, int n)
      throws Exception {
    return revisions.parse(parseChangeResource(changeId),
        IdString.fromDecoded(Integer.toString(n)));
  }

  protected RevisionResource parseRevisionResource(PushOneCommit.Result r)
      throws Exception {
    PatchSet.Id psId = r.getPatchSetId();
    return parseRevisionResource(psId.getParentKey().toString(), psId.get());
  }

  protected ChangeResource parseChangeResource(String changeId)
      throws Exception {
    List<ChangeControl> ctls = changeFinder.find(
        changeId, atrScope.get().getUser());
    assertThat(ctls).hasSize(1);
    return changeResourceFactory.create(ctls.get(0));
  }

  protected String createGroup(String name) throws Exception {
    return createGroup(name, "Administrators");
  }

  protected String createGroup(String name, String owner) throws Exception {
    name = name(name);
    GroupInput in = new GroupInput();
    in.name = name;
    in.ownerId = owner;
    gApi.groups().create(in);
    return name;
  }
}<|MERGE_RESOLUTION|>--- conflicted
+++ resolved
@@ -31,10 +31,7 @@
 import com.google.gerrit.extensions.api.GerritApi;
 import com.google.gerrit.extensions.api.changes.ReviewInput;
 import com.google.gerrit.extensions.api.changes.RevisionApi;
-<<<<<<< HEAD
 import com.google.gerrit.extensions.api.groups.GroupInput;
-=======
->>>>>>> 24c1634f
 import com.google.gerrit.extensions.api.projects.BranchApi;
 import com.google.gerrit.extensions.api.projects.BranchInput;
 import com.google.gerrit.extensions.api.projects.ProjectInput;
@@ -47,10 +44,7 @@
 import com.google.gerrit.extensions.restapi.RestApiException;
 import com.google.gerrit.reviewdb.client.AccountGroup;
 import com.google.gerrit.reviewdb.client.Branch;
-<<<<<<< HEAD
 import com.google.gerrit.reviewdb.client.PatchSet;
-=======
->>>>>>> 24c1634f
 import com.google.gerrit.reviewdb.client.Project;
 import com.google.gerrit.reviewdb.server.ReviewDb;
 import com.google.gerrit.server.AnonymousUser;
@@ -473,7 +467,6 @@
     return result;
   }
 
-<<<<<<< HEAD
   protected PushOneCommit.Result createDraftChange() throws Exception {
     return pushTo("refs/drafts/master");
   }
@@ -483,7 +476,8 @@
         .name(branch.getParentKey().get())
         .branch(branch.get())
         .create(new BranchInput());
-=======
+  }
+
   protected BranchApi createBranchWithRevision(Branch.NameKey branch,
       String revision) throws Exception {
     BranchInput in = new BranchInput();
@@ -492,7 +486,6 @@
         .name(branch.getParentKey().get())
         .branch(branch.get())
         .create(in);
->>>>>>> 24c1634f
   }
 
   private static final List<Character> RANDOM =
