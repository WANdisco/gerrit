--- conflicted
+++ resolved
@@ -28,20 +28,15 @@
   <meta name="description" content="Gerrit Code Review">{\n}
   <meta name="viewport" content="width=device-width, initial-scale=1, maximum-scale=1, user-scalable=0">{\n}
 
-<<<<<<< HEAD
+  <noscript>
+    To use PolyGerrit, please enable JavaScript in your browser settings, and then refresh this page.
+  </noscript>
+
   {if $canonicalPath != '' or $versionInfo}
     <script>
       {if $canonicalPath != ''}window.CANONICAL_PATH = '{$canonicalPath}';{/if}
       {if $versionInfo}window.VERSION_INFO = '{$versionInfo}';{/if}
     </script>{\n}
-=======
-  <noscript>
-    To use PolyGerrit, please enable JavaScript in your browser settings, and then refresh this page.
-  </noscript>
-
-  {if $canonicalPath != ''}
-    <script>window.CANONICAL_PATH = '{$canonicalPath}';</script>{\n}
->>>>>>> 3c6b3a98
   {/if}
 
   <link rel="icon" type="image/x-icon" href="{$canonicalPath}/favicon.ico">{\n}
