--- conflicted
+++ resolved
@@ -3,13 +3,8 @@
 gerrit_war(name = 'gerrit')
 gerrit_war(name = 'chrome',   ui = 'ui_chrome')
 gerrit_war(name = 'firefox',  ui = 'ui_firefox')
-<<<<<<< HEAD
 gerrit_war(name = 'withdocs', docs = True)
-gerrit_war(name = 'release',  docs = True, context = ['//plugins:core.zip'])
-=======
-gerrit_war(name = 'withdocs', context = DOCS)
-gerrit_war(name = 'release',  context = DOCS + ['//plugins:core.zip'],  visibility = ['//tools/maven:'])
->>>>>>> 3ffc86a6
+gerrit_war(name = 'release',  docs = True, context = ['//plugins:core.zip'],  visibility = ['//tools/maven:'])
 
 API_DEPS = [
   '//gerrit-extension-api:extension-api',
