load("//tools/bzl:junit.bzl", "junit_tests")

junit_tests(
    name = "httpd_tests",
    srcs = glob(["**/*.java"]),
    deps = [
        "//java/com/google/gerrit/extensions:api",
        "//java/com/google/gerrit/httpd",
        "//java/com/google/gerrit/server",
<<<<<<< HEAD
        "//java/com/google/gerrit/testing:gerrit-test-util",
        "//java/com/google/gerrit/util/http",
=======
>>>>>>> d16b84dd
        "//javatests/com/google/gerrit/util/http/testutil",
        "//lib:gson",
        "//lib:guava",
        "//lib:jimfs",
        "//lib:junit",
        "//lib:servlet-api-3_1-without-neverlink",
        "//lib:soy",
        "//lib/easymock",
        "//lib/guice",
        "//lib/guice:guice-servlet",
        "//lib/jgit/org.eclipse.jgit:jgit",
        "//lib/jgit/org.eclipse.jgit.junit:junit",
        "//lib/truth",
    ],
)<|MERGE_RESOLUTION|>--- conflicted
+++ resolved
@@ -7,11 +7,8 @@
         "//java/com/google/gerrit/extensions:api",
         "//java/com/google/gerrit/httpd",
         "//java/com/google/gerrit/server",
-<<<<<<< HEAD
         "//java/com/google/gerrit/testing:gerrit-test-util",
         "//java/com/google/gerrit/util/http",
-=======
->>>>>>> d16b84dd
         "//javatests/com/google/gerrit/util/http/testutil",
         "//lib:gson",
         "//lib:guava",
