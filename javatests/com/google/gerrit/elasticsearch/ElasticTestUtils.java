--- conflicted
+++ resolved
@@ -23,26 +23,12 @@
 import org.eclipse.jgit.lib.Config;
 
 public final class ElasticTestUtils {
-<<<<<<< HEAD
-  public static class ElasticNodeInfo {
-    public final int port;
-
-    public ElasticNodeInfo(int port) {
-      this.port = port;
-    }
-  }
-
-  public static void configure(Config config, int port, String prefix, ElasticVersion version) {
-    config.setString("index", null, "type", "elasticsearch");
-    config.setString("elasticsearch", null, "server", "http://localhost:" + port);
-=======
   public static void configure(
       Config config, ElasticContainer container, String prefix, ElasticVersion version) {
     String hostname = container.getHttpHost().getHostName();
     int port = container.getHttpHost().getPort();
-    config.setEnum("index", null, "type", IndexType.ELASTICSEARCH);
+    config.setString("index", null, "type", "elasticsearch");
     config.setString("elasticsearch", null, "server", "http://" + hostname + ":" + port);
->>>>>>> b6350b12
     config.setString("elasticsearch", null, "prefix", prefix);
     config.setInt("index", null, "maxLimit", 10000);
     String password = version == ElasticVersion.V5_6 ? "changeme" : null;
