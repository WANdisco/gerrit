--- conflicted
+++ resolved
@@ -62,9 +62,6 @@
     }
   }
 
-<<<<<<< HEAD
-  @Rule public final GerritTestName testName = new GerritTestName();
-=======
   @After
   public void closeIndex() {
     client.execute(
@@ -74,7 +71,8 @@
         HttpClientContext.create(),
         null);
   }
->>>>>>> f8221f4a
+
+  @Rule public final GerritTestName testName = new GerritTestName();
 
   @Override
   protected void initAfterLifecycleStart() throws Exception {
