--- conflicted
+++ resolved
@@ -57,14 +57,8 @@
   protected Injector createInjector() {
     Config elasticsearchConfig = new Config(config);
     InMemoryModule.setDefaults(elasticsearchConfig);
-<<<<<<< HEAD
     String indicesPrefix = testName.getSanitizedMethodName();
-    ElasticTestUtils.configure(
-        elasticsearchConfig, nodeInfo.port, indicesPrefix, ElasticVersion.V5_6);
-=======
-    String indicesPrefix = getSanitizedMethodName();
     ElasticTestUtils.configure(elasticsearchConfig, container, indicesPrefix, ElasticVersion.V5_6);
->>>>>>> b6350b12
     return Guice.createInjector(new InMemoryModule(elasticsearchConfig));
   }
 }