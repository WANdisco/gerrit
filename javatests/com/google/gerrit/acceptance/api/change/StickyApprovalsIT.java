--- conflicted
+++ resolved
@@ -35,11 +35,8 @@
 import com.google.gerrit.acceptance.NoHttpd;
 import com.google.gerrit.acceptance.PushOneCommit;
 import com.google.gerrit.acceptance.TestAccount;
-<<<<<<< HEAD
+import com.google.gerrit.acceptance.TestProjectInput;
 import com.google.gerrit.acceptance.testsuite.change.ChangeKindCreator;
-=======
-import com.google.gerrit.acceptance.TestProjectInput;
->>>>>>> 761c4bf1
 import com.google.gerrit.acceptance.testsuite.change.ChangeOperations;
 import com.google.gerrit.acceptance.testsuite.project.ProjectOperations;
 import com.google.gerrit.acceptance.testsuite.request.RequestScopeOperations;
@@ -509,13 +506,8 @@
     assertVotes(c, user, -2, 0);
   }
 
-  @Test
-<<<<<<< HEAD
-  public void notStickyWithCopyAllScoresIfListOfFilesDidNotChangeWhenFileIsRenamed()
-=======
   @TestProjectInput(createEmptyCommit = false)
   public void stickyWithCopyAllScoresIfListOfFilesDidNotChangeWhenFileIsModifiedAsInitialCommit()
->>>>>>> 761c4bf1
       throws Exception {
     try (ProjectConfigUpdate u = updateProject(project)) {
       u.getConfig()
@@ -531,16 +523,67 @@
     changeOperations.change(changeId).newPatchset().file("file").content("new content").create();
     ChangeInfo c = detailedChange(changeId.toString());
 
-<<<<<<< HEAD
-    // no votes are copied since the list of files changed (rename).
-    assertVotes(c, admin, 0, 0);
-    assertVotes(c, user, 0, 0);
-=======
     // only code review votes are copied since copyAllScoresIfListOfFilesDidNotChange is
     // configured for that label, and list of files didn't change.
     assertVotes(c, admin, 2, 0);
     assertVotes(c, user, -2, 0);
->>>>>>> 761c4bf1
+  }
+
+  @Test
+  public void
+      notStickyWithCopyAllScoresIfListOfFilesDidNotChangeWhenFileIsModifiedOnEarlierPatchset()
+          throws Exception {
+    try (ProjectConfigUpdate u = updateProject(project)) {
+      u.getConfig()
+          .updateLabelType(
+              LabelId.CODE_REVIEW, b -> b.setCopyAllScoresIfListOfFilesDidNotChange(true));
+      u.save();
+    }
+    Change.Id changeId =
+        changeOperations.newChange().project(project).file("file").content("content").create();
+    vote(admin, changeId.toString(), 2, 1);
+    vote(user, changeId.toString(), -2, -1);
+
+    changeOperations.change(changeId).newPatchset().file("new file").content("content").create();
+    changeOperations
+        .change(changeId)
+        .newPatchset()
+        .file("new file")
+        .content("new content")
+        .create();
+    ChangeInfo c = detailedChange(changeId.toString());
+
+    // Don't copy over votes since ps1->ps2 should copy over, but ps2->ps3 should not.
+    assertVotes(c, admin, 0, 0);
+    assertVotes(c, user, 0, 0);
+  }
+
+  @Test
+  public void
+      notStickyWithCopyAllScoresIfListOfFilesDidNotChangeWhenFileIsModifiedOnEarlierPatchset_withCopyCondition()
+          throws Exception {
+    try (ProjectConfigUpdate u = updateProject(project)) {
+      u.getConfig()
+          .updateLabelType(LabelId.CODE_REVIEW, b -> b.setCopyCondition("has:unchanged-files"));
+      u.save();
+    }
+    Change.Id changeId =
+        changeOperations.newChange().project(project).file("file").content("content").create();
+    vote(admin, changeId.toString(), 2, 1);
+    vote(user, changeId.toString(), -2, -1);
+
+    changeOperations.change(changeId).newPatchset().file("new file").content("content").create();
+    changeOperations
+        .change(changeId)
+        .newPatchset()
+        .file("new file")
+        .content("new content")
+        .create();
+    ChangeInfo c = detailedChange(changeId.toString());
+
+    // Don't copy over votes since ps1->ps2 should copy over, but ps2->ps3 should not.
+    assertVotes(c, admin, 0, 0);
+    assertVotes(c, user, 0, 0);
   }
 
   @Test
