// Copyright (C) 2013 The Android Open Source Project
//
// Licensed under the Apache License, Version 2.0 (the "License");
// you may not use this file except in compliance with the License.
// You may obtain a copy of the License at
//
// http://www.apache.org/licenses/LICENSE-2.0
//
// Unless required by applicable law or agreed to in writing, software
// distributed under the License is distributed on an "AS IS" BASIS,
// WITHOUT WARRANTIES OR CONDITIONS OF ANY KIND, either express or implied.
// See the License for the specific language governing permissions and
// limitations under the License.

package com.google.gerrit.acceptance.api.change;

import static com.google.common.truth.Truth.assertThat;
import static com.google.common.truth.Truth8.assertThat;
import static com.google.gerrit.acceptance.GitUtil.assertPushOk;
import static com.google.gerrit.acceptance.GitUtil.pushHead;
import static com.google.gerrit.acceptance.PushOneCommit.FILE_CONTENT;
import static com.google.gerrit.acceptance.PushOneCommit.FILE_NAME;
import static com.google.gerrit.acceptance.PushOneCommit.SUBJECT;
import static com.google.gerrit.extensions.client.ListChangesOption.ALL_REVISIONS;
import static com.google.gerrit.extensions.client.ListChangesOption.CHANGE_ACTIONS;
import static com.google.gerrit.extensions.client.ListChangesOption.CHECK;
import static com.google.gerrit.extensions.client.ListChangesOption.COMMIT_FOOTERS;
import static com.google.gerrit.extensions.client.ListChangesOption.CURRENT_ACTIONS;
import static com.google.gerrit.extensions.client.ListChangesOption.CURRENT_COMMIT;
import static com.google.gerrit.extensions.client.ListChangesOption.CURRENT_REVISION;
import static com.google.gerrit.extensions.client.ListChangesOption.DETAILED_ACCOUNTS;
import static com.google.gerrit.extensions.client.ListChangesOption.DETAILED_LABELS;
import static com.google.gerrit.extensions.client.ListChangesOption.LABELS;
import static com.google.gerrit.extensions.client.ListChangesOption.MESSAGES;
import static com.google.gerrit.extensions.client.ListChangesOption.PUSH_CERTIFICATES;
import static com.google.gerrit.extensions.client.ListChangesOption.REVIEWED;
import static com.google.gerrit.extensions.client.ListChangesOption.TRACKING_IDS;
import static com.google.gerrit.extensions.client.ReviewerState.CC;
import static com.google.gerrit.extensions.client.ReviewerState.REMOVED;
import static com.google.gerrit.extensions.client.ReviewerState.REVIEWER;
import static com.google.gerrit.reviewdb.client.RefNames.changeMetaRef;
import static com.google.gerrit.server.StarredChangesUtil.DEFAULT_LABEL;
import static com.google.gerrit.server.group.SystemGroupBackend.ANONYMOUS_USERS;
import static com.google.gerrit.server.group.SystemGroupBackend.CHANGE_OWNER;
import static com.google.gerrit.server.group.SystemGroupBackend.PROJECT_OWNERS;
import static com.google.gerrit.server.group.SystemGroupBackend.REGISTERED_USERS;
import static com.google.gerrit.server.project.testing.Util.category;
import static com.google.gerrit.server.project.testing.Util.value;
import static java.nio.charset.StandardCharsets.UTF_8;
import static java.util.concurrent.TimeUnit.SECONDS;
import static java.util.stream.Collectors.joining;
import static java.util.stream.Collectors.toList;
import static java.util.stream.Collectors.toSet;

import com.google.common.collect.ImmutableList;
import com.google.common.collect.ImmutableMap;
import com.google.common.collect.ImmutableSet;
import com.google.common.collect.Iterables;
import com.google.common.collect.Lists;
import com.google.common.truth.ThrowableSubject;
import com.google.gerrit.acceptance.AbstractDaemonTest;
import com.google.gerrit.acceptance.ChangeIndexedCounter;
import com.google.gerrit.acceptance.GerritConfig;
import com.google.gerrit.acceptance.GitUtil;
import com.google.gerrit.acceptance.NoHttpd;
import com.google.gerrit.acceptance.PushOneCommit;
import com.google.gerrit.acceptance.TestProjectInput;
import com.google.gerrit.acceptance.testsuite.account.AccountOperations;
import com.google.gerrit.acceptance.testsuite.group.GroupOperations;
import com.google.gerrit.acceptance.testsuite.project.ProjectOperations;
import com.google.gerrit.acceptance.testsuite.request.RequestScopeOperations;
import com.google.gerrit.common.FooterConstants;
import com.google.gerrit.common.data.GlobalCapability;
import com.google.gerrit.common.data.LabelFunction;
import com.google.gerrit.common.data.LabelType;
import com.google.gerrit.common.data.Permission;
<<<<<<< HEAD
import com.google.gerrit.extensions.annotations.Exports;
=======
import com.google.gerrit.extensions.api.accounts.DeleteDraftCommentsInput;
>>>>>>> faf30c51
import com.google.gerrit.extensions.api.changes.AddReviewerInput;
import com.google.gerrit.extensions.api.changes.AddReviewerResult;
import com.google.gerrit.extensions.api.changes.DeleteReviewerInput;
import com.google.gerrit.extensions.api.changes.DeleteVoteInput;
<<<<<<< HEAD
=======
import com.google.gerrit.extensions.api.changes.DraftApi;
>>>>>>> faf30c51
import com.google.gerrit.extensions.api.changes.DraftInput;
import com.google.gerrit.extensions.api.changes.NotifyHandling;
import com.google.gerrit.extensions.api.changes.NotifyInfo;
import com.google.gerrit.extensions.api.changes.RebaseInput;
import com.google.gerrit.extensions.api.changes.RecipientType;
import com.google.gerrit.extensions.api.changes.RelatedChangeAndCommitInfo;
import com.google.gerrit.extensions.api.changes.RevertInput;
import com.google.gerrit.extensions.api.changes.ReviewInput;
import com.google.gerrit.extensions.api.changes.ReviewInput.DraftHandling;
import com.google.gerrit.extensions.api.changes.ReviewResult;
import com.google.gerrit.extensions.api.changes.ReviewerInfo;
import com.google.gerrit.extensions.api.changes.RevisionApi;
import com.google.gerrit.extensions.api.changes.StarsInput;
import com.google.gerrit.extensions.api.groups.GroupApi;
import com.google.gerrit.extensions.api.projects.BranchApi;
import com.google.gerrit.extensions.api.projects.BranchInput;
import com.google.gerrit.extensions.api.projects.ConfigInput;
import com.google.gerrit.extensions.api.projects.ProjectApi;
import com.google.gerrit.extensions.api.projects.ProjectInput;
import com.google.gerrit.extensions.client.ChangeKind;
import com.google.gerrit.extensions.client.ChangeStatus;
import com.google.gerrit.extensions.client.Comment.Range;
import com.google.gerrit.extensions.client.InheritableBoolean;
import com.google.gerrit.extensions.client.ListChangesOption;
import com.google.gerrit.extensions.client.ReviewerState;
import com.google.gerrit.extensions.client.Side;
import com.google.gerrit.extensions.client.SubmitType;
import com.google.gerrit.extensions.common.AccountInfo;
import com.google.gerrit.extensions.common.ApprovalInfo;
import com.google.gerrit.extensions.common.ChangeInfo;
import com.google.gerrit.extensions.common.ChangeInput;
import com.google.gerrit.extensions.common.ChangeMessageInfo;
import com.google.gerrit.extensions.common.CommentInfo;
import com.google.gerrit.extensions.common.CommitInfo;
import com.google.gerrit.extensions.common.GitPerson;
import com.google.gerrit.extensions.common.LabelInfo;
import com.google.gerrit.extensions.common.MergeInput;
import com.google.gerrit.extensions.common.MergePatchSetInput;
import com.google.gerrit.extensions.common.PureRevertInfo;
import com.google.gerrit.extensions.common.RevisionInfo;
import com.google.gerrit.extensions.common.TrackingIdInfo;
import com.google.gerrit.extensions.events.ChangeIndexedListener;
import com.google.gerrit.extensions.registration.DynamicSet;
import com.google.gerrit.extensions.registration.RegistrationHandle;
import com.google.gerrit.extensions.restapi.AuthException;
import com.google.gerrit.extensions.restapi.BadRequestException;
import com.google.gerrit.extensions.restapi.MethodNotAllowedException;
import com.google.gerrit.extensions.restapi.ResourceConflictException;
import com.google.gerrit.extensions.restapi.ResourceNotFoundException;
import com.google.gerrit.extensions.restapi.RestApiException;
import com.google.gerrit.extensions.restapi.UnprocessableEntityException;
import com.google.gerrit.index.IndexConfig;
import com.google.gerrit.index.query.PostFilterPredicate;
import com.google.gerrit.mail.Address;
import com.google.gerrit.reviewdb.client.Account;
import com.google.gerrit.reviewdb.client.AccountGroup;
import com.google.gerrit.reviewdb.client.Branch;
import com.google.gerrit.reviewdb.client.Change;
import com.google.gerrit.reviewdb.client.PatchSet;
import com.google.gerrit.reviewdb.client.Project;
import com.google.gerrit.reviewdb.client.RefNames;
import com.google.gerrit.server.ChangeMessagesUtil;
import com.google.gerrit.server.StarredChangesUtil;
import com.google.gerrit.server.change.ChangeResource;
import com.google.gerrit.server.git.ChangeMessageModifier;
import com.google.gerrit.server.group.SystemGroupBackend;
import com.google.gerrit.server.index.change.ChangeIndex;
import com.google.gerrit.server.index.change.ChangeIndexCollection;
import com.google.gerrit.server.index.change.IndexedChangeQuery;
import com.google.gerrit.server.project.testing.Util;
import com.google.gerrit.server.query.change.ChangeData;
import com.google.gerrit.server.query.change.ChangeQueryBuilder.ChangeOperatorFactory;
import com.google.gerrit.server.restapi.change.PostReview;
import com.google.gerrit.server.update.BatchUpdate;
import com.google.gerrit.server.update.BatchUpdateOp;
import com.google.gerrit.server.update.ChangeContext;
import com.google.gerrit.server.util.time.TimeUtil;
import com.google.gerrit.testing.FakeEmailSender.Message;
import com.google.gerrit.testing.TestTimeUtil;
import com.google.inject.AbstractModule;
import com.google.inject.Inject;
import java.io.IOException;
import java.sql.Timestamp;
import java.util.ArrayList;
import java.util.Arrays;
import java.util.Collection;
import java.util.HashMap;
import java.util.Iterator;
import java.util.List;
import java.util.Map;
import java.util.Objects;
import java.util.Optional;
import java.util.Set;
import java.util.function.Function;
import java.util.stream.Stream;
import org.eclipse.jgit.internal.storage.dfs.InMemoryRepository;
import org.eclipse.jgit.junit.TestRepository;
import org.eclipse.jgit.lib.Constants;
import org.eclipse.jgit.lib.PersonIdent;
import org.eclipse.jgit.lib.Repository;
import org.eclipse.jgit.revwalk.RevCommit;
import org.eclipse.jgit.revwalk.RevWalk;
import org.eclipse.jgit.transport.PushResult;
import org.junit.After;
import org.junit.Before;
import org.junit.Test;

@NoHttpd
public class ChangeIT extends AbstractDaemonTest {
  private String systemTimeZone;

  @Inject private AccountOperations accountOperations;
  @Inject private ChangeIndexCollection changeIndexCollection;
  @Inject private DynamicSet<ChangeIndexedListener> changeIndexedListeners;
  @Inject private DynamicSet<ChangeMessageModifier> changeMessageModifiers;
  @Inject private GroupOperations groupOperations;
  @Inject private IndexConfig indexConfig;
  @Inject private ProjectOperations projectOperations;
  @Inject private RequestScopeOperations requestScopeOperations;

  private ChangeIndexedCounter changeIndexedCounter;
  private RegistrationHandle changeIndexedCounterHandle;

  @Before
  public void setTimeForTesting() {
    systemTimeZone = System.setProperty("user.timezone", "US/Eastern");
  }

  @After
  public void resetTime() {
    TestTimeUtil.useSystemTime();
    System.setProperty("user.timezone", systemTimeZone);
  }

  @Before
  public void addChangeIndexedCounter() {
    changeIndexedCounter = new ChangeIndexedCounter();
    changeIndexedCounterHandle = changeIndexedListeners.add("gerrit", changeIndexedCounter);
  }

  @After
  public void removeChangeIndexedCounter() {
    if (changeIndexedCounterHandle != null) {
      changeIndexedCounterHandle.remove();
    }
  }

  @Test
  public void get() throws Exception {
    PushOneCommit.Result r = createChange();
    String triplet = project.get() + "~master~" + r.getChangeId();
    ChangeInfo c = info(triplet);
    assertThat(c.id).isEqualTo(triplet);
    assertThat(c.project).isEqualTo(project.get());
    assertThat(c.branch).isEqualTo("master");
    assertThat(c.status).isEqualTo(ChangeStatus.NEW);
    assertThat(c.subject).isEqualTo("test commit");
    assertThat(c.submitType).isEqualTo(SubmitType.MERGE_IF_NECESSARY);
    assertThat(c.mergeable).isTrue();
    assertThat(c.changeId).isEqualTo(r.getChangeId());
    assertThat(c.created).isEqualTo(c.updated);
    assertThat(c._number).isEqualTo(r.getChange().getId().get());

    assertThat(c.owner._accountId).isEqualTo(admin.id().get());
    assertThat(c.owner.name).isNull();
    assertThat(c.owner.email).isNull();
    assertThat(c.owner.username).isNull();
    assertThat(c.owner.avatars).isNull();
  }

  @Test
  public void skipMergeable() throws Exception {
    PushOneCommit.Result r = createChange();
    String triplet = project.get() + "~master~" + r.getChangeId();
    ChangeInfo c =
        gApi.changes().id(triplet).get(ImmutableList.of(ListChangesOption.SKIP_MERGEABLE));
    assertThat(c.mergeable).isNull();

    c = gApi.changes().id(triplet).get();
    assertThat(c.mergeable).isTrue();
  }

  @Test
<<<<<<< HEAD
  @GerritConfig(name = "change.api.excludeMergeableInChangeInfo", value = "true")
  public void excludeMergeableInChangeInfo() throws Exception {
    PushOneCommit.Result r = createChange();
    ChangeInfo c = gApi.changes().id(r.getChangeId()).get();
    assertThat(c.mergeable).isNull();
=======
  public void setPrivateByOwner() throws Exception {
    TestRepository<InMemoryRepository> userRepo = cloneProject(project, user);
    PushOneCommit.Result result =
        pushFactory.create(db, user.getIdent(), userRepo).to("refs/for/master");

    setApiUser(user);
    String changeId = result.getChangeId();
    assertThat(gApi.changes().id(changeId).get().isPrivate).isNull();

    gApi.changes().id(changeId).setPrivate(true, null);
    ChangeInfo info = gApi.changes().id(changeId).get();
    assertThat(info.isPrivate).isTrue();
    assertThat(Iterables.getLast(info.messages).message).isEqualTo("Set private");
    assertThat(Iterables.getLast(info.messages).tag).contains(ChangeMessagesUtil.TAG_SET_PRIVATE);

    gApi.changes().id(changeId).setPrivate(false, null);
    info = gApi.changes().id(changeId).get();
    assertThat(info.isPrivate).isNull();
    assertThat(Iterables.getLast(info.messages).message).isEqualTo("Unset private");
    assertThat(Iterables.getLast(info.messages).tag).contains(ChangeMessagesUtil.TAG_UNSET_PRIVATE);

    String msg = "This is a security fix that must not be public.";
    gApi.changes().id(changeId).setPrivate(true, msg);
    info = gApi.changes().id(changeId).get();
    assertThat(info.isPrivate).isTrue();
    assertThat(Iterables.getLast(info.messages).message).isEqualTo("Set private\n\n" + msg);
    assertThat(Iterables.getLast(info.messages).tag).contains(ChangeMessagesUtil.TAG_SET_PRIVATE);

    msg = "After this security fix has been released we can make it public now.";
    gApi.changes().id(changeId).setPrivate(false, msg);
    info = gApi.changes().id(changeId).get();
    assertThat(info.isPrivate).isNull();
    assertThat(Iterables.getLast(info.messages).message).isEqualTo("Unset private\n\n" + msg);
    assertThat(Iterables.getLast(info.messages).tag).contains(ChangeMessagesUtil.TAG_UNSET_PRIVATE);
  }

  @Test
  public void administratorCanSetUserChangePrivate() throws Exception {
    String changeId = createNewChange();
    assertThat(gApi.changes().id(changeId).get().isPrivate).isNull();

    gApi.changes().id(changeId).setPrivate(true, null);
    setApiUser(user);
    ChangeInfo info = gApi.changes().id(changeId).get();
    assertThat(info.isPrivate).isTrue();
  }

  @Test
  public void cannotSetOtherUsersChangePrivate() throws Exception {
    PushOneCommit.Result result = createChange();
    setApiUser(user);
    exception.expect(AuthException.class);
    exception.expectMessage("not allowed to mark private");
    gApi.changes().id(result.getChangeId()).setPrivate(true, null);
  }

  @Test
  public void accessPrivate() throws Exception {
    TestRepository<InMemoryRepository> userRepo = cloneProject(project, user);
    PushOneCommit.Result result =
        pushFactory.create(db, user.getIdent(), userRepo).to("refs/for/master");

    setApiUser(user);
    gApi.changes().id(result.getChangeId()).setPrivate(true, null);
    // Owner can always access its private changes.
    assertThat(gApi.changes().id(result.getChangeId()).get().isPrivate).isTrue();

    // Add admin as a reviewer.
    gApi.changes().id(result.getChangeId()).addReviewer(admin.getId().toString());

    // This change should be visible for admin as a reviewer.
    setApiUser(admin);
    assertThat(gApi.changes().id(result.getChangeId()).get().isPrivate).isTrue();

    // Remove admin from reviewers.
    gApi.changes().id(result.getChangeId()).reviewer(admin.getId().toString()).remove();

    // This change should not be visible for admin anymore.
    exception.expect(ResourceNotFoundException.class);
    exception.expectMessage("Not found: " + result.getChangeId());
    gApi.changes().id(result.getChangeId());
  }

  @Test
  public void privateChangeOfOtherUserCanBeAccessedWithPermission() throws Exception {
    PushOneCommit.Result result = createChange();
    gApi.changes().id(result.getChangeId()).setPrivate(true, null);

    allow("refs/*", Permission.VIEW_PRIVATE_CHANGES, REGISTERED_USERS);
    setApiUser(user);
    assertThat(gApi.changes().id(result.getChangeId()).get().isPrivate).isTrue();
  }

  @Test
  public void administratorCanUnmarkPrivateAfterMerging() throws Exception {
    PushOneCommit.Result result = createChange();
    String changeId = result.getChangeId();
    gApi.changes().id(changeId).setPrivate(true, null);
    assertThat(gApi.changes().id(changeId).get().isPrivate).isTrue();
    merge(result);
    gApi.changes().id(changeId).setPrivate(false, null);
    assertThat(gApi.changes().id(changeId).get().isPrivate).isNull();
  }

  @Test
  public void administratorCanMarkPrivateAfterMerging() throws Exception {
    PushOneCommit.Result result = createChange();
    String changeId = result.getChangeId();
    assertThat(gApi.changes().id(changeId).get().isPrivate).isNull();
    merge(result);
    gApi.changes().id(changeId).setPrivate(true, null);
    assertThat(gApi.changes().id(changeId).get().isPrivate).isTrue();
  }

  @Test
  public void ownerCannotMarkPrivateAfterMerging() throws Exception {
    TestRepository<InMemoryRepository> userRepo = cloneProject(project, user);
    PushOneCommit.Result result =
        pushFactory.create(db, user.getIdent(), userRepo).to("refs/for/master");

    String changeId = result.getChangeId();
    assertThat(gApi.changes().id(changeId).get().isPrivate).isNull();

    merge(result);

    setApiUser(user);
    exception.expect(AuthException.class);
    exception.expectMessage("not allowed to mark private");
    gApi.changes().id(changeId).setPrivate(true, null);
  }

  @Test
  public void ownerCanUnmarkPrivateAfterMerging() throws Exception {
    TestRepository<InMemoryRepository> userRepo = cloneProject(project, user);
    PushOneCommit.Result result =
        pushFactory.create(db, user.getIdent(), userRepo).to("refs/for/master");

    String changeId = result.getChangeId();
    assertThat(gApi.changes().id(changeId).get().isPrivate).isNull();
    gApi.changes().id(changeId).addReviewer(admin.getId().toString());
    gApi.changes().id(changeId).setPrivate(true, null);
    assertThat(gApi.changes().id(changeId).get().isPrivate).isTrue();

    merge(result);

    setApiUser(user);
    gApi.changes().id(changeId).setPrivate(false, null);
    assertThat(gApi.changes().id(changeId).get().isPrivate).isNull();
>>>>>>> faf30c51
  }

  @Test
  public void setWorkInProgressNotAllowedWithoutPermission() throws Exception {
    PushOneCommit.Result rwip = createChange();
    String changeId = rwip.getChangeId();

    requestScopeOperations.setApiUser(user.id());
    exception.expect(AuthException.class);
    exception.expectMessage("toggle work in progress state not permitted");
    gApi.changes().id(changeId).setWorkInProgress();
  }

  @Test
  public void setWorkInProgressAllowedAsAdmin() throws Exception {
    requestScopeOperations.setApiUser(user.id());
    String changeId =
        gApi.changes().create(new ChangeInput(project.get(), "master", "Test Change")).get().id;

    requestScopeOperations.setApiUser(admin.id());
    gApi.changes().id(changeId).setWorkInProgress();
    assertThat(gApi.changes().id(changeId).get().workInProgress).isTrue();
  }

  @Test
  public void setWorkInProgressAllowedAsProjectOwner() throws Exception {
    requestScopeOperations.setApiUser(user.id());
    String changeId =
        gApi.changes().create(new ChangeInput(project.get(), "master", "Test Change")).get().id;

    com.google.gerrit.acceptance.TestAccount user2 = accountCreator.user2();
    grant(project, "refs/*", Permission.OWNER, false, REGISTERED_USERS);
    requestScopeOperations.setApiUser(user2.id());
    gApi.changes().id(changeId).setWorkInProgress();
    assertThat(gApi.changes().id(changeId).get().workInProgress).isTrue();
  }

  @Test
  public void createWipChangeWithWorkInProgressByDefaultForProject() throws Exception {
    ConfigInput input = new ConfigInput();
    input.workInProgressByDefault = InheritableBoolean.TRUE;
    gApi.projects().name(project.get()).config(input);
    String changeId =
        gApi.changes().create(new ChangeInput(project.get(), "master", "Test Change")).get().id;
    assertThat(gApi.changes().id(changeId).get().workInProgress).isTrue();
  }

  @Test
  public void setReadyForReviewNotAllowedWithoutPermission() throws Exception {
    PushOneCommit.Result rready = createChange();
    String changeId = rready.getChangeId();
    gApi.changes().id(changeId).setWorkInProgress();

    requestScopeOperations.setApiUser(user.id());
    exception.expect(AuthException.class);
    exception.expectMessage("toggle work in progress state not permitted");
    gApi.changes().id(changeId).setReadyForReview();
  }

  @Test
  public void setReadyForReviewAllowedAsAdmin() throws Exception {
    requestScopeOperations.setApiUser(user.id());
    String changeId =
        gApi.changes().create(new ChangeInput(project.get(), "master", "Test Change")).get().id;
    gApi.changes().id(changeId).setWorkInProgress();

    requestScopeOperations.setApiUser(admin.id());
    gApi.changes().id(changeId).setReadyForReview();
    assertThat(gApi.changes().id(changeId).get().workInProgress).isNull();
  }

  @Test
  public void setReadyForReviewAllowedAsProjectOwner() throws Exception {
    requestScopeOperations.setApiUser(user.id());
    String changeId =
        gApi.changes().create(new ChangeInput(project.get(), "master", "Test Change")).get().id;
    gApi.changes().id(changeId).setWorkInProgress();

    com.google.gerrit.acceptance.TestAccount user2 = accountCreator.user2();
    grant(project, "refs/*", Permission.OWNER, false, REGISTERED_USERS);
    requestScopeOperations.setApiUser(user2.id());
    gApi.changes().id(changeId).setReadyForReview();
    assertThat(gApi.changes().id(changeId).get().workInProgress).isNull();
  }

  @Test
  public void hasReviewStarted() throws Exception {
    PushOneCommit.Result r = createWorkInProgressChange();
    String changeId = r.getChangeId();
    ChangeInfo info = gApi.changes().id(changeId).get();
    assertThat(info.hasReviewStarted).isFalse();

    gApi.changes().id(changeId).setReadyForReview();
    info = gApi.changes().id(changeId).get();
    assertThat(info.hasReviewStarted).isTrue();
  }

  @Test
  public void pendingReviewersInNoteDb() throws Exception {
    ConfigInput conf = new ConfigInput();
    conf.enableReviewerByEmail = InheritableBoolean.TRUE;
    gApi.projects().name(project.get()).config(conf);

    PushOneCommit.Result r = createWorkInProgressChange();
    String changeId = r.getChangeId();
    assertThat(gApi.changes().id(changeId).get().pendingReviewers).isEmpty();

    // Add some pending reviewers.
    String email1 = name("user1") + "@example.com";
    String email2 = name("user2") + "@example.com";
    String email3 = name("user3") + "@example.com";
    String email4 = name("user4") + "@example.com";
    accountOperations
        .newAccount()
        .username(name("user1"))
        .preferredEmail(email1)
        .fullname("User 1")
        .create();
    accountOperations
        .newAccount()
        .username(name("user2"))
        .preferredEmail(email2)
        .fullname("User 2")
        .create();
    accountOperations
        .newAccount()
        .username(name("user3"))
        .preferredEmail(email3)
        .fullname("User 3")
        .create();
    accountOperations
        .newAccount()
        .username(name("user4"))
        .preferredEmail(email4)
        .fullname("User 4")
        .create();
    ReviewInput in =
        ReviewInput.noScore()
            .reviewer(email1)
            .reviewer(email2)
            .reviewer(email3, CC, false)
            .reviewer(email4, CC, false)
            .reviewer("byemail1@example.com")
            .reviewer("byemail2@example.com")
            .reviewer("byemail3@example.com", CC, false)
            .reviewer("byemail4@example.com", CC, false);
    ReviewResult result = gApi.changes().id(changeId).revision("current").review(in);
    assertThat(result.reviewers).isNotEmpty();
    ChangeInfo info = gApi.changes().id(changeId).get();
    Function<Collection<AccountInfo>, Collection<String>> toEmails =
        ais -> ais.stream().map(ai -> ai.email).collect(toSet());
    assertThat(toEmails.apply(info.pendingReviewers.get(REVIEWER)))
        .containsExactly(
            admin.email(), email1, email2, "byemail1@example.com", "byemail2@example.com");
    assertThat(toEmails.apply(info.pendingReviewers.get(CC)))
        .containsExactly(email3, email4, "byemail3@example.com", "byemail4@example.com");
    assertThat(info.pendingReviewers.get(REMOVED)).isNull();

    // Stage some pending reviewer removals.
    gApi.changes().id(changeId).reviewer(email1).remove();
    gApi.changes().id(changeId).reviewer(email3).remove();
    gApi.changes().id(changeId).reviewer("byemail1@example.com").remove();
    gApi.changes().id(changeId).reviewer("byemail3@example.com").remove();
    info = gApi.changes().id(changeId).get();
    assertThat(toEmails.apply(info.pendingReviewers.get(REVIEWER)))
        .containsExactly(admin.email(), email2, "byemail2@example.com");
    assertThat(toEmails.apply(info.pendingReviewers.get(CC)))
        .containsExactly(email4, "byemail4@example.com");
    assertThat(toEmails.apply(info.pendingReviewers.get(REMOVED)))
        .containsExactly(email1, email3, "byemail1@example.com", "byemail3@example.com");

    // "Undo" a removal.
    in = ReviewInput.noScore().reviewer(email1);
    gApi.changes().id(changeId).revision("current").review(in);
    info = gApi.changes().id(changeId).get();
    assertThat(toEmails.apply(info.pendingReviewers.get(REVIEWER)))
        .containsExactly(admin.email(), email1, email2, "byemail2@example.com");
    assertThat(toEmails.apply(info.pendingReviewers.get(CC)))
        .containsExactly(email4, "byemail4@example.com");
    assertThat(toEmails.apply(info.pendingReviewers.get(REMOVED)))
        .containsExactly(email3, "byemail1@example.com", "byemail3@example.com");

    // "Commit" by moving out of WIP.
    gApi.changes().id(changeId).setReadyForReview();
    info = gApi.changes().id(changeId).get();
    assertThat(info.pendingReviewers).isEmpty();
    assertThat(toEmails.apply(info.reviewers.get(REVIEWER)))
        .containsExactly(admin.email(), email1, email2, "byemail2@example.com");
    assertThat(toEmails.apply(info.reviewers.get(CC)))
        .containsExactly(email4, "byemail4@example.com");
    assertThat(info.reviewers.get(REMOVED)).isNull();
  }

  @Test
  public void toggleWorkInProgressState() throws Exception {
    PushOneCommit.Result r = createChange();
    String changeId = r.getChangeId();

    // With message
    gApi.changes().id(changeId).setWorkInProgress("Needs some refactoring");

    ChangeInfo info = gApi.changes().id(changeId).get();

    assertThat(info.workInProgress).isTrue();
    assertThat(Iterables.getLast(info.messages).message).contains("Needs some refactoring");
    assertThat(Iterables.getLast(info.messages).tag).contains(ChangeMessagesUtil.TAG_SET_WIP);

    gApi.changes().id(changeId).setReadyForReview("PTAL");

    info = gApi.changes().id(changeId).get();
    assertThat(info.workInProgress).isNull();
    assertThat(Iterables.getLast(info.messages).message).contains("PTAL");
    assertThat(Iterables.getLast(info.messages).tag).contains(ChangeMessagesUtil.TAG_SET_READY);

    // No message
    gApi.changes().id(changeId).setWorkInProgress();

    info = gApi.changes().id(changeId).get();

    assertThat(info.workInProgress).isTrue();
    assertThat(Iterables.getLast(info.messages).message).isEqualTo("Set Work In Progress");
    assertThat(Iterables.getLast(info.messages).tag).contains(ChangeMessagesUtil.TAG_SET_WIP);

    gApi.changes().id(changeId).setReadyForReview();

    info = gApi.changes().id(changeId).get();
    assertThat(info.workInProgress).isNull();
    assertThat(Iterables.getLast(info.messages).message).isEqualTo("Set Ready For Review");
    assertThat(Iterables.getLast(info.messages).tag).contains(ChangeMessagesUtil.TAG_SET_READY);
  }

  @Test
  public void toggleWorkInProgressStateByNonOwnerWithPermission() throws Exception {
    PushOneCommit.Result r = createChange();
    String changeId = r.getChangeId();
    String refactor = "Needs some refactoring";
    String ptal = "PTAL";

    grant(
        project,
        "refs/heads/master",
        Permission.TOGGLE_WORK_IN_PROGRESS_STATE,
        false,
        REGISTERED_USERS);

    requestScopeOperations.setApiUser(user.id());
    gApi.changes().id(changeId).setWorkInProgress(refactor);

    ChangeInfo info = gApi.changes().id(changeId).get();

    assertThat(info.workInProgress).isTrue();
    assertThat(Iterables.getLast(info.messages).message).contains(refactor);
    assertThat(Iterables.getLast(info.messages).tag).contains(ChangeMessagesUtil.TAG_SET_WIP);

    gApi.changes().id(changeId).setReadyForReview(ptal);

    info = gApi.changes().id(changeId).get();
    assertThat(info.workInProgress).isNull();
    assertThat(Iterables.getLast(info.messages).message).contains(ptal);
    assertThat(Iterables.getLast(info.messages).tag).contains(ChangeMessagesUtil.TAG_SET_READY);
  }

  @Test
  public void reviewAndStartReview() throws Exception {
    PushOneCommit.Result r = createWorkInProgressChange();
    r.assertOkStatus();
    assertThat(r.getChange().change().isWorkInProgress()).isTrue();

    ReviewInput in = ReviewInput.noScore().setWorkInProgress(false);
    ReviewResult result = gApi.changes().id(r.getChangeId()).revision("current").review(in);
    assertThat(result.ready).isTrue();

    ChangeInfo info = gApi.changes().id(r.getChangeId()).get();
    assertThat(info.workInProgress).isNull();
  }

  @Test
  public void reviewAndMoveToWorkInProgress() throws Exception {
    PushOneCommit.Result r = createChange();
    assertThat(r.getChange().change().isWorkInProgress()).isFalse();

    ReviewInput in = ReviewInput.noScore().setWorkInProgress(true);
    ReviewResult result = gApi.changes().id(r.getChangeId()).revision("current").review(in);
    assertThat(result.ready).isNull();

    ChangeInfo info = gApi.changes().id(r.getChangeId()).get();
    assertThat(info.workInProgress).isTrue();
  }

  @Test
  public void reviewAndSetWorkInProgressAndAddReviewerAndVote() throws Exception {
    PushOneCommit.Result r = createChange();
    assertThat(r.getChange().change().isWorkInProgress()).isFalse();

    ReviewInput in =
        ReviewInput.approve()
            .reviewer(user.email())
            .label("Code-Review", 1)
            .setWorkInProgress(true);
    gApi.changes().id(r.getChangeId()).revision("current").review(in);

    ChangeInfo info = gApi.changes().id(r.getChangeId()).get();
    assertThat(info.workInProgress).isTrue();
    assertThat(info.reviewers.get(REVIEWER).stream().map(ai -> ai._accountId).collect(toList()))
        .containsExactly(admin.id().get(), user.id().get());
    assertThat(info.labels.get("Code-Review").recommended._accountId).isEqualTo(admin.id().get());
  }

  @Test
  public void reviewWithWorkInProgressAndReadyReturnsError() throws Exception {
    PushOneCommit.Result r = createChange();
    ReviewInput in = ReviewInput.noScore();
    in.ready = true;
    in.workInProgress = true;
    ReviewResult result = gApi.changes().id(r.getChangeId()).revision("current").review(in);
    assertThat(result.error).isEqualTo(PostReview.ERROR_WIP_READY_MUTUALLY_EXCLUSIVE);
  }

  @Test
  @TestProjectInput(cloneAs = "user")
  public void reviewWithWorkInProgressChangeOwner() throws Exception {
    PushOneCommit push = pushFactory.create(user.newIdent(), testRepo);
    PushOneCommit.Result r = push.to("refs/for/master");
    r.assertOkStatus();
    assertThat(r.getChange().change().getOwner()).isEqualTo(user.id());

    requestScopeOperations.setApiUser(user.id());
    ReviewInput in = ReviewInput.noScore().setWorkInProgress(true);
    gApi.changes().id(r.getChangeId()).current().review(in);
    ChangeInfo info = gApi.changes().id(r.getChangeId()).get();
    assertThat(info.workInProgress).isTrue();
  }

  @Test
  @TestProjectInput(cloneAs = "user")
  public void reviewWithWithWorkInProgressAdmin() throws Exception {
    PushOneCommit push = pushFactory.create(user.newIdent(), testRepo);
    PushOneCommit.Result r = push.to("refs/for/master");
    r.assertOkStatus();
    assertThat(r.getChange().change().getOwner()).isEqualTo(user.id());

    requestScopeOperations.setApiUser(admin.id());
    ReviewInput in = ReviewInput.noScore().setWorkInProgress(true);
    gApi.changes().id(r.getChangeId()).current().review(in);
    ChangeInfo info = gApi.changes().id(r.getChangeId()).get();
    assertThat(info.workInProgress).isTrue();
  }

  @Test
  public void reviewWithWorkInProgressByNonOwnerReturnsError() throws Exception {
    PushOneCommit.Result r = createChange();
    ReviewInput in = ReviewInput.noScore().setWorkInProgress(true);
    requestScopeOperations.setApiUser(user.id());
    exception.expect(AuthException.class);
    exception.expectMessage("toggle work in progress state not permitted");
    gApi.changes().id(r.getChangeId()).current().review(in);
  }

  @Test
  public void reviewWithWorkInProgressByNonOwnerWithPermission() throws Exception {
    PushOneCommit.Result r = createChange();
    ReviewInput in = ReviewInput.noScore().setWorkInProgress(true);
    grant(
        project,
        "refs/heads/master",
        Permission.TOGGLE_WORK_IN_PROGRESS_STATE,
        false,
        REGISTERED_USERS);
    requestScopeOperations.setApiUser(user.id());
    gApi.changes().id(r.getChangeId()).current().review(in);
    ChangeInfo info = gApi.changes().id(r.getChangeId()).get();
    assertThat(info.workInProgress).isTrue();
  }

  @Test
  public void reviewWithReadyByNonOwnerReturnsError() throws Exception {
    PushOneCommit.Result r = createChange();
    ReviewInput in = ReviewInput.noScore().setReady(true);
    requestScopeOperations.setApiUser(user.id());
    exception.expect(AuthException.class);
    exception.expectMessage("toggle work in progress state not permitted");
    gApi.changes().id(r.getChangeId()).current().review(in);
  }

  @Test
  public void getAmbiguous() throws Exception {
    PushOneCommit.Result r1 = createChange();
    String changeId = r1.getChangeId();
    gApi.changes().id(changeId).get();

    BranchInput b = new BranchInput();
    b.revision = repo().exactRef("HEAD").getObjectId().name();
    gApi.projects().name(project.get()).branch("other").create(b);

    PushOneCommit push2 =
        pushFactory.create(
            admin.newIdent(),
            testRepo,
            PushOneCommit.SUBJECT,
            PushOneCommit.FILE_NAME,
            PushOneCommit.FILE_CONTENT,
            changeId);
    PushOneCommit.Result r2 = push2.to("refs/for/other");
    assertThat(r2.getChangeId()).isEqualTo(changeId);

    exception.expect(ResourceNotFoundException.class);
    exception.expectMessage("Multiple changes found for " + changeId);
    gApi.changes().id(changeId).get();
  }

  @Test
  public void revert() throws Exception {
    PushOneCommit.Result r = createChange();
    gApi.changes().id(r.getChangeId()).revision(r.getCommit().name()).review(ReviewInput.approve());
    gApi.changes().id(r.getChangeId()).revision(r.getCommit().name()).submit();
    ChangeInfo revertChange = gApi.changes().id(r.getChangeId()).revert().get();

    // expected messages on source change:
    // 1. Uploaded patch set 1.
    // 2. Patch Set 1: Code-Review+2
    // 3. Change has been successfully merged by Administrator
    // 4. Patch Set 1: Reverted
    List<ChangeMessageInfo> sourceMessages =
        new ArrayList<>(gApi.changes().id(r.getChangeId()).get().messages);
    assertThat(sourceMessages).hasSize(4);
    String expectedMessage =
        String.format("Created a revert of this change as %s", revertChange.changeId);
    assertThat(sourceMessages.get(3).message).isEqualTo(expectedMessage);

    assertThat(revertChange.messages).hasSize(1);
    assertThat(revertChange.messages.iterator().next().message).isEqualTo("Uploaded patch set 1.");
    assertThat(revertChange.revertOf).isEqualTo(gApi.changes().id(r.getChangeId()).get()._number);
  }

  @Test
  public void revertNotifications() throws Exception {
    PushOneCommit.Result r = createChange();
    gApi.changes().id(r.getChangeId()).addReviewer(user.email());
    gApi.changes().id(r.getChangeId()).revision(r.getCommit().name()).review(ReviewInput.approve());
    gApi.changes().id(r.getChangeId()).revision(r.getCommit().name()).submit();

    sender.clear();
    ChangeInfo revertChange = gApi.changes().id(r.getChangeId()).revert().get();

    List<Message> messages = sender.getMessages();
    assertThat(messages).hasSize(2);
    assertThat(sender.getMessages(revertChange.changeId, "newchange")).hasSize(1);
    assertThat(sender.getMessages(r.getChangeId(), "revert")).hasSize(1);
  }

  @Test
  public void suppressRevertNotifications() throws Exception {
    PushOneCommit.Result r = createChange();
    gApi.changes().id(r.getChangeId()).addReviewer(user.email());
    gApi.changes().id(r.getChangeId()).revision(r.getCommit().name()).review(ReviewInput.approve());
    gApi.changes().id(r.getChangeId()).revision(r.getCommit().name()).submit();

    RevertInput revertInput = new RevertInput();
    revertInput.notify = NotifyHandling.NONE;

    sender.clear();
    gApi.changes().id(r.getChangeId()).revert(revertInput).get();
    assertThat(sender.getMessages()).isEmpty();
  }

  @Test
  public void revertPreservesReviewersAndCcs() throws Exception {
    PushOneCommit.Result r = createChange();

    ReviewInput in = ReviewInput.approve();
    in.reviewer(user.email());
    in.reviewer(accountCreator.user2().email(), ReviewerState.CC, true);
    // Add user as reviewer that will create the revert
    in.reviewer(accountCreator.admin2().email());

    gApi.changes().id(r.getChangeId()).revision(r.getCommit().name()).review(in);
    gApi.changes().id(r.getChangeId()).revision(r.getCommit().name()).submit();

    // expect both the original reviewers and CCs to be preserved
    // original owner should be added as reviewer, user requesting the revert (new owner) removed
    requestScopeOperations.setApiUser(accountCreator.admin2().id());
    Map<ReviewerState, Collection<AccountInfo>> result =
        gApi.changes().id(r.getChangeId()).revert().get().reviewers;
    assertThat(result).containsKey(ReviewerState.REVIEWER);

    List<Integer> reviewers =
        result.get(ReviewerState.REVIEWER).stream().map(a -> a._accountId).collect(toList());
    assertThat(result).containsKey(ReviewerState.CC);
    List<Integer> ccs =
        result.get(ReviewerState.CC).stream().map(a -> a._accountId).collect(toList());
    assertThat(ccs).containsExactly(accountCreator.user2().id().get());
    assertThat(reviewers).containsExactly(user.id().get(), admin.id().get());
  }

  @Test
  @TestProjectInput(createEmptyCommit = false)
  public void revertInitialCommit() throws Exception {
    PushOneCommit.Result r = createChange();
    gApi.changes().id(r.getChangeId()).revision(r.getCommit().name()).review(ReviewInput.approve());
    gApi.changes().id(r.getChangeId()).revision(r.getCommit().name()).submit();

    exception.expect(ResourceConflictException.class);
    exception.expectMessage("Cannot revert initial commit");
    gApi.changes().id(r.getChangeId()).revert();
  }

  @FunctionalInterface
  private interface Rebase {
    void call(String id) throws RestApiException;
  }

  @Test
  public void rebaseViaRevisionApi() throws Exception {
    testRebase(id -> gApi.changes().id(id).current().rebase());
  }

  @Test
  public void rebaseViaChangeApi() throws Exception {
    testRebase(id -> gApi.changes().id(id).rebase());
  }

  private void testRebase(Rebase rebase) throws Exception {
    // Create two changes both with the same parent
    PushOneCommit.Result r = createChange();
    testRepo.reset("HEAD~1");
    PushOneCommit.Result r2 = createChange();

    // Approve and submit the first change
    RevisionApi revision = gApi.changes().id(r.getChangeId()).current();
    revision.review(ReviewInput.approve());
    revision.submit();

    // Add an approval whose score should be copied on trivial rebase
    gApi.changes().id(r2.getChangeId()).current().review(ReviewInput.recommend());

    String changeId = r2.getChangeId();
    // Rebase the second change
    rebase.call(changeId);

    // Second change should have 2 patch sets and an approval
    ChangeInfo c2 = gApi.changes().id(changeId).get(CURRENT_REVISION, DETAILED_LABELS);
    assertThat(c2.revisions.get(c2.currentRevision)._number).isEqualTo(2);

    // ...and the committer and description should be correct
    ChangeInfo info = gApi.changes().id(changeId).get(CURRENT_REVISION, CURRENT_COMMIT);
    GitPerson committer = info.revisions.get(info.currentRevision).commit.committer;
    assertThat(committer.name).isEqualTo(admin.fullName());
    assertThat(committer.email).isEqualTo(admin.email());
    String description = info.revisions.get(info.currentRevision).description;
    assertThat(description).isEqualTo("Rebase");

    // ...and the approval was copied
    LabelInfo cr = c2.labels.get("Code-Review");
    assertThat(cr).isNotNull();
    assertThat(cr.all).hasSize(1);
    assertThat(cr.all.get(0).value).isEqualTo(1);

    // Rebasing the second change again should fail
    exception.expect(ResourceConflictException.class);
    exception.expectMessage("Change is already up to date");
    gApi.changes().id(changeId).current().rebase();
  }

  @Test
  public void rebaseOnChangeNumber() throws Exception {
    String branchTip = testRepo.getRepository().exactRef("HEAD").getObjectId().name();
    PushOneCommit.Result r1 = createChange();
    testRepo.reset("HEAD~1");
    PushOneCommit.Result r2 = createChange();

    ChangeInfo ci2 = get(r2.getChangeId(), CURRENT_REVISION, CURRENT_COMMIT);
    RevisionInfo ri2 = ci2.revisions.get(ci2.currentRevision);
    assertThat(ri2.commit.parents.get(0).commit).isEqualTo(branchTip);

    Change.Id id1 = r1.getChange().getId();
    RebaseInput in = new RebaseInput();
    in.base = id1.toString();
    gApi.changes().id(r2.getChangeId()).rebase(in);

    Change.Id id2 = r2.getChange().getId();
    ci2 = get(r2.getChangeId(), CURRENT_REVISION, CURRENT_COMMIT);
    ri2 = ci2.revisions.get(ci2.currentRevision);
    assertThat(ri2.commit.parents.get(0).commit).isEqualTo(r1.getCommit().name());

    List<RelatedChangeAndCommitInfo> related =
        gApi.changes().id(id2.get()).revision(ri2._number).related().changes;
    assertThat(related).hasSize(2);
    assertThat(related.get(0)._changeNumber).isEqualTo(id2.get());
    assertThat(related.get(0)._revisionNumber).isEqualTo(2);
    assertThat(related.get(1)._changeNumber).isEqualTo(id1.get());
    assertThat(related.get(1)._revisionNumber).isEqualTo(1);
  }

  @Test
  public void rebaseOnClosedChange() throws Exception {
    String branchTip = testRepo.getRepository().exactRef("HEAD").getObjectId().name();
    PushOneCommit.Result r1 = createChange();
    testRepo.reset("HEAD~1");
    PushOneCommit.Result r2 = createChange();

    ChangeInfo ci2 = get(r2.getChangeId(), CURRENT_REVISION, CURRENT_COMMIT);
    RevisionInfo ri2 = ci2.revisions.get(ci2.currentRevision);
    assertThat(ri2.commit.parents.get(0).commit).isEqualTo(branchTip);

    // Submit first change.
    Change.Id id1 = r1.getChange().getId();
    gApi.changes().id(id1.get()).current().review(ReviewInput.approve());
    gApi.changes().id(id1.get()).current().submit();

    // Rebase second change on first change.
    RebaseInput in = new RebaseInput();
    in.base = id1.toString();
    gApi.changes().id(r2.getChangeId()).rebase(in);

    Change.Id id2 = r2.getChange().getId();
    ci2 = get(r2.getChangeId(), CURRENT_REVISION, CURRENT_COMMIT);
    ri2 = ci2.revisions.get(ci2.currentRevision);
    assertThat(ri2.commit.parents.get(0).commit).isEqualTo(r1.getCommit().name());

    assertThat(gApi.changes().id(id2.get()).revision(ri2._number).related().changes).isEmpty();
  }

  @Test
  public void rebaseFromRelationChainToClosedChange() throws Exception {
    PushOneCommit.Result r1 = createChange();
    testRepo.reset("HEAD~1");

    createChange();
    PushOneCommit.Result r3 = createChange();

    // Submit first change.
    Change.Id id1 = r1.getChange().getId();
    gApi.changes().id(id1.get()).current().review(ReviewInput.approve());
    gApi.changes().id(id1.get()).current().submit();

    // Rebase third change on first change.
    RebaseInput in = new RebaseInput();
    in.base = id1.toString();
    gApi.changes().id(r3.getChangeId()).rebase(in);

    Change.Id id3 = r3.getChange().getId();
    ChangeInfo ci3 = get(r3.getChangeId(), CURRENT_REVISION, CURRENT_COMMIT);
    RevisionInfo ri3 = ci3.revisions.get(ci3.currentRevision);
    assertThat(ri3.commit.parents.get(0).commit).isEqualTo(r1.getCommit().name());

    assertThat(gApi.changes().id(id3.get()).revision(ri3._number).related().changes).isEmpty();
  }

  @Test
  public void rebaseOnNonExistingChange() throws Exception {
    String changeId = createChange().getChangeId();
    RebaseInput in = new RebaseInput();
    in.base = "999999";
    exception.expect(UnprocessableEntityException.class);
    exception.expectMessage("Base change not found: " + in.base);
    gApi.changes().id(changeId).rebase(in);
  }

  @Test
  public void rebaseNotAllowedWithoutPermission() throws Exception {
    // Create two changes both with the same parent
    PushOneCommit.Result r = createChange();
    testRepo.reset("HEAD~1");
    PushOneCommit.Result r2 = createChange();

    // Approve and submit the first change
    RevisionApi revision = gApi.changes().id(r.getChangeId()).current();
    revision.review(ReviewInput.approve());
    revision.submit();

    // Rebase the second
    String changeId = r2.getChangeId();
    requestScopeOperations.setApiUser(user.id());
    exception.expect(AuthException.class);
    exception.expectMessage("rebase not permitted");
    gApi.changes().id(changeId).rebase();
  }

  @Test
  public void rebaseAllowedWithPermission() throws Exception {
    // Create two changes both with the same parent
    PushOneCommit.Result r = createChange();
    testRepo.reset("HEAD~1");
    PushOneCommit.Result r2 = createChange();

    // Approve and submit the first change
    RevisionApi revision = gApi.changes().id(r.getChangeId()).current();
    revision.review(ReviewInput.approve());
    revision.submit();

    grant(project, "refs/heads/master", Permission.REBASE, false, REGISTERED_USERS);

    // Rebase the second
    String changeId = r2.getChangeId();
    requestScopeOperations.setApiUser(user.id());
    gApi.changes().id(changeId).rebase();
  }

  @Test
  public void rebaseNotAllowedWithoutPushPermission() throws Exception {
    // Create two changes both with the same parent
    PushOneCommit.Result r = createChange();
    testRepo.reset("HEAD~1");
    PushOneCommit.Result r2 = createChange();

    // Approve and submit the first change
    RevisionApi revision = gApi.changes().id(r.getChangeId()).current();
    revision.review(ReviewInput.approve());
    revision.submit();

    grant(project, "refs/heads/master", Permission.REBASE, false, REGISTERED_USERS);
    block("refs/for/*", Permission.PUSH, REGISTERED_USERS);

    // Rebase the second
    String changeId = r2.getChangeId();
    requestScopeOperations.setApiUser(user.id());
    exception.expect(AuthException.class);
    exception.expectMessage("rebase not permitted");
    gApi.changes().id(changeId).rebase();
  }

  @Test
  public void rebaseNotAllowedForOwnerWithoutPushPermission() throws Exception {
    // Create two changes both with the same parent
    PushOneCommit.Result r = createChange();
    testRepo.reset("HEAD~1");
    PushOneCommit.Result r2 = createChange();

    // Approve and submit the first change
    RevisionApi revision = gApi.changes().id(r.getChangeId()).current();
    revision.review(ReviewInput.approve());
    revision.submit();

    block("refs/for/*", Permission.PUSH, REGISTERED_USERS);

    // Rebase the second
    String changeId = r2.getChangeId();
    exception.expect(AuthException.class);
    exception.expectMessage("rebase not permitted");
    gApi.changes().id(changeId).rebase();
  }

  @Test
  public void deleteNewChangeAsAdmin() throws Exception {
    deleteChangeAsUser(admin, admin);
  }

  @Test
  @TestProjectInput(cloneAs = "user")
  public void deleteNewChangeAsNormalUser() throws Exception {
    PushOneCommit.Result changeResult =
        pushFactory.create(user.newIdent(), testRepo).to("refs/for/master");
    String changeId = changeResult.getChangeId();

    requestScopeOperations.setApiUser(user.id());
    exception.expect(AuthException.class);
    exception.expectMessage("delete not permitted");
    gApi.changes().id(changeId).delete();
  }

  @Test
  public void deleteNewChangeAsUserWithDeleteChangesPermissionForGroup() throws Exception {
    allow("refs/*", Permission.DELETE_CHANGES, REGISTERED_USERS);
    deleteChangeAsUser(admin, user);
  }

  @Test
  public void deleteNewChangeAsUserWithDeleteChangesPermissionForProjectOwners() throws Exception {
    GroupApi groupApi = gApi.groups().create(name("delete-change"));
    groupApi.addMembers("user");

    ProjectInput in = new ProjectInput();
    in.name = name("delete-change");
    in.owners = Lists.newArrayListWithCapacity(1);
    in.owners.add(groupApi.name());
    in.createEmptyCommit = true;
    ProjectApi api = gApi.projects().create(in);

    Project.NameKey nameKey = new Project.NameKey(api.get().name);

    try (ProjectConfigUpdate u = updateProject(nameKey)) {
      Util.allow(u.getConfig(), Permission.DELETE_CHANGES, PROJECT_OWNERS, "refs/*");
      u.save();
    }

    deleteChangeAsUser(nameKey, admin, user);
  }

  @Test
  public void deleteChangeAsUserWithDeleteOwnChangesPermissionForGroup() throws Exception {
    allow("refs/*", Permission.DELETE_OWN_CHANGES, REGISTERED_USERS);
    deleteChangeAsUser(user, user);
  }

  @Test
  public void deleteChangeAsUserWithDeleteOwnChangesPermissionForOwners() throws Exception {
    allow("refs/*", Permission.DELETE_OWN_CHANGES, CHANGE_OWNER);
    deleteChangeAsUser(user, user);
  }

  private void deleteChangeAsUser(
      com.google.gerrit.acceptance.TestAccount owner,
      com.google.gerrit.acceptance.TestAccount deleteAs)
      throws Exception {
    deleteChangeAsUser(project, owner, deleteAs);
  }

  private void deleteChangeAsUser(
      Project.NameKey projectName,
      com.google.gerrit.acceptance.TestAccount owner,
      com.google.gerrit.acceptance.TestAccount deleteAs)
      throws Exception {
    try {
      requestScopeOperations.setApiUser(owner.id());
      ChangeInput in = new ChangeInput();
      in.project = projectName.get();
      in.branch = "refs/heads/master";
      in.subject = "test";
      ChangeInfo changeInfo = gApi.changes().create(in).get();
      String changeId = changeInfo.changeId;
      int id = changeInfo._number;
      String commit = changeInfo.currentRevision;

      assertThat(gApi.changes().id(changeId).info().owner._accountId).isEqualTo(owner.id().get());

      requestScopeOperations.setApiUser(deleteAs.id());
      gApi.changes().id(changeId).delete();

      assertThat(query(changeId)).isEmpty();

      String ref = new Change.Id(id).toRefPrefix() + "1";
      eventRecorder.assertRefUpdatedEvents(projectName.get(), ref, null, commit, commit, null);
      eventRecorder.assertChangeDeletedEvents(changeId, deleteAs.email());
    } finally {
      removePermission(project, "refs/*", Permission.DELETE_OWN_CHANGES);
      removePermission(project, "refs/*", Permission.DELETE_CHANGES);
    }
  }

  @Test
  public void deleteNewChangeOfAnotherUserAsAdmin() throws Exception {
    deleteChangeAsUser(user, admin);
  }

  @Test
  public void deleteNewChangeOfAnotherUserWithDeleteOwnChangesPermission() throws Exception {
    allow("refs/*", Permission.DELETE_OWN_CHANGES, REGISTERED_USERS);

    try {
      PushOneCommit.Result changeResult = createChange();
      String changeId = changeResult.getChangeId();

      requestScopeOperations.setApiUser(user.id());
      exception.expect(AuthException.class);
      exception.expectMessage("delete not permitted");
      gApi.changes().id(changeId).delete();
    } finally {
      removePermission(project, "refs/*", Permission.DELETE_OWN_CHANGES);
    }
  }

  @Test
  @TestProjectInput(createEmptyCommit = false)
  public void deleteNewChangeForBranchWithoutCommits() throws Exception {
    PushOneCommit.Result changeResult = createChange();
    String changeId = changeResult.getChangeId();

    gApi.changes().id(changeId).delete();

    assertThat(query(changeId)).isEmpty();
  }

  @Test
  @TestProjectInput(cloneAs = "user")
  public void deleteAbandonedChangeAsNormalUser() throws Exception {
    PushOneCommit.Result changeResult =
        pushFactory.create(user.newIdent(), testRepo).to("refs/for/master");
    String changeId = changeResult.getChangeId();

    requestScopeOperations.setApiUser(user.id());
    gApi.changes().id(changeId).abandon();

    exception.expect(AuthException.class);
    exception.expectMessage("delete not permitted");
    gApi.changes().id(changeId).delete();
  }

  @Test
  @TestProjectInput(cloneAs = "user")
  public void deleteAbandonedChangeOfAnotherUserAsAdmin() throws Exception {
    PushOneCommit.Result changeResult =
        pushFactory.create(user.newIdent(), testRepo).to("refs/for/master");
    String changeId = changeResult.getChangeId();

    gApi.changes().id(changeId).abandon();

    gApi.changes().id(changeId).delete();

    assertThat(query(changeId)).isEmpty();
  }

  @Test
  public void deleteMergedChange() throws Exception {
    PushOneCommit.Result changeResult = createChange();
    String changeId = changeResult.getChangeId();

    merge(changeResult);

    exception.expect(MethodNotAllowedException.class);
    exception.expectMessage("delete not permitted");
    gApi.changes().id(changeId).delete();
  }

  @Test
  @TestProjectInput(cloneAs = "user")
  public void deleteMergedChangeWithDeleteOwnChangesPermission() throws Exception {
    allow("refs/*", Permission.DELETE_OWN_CHANGES, REGISTERED_USERS);

    try {
      PushOneCommit.Result changeResult =
          pushFactory.create(user.newIdent(), testRepo).to("refs/for/master");
      String changeId = changeResult.getChangeId();

      merge(changeResult);

      requestScopeOperations.setApiUser(user.id());
      exception.expect(MethodNotAllowedException.class);
      exception.expectMessage("delete not permitted");
      gApi.changes().id(changeId).delete();
    } finally {
      removePermission(project, "refs/*", Permission.DELETE_OWN_CHANGES);
    }
  }

  @Test
  public void deleteNewChangeWithMergedPatchSet() throws Exception {
    PushOneCommit.Result changeResult = createChange();
    String changeId = changeResult.getChangeId();
    Change.Id id = changeResult.getChange().getId();

    merge(changeResult);
    setChangeStatus(id, Change.Status.NEW);

    exception.expect(ResourceConflictException.class);
    exception.expectMessage(
        String.format("Cannot delete change %s: patch set 1 is already merged", id));
    gApi.changes().id(changeId).delete();
  }

  @Test
  public void deleteChangeUpdatesIndex() throws Exception {
    PushOneCommit.Result changeResult = createChange();
    String changeId = changeResult.getChangeId();
    Change.Id id = changeResult.getChange().getId();

    ChangeIndex idx = changeIndexCollection.getSearchIndex();

    Optional<ChangeData> result =
        idx.get(id, IndexedChangeQuery.createOptions(indexConfig, 0, 1, ImmutableSet.of()));

    assertThat(result.isPresent()).isTrue();
    gApi.changes().id(changeId).delete();
    result = idx.get(id, IndexedChangeQuery.createOptions(indexConfig, 0, 1, ImmutableSet.of()));
    assertThat(result.isPresent()).isFalse();
  }

  @Test
  public void deleteChangeRemovesDraftComment() throws Exception {
    PushOneCommit.Result r = createChange();

    requestScopeOperations.setApiUser(user.id());

    DraftInput dri = new DraftInput();
    dri.message = "hello";
    dri.path = "a.txt";
    dri.line = 1;

    gApi.changes().id(r.getChangeId()).current().createDraft(dri);
    Change.Id num = r.getChange().getId();

    try (Repository repo = repoManager.openRepository(allUsers)) {
      assertThat(repo.getRefDatabase().getRefsByPrefix(RefNames.refsDraftComments(num, user.id())))
          .isNotEmpty();
    }

    requestScopeOperations.setApiUser(admin.id());

    gApi.changes().id(r.getChangeId()).delete();
    try (Repository repo = repoManager.openRepository(allUsers)) {
      assertThat(repo.getRefDatabase().getRefsByPrefix(RefNames.refsDraftComments(num, user.id())))
          .isEmpty();
    }
  }

  @Test
  public void rebaseUpToDateChange() throws Exception {
    PushOneCommit.Result r = createChange();
    exception.expect(ResourceConflictException.class);
    exception.expectMessage("Change is already up to date");
    gApi.changes().id(r.getChangeId()).revision(r.getCommit().name()).rebase();
  }

  @Test
  public void rebaseConflict() throws Exception {
    PushOneCommit.Result r = createChange();
    gApi.changes().id(r.getChangeId()).revision(r.getCommit().name()).review(ReviewInput.approve());
    gApi.changes().id(r.getChangeId()).revision(r.getCommit().name()).submit();

    PushOneCommit push =
        pushFactory.create(
            admin.newIdent(),
            testRepo,
            PushOneCommit.SUBJECT,
            PushOneCommit.FILE_NAME,
            "other content",
            "If09d8782c1e59dd0b33de2b1ec3595d69cc10ad5");
    r = push.to("refs/for/master");
    r.assertOkStatus();

    exception.expect(ResourceConflictException.class);
    gApi.changes().id(r.getChangeId()).revision(r.getCommit().name()).rebase();
  }

  @Test
  public void rebaseChangeBase() throws Exception {
    PushOneCommit.Result r1 = createChange();
    PushOneCommit.Result r2 = createChange();
    PushOneCommit.Result r3 = createChange();
    RebaseInput ri = new RebaseInput();

    // rebase r3 directly onto master (break dep. towards r2)
    ri.base = "";
    gApi.changes().id(r3.getChangeId()).revision(r3.getCommit().name()).rebase(ri);
    PatchSet ps3 = r3.getPatchSet();
    assertThat(ps3.getId().get()).isEqualTo(2);

    // rebase r2 onto r3 (referenced by ref)
    ri.base = ps3.getId().toRefName();
    gApi.changes().id(r2.getChangeId()).revision(r2.getCommit().name()).rebase(ri);
    PatchSet ps2 = r2.getPatchSet();
    assertThat(ps2.getId().get()).isEqualTo(2);

    // rebase r1 onto r2 (referenced by commit)
    ri.base = ps2.getRevision().get();
    gApi.changes().id(r1.getChangeId()).revision(r1.getCommit().name()).rebase(ri);
    PatchSet ps1 = r1.getPatchSet();
    assertThat(ps1.getId().get()).isEqualTo(2);

    // rebase r1 onto r3 (referenced by change number)
    ri.base = String.valueOf(r3.getChange().getId().get());
    gApi.changes().id(r1.getChangeId()).revision(ps1.getRevision().get()).rebase(ri);
    assertThat(r1.getPatchSetId().get()).isEqualTo(3);
  }

  @Test
  public void rebaseChangeBaseRecursion() throws Exception {
    PushOneCommit.Result r1 = createChange();
    PushOneCommit.Result r2 = createChange();

    RebaseInput ri = new RebaseInput();
    ri.base = r2.getCommit().name();
    String expectedMessage =
        "base change "
            + r2.getChangeId()
            + " is a descendant of the current change - recursion not allowed";
    exception.expect(ResourceConflictException.class);
    exception.expectMessage(expectedMessage);
    gApi.changes().id(r1.getChangeId()).revision(r1.getCommit().name()).rebase(ri);
  }

  @Test
  public void rebaseAbandonedChange() throws Exception {
    PushOneCommit.Result r = createChange();
    String changeId = r.getChangeId();
    assertThat(info(changeId).status).isEqualTo(ChangeStatus.NEW);
    gApi.changes().id(changeId).abandon();
    ChangeInfo info = info(changeId);
    assertThat(info.status).isEqualTo(ChangeStatus.ABANDONED);

    exception.expect(ResourceConflictException.class);
    exception.expectMessage("change is abandoned");
    gApi.changes().id(changeId).revision(r.getCommit().name()).rebase();
  }

  @Test
  public void rebaseOntoAbandonedChange() throws Exception {
    // Create two changes both with the same parent
    PushOneCommit.Result r = createChange();
    testRepo.reset("HEAD~1");
    PushOneCommit.Result r2 = createChange();

    // Abandon the first change
    String changeId = r.getChangeId();
    assertThat(info(changeId).status).isEqualTo(ChangeStatus.NEW);
    gApi.changes().id(changeId).abandon();
    ChangeInfo info = info(changeId);
    assertThat(info.status).isEqualTo(ChangeStatus.ABANDONED);

    RebaseInput ri = new RebaseInput();
    ri.base = r.getCommit().name();

    exception.expect(ResourceConflictException.class);
    exception.expectMessage("base change is abandoned: " + changeId);
    gApi.changes().id(r2.getChangeId()).revision(r2.getCommit().name()).rebase(ri);
  }

  @Test
  public void rebaseOntoSelf() throws Exception {
    PushOneCommit.Result r = createChange();
    String changeId = r.getChangeId();
    String commit = r.getCommit().name();
    RebaseInput ri = new RebaseInput();
    ri.base = commit;
    exception.expect(ResourceConflictException.class);
    exception.expectMessage("cannot rebase change onto itself");
    gApi.changes().id(changeId).revision(commit).rebase(ri);
  }

  @Test
  @TestProjectInput(createEmptyCommit = false)
  public void changeNoParentToOneParent() throws Exception {
    // create initial commit with no parent and push it as change, so that patch
    // set 1 has no parent
    RevCommit c = testRepo.commit().message("Initial commit").insertChangeId().create();
    String id = GitUtil.getChangeId(testRepo, c).get();
    testRepo.reset(c);

    PushResult pr = pushHead(testRepo, "refs/for/master", false);
    assertPushOk(pr, "refs/for/master");

    ChangeInfo change = gApi.changes().id(id).get();
    assertThat(change.revisions.get(change.currentRevision).commit.parents).isEmpty();

    // create another initial commit with no parent and push it directly into
    // the remote repository
    c = testRepo.amend(c.getId()).message("Initial Empty Commit").create();
    testRepo.reset(c);
    pr = pushHead(testRepo, "refs/heads/master", false);
    assertPushOk(pr, "refs/heads/master");

    // create a successor commit and push it as second patch set to the change,
    // so that patch set 2 has 1 parent
    RevCommit c2 =
        testRepo
            .commit()
            .message("Initial commit")
            .parent(c)
            .insertChangeId(id.substring(1))
            .create();
    testRepo.reset(c2);

    pr = pushHead(testRepo, "refs/for/master", false);
    assertPushOk(pr, "refs/for/master");

    change = gApi.changes().id(id).get();
    RevisionInfo rev = change.revisions.get(change.currentRevision);
    assertThat(rev.commit.parents).hasSize(1);
    assertThat(rev.commit.parents.get(0).commit).isEqualTo(c.name());

    // check that change kind is correctly detected as REWORK
    assertThat(rev.kind).isEqualTo(ChangeKind.REWORK);
  }

  @Test
  public void pushCommitOfOtherUser() throws Exception {
    // admin pushes commit of user
    PushOneCommit push = pushFactory.create(user.newIdent(), testRepo);
    PushOneCommit.Result result = push.to("refs/for/master");
    result.assertOkStatus();

    ChangeInfo change = gApi.changes().id(result.getChangeId()).get();
    assertThat(change.owner._accountId).isEqualTo(admin.id().get());
    CommitInfo commit = change.revisions.get(change.currentRevision).commit;
    assertThat(commit.author.email).isEqualTo(user.email());
    assertThat(commit.committer.email).isEqualTo(user.email());

    // check that the author/committer was added as reviewer
    Collection<AccountInfo> reviewers = change.reviewers.get(REVIEWER);
    assertThat(reviewers).isNotNull();
    assertThat(reviewers).hasSize(1);
    assertThat(reviewers.iterator().next()._accountId).isEqualTo(user.id().get());
    assertThat(change.reviewers.get(CC)).isNull();

    List<Message> messages = sender.getMessages();
    assertThat(messages).hasSize(1);
    Message m = messages.get(0);
    assertThat(m.from().getName()).isEqualTo("Administrator (Code Review)");
    assertThat(m.rcpt()).containsExactly(user.getEmailAddress());
    assertThat(m.body()).contains("I'd like you to do a code review");
    assertThat(m.body()).contains("Change subject: " + PushOneCommit.SUBJECT + "\n");
    assertMailReplyTo(m, admin.email());
  }

  @Test
  public void pushCommitOfOtherUserThatCannotSeeChange() throws Exception {
    // create hidden project that is only visible to administrators
    Project.NameKey p = projectOperations.newProject().create();
    try (ProjectConfigUpdate u = updateProject(p)) {
      Util.allow(u.getConfig(), Permission.READ, adminGroupUuid(), "refs/*");
      Util.block(u.getConfig(), Permission.READ, REGISTERED_USERS, "refs/*");
      u.save();
    }

    // admin pushes commit of user
    TestRepository<InMemoryRepository> repo = cloneProject(p, admin);
    PushOneCommit push = pushFactory.create(user.newIdent(), repo);
    PushOneCommit.Result result = push.to("refs/for/master");
    result.assertOkStatus();

    ChangeInfo change = gApi.changes().id(result.getChangeId()).get();
    assertThat(change.owner._accountId).isEqualTo(admin.id().get());
    CommitInfo commit = change.revisions.get(change.currentRevision).commit;
    assertThat(commit.author.email).isEqualTo(user.email());
    assertThat(commit.committer.email).isEqualTo(user.email());

    // check the user cannot see the change
    requestScopeOperations.setApiUser(user.id());
    try {
      gApi.changes().id(result.getChangeId()).get();
      fail("Expected ResourceNotFoundException");
    } catch (ResourceNotFoundException e) {
      // Expected.
    }

    // check that the author/committer was NOT added as reviewer (he can't see
    // the change)
    assertThat(change.reviewers.get(REVIEWER)).isNull();
    assertThat(change.reviewers.get(CC)).isNull();
    assertThat(sender.getMessages()).isEmpty();
  }

  @Test
  public void pushCommitWithFooterOfOtherUser() throws Exception {
    // admin pushes commit that references 'user' in a footer
    PushOneCommit push =
        pushFactory.create(
            admin.newIdent(),
            testRepo,
            PushOneCommit.SUBJECT
                + "\n\n"
                + FooterConstants.REVIEWED_BY.getName()
                + ": "
                + user.newIdent().toExternalString(),
            PushOneCommit.FILE_NAME,
            PushOneCommit.FILE_CONTENT);
    PushOneCommit.Result result = push.to("refs/for/master");
    result.assertOkStatus();

    // check that 'user' was added as reviewer
    ChangeInfo change = gApi.changes().id(result.getChangeId()).get();
    Collection<AccountInfo> reviewers = change.reviewers.get(REVIEWER);
    assertThat(reviewers).isNotNull();
    assertThat(reviewers).hasSize(1);
    assertThat(reviewers.iterator().next()._accountId).isEqualTo(user.id().get());
    assertThat(change.reviewers.get(CC)).isNull();

    List<Message> messages = sender.getMessages();
    assertThat(messages).hasSize(1);
    Message m = messages.get(0);
    assertThat(m.rcpt()).containsExactly(user.getEmailAddress());
    assertThat(m.body()).contains("Hello " + user.fullName() + ",\n");
    assertThat(m.body()).contains("I'd like you to do a code review.");
    assertThat(m.body()).contains("Change subject: " + PushOneCommit.SUBJECT + "\n");
    assertMailReplyTo(m, admin.email());
  }

  @Test
  public void pushCommitWithFooterOfOtherUserThatCannotSeeChange() throws Exception {
    // create hidden project that is only visible to administrators
    Project.NameKey p = projectOperations.newProject().create();
    try (ProjectConfigUpdate u = updateProject(p)) {
      Util.allow(u.getConfig(), Permission.READ, adminGroupUuid(), "refs/*");
      Util.block(u.getConfig(), Permission.READ, REGISTERED_USERS, "refs/*");
      u.save();
    }

    // admin pushes commit that references 'user' in a footer
    TestRepository<InMemoryRepository> repo = cloneProject(p, admin);
    PushOneCommit push =
        pushFactory.create(
            admin.newIdent(),
            repo,
            PushOneCommit.SUBJECT
                + "\n\n"
                + FooterConstants.REVIEWED_BY.getName()
                + ": "
                + user.newIdent().toExternalString(),
            PushOneCommit.FILE_NAME,
            PushOneCommit.FILE_CONTENT);
    PushOneCommit.Result result = push.to("refs/for/master");
    result.assertOkStatus();

    // check that 'user' cannot see the change
    requestScopeOperations.setApiUser(user.id());
    try {
      gApi.changes().id(result.getChangeId()).get();
      fail("Expected ResourceNotFoundException");
    } catch (ResourceNotFoundException e) {
      // Expected.
    }

    // check that 'user' was NOT added as cc ('user' can't see the change)
    requestScopeOperations.setApiUser(admin.id());
    ChangeInfo change = gApi.changes().id(result.getChangeId()).get();
    assertThat(change.reviewers.get(REVIEWER)).isNull();
    assertThat(change.reviewers.get(CC)).isNull();
    assertThat(sender.getMessages()).isEmpty();
  }

  @Test
  public void addReviewerThatCannotSeeChange() throws Exception {
    // create hidden project that is only visible to administrators
    Project.NameKey p = projectOperations.newProject().create();
    try (ProjectConfigUpdate u = updateProject(p)) {
      Util.allow(u.getConfig(), Permission.READ, adminGroupUuid(), "refs/*");
      Util.block(u.getConfig(), Permission.READ, REGISTERED_USERS, "refs/*");
      u.save();
    }

    // create change
    TestRepository<InMemoryRepository> repo = cloneProject(p, admin);
    PushOneCommit push = pushFactory.create(admin.newIdent(), repo);
    PushOneCommit.Result result = push.to("refs/for/master");
    result.assertOkStatus();

    // check the user cannot see the change
    requestScopeOperations.setApiUser(user.id());
    try {
      gApi.changes().id(result.getChangeId()).get();
      fail("Expected ResourceNotFoundException");
    } catch (ResourceNotFoundException e) {
      // Expected.
    }

    // try to add user as reviewer
    requestScopeOperations.setApiUser(admin.id());
    AddReviewerInput in = new AddReviewerInput();
    in.reviewer = user.email();
    AddReviewerResult r = gApi.changes().id(result.getChangeId()).addReviewer(in);

    assertThat(r.input).isEqualTo(user.email());
    assertThat(r.error).contains("does not have permission to see this change");
    assertThat(r.reviewers).isNull();
  }

  @Test
  public void addReviewerThatIsInactive() throws Exception {
    PushOneCommit.Result result = createChange();

    String username = name("new-user");
    Account.Id id = accountOperations.newAccount().username(username).inactive().create();

    AddReviewerInput in = new AddReviewerInput();
    in.reviewer = username;
    AddReviewerResult r = gApi.changes().id(result.getChangeId()).addReviewer(in);

    assertThat(r.input).isEqualTo(in.reviewer);
    assertThat(r.error)
        .isEqualTo(
            "Account '"
                + username
                + "' only matches inactive accounts. To use an inactive account, retry with one of"
                + " the following exact account IDs:\n"
                + id
                + ": Name of user not set ("
                + id
                + ")\n"
                + username
                + " does not identify a registered user or group");
    assertThat(r.reviewers).isNull();
  }

  @Test
  public void addReviewerThatIsInactiveById() throws Exception {
    PushOneCommit.Result result = createChange();

    String username = name("new-user");
    Account.Id id = accountOperations.newAccount().username(username).inactive().create();

    AddReviewerInput in = new AddReviewerInput();
    in.reviewer = Integer.toString(id.get());
    AddReviewerResult r = gApi.changes().id(result.getChangeId()).addReviewer(in);

    assertThat(r.input).isEqualTo(in.reviewer);
    assertThat(r.error).isNull();
    assertThat(r.reviewers).hasSize(1);
    ReviewerInfo reviewer = r.reviewers.get(0);
    assertThat(reviewer._accountId).isEqualTo(id.get());
    assertThat(reviewer.username).isEqualTo(username);
  }

  @Test
  public void addReviewerThatIsInactiveEmailFallback() throws Exception {
    ConfigInput conf = new ConfigInput();
    conf.enableReviewerByEmail = InheritableBoolean.TRUE;
    gApi.projects().name(project.get()).config(conf);

    PushOneCommit.Result result = createChange();

    String username = "user@domain.com";
    accountOperations.newAccount().username(username).inactive().create();

    AddReviewerInput in = new AddReviewerInput();
    in.reviewer = username;
    in.state = ReviewerState.CC;
    AddReviewerResult r = gApi.changes().id(result.getChangeId()).addReviewer(in);

    assertThat(r.input).isEqualTo(username);
    assertThat(r.error).isNull();
    // When adding by email, the reviewers field is also empty because we can't
    // render a ReviewerInfo object for a non-account.
    assertThat(r.reviewers).isNull();
  }

  @Test
  public void addReviewer() throws Exception {
    TestTimeUtil.resetWithClockStep(1, SECONDS);
    PushOneCommit.Result r = createChange();
    ChangeResource rsrc = parseResource(r);
    String oldETag = rsrc.getETag();
    Timestamp oldTs = rsrc.getChange().getLastUpdatedOn();

    AddReviewerInput in = new AddReviewerInput();
    in.reviewer = user.email();
    gApi.changes().id(r.getChangeId()).addReviewer(in);

    List<Message> messages = sender.getMessages();
    assertThat(messages).hasSize(1);
    Message m = messages.get(0);
    assertThat(m.rcpt()).containsExactly(user.getEmailAddress());
    assertThat(m.body()).contains("Hello " + user.fullName() + ",\n");
    assertThat(m.body()).contains("I'd like you to do a code review.");
    assertThat(m.body()).contains("Change subject: " + PushOneCommit.SUBJECT + "\n");
    assertMailReplyTo(m, admin.email());
    ChangeInfo c = gApi.changes().id(r.getChangeId()).get();

    // When NoteDb is enabled adding a reviewer records that user as reviewer
    // in NoteDb. When NoteDb is disabled adding a reviewer results in a dummy 0
    // approval on the change which is treated as CC when the ChangeInfo is
    // created.
    Collection<AccountInfo> reviewers = c.reviewers.get(REVIEWER);
    assertThat(reviewers).isNotNull();
    assertThat(reviewers).hasSize(1);
    assertThat(reviewers.iterator().next()._accountId).isEqualTo(user.id().get());

    // Ensure ETag and lastUpdatedOn are updated.
    rsrc = parseResource(r);
    assertThat(rsrc.getETag()).isNotEqualTo(oldETag);
    assertThat(rsrc.getChange().getLastUpdatedOn()).isNotEqualTo(oldTs);

    // Change status of reviewer and ensure ETag is updated.
    oldETag = rsrc.getETag();
    accountOperations.account(user.id()).forUpdate().status("new status").update();
    rsrc = parseResource(r);
    assertThat(rsrc.getETag()).isNotEqualTo(oldETag);
  }

  @Test
  public void listReviewers() throws Exception {
    PushOneCommit.Result r = createChange();
    AddReviewerInput in = new AddReviewerInput();
    in.reviewer = user.email();
    gApi.changes().id(r.getChangeId()).addReviewer(in);
    assertThat(gApi.changes().id(r.getChangeId()).reviewers()).hasSize(1);

    String username1 = name("user1");
    String email1 = username1 + "@example.com";
    accountOperations
        .newAccount()
        .username(username1)
        .preferredEmail(email1)
        .fullname("User 1")
        .create();
    in.reviewer = email1;
    in.state = ReviewerState.CC;
    gApi.changes().id(r.getChangeId()).addReviewer(in);
    assertThat(gApi.changes().id(r.getChangeId()).reviewers().stream().map(a -> a.username))
        .containsExactly(user.username(), username1);
  }

  @Test
  public void notificationsForAddedWorkInProgressReviewers() throws Exception {
    AddReviewerInput in = new AddReviewerInput();
    in.reviewer = user.email();
    ReviewInput batchIn = new ReviewInput();
    batchIn.reviewers = ImmutableList.of(in);

    // Added reviewers not notified by default.
    PushOneCommit.Result r = createWorkInProgressChange();
    gApi.changes().id(r.getChangeId()).addReviewer(in);
    assertThat(sender.getMessages()).hasSize(0);

    // Default notification handling can be overridden.
    r = createWorkInProgressChange();
    in.notify = NotifyHandling.OWNER_REVIEWERS;
    gApi.changes().id(r.getChangeId()).addReviewer(in);
    assertThat(sender.getMessages()).hasSize(1);
    sender.clear();

    // Reviewers added via PostReview also not notified by default.
    // In this case, the child ReviewerInput has a notify=OWNER_REVIEWERS
    // that should be ignored.
    r = createWorkInProgressChange();
    gApi.changes().id(r.getChangeId()).revision("current").review(batchIn);
    assertThat(sender.getMessages()).hasSize(0);

    // Top-level notify property can force notifications when adding reviewer
    // via PostReview.
    r = createWorkInProgressChange();
    batchIn.notify = NotifyHandling.OWNER_REVIEWERS;
    gApi.changes().id(r.getChangeId()).revision("current").review(batchIn);
    assertThat(sender.getMessages()).hasSize(1);
  }

  @Test
  public void addReviewerThatIsNotPerfectMatch() throws Exception {
    TestTimeUtil.resetWithClockStep(1, SECONDS);
    PushOneCommit.Result r = createChange();
    ChangeResource rsrc = parseResource(r);
    String oldETag = rsrc.getETag();
    Timestamp oldTs = rsrc.getChange().getLastUpdatedOn();

    // create a group named "ab" with one user: testUser
    String email = "abcd@test.com";
    String fullname = "abcd";
    Account.Id accountIdOfTestUser =
        accountOperations
            .newAccount()
            .username("abcd")
            .preferredEmail(email)
            .fullname(fullname)
            .create();
    String testGroup = groupOperations.newGroup().name("ab").create().get();
    GroupApi groupApi = gApi.groups().id(testGroup);
    groupApi.description("test group");
    groupApi.addMembers(user.fullName());

    AddReviewerInput in = new AddReviewerInput();
    in.reviewer = "abc";
    gApi.changes().id(r.getChangeId()).addReviewer(in.reviewer);

    List<Message> messages = sender.getMessages();
    assertThat(messages).hasSize(1);
    Message m = messages.get(0);
    assertThat(m.rcpt()).containsExactly(new Address(fullname, email));
    assertThat(m.body()).contains("Hello " + fullname + ",\n");
    assertThat(m.body()).contains("I'd like you to do a code review.");
    assertThat(m.body()).contains("Change subject: " + PushOneCommit.SUBJECT + "\n");
    assertMailReplyTo(m, email);
    ChangeInfo c = gApi.changes().id(r.getChangeId()).get();

    // When NoteDb is enabled adding a reviewer records that user as reviewer
    // in NoteDb. When NoteDb is disabled adding a reviewer results in a dummy 0
    // approval on the change which is treated as CC when the ChangeInfo is
    // created.
    Collection<AccountInfo> reviewers = c.reviewers.get(REVIEWER);
    assertThat(reviewers).isNotNull();
    assertThat(reviewers).hasSize(1);
    assertThat(reviewers.iterator().next()._accountId).isEqualTo(accountIdOfTestUser.get());

    // Ensure ETag and lastUpdatedOn are updated.
    rsrc = parseResource(r);
    assertThat(rsrc.getETag()).isNotEqualTo(oldETag);
    assertThat(rsrc.getChange().getLastUpdatedOn()).isNotEqualTo(oldTs);
  }

  @Test
  public void addGroupAsReviewersWhenANotPerfectMatchedUserExists() throws Exception {
    TestTimeUtil.resetWithClockStep(1, SECONDS);
    PushOneCommit.Result r = createChange();
    ChangeResource rsrc = parseResource(r);
    String oldETag = rsrc.getETag();
    Timestamp oldTs = rsrc.getChange().getLastUpdatedOn();

    // create a group named "kobe" with one user: lee
    String testUserFullname = "kobebryant";
    accountOperations
        .newAccount()
        .username("kobebryant")
        .preferredEmail("kobebryant@test.com")
        .fullname(testUserFullname)
        .create();

    String myGroupUserEmail = "lee@test.com";
    String myGroupUserFullname = "lee";
    Account.Id accountIdOfGroupUser =
        accountOperations
            .newAccount()
            .username("lee")
            .preferredEmail(myGroupUserEmail)
            .fullname(myGroupUserFullname)
            .create();

    String testGroup = groupOperations.newGroup().name("kobe").create().get();
    GroupApi groupApi = gApi.groups().id(testGroup);
    groupApi.description("test group");
    groupApi.addMembers(myGroupUserFullname);

    // ensure that user "user" is not in the group
    groupApi.removeMembers(testUserFullname);

    AddReviewerInput in = new AddReviewerInput();
    in.reviewer = testGroup;
    gApi.changes().id(r.getChangeId()).addReviewer(in.reviewer);

    List<Message> messages = sender.getMessages();
    assertThat(messages).hasSize(1);
    Message m = messages.get(0);
    assertThat(m.rcpt()).containsExactly(new Address(myGroupUserFullname, myGroupUserEmail));
    assertThat(m.body()).contains("Hello " + myGroupUserFullname + ",\n");
    assertThat(m.body()).contains("I'd like you to do a code review.");
    assertThat(m.body()).contains("Change subject: " + PushOneCommit.SUBJECT + "\n");
    assertMailReplyTo(m, myGroupUserEmail);
    ChangeInfo c = gApi.changes().id(r.getChangeId()).get();

    // When NoteDb is enabled adding a reviewer records that user as reviewer
    // in NoteDb. When NoteDb is disabled adding a reviewer results in a dummy 0
    // approval on the change which is treated as CC when the ChangeInfo is
    // created.
    Collection<AccountInfo> reviewers = c.reviewers.get(REVIEWER);
    assertThat(reviewers).isNotNull();
    assertThat(reviewers).hasSize(1);
    assertThat(reviewers.iterator().next()._accountId).isEqualTo(accountIdOfGroupUser.get());

    // Ensure ETag and lastUpdatedOn are updated.
    rsrc = parseResource(r);
    assertThat(rsrc.getETag()).isNotEqualTo(oldETag);
    assertThat(rsrc.getChange().getLastUpdatedOn()).isNotEqualTo(oldTs);
  }

  @Test
  public void addSelfAsReviewer() throws Exception {
    TestTimeUtil.resetWithClockStep(1, SECONDS);
    PushOneCommit.Result r = createChange();
    ChangeResource rsrc = parseResource(r);
    String oldETag = rsrc.getETag();
    Timestamp oldTs = rsrc.getChange().getLastUpdatedOn();

    AddReviewerInput in = new AddReviewerInput();
    in.reviewer = user.email();
    requestScopeOperations.setApiUser(user.id());
    gApi.changes().id(r.getChangeId()).addReviewer(in);

    // There should be no email notification when adding self
    assertThat(sender.getMessages()).isEmpty();

    // When NoteDb is enabled adding a reviewer records that user as reviewer
    // in NoteDb. When NoteDb is disabled adding a reviewer results in a dummy 0
    // approval on the change which is treated as CC when the ChangeInfo is
    // created.
    ChangeInfo c = gApi.changes().id(r.getChangeId()).get();
    Collection<AccountInfo> reviewers = c.reviewers.get(REVIEWER);
    assertThat(reviewers).isNotNull();
    assertThat(reviewers).hasSize(1);
    assertThat(reviewers.iterator().next()._accountId).isEqualTo(user.id().get());

    // Ensure ETag and lastUpdatedOn are updated.
    rsrc = parseResource(r);
    assertThat(rsrc.getETag()).isNotEqualTo(oldETag);
    assertThat(rsrc.getChange().getLastUpdatedOn()).isNotEqualTo(oldTs);
  }

  @Test
  public void implicitlyCcOnNonVotingReviewPgStyle() throws Exception {
    testImplicitlyCcOnNonVotingReviewPgStyle(user);
  }

  @Test
  public void implicitlyCcOnNonVotingReviewForUserWithoutUserNamePgStyle() throws Exception {
    com.google.gerrit.acceptance.TestAccount accountWithoutUsername = accountCreator.create();
    assertThat(accountWithoutUsername.username()).isNull();
    testImplicitlyCcOnNonVotingReviewPgStyle(accountWithoutUsername);
  }

  private void testImplicitlyCcOnNonVotingReviewPgStyle(
      com.google.gerrit.acceptance.TestAccount testAccount) throws Exception {
    PushOneCommit.Result r = createChange();
    requestScopeOperations.setApiUser(testAccount.id());
    assertThat(getReviewerState(r.getChangeId(), testAccount.id())).isEmpty();

    // Exact request format made by PG UI at ddc6b7160fe416fed9e7e3180489d44c82fd64f8.
    ReviewInput in = new ReviewInput();
    in.drafts = DraftHandling.PUBLISH_ALL_REVISIONS;
    in.labels = ImmutableMap.of();
    in.message = "comment";
    in.reviewers = ImmutableList.of();
    gApi.changes().id(r.getChangeId()).revision(r.getCommit().name()).review(in);

    assertThat(getReviewerState(r.getChangeId(), testAccount.id())).hasValue(CC);
  }

  @Test
  public void implicitlyAddReviewerOnVotingReview() throws Exception {
    PushOneCommit.Result r = createChange();
    requestScopeOperations.setApiUser(user.id());
    gApi.changes()
        .id(r.getChangeId())
        .revision(r.getCommit().name())
        .review(ReviewInput.recommend().message("LGTM"));

    ChangeInfo c = gApi.changes().id(r.getChangeId()).get();
    assertThat(c.reviewers.get(REVIEWER).stream().map(ai -> ai._accountId).collect(toList()))
        .containsExactly(user.id().get());

    // Further test: remove the vote, then comment again. The user should be
    // implicitly re-added to the ReviewerSet, as a CC if we're using NoteDb.
    requestScopeOperations.setApiUser(admin.id());
    gApi.changes().id(r.getChangeId()).reviewer(user.id().toString()).remove();
    c = gApi.changes().id(r.getChangeId()).get();
    assertThat(c.reviewers.values()).isEmpty();

    requestScopeOperations.setApiUser(user.id());
    gApi.changes()
        .id(r.getChangeId())
        .revision(r.getCommit().name())
        .review(new ReviewInput().message("hi"));
    c = gApi.changes().id(r.getChangeId()).get();
    assertThat(c.reviewers.get(CC).stream().map(ai -> ai._accountId).collect(toList()))
        .containsExactly(user.id().get());
  }

  @Test
  public void addReviewerToClosedChange() throws Exception {
    PushOneCommit.Result r = createChange();
    gApi.changes().id(r.getChangeId()).revision(r.getCommit().name()).review(ReviewInput.approve());
    gApi.changes().id(r.getChangeId()).revision(r.getCommit().name()).submit();

    ChangeInfo c = gApi.changes().id(r.getChangeId()).get();
    Collection<AccountInfo> reviewers = c.reviewers.get(REVIEWER);
    assertThat(reviewers).hasSize(1);
    assertThat(reviewers.iterator().next()._accountId).isEqualTo(admin.id().get());
    assertThat(c.reviewers).doesNotContainKey(CC);

    AddReviewerInput in = new AddReviewerInput();
    in.reviewer = user.email();
    gApi.changes().id(r.getChangeId()).addReviewer(in);

    c = gApi.changes().id(r.getChangeId()).get();
    reviewers = c.reviewers.get(REVIEWER);
    assertThat(reviewers).hasSize(2);
    Iterator<AccountInfo> reviewerIt = reviewers.iterator();
    assertThat(reviewerIt.next()._accountId).isEqualTo(admin.id().get());
    assertThat(reviewerIt.next()._accountId).isEqualTo(user.id().get());
    assertThat(c.reviewers).doesNotContainKey(CC);
  }

  @Test
  public void eTagChangesWhenOwnerUpdatesAccountStatus() throws Exception {
    PushOneCommit.Result r = createChange();
    ChangeResource rsrc = parseResource(r);
    String oldETag = rsrc.getETag();

    accountOperations.account(admin.id()).forUpdate().status("new status").update();
    rsrc = parseResource(r);
    assertThat(rsrc.getETag()).isNotEqualTo(oldETag);
  }

  @Test
  public void emailNotificationForFileLevelComment() throws Exception {
    String changeId = createChange().getChangeId();

    AddReviewerInput in = new AddReviewerInput();
    in.reviewer = user.email();
    gApi.changes().id(changeId).addReviewer(in);
    sender.clear();

    ReviewInput review = new ReviewInput();
    ReviewInput.CommentInput comment = new ReviewInput.CommentInput();
    comment.path = PushOneCommit.FILE_NAME;
    comment.side = Side.REVISION;
    comment.message = "comment 1";
    review.comments = new HashMap<>();
    review.comments.put(comment.path, Lists.newArrayList(comment));
    gApi.changes().id(changeId).current().review(review);

    assertThat(sender.getMessages()).hasSize(1);
    Message m = sender.getMessages().get(0);
    assertThat(m.rcpt()).containsExactly(user.getEmailAddress());
  }

  @Test
  public void invalidRange() throws Exception {
    String changeId = createChange().getChangeId();

    ReviewInput review = new ReviewInput();
    ReviewInput.CommentInput comment = new ReviewInput.CommentInput();

    comment.range = new Range();
    comment.range.startLine = 1;
    comment.range.endLine = 1;
    comment.range.startCharacter = -1;
    comment.range.endCharacter = 0;

    comment.path = PushOneCommit.FILE_NAME;
    comment.side = Side.REVISION;
    comment.message = "comment 1";
    review.comments = ImmutableMap.of(comment.path, Lists.newArrayList(comment));

    exception.expect(BadRequestException.class);
    gApi.changes().id(changeId).current().review(review);
  }

  @Test
  public void listVotes() throws Exception {
    PushOneCommit.Result r = createChange();
    gApi.changes().id(r.getChangeId()).revision(r.getCommit().name()).review(ReviewInput.approve());

    Map<String, Short> m =
        gApi.changes().id(r.getChangeId()).reviewer(admin.id().toString()).votes();

    assertThat(m).hasSize(1);
    assertThat(m).containsEntry("Code-Review", Short.valueOf((short) 2));

    requestScopeOperations.setApiUser(user.id());
    gApi.changes().id(r.getChangeId()).revision(r.getCommit().name()).review(ReviewInput.dislike());

    m = gApi.changes().id(r.getChangeId()).reviewer(user.id().toString()).votes();

    assertThat(m).hasSize(1);
    assertThat(m).containsEntry("Code-Review", Short.valueOf((short) -1));
  }

  @Test
  public void removeReviewerNoVotes() throws Exception {
    try (ProjectConfigUpdate u = updateProject(project)) {
      LabelType verified =
          category("Verified", value(1, "Passes"), value(0, "No score"), value(-1, "Failed"));
      u.getConfig().getLabelSections().put(verified.getName(), verified);
      AccountGroup.UUID registeredUsers = systemGroupBackend.getGroup(REGISTERED_USERS).getUUID();
      String heads = RefNames.REFS_HEADS + "*";
      Util.allow(
          u.getConfig(),
          Permission.forLabel(Util.verified().getName()),
          -1,
          1,
          registeredUsers,
          heads);
      u.save();
    }

    PushOneCommit.Result r = createChange();
    String changeId = r.getChangeId();
    gApi.changes().id(changeId).addReviewer(user.id().toString());

    ChangeInfo c = gApi.changes().id(changeId).get(ListChangesOption.DETAILED_LABELS);
    assertThat(getReviewers(c.reviewers.get(CC))).isEmpty();
    assertThat(getReviewers(c.reviewers.get(REVIEWER))).containsExactly(user.id());

    sender.clear();
    gApi.changes().id(changeId).reviewer(user.id().toString()).remove();
    assertThat(gApi.changes().id(changeId).get().reviewers).isEmpty();

    assertThat(sender.getMessages()).hasSize(1);
    Message message = sender.getMessages().get(0);
    assertThat(message.body()).contains("Removed reviewer " + user.fullName() + ".");
    assertThat(message.body()).doesNotContain("with the following votes");

    // Make sure the reviewer can still be added again.
    gApi.changes().id(changeId).addReviewer(user.id().toString());
    c = gApi.changes().id(changeId).get();
    assertThat(getReviewers(c.reviewers.get(CC))).isEmpty();
    assertThat(getReviewers(c.reviewers.get(REVIEWER))).containsExactly(user.id());

    // Remove again, and then try to remove once more to verify 404 is
    // returned.
    gApi.changes().id(changeId).reviewer(user.id().toString()).remove();
    exception.expect(ResourceNotFoundException.class);
    gApi.changes().id(changeId).reviewer(user.id().toString()).remove();
  }

  @Test
  public void removeReviewer() throws Exception {
    testRemoveReviewer(true);
  }

  @Test
  public void removeNoNotify() throws Exception {
    testRemoveReviewer(false);
  }

  private void testRemoveReviewer(boolean notify) throws Exception {
    PushOneCommit.Result r = createChange();
    String changeId = r.getChangeId();
    gApi.changes().id(changeId).revision(r.getCommit().name()).review(ReviewInput.approve());

    requestScopeOperations.setApiUser(user.id());
    gApi.changes().id(changeId).revision(r.getCommit().name()).review(ReviewInput.recommend());

    Collection<AccountInfo> reviewers = gApi.changes().id(changeId).get().reviewers.get(REVIEWER);

    assertThat(reviewers).hasSize(2);
    Iterator<AccountInfo> reviewerIt = reviewers.iterator();
    assertThat(reviewerIt.next()._accountId).isEqualTo(admin.id().get());
    assertThat(reviewerIt.next()._accountId).isEqualTo(user.id().get());

    sender.clear();
    requestScopeOperations.setApiUser(admin.id());
    DeleteReviewerInput input = new DeleteReviewerInput();
    if (!notify) {
      input.notify = NotifyHandling.NONE;
    }
    gApi.changes().id(changeId).reviewer(user.id().toString()).remove(input);

    if (notify) {
      assertThat(sender.getMessages()).hasSize(1);
      Message message = sender.getMessages().get(0);
      assertThat(message.body())
          .contains("Removed reviewer " + user.fullName() + " with the following votes");
      assertThat(message.body()).contains("* Code-Review+1 by " + user.fullName());
    } else {
      assertThat(sender.getMessages()).isEmpty();
    }

    reviewers = gApi.changes().id(changeId).get().reviewers.get(REVIEWER);
    assertThat(reviewers).hasSize(1);
    reviewerIt = reviewers.iterator();
    assertThat(reviewerIt.next()._accountId).isEqualTo(admin.id().get());

    eventRecorder.assertReviewerDeletedEvents(changeId, user.email());
  }

  @Test
  public void removeReviewerNotPermitted() throws Exception {
    PushOneCommit.Result r = createChange();
    String changeId = r.getChangeId();
    gApi.changes().id(changeId).revision(r.getCommit().name()).review(ReviewInput.approve());

    requestScopeOperations.setApiUser(user.id());
    exception.expect(AuthException.class);
    exception.expectMessage("remove reviewer not permitted");
    gApi.changes().id(r.getChangeId()).reviewer(admin.id().toString()).remove();
  }

  @Test
  public void removeReviewerSelfFromMergedChangeNotPermitted() throws Exception {
    PushOneCommit.Result r = createChange();
    String changeId = r.getChangeId();

    requestScopeOperations.setApiUser(user.id());
    recommend(changeId);

    requestScopeOperations.setApiUser(admin.id());
    approve(changeId);
    gApi.changes().id(changeId).revision(r.getCommit().name()).submit();

    requestScopeOperations.setApiUser(user.id());
    exception.expect(AuthException.class);
    exception.expectMessage("remove reviewer not permitted");
    gApi.changes().id(r.getChangeId()).reviewer("self").remove();
  }

  @Test
  public void removeReviewerSelfFromAbandonedChangePermitted() throws Exception {
    PushOneCommit.Result r = createChange();
    String changeId = r.getChangeId();

    requestScopeOperations.setApiUser(user.id());
    recommend(changeId);

    requestScopeOperations.setApiUser(admin.id());
    gApi.changes().id(changeId).abandon();

    requestScopeOperations.setApiUser(user.id());
    gApi.changes().id(r.getChangeId()).reviewer("self").remove();
    eventRecorder.assertReviewerDeletedEvents(changeId, user.email());
  }

  @Test
  public void removeOtherReviewerFromAbandonedChangeNotPermitted() throws Exception {
    PushOneCommit.Result r = createChange();
    String changeId = r.getChangeId();

    requestScopeOperations.setApiUser(user.id());
    recommend(changeId);

    requestScopeOperations.setApiUser(admin.id());
    approve(changeId);
    gApi.changes().id(changeId).abandon();

    requestScopeOperations.setApiUser(user.id());
    exception.expect(AuthException.class);
    exception.expectMessage("remove reviewer not permitted");
    gApi.changes().id(r.getChangeId()).reviewer(admin.id().toString()).remove();
  }

  @Test
  public void deleteVote() throws Exception {
    PushOneCommit.Result r = createChange();
    gApi.changes().id(r.getChangeId()).revision(r.getCommit().name()).review(ReviewInput.approve());

    requestScopeOperations.setApiUser(user.id());
    recommend(r.getChangeId());

    requestScopeOperations.setApiUser(admin.id());
    sender.clear();
    gApi.changes().id(r.getChangeId()).reviewer(user.id().toString()).deleteVote("Code-Review");

    List<Message> messages = sender.getMessages();
    assertThat(messages).hasSize(1);
    Message msg = messages.get(0);
    assertThat(msg.rcpt()).containsExactly(user.getEmailAddress());
    assertThat(msg.body()).contains(admin.fullName() + " has removed a vote from this change.");
    assertThat(msg.body())
        .contains("Removed Code-Review+1 by " + user.fullName() + " <" + user.email() + ">\n");

    Map<String, Short> m =
        gApi.changes().id(r.getChangeId()).reviewer(user.id().toString()).votes();

    // Dummy 0 approval on the change to block vote copying to this patch set.
    assertThat(m).containsExactly("Code-Review", Short.valueOf((short) 0));

    ChangeInfo c = gApi.changes().id(r.getChangeId()).get();

    ChangeMessageInfo message = Iterables.getLast(c.messages);
    assertThat(message.author._accountId).isEqualTo(admin.id().get());
    assertThat(message.message).isEqualTo("Removed Code-Review+1 by User <user@example.com>\n");
    assertThat(getReviewers(c.reviewers.get(REVIEWER)))
        .containsExactlyElementsIn(ImmutableSet.of(admin.id(), user.id()));
  }

  @Test
  public void deleteVoteNotifyNone() throws Exception {
    PushOneCommit.Result r = createChange();
    gApi.changes().id(r.getChangeId()).revision(r.getCommit().name()).review(ReviewInput.approve());

    requestScopeOperations.setApiUser(user.id());
    recommend(r.getChangeId());

    requestScopeOperations.setApiUser(admin.id());
    sender.clear();
    DeleteVoteInput in = new DeleteVoteInput();
    in.label = "Code-Review";
    in.notify = NotifyHandling.NONE;
    gApi.changes().id(r.getChangeId()).reviewer(user.id().toString()).deleteVote(in);
    assertThat(sender.getMessages()).isEmpty();
  }

  @Test
  public void deleteVoteNotifyAccount() throws Exception {
    PushOneCommit.Result r = createChange();
    gApi.changes().id(r.getChangeId()).revision(r.getCommit().name()).review(ReviewInput.approve());

    DeleteVoteInput in = new DeleteVoteInput();
    in.label = "Code-Review";
    in.notify = NotifyHandling.NONE;

    // notify unrelated account as TO
    String email = "user2@example.com";
    accountOperations
        .newAccount()
        .username("user2")
        .preferredEmail(email)
        .fullname("User2")
        .create();
    requestScopeOperations.setApiUser(user.id());
    recommend(r.getChangeId());
    requestScopeOperations.setApiUser(admin.id());
    sender.clear();
    in.notifyDetails = new HashMap<>();
    in.notifyDetails.put(RecipientType.TO, new NotifyInfo(ImmutableList.of(email)));
    gApi.changes().id(r.getChangeId()).reviewer(user.id().toString()).deleteVote(in);
    assertNotifyTo(email, "User2");

    // notify unrelated account as CC
    requestScopeOperations.setApiUser(user.id());
    recommend(r.getChangeId());
    requestScopeOperations.setApiUser(admin.id());
    sender.clear();
    in.notifyDetails = new HashMap<>();
    in.notifyDetails.put(RecipientType.CC, new NotifyInfo(ImmutableList.of(email)));
    gApi.changes().id(r.getChangeId()).reviewer(user.id().toString()).deleteVote(in);
    assertNotifyCc(email, "User2");

    // notify unrelated account as BCC
    requestScopeOperations.setApiUser(user.id());
    recommend(r.getChangeId());
    requestScopeOperations.setApiUser(admin.id());
    sender.clear();
    in.notifyDetails = new HashMap<>();
    in.notifyDetails.put(RecipientType.BCC, new NotifyInfo(ImmutableList.of(email)));
    gApi.changes().id(r.getChangeId()).reviewer(user.id().toString()).deleteVote(in);
    assertNotifyBcc(email, "User2");
  }

  @Test
  public void deleteVoteNotPermitted() throws Exception {
    PushOneCommit.Result r = createChange();
    gApi.changes().id(r.getChangeId()).revision(r.getCommit().name()).review(ReviewInput.approve());

    requestScopeOperations.setApiUser(user.id());
    exception.expect(AuthException.class);
    exception.expectMessage("delete vote not permitted");
    gApi.changes().id(r.getChangeId()).reviewer(admin.id().toString()).deleteVote("Code-Review");
  }

  @Test
  public void nonVotingReviewerStaysAfterSubmit() throws Exception {
    LabelType verified =
        category("Verified", value(1, "Passes"), value(0, "No score"), value(-1, "Failed"));
    try (ProjectConfigUpdate u = updateProject(project)) {
      u.getConfig().getLabelSections().put(verified.getName(), verified);
      String heads = "refs/heads/*";
      AccountGroup.UUID owners = systemGroupBackend.getGroup(CHANGE_OWNER).getUUID();
      AccountGroup.UUID registered = systemGroupBackend.getGroup(REGISTERED_USERS).getUUID();
      Util.allow(u.getConfig(), Permission.forLabel(verified.getName()), -1, 1, owners, heads);
      Util.allow(u.getConfig(), Permission.forLabel("Code-Review"), -2, +2, registered, heads);
      u.save();
    }

    // Set Code-Review+2 and Verified+1 as admin (change owner)
    PushOneCommit.Result r = createChange();
    String changeId = r.getChangeId();
    String commit = r.getCommit().name();
    ReviewInput input = ReviewInput.approve();
    input.label(verified.getName(), 1);
    gApi.changes().id(changeId).revision(commit).review(input);

    // Reviewers should only be "admin"
    ChangeInfo c = gApi.changes().id(changeId).get();
    assertThat(getReviewers(c.reviewers.get(REVIEWER)))
        .containsExactlyElementsIn(ImmutableSet.of(admin.id()));
    assertThat(c.reviewers.get(CC)).isNull();

    // Add the user as reviewer
    AddReviewerInput in = new AddReviewerInput();
    in.reviewer = user.email();
    gApi.changes().id(changeId).addReviewer(in);
    c = gApi.changes().id(changeId).get();
    assertThat(getReviewers(c.reviewers.get(REVIEWER)))
        .containsExactlyElementsIn(ImmutableSet.of(admin.id(), user.id()));

    // Approve the change as user, then remove the approval
    // (only to confirm that the user does have Code-Review+2 permission)
    requestScopeOperations.setApiUser(user.id());
    gApi.changes().id(changeId).revision(commit).review(ReviewInput.approve());
    gApi.changes().id(changeId).revision(commit).review(ReviewInput.noScore());

    // Submit the change
    requestScopeOperations.setApiUser(admin.id());
    gApi.changes().id(changeId).revision(commit).submit();

    // User should still be on the change
    c = gApi.changes().id(changeId).get();
    assertThat(getReviewers(c.reviewers.get(REVIEWER)))
        .containsExactlyElementsIn(ImmutableSet.of(admin.id(), user.id()));
  }

  @Test
  public void createEmptyChange() throws Exception {
    ChangeInput in = new ChangeInput();
    in.branch = Constants.MASTER;
    in.subject = "Create a change from the API";
    in.project = project.get();
    ChangeInfo info = gApi.changes().create(in).get();
    assertThat(info.project).isEqualTo(in.project);
    assertThat(RefNames.fullName(info.branch)).isEqualTo(RefNames.fullName(in.branch));
    assertThat(info.subject).isEqualTo(in.subject);
    assertThat(Iterables.getOnlyElement(info.messages).message).isEqualTo("Uploaded patch set 1.");
  }

  @Test
  public void queryChangesNoQuery() throws Exception {
    PushOneCommit.Result r = createChange();
    List<ChangeInfo> results = gApi.changes().query().get();
    assertThat(results.size()).isAtLeast(1);
    List<Integer> ids = new ArrayList<>(results.size());
    for (int i = 0; i < results.size(); i++) {
      ChangeInfo info = results.get(i);
      if (i == 0) {
        assertThat(info._number).isEqualTo(r.getChange().getId().get());
      }
      assertThat(Change.Status.forChangeStatus(info.status).isOpen()).isTrue();
      ids.add(info._number);
    }
    assertThat(ids).contains(r.getChange().getId().get());
  }

  @Test
  public void queryChangesNoResults() throws Exception {
    createChange();
    assertThat(query("message:test")).isNotEmpty();
    assertThat(query("message:{" + getClass().getName() + "fhqwhgads}")).isEmpty();
  }

  @Test
  public void queryChanges() throws Exception {
    PushOneCommit.Result r1 = createChange();
    createChange();
    List<ChangeInfo> results = query("project:{" + project.get() + "} " + r1.getChangeId());
    assertThat(Iterables.getOnlyElement(results).changeId).isEqualTo(r1.getChangeId());
  }

  @Test
  public void queryChangesLimit() throws Exception {
    createChange();
    PushOneCommit.Result r2 = createChange();
    List<ChangeInfo> results = gApi.changes().query().withLimit(1).get();
    assertThat(results).hasSize(1);
    assertThat(Iterables.getOnlyElement(results).changeId).isEqualTo(r2.getChangeId());
  }

  @Test
  public void queryChangesNoLimit() throws Exception {
    allowGlobalCapabilities(
        SystemGroupBackend.REGISTERED_USERS, 0, 2, GlobalCapability.QUERY_LIMIT);
    for (int i = 0; i < 3; i++) {
      createChange();
    }
    List<ChangeInfo> resultsWithDefaultLimit = gApi.changes().query().get();
    List<ChangeInfo> resultsWithNoLimit = gApi.changes().query().withNoLimit().get();
    assertThat(resultsWithDefaultLimit).hasSize(2);
    assertThat(resultsWithNoLimit.size()).isAtLeast(3);
  }

  @Test
  public void queryChangesStart() throws Exception {
    PushOneCommit.Result r1 = createChange();
    createChange();
    List<ChangeInfo> results =
        gApi.changes().query("project:{" + project.get() + "}").withStart(1).get();
    assertThat(Iterables.getOnlyElement(results).changeId).isEqualTo(r1.getChangeId());
  }

  @Test
  public void queryChangesNoOptions() throws Exception {
    PushOneCommit.Result r = createChange();
    ChangeInfo result = Iterables.getOnlyElement(query(r.getChangeId()));
    assertThat(result.labels).isNull();
    assertThat(result.messages).isNull();
    assertThat(result.revisions).isNull();
    assertThat(result.actions).isNull();
  }

  @Test
  public void queryChangesOptions() throws Exception {
    PushOneCommit.Result r = createChange();

    ChangeInfo result = Iterables.getOnlyElement(gApi.changes().query(r.getChangeId()).get());
    assertThat(result.labels).isNull();
    assertThat(result.messages).isNull();
    assertThat(result.actions).isNull();
    assertThat(result.revisions).isNull();

    result =
        Iterables.getOnlyElement(
            gApi.changes()
                .query(r.getChangeId())
                .withOptions(
                    ALL_REVISIONS, CHANGE_ACTIONS, CURRENT_ACTIONS, DETAILED_LABELS, MESSAGES)
                .get());
    assertThat(Iterables.getOnlyElement(result.labels.keySet())).isEqualTo("Code-Review");
    assertThat(result.messages).hasSize(1);
    assertThat(result.actions).isNotEmpty();

    RevisionInfo rev = Iterables.getOnlyElement(result.revisions.values());
    assertThat(rev._number).isEqualTo(r.getPatchSetId().get());
    assertThat(rev.created).isNotNull();
    assertThat(rev.uploader._accountId).isEqualTo(admin.id().get());
    assertThat(rev.ref).isEqualTo(r.getPatchSetId().toRefName());
    assertThat(rev.actions).isNotEmpty();
  }

  @Test
  public void queryChangesOwnerWithDifferentUsers() throws Exception {
    PushOneCommit.Result r = createChange();
    assertThat(
            Iterables.getOnlyElement(query("project:{" + project.get() + "} owner:self")).changeId)
        .isEqualTo(r.getChangeId());
    requestScopeOperations.setApiUser(user.id());
    assertThat(query("owner:self project:{" + project.get() + "}")).isEmpty();
  }

  private static class OperatorModule extends AbstractModule {
    @Override
    public void configure() {
      bind(ChangeOperatorFactory.class)
          .annotatedWith(Exports.named("mytopic"))
          .toInstance((cqb, value) -> new MyTopicPredicate(value));
    }

    private static class MyTopicPredicate extends PostFilterPredicate<ChangeData> {
      MyTopicPredicate(String value) {
        super("mytopic", value);
      }

      @Override
      public boolean match(ChangeData cd) {
        return Objects.equals(cd.change().getTopic(), value);
      }

      @Override
      public int getCost() {
        return 2;
      }
    }
  }

  @Test
  public void queryChangesPluginOperator() throws Exception {
    PushOneCommit.Result r = createChange();
    String query = "mytopic_myplugin:foo";
    String expectedMessage = "Unsupported operator mytopic_myplugin:foo";
    assertThatQueryException(query).hasMessageThat().isEqualTo(expectedMessage);

    try (AutoCloseable ignored = installPlugin("myplugin", OperatorModule.class)) {
      assertThat(query(query)).isEmpty();
      gApi.changes().id(r.getChangeId()).topic("foo");
      assertThat(query(query).stream().map(i -> i.changeId)).containsExactly(r.getChangeId());
    }

    assertThatQueryException(query).hasMessageThat().isEqualTo(expectedMessage);
  }

  @Test
  public void checkReviewedFlagBeforeAndAfterReview() throws Exception {
    PushOneCommit.Result r = createChange();
    AddReviewerInput in = new AddReviewerInput();
    in.reviewer = user.email();
    gApi.changes().id(r.getChangeId()).addReviewer(in);

    requestScopeOperations.setApiUser(user.id());
    assertThat(get(r.getChangeId(), REVIEWED).reviewed).isNull();

    revision(r).review(ReviewInput.recommend());
    assertThat(get(r.getChangeId(), REVIEWED).reviewed).isTrue();
  }

  @Test
  public void topic() throws Exception {
    PushOneCommit.Result r = createChange();
    assertThat(gApi.changes().id(r.getChangeId()).topic()).isEqualTo("");
    gApi.changes().id(r.getChangeId()).topic("mytopic");
    assertThat(gApi.changes().id(r.getChangeId()).topic()).isEqualTo("mytopic");
    gApi.changes().id(r.getChangeId()).topic("");
    assertThat(gApi.changes().id(r.getChangeId()).topic()).isEqualTo("");
  }

  @Test
  public void editTopicWithoutPermissionNotAllowed() throws Exception {
    PushOneCommit.Result r = createChange();
    assertThat(gApi.changes().id(r.getChangeId()).topic()).isEqualTo("");
    requestScopeOperations.setApiUser(user.id());
    exception.expect(AuthException.class);
    exception.expectMessage("edit topic name not permitted");
    gApi.changes().id(r.getChangeId()).topic("mytopic");
  }

  @Test
  public void editTopicWithPermissionAllowed() throws Exception {
    PushOneCommit.Result r = createChange();
    assertThat(gApi.changes().id(r.getChangeId()).topic()).isEqualTo("");
    grant(project, "refs/heads/master", Permission.EDIT_TOPIC_NAME, false, REGISTERED_USERS);
    requestScopeOperations.setApiUser(user.id());
    gApi.changes().id(r.getChangeId()).topic("mytopic");
    assertThat(gApi.changes().id(r.getChangeId()).topic()).isEqualTo("mytopic");
  }

  @Test
  public void submitted() throws Exception {
    PushOneCommit.Result r = createChange();
    String id = r.getChangeId();

    ChangeInfo c = gApi.changes().id(r.getChangeId()).info();
    assertThat(c.submitted).isNull();
    assertThat(c.submitter).isNull();

    gApi.changes().id(id).current().review(ReviewInput.approve());
    gApi.changes().id(id).current().submit();

    c = gApi.changes().id(r.getChangeId()).info();
    assertThat(c.submitted).isNotNull();
    assertThat(c.submitter).isNotNull();
    assertThat(c.submitter._accountId).isEqualTo(atrScope.get().getUser().getAccountId().get());
  }

  @Test
  public void submitStaleChange() throws Exception {
    PushOneCommit.Result r = createChange();

    disableChangeIndexWrites();
    try {
      r = amendChange(r.getChangeId());
    } finally {
      enableChangeIndexWrites();
    }

    gApi.changes().id(r.getChangeId()).current().review(ReviewInput.approve());

    gApi.changes().id(r.getChangeId()).current().submit();
    assertThat(gApi.changes().id(r.getChangeId()).info().status).isEqualTo(ChangeStatus.MERGED);
  }

  @Test
  public void submitNotAllowedWithoutPermission() throws Exception {
    PushOneCommit.Result r = createChange();
    gApi.changes().id(r.getChangeId()).revision(r.getCommit().name()).review(ReviewInput.approve());
    requestScopeOperations.setApiUser(user.id());
    exception.expect(AuthException.class);
    exception.expectMessage("submit not permitted");
    gApi.changes().id(r.getChangeId()).revision(r.getCommit().name()).submit();
  }

  @Test
  public void submitAllowedWithPermission() throws Exception {
    PushOneCommit.Result r = createChange();
    gApi.changes().id(r.getChangeId()).revision(r.getCommit().name()).review(ReviewInput.approve());
    grant(project, "refs/heads/master", Permission.SUBMIT, false, REGISTERED_USERS);
    requestScopeOperations.setApiUser(user.id());
    gApi.changes().id(r.getChangeId()).revision(r.getCommit().name()).submit();
    assertThat(gApi.changes().id(r.getChangeId()).info().status).isEqualTo(ChangeStatus.MERGED);
  }

  @Test
  public void check() throws Exception {
    PushOneCommit.Result r = createChange();
    assertThat(gApi.changes().id(r.getChangeId()).get().problems).isNull();
    assertThat(gApi.changes().id(r.getChangeId()).get(CHECK).problems).isEmpty();
  }

  @Test
  public void commitFooters() throws Exception {
    LabelType verified =
        category("Verified", value(1, "Passes"), value(0, "No score"), value(-1, "Failed"));
    LabelType custom1 =
        category("Custom1", value(1, "Positive"), value(0, "No score"), value(-1, "Negative"));
    LabelType custom2 =
        category("Custom2", value(1, "Positive"), value(0, "No score"), value(-1, "Negative"));
    try (ProjectConfigUpdate u = updateProject(project)) {
      u.getConfig().getLabelSections().put(verified.getName(), verified);
      u.getConfig().getLabelSections().put(custom1.getName(), custom1);
      u.getConfig().getLabelSections().put(custom2.getName(), custom2);
      String heads = "refs/heads/*";
      AccountGroup.UUID anon = systemGroupBackend.getGroup(ANONYMOUS_USERS).getUUID();
      Util.allow(u.getConfig(), Permission.forLabel("Verified"), -1, 1, anon, heads);
      Util.allow(u.getConfig(), Permission.forLabel("Custom1"), -1, 1, anon, heads);
      Util.allow(u.getConfig(), Permission.forLabel("Custom2"), -1, 1, anon, heads);
      u.save();
    }

    PushOneCommit.Result r1 = createChange();
    r1.assertOkStatus();
    PushOneCommit.Result r2 =
        pushFactory
            .create(admin.newIdent(), testRepo, SUBJECT, FILE_NAME, "new content", r1.getChangeId())
            .to("refs/for/master");
    r2.assertOkStatus();

    ReviewInput in = new ReviewInput();
    in.label("Code-Review", 1);
    in.label("Verified", 1);
    in.label("Custom1", -1);
    in.label("Custom2", 1);
    gApi.changes().id(r2.getChangeId()).current().review(in);

    ChangeInfo actual = gApi.changes().id(r2.getChangeId()).get(ALL_REVISIONS, COMMIT_FOOTERS);
    assertThat(actual.revisions).hasSize(2);

    // No footers except on latest patch set.
    assertThat(actual.revisions.get(r1.getCommit().getName()).commitWithFooters).isNull();

    List<String> footers =
        new ArrayList<>(
            Arrays.asList(
                actual.revisions.get(r2.getCommit().getName()).commitWithFooters.split("\\n")));
    // remove subject + blank line
    footers.remove(0);
    footers.remove(0);

    List<String> expectedFooters =
        Arrays.asList(
            "Change-Id: " + r2.getChangeId(),
            "Reviewed-on: "
                + canonicalWebUrl.get()
                + "c/"
                + project.get()
                + "/+/"
                + r2.getChange().getId(),
            "Reviewed-by: Administrator <admin@example.com>",
            "Custom2: Administrator <admin@example.com>",
            "Tested-by: Administrator <admin@example.com>");

    assertThat(footers).containsExactlyElementsIn(expectedFooters);
  }

  @Test
  public void customCommitFooters() throws Exception {
    PushOneCommit.Result change = createChange();
    RegistrationHandle handle =
        changeMessageModifiers.add(
            "gerrit",
            (newCommitMessage, original, mergeTip, destination) -> {
              assertThat(original.getName()).isNotEqualTo(mergeTip.getName());
              return newCommitMessage + "Custom: " + destination.get();
            });
    ChangeInfo actual;
    try {
      actual = gApi.changes().id(change.getChangeId()).get(ALL_REVISIONS, COMMIT_FOOTERS);
    } finally {
      handle.remove();
    }
    List<String> footers =
        new ArrayList<>(
            Arrays.asList(
                actual.revisions.get(change.getCommit().getName()).commitWithFooters.split("\\n")));
    // remove subject + blank line
    footers.remove(0);
    footers.remove(0);

    List<String> expectedFooters =
        Arrays.asList(
            "Change-Id: " + change.getChangeId(),
            "Reviewed-on: "
                + canonicalWebUrl.get()
                + "c/"
                + project.get()
                + "/+/"
                + change.getChange().getId(),
            "Custom: refs/heads/master");
    assertThat(footers).containsExactlyElementsIn(expectedFooters);
  }

  @Test
  public void defaultSearchDoesNotTouchDatabase() throws Exception {
    requestScopeOperations.setApiUser(admin.id());
    PushOneCommit.Result r1 = createChange();
    gApi.changes()
        .id(r1.getChangeId())
        .revision(r1.getCommit().name())
        .review(ReviewInput.approve());
    gApi.changes().id(r1.getChangeId()).revision(r1.getCommit().name()).submit();

    createChange();

    requestScopeOperations.setApiUser(user.id());
    try (AutoCloseable ignored = disableNoteDb()) {
      assertThat(
              gApi.changes()
                  .query()
                  .withQuery("project:{" + project.get() + "} (status:open OR status:closed)")
                  // Options should match defaults in AccountDashboardScreen.
                  .withOption(LABELS)
                  .withOption(DETAILED_ACCOUNTS)
                  .withOption(REVIEWED)
                  .get())
          .hasSize(2);
    }
  }

  @Test
  public void votable() throws Exception {
    PushOneCommit.Result r = createChange();
    String triplet = project.get() + "~master~" + r.getChangeId();
    gApi.changes().id(triplet).addReviewer(user.username());
    ChangeInfo c = gApi.changes().id(triplet).get(DETAILED_LABELS);
    LabelInfo codeReview = c.labels.get("Code-Review");
    assertThat(codeReview.all).hasSize(1);
    ApprovalInfo approval = codeReview.all.get(0);
    assertThat(approval._accountId).isEqualTo(user.id().get());
    assertThat(approval.value).isEqualTo(0);

    try (ProjectConfigUpdate u = updateProject(project)) {
      Util.blockLabel(u.getConfig(), "Code-Review", REGISTERED_USERS, "refs/heads/*");
      u.save();
    }

    c = gApi.changes().id(triplet).get(DETAILED_LABELS);
    codeReview = c.labels.get("Code-Review");
    assertThat(codeReview.all).hasSize(1);
    approval = codeReview.all.get(0);
    assertThat(approval._accountId).isEqualTo(user.id().get());
    assertThat(approval.value).isNull();
  }

  @Test
  @GerritConfig(name = "gerrit.editGpgKeys", value = "true")
  @GerritConfig(name = "receive.enableSignedPush", value = "true")
  public void pushCertificates() throws Exception {
    PushOneCommit.Result r1 = createChange();
    PushOneCommit.Result r2 = amendChange(r1.getChangeId());

    ChangeInfo info = gApi.changes().id(r1.getChangeId()).get(ALL_REVISIONS, PUSH_CERTIFICATES);

    RevisionInfo rev1 = info.revisions.get(r1.getCommit().name());
    assertThat(rev1).isNotNull();
    assertThat(rev1.pushCertificate).isNotNull();
    assertThat(rev1.pushCertificate.certificate).isNull();
    assertThat(rev1.pushCertificate.key).isNull();

    RevisionInfo rev2 = info.revisions.get(r2.getCommit().name());
    assertThat(rev2).isNotNull();
    assertThat(rev2.pushCertificate).isNotNull();
    assertThat(rev2.pushCertificate.certificate).isNull();
    assertThat(rev2.pushCertificate.key).isNull();
  }

  @Test
  public void anonymousRestApi() throws Exception {
    requestScopeOperations.setApiUserAnonymous();
    PushOneCommit.Result r = createChange();

    ChangeInfo info = gApi.changes().id(r.getChangeId()).get();
    assertThat(info.changeId).isEqualTo(r.getChangeId());

    String triplet = project.get() + "~master~" + r.getChangeId();
    info = gApi.changes().id(triplet).get();
    assertThat(info.changeId).isEqualTo(r.getChangeId());

    info = gApi.changes().id(info._number).get();
    assertThat(info.changeId).isEqualTo(r.getChangeId());

    exception.expect(AuthException.class);
    gApi.changes().id(triplet).current().review(ReviewInput.approve());
  }

  @Test
  public void noteDbCommitsOnPatchSetCreation() throws Exception {
    PushOneCommit.Result r = createChange();
    pushFactory
        .create(admin.newIdent(), testRepo, PushOneCommit.SUBJECT, "b.txt", "4711", r.getChangeId())
        .to("refs/for/master")
        .assertOkStatus();
    ChangeInfo c = gApi.changes().id(r.getChangeId()).get();
    try (Repository repo = repoManager.openRepository(project);
        RevWalk rw = new RevWalk(repo)) {
      RevCommit commitPatchSetCreation =
          rw.parseCommit(repo.exactRef(changeMetaRef(new Change.Id(c._number))).getObjectId());

      assertThat(commitPatchSetCreation.getShortMessage()).isEqualTo("Create patch set 2");
      PersonIdent expectedAuthor =
          changeNoteUtil.newIdent(getAccount(admin.id()), c.updated, serverIdent.get());
      assertThat(commitPatchSetCreation.getAuthorIdent()).isEqualTo(expectedAuthor);
      assertThat(commitPatchSetCreation.getCommitterIdent())
          .isEqualTo(new PersonIdent(serverIdent.get(), c.updated));
      assertThat(commitPatchSetCreation.getParentCount()).isEqualTo(1);

      RevCommit commitChangeCreation = rw.parseCommit(commitPatchSetCreation.getParent(0));
      assertThat(commitChangeCreation.getShortMessage()).isEqualTo("Create change");
      expectedAuthor =
          changeNoteUtil.newIdent(getAccount(admin.id()), c.created, serverIdent.get());
      assertThat(commitChangeCreation.getAuthorIdent()).isEqualTo(expectedAuthor);
      assertThat(commitChangeCreation.getCommitterIdent())
          .isEqualTo(new PersonIdent(serverIdent.get(), c.created));
      assertThat(commitChangeCreation.getParentCount()).isEqualTo(0);
    }
  }

  @Test
  public void createEmptyChangeOnNonExistingBranch() throws Exception {
    ChangeInput in = new ChangeInput();
    in.branch = "foo";
    in.subject = "Create a change on new branch from the API";
    in.project = project.get();
    in.newBranch = true;
    ChangeInfo info = gApi.changes().create(in).get();
    assertThat(info.project).isEqualTo(in.project);
    assertThat(RefNames.fullName(info.branch)).isEqualTo(RefNames.fullName(in.branch));
    assertThat(info.subject).isEqualTo(in.subject);
    assertThat(Iterables.getOnlyElement(info.messages).message).isEqualTo("Uploaded patch set 1.");
  }

  @Test
  public void createEmptyChangeOnExistingBranchWithNewBranch() throws Exception {
    ChangeInput in = new ChangeInput();
    in.branch = Constants.MASTER;
    in.subject = "Create a change on new branch from the API";
    in.project = project.get();
    in.newBranch = true;

    exception.expect(ResourceConflictException.class);
    gApi.changes().create(in).get();
  }

  @Test
  public void createNewPatchSetWithoutPermission() throws Exception {
    // Create new project with clean permissions
    Project.NameKey p = projectOperations.newProject().create();

    // Clone separate repositories of the same project as admin and as user
    TestRepository<InMemoryRepository> adminTestRepo = cloneProject(p, admin);
    TestRepository<InMemoryRepository> userTestRepo = cloneProject(p, user);

    // Block default permission
    block(p, "refs/for/*", Permission.ADD_PATCH_SET, REGISTERED_USERS);

    // Create change as admin
    PushOneCommit push = pushFactory.create(admin.newIdent(), adminTestRepo);
    PushOneCommit.Result r1 = push.to("refs/for/master");
    r1.assertOkStatus();

    // Fetch change
    GitUtil.fetch(userTestRepo, r1.getPatchSet().getRefName() + ":ps");
    userTestRepo.reset("ps");

    // Amend change as user
    PushOneCommit.Result r2 = amendChange(r1.getChangeId(), "refs/for/master", user, userTestRepo);
    r2.assertErrorStatus("cannot add patch set to " + r1.getChange().getId().id + ".");
  }

  @Test
  public void createNewSetPatchWithPermission() throws Exception {
    // Clone separate repositories of the same project as admin and as user
    TestRepository<?> adminTestRepo = cloneProject(project, admin);
    TestRepository<?> userTestRepo = cloneProject(project, user);

    // Create change as admin
    PushOneCommit push = pushFactory.create(admin.newIdent(), adminTestRepo);
    PushOneCommit.Result r1 = push.to("refs/for/master");
    r1.assertOkStatus();

    // Fetch change
    GitUtil.fetch(userTestRepo, r1.getPatchSet().getRefName() + ":ps");
    userTestRepo.reset("ps");

    // Amend change as user
    PushOneCommit.Result r2 = amendChange(r1.getChangeId(), "refs/for/master", user, userTestRepo);
    r2.assertOkStatus();
  }

  @Test
  public void createNewPatchSetAsOwnerWithoutPermission() throws Exception {
    // Create new project with clean permissions
    Project.NameKey p = projectOperations.newProject().create();
    // Clone separate repositories of the same project as admin and as user
    TestRepository<?> adminTestRepo = cloneProject(project, admin);

    // Block default permission
    block(p, "refs/for/*", Permission.ADD_PATCH_SET, REGISTERED_USERS);

    // Create change as admin
    PushOneCommit push = pushFactory.create(admin.newIdent(), adminTestRepo);
    PushOneCommit.Result r1 = push.to("refs/for/master");
    r1.assertOkStatus();

    // Fetch change
    GitUtil.fetch(adminTestRepo, r1.getPatchSet().getRefName() + ":ps");
    adminTestRepo.reset("ps");

    // Amend change as admin
    PushOneCommit.Result r2 =
        amendChange(r1.getChangeId(), "refs/for/master", admin, adminTestRepo);
    r2.assertOkStatus();
  }

  @Test
  public void createMergePatchSet() throws Exception {
    PushOneCommit.Result start = pushTo("refs/heads/master");
    start.assertOkStatus();
    // create a change for master
    PushOneCommit.Result r = createChange();
    r.assertOkStatus();
    String changeId = r.getChangeId();

    testRepo.reset(start.getCommit());
    PushOneCommit.Result currentMaster = pushTo("refs/heads/master");
    currentMaster.assertOkStatus();
    String parent = currentMaster.getCommit().getName();

    // push a commit into dev branch
    createBranch("dev");
    PushOneCommit.Result changeA =
        pushFactory
            .create(user.newIdent(), testRepo, "change A", "A.txt", "A content")
            .to("refs/heads/dev");
    changeA.assertOkStatus();
    MergeInput mergeInput = new MergeInput();
    mergeInput.source = "dev";
    MergePatchSetInput in = new MergePatchSetInput();
    in.merge = mergeInput;
    in.subject = "update change by merge ps2";
    gApi.changes().id(changeId).createMergePatchSet(in);
    ChangeInfo changeInfo =
        gApi.changes().id(changeId).get(ALL_REVISIONS, CURRENT_COMMIT, CURRENT_REVISION);
    assertThat(changeInfo.revisions).hasSize(2);
    assertThat(changeInfo.subject).isEqualTo(in.subject);
    assertThat(changeInfo.revisions.get(changeInfo.currentRevision).commit.parents.get(0).commit)
        .isEqualTo(parent);
  }

  @Test
  public void createMergePatchSetInheritParent() throws Exception {
    PushOneCommit.Result start = pushTo("refs/heads/master");
    start.assertOkStatus();
    // create a change for master
    PushOneCommit.Result r = createChange();
    r.assertOkStatus();
    String changeId = r.getChangeId();
    String parent = r.getCommit().getParent(0).getName();

    // advance master branch
    testRepo.reset(start.getCommit());
    PushOneCommit.Result currentMaster = pushTo("refs/heads/master");
    currentMaster.assertOkStatus();

    // push a commit into dev branch
    createBranch("dev");
    PushOneCommit.Result changeA =
        pushFactory
            .create(user.newIdent(), testRepo, "change A", "A.txt", "A content")
            .to("refs/heads/dev");
    changeA.assertOkStatus();
    MergeInput mergeInput = new MergeInput();
    mergeInput.source = "dev";
    MergePatchSetInput in = new MergePatchSetInput();
    in.merge = mergeInput;
    in.subject = "update change by merge ps2 inherit parent of ps1";
    in.inheritParent = true;
    gApi.changes().id(changeId).createMergePatchSet(in);
    ChangeInfo changeInfo =
        gApi.changes().id(changeId).get(ALL_REVISIONS, CURRENT_COMMIT, CURRENT_REVISION);

    assertThat(changeInfo.revisions).hasSize(2);
    assertThat(changeInfo.subject).isEqualTo(in.subject);
    assertThat(changeInfo.revisions.get(changeInfo.currentRevision).commit.parents.get(0).commit)
        .isEqualTo(parent);
    assertThat(changeInfo.revisions.get(changeInfo.currentRevision).commit.parents.get(0).commit)
        .isNotEqualTo(currentMaster.getCommit().getName());
  }

  @Test
  public void createMergePatchSetCannotBaseOnInvisibleChange() throws Exception {
    RevCommit initialHead = getRemoteHead();
    createBranch("foo");
    createBranch("bar");

    // Create a merged commit on 'foo' branch.
    merge(createChange("refs/for/foo"));

    // Create the base change on 'bar' branch.
    testRepo.reset(initialHead);
    String baseChange = createChange("refs/for/bar").getChangeId();
    gApi.changes().id(baseChange).setPrivate(true, "set private");

    // Create the destination change on 'master' branch.
    requestScopeOperations.setApiUser(user.id());
    testRepo.reset(initialHead);
    String changeId = createChange().getChangeId();

    exception.expect(UnprocessableEntityException.class);
    exception.expectMessage("Read not permitted for " + baseChange);
    gApi.changes().id(changeId).createMergePatchSet(createMergePatchSetInput(baseChange));
  }

  @Test
  public void createMergePatchSetBaseOnChange() throws Exception {
    RevCommit initialHead = getRemoteHead();
    createBranch("foo");
    createBranch("bar");

    // Create a merged commit on 'foo' branch.
    merge(createChange("refs/for/foo"));

    // Create the base change on 'bar' branch.
    testRepo.reset(initialHead);
    PushOneCommit.Result result = createChange("refs/for/bar");
    String baseChange = result.getChangeId();
    String expectedParent = result.getCommit().getName();

    // Create the destination change on 'master' branch.
    testRepo.reset(initialHead);
    String changeId = createChange().getChangeId();

    gApi.changes().id(changeId).createMergePatchSet(createMergePatchSetInput(baseChange));

    ChangeInfo changeInfo =
        gApi.changes().id(changeId).get(ALL_REVISIONS, CURRENT_COMMIT, CURRENT_REVISION);
    assertThat(changeInfo.revisions).hasSize(2);
    assertThat(changeInfo.subject).isEqualTo("create ps2");
    assertThat(changeInfo.revisions.get(changeInfo.currentRevision).commit.parents.get(0).commit)
        .isEqualTo(expectedParent);
  }

  private MergePatchSetInput createMergePatchSetInput(String baseChange) {
    MergeInput mergeInput = new MergeInput();
    mergeInput.source = "foo";
    MergePatchSetInput in = new MergePatchSetInput();
    in.merge = mergeInput;
    in.subject = "create ps2";
    in.inheritParent = false;
    in.baseChange = baseChange;
    return in;
  }

  @Test
  public void checkLabelsForUnsubmittedChange() throws Exception {
    PushOneCommit.Result r = createChange();
    ChangeInfo change = gApi.changes().id(r.getChangeId()).get();
    assertThat(change.status).isEqualTo(ChangeStatus.NEW);
    assertThat(change.labels.keySet()).containsExactly("Code-Review");
    assertThat(change.permittedLabels.keySet()).containsExactly("Code-Review");

    // add new label and assert that it's returned for existing changes
    AccountGroup.UUID registeredUsers = systemGroupBackend.getGroup(REGISTERED_USERS).getUUID();
    LabelType verified = Util.verified();
    String heads = RefNames.REFS_HEADS + "*";

    try (ProjectConfigUpdate u = updateProject(project)) {
      u.getConfig().getLabelSections().put(verified.getName(), verified);
      Util.allow(
          u.getConfig(), Permission.forLabel(verified.getName()), -1, 1, registeredUsers, heads);
      u.save();
    }

    change = gApi.changes().id(r.getChangeId()).get();
    assertThat(change.labels.keySet()).containsExactly("Code-Review", "Verified");
    assertThat(change.permittedLabels.keySet()).containsExactly("Code-Review", "Verified");
    assertPermitted(change, "Code-Review", -2, -1, 0, 1, 2);
    assertPermitted(change, "Verified", -1, 0, 1);

    // add an approval on the new label
    gApi.changes()
        .id(r.getChangeId())
        .revision(r.getCommit().name())
        .review(new ReviewInput().label(verified.getName(), verified.getMax().getValue()));

    try (ProjectConfigUpdate u = updateProject(project)) {
      // remove label and assert that it's no longer returned for existing
      // changes, even if there is an approval for it
      u.getConfig().getLabelSections().remove(verified.getName());
      Util.remove(u.getConfig(), Permission.forLabel(verified.getName()), registeredUsers, heads);
      u.save();
    }

    change = gApi.changes().id(r.getChangeId()).get();
    assertThat(change.labels.keySet()).containsExactly("Code-Review");
    assertThat(change.permittedLabels.keySet()).containsExactly("Code-Review");

    // abandon the change and see that the returned labels stay the same
    // while all permitted labels disappear.
    gApi.changes().id(r.getChangeId()).abandon();
    change = gApi.changes().id(r.getChangeId()).get();
    assertThat(change.status).isEqualTo(ChangeStatus.ABANDONED);
    assertThat(change.labels.keySet()).containsExactly("Code-Review");
    assertThat(change.permittedLabels).isEmpty();
  }

  @Test
  public void checkLabelsForMergedChange() throws Exception {
    PushOneCommit.Result r = createChange();
    gApi.changes().id(r.getChangeId()).revision(r.getCommit().name()).review(ReviewInput.approve());
    gApi.changes().id(r.getChangeId()).revision(r.getCommit().name()).submit();

    ChangeInfo change = gApi.changes().id(r.getChangeId()).get();
    assertThat(change.status).isEqualTo(ChangeStatus.MERGED);
    assertThat(change.labels.keySet()).containsExactly("Code-Review");
    assertThat(change.permittedLabels.keySet()).containsExactly("Code-Review");
    assertPermitted(change, "Code-Review", 2);

    LabelType verified = Util.verified();
    AccountGroup.UUID registeredUsers = systemGroupBackend.getGroup(REGISTERED_USERS).getUUID();
    String heads = RefNames.REFS_HEADS + "*";

    // add new label and assert that it's returned for existing changes
    try (ProjectConfigUpdate u = updateProject(project)) {
      u.getConfig().getLabelSections().put(verified.getName(), verified);
      Util.allow(
          u.getConfig(), Permission.forLabel(verified.getName()), -1, 1, registeredUsers, heads);
      u.save();
    }

    change = gApi.changes().id(r.getChangeId()).get();
    assertThat(change.labels.keySet()).containsExactly("Code-Review", "Verified");
    assertThat(change.permittedLabels.keySet()).containsExactly("Code-Review", "Verified");
    assertPermitted(change, "Code-Review", 2);
    assertPermitted(change, "Verified", 0, 1);

    // ignore the new label by Prolog submit rule and assert that the label is
    // no longer returned
    GitUtil.fetch(testRepo, RefNames.REFS_CONFIG + ":config");
    testRepo.reset("config");
    PushOneCommit push2 =
        pushFactory.create(
            admin.newIdent(),
            testRepo,
            "Ignore Verified",
            "rules.pl",
            "submit_rule(submit(CR)) :-\n  gerrit:max_with_block(-2, 2, 'Code-Review', CR).");
    push2.to(RefNames.REFS_CONFIG);

    change = gApi.changes().id(r.getChangeId()).get();
    assertPermitted(change, "Code-Review", 2);
    assertPermitted(change, "Verified");

    // add an approval on the new label and assert that the label is now
    // returned although it is ignored by the Prolog submit rule and hence not
    // included in the submit records
    gApi.changes()
        .id(r.getChangeId())
        .revision(r.getCommit().name())
        .review(new ReviewInput().label(verified.getName(), verified.getMax().getValue()));

    change = gApi.changes().id(r.getChangeId()).get();
    assertThat(change.labels.keySet()).containsExactly("Code-Review", "Verified");
    assertPermitted(change, "Code-Review", 2);
    assertPermitted(change, "Verified");

    // remove label and assert that it's no longer returned for existing
    // changes, even if there is an approval for it
    try (ProjectConfigUpdate u = updateProject(project)) {
      u.getConfig().getLabelSections().remove(verified.getName());
      Util.remove(u.getConfig(), Permission.forLabel(verified.getName()), registeredUsers, heads);
      u.save();
    }

    change = gApi.changes().id(r.getChangeId()).get();
    assertThat(change.labels.keySet()).containsExactly("Code-Review");
    assertThat(change.permittedLabels.keySet()).containsExactly("Code-Review");
    assertPermitted(change, "Code-Review", 2);
  }

  @Test
  public void checkLabelsForMergedChangeWithNonAuthorCodeReview() throws Exception {
    // Configure Non-Author-Code-Review
    RevCommit oldHead = getRemoteHead();
    GitUtil.fetch(testRepo, RefNames.REFS_CONFIG + ":config");
    testRepo.reset("config");
    PushOneCommit push2 =
        pushFactory.create(
            admin.newIdent(),
            testRepo,
            "Configure Non-Author-Code-Review",
            "rules.pl",
            "submit_rule(S) :-\n"
                + "  gerrit:default_submit(X),\n"
                + "  X =.. [submit | Ls],\n"
                + "  add_non_author_approval(Ls, R),\n"
                + "  S =.. [submit | R].\n"
                + "\n"
                + "add_non_author_approval(S1, S2) :-\n"
                + "  gerrit:commit_author(A),\n"
                + "  gerrit:commit_label(label('Code-Review', 2), R),\n"
                + "  R \\= A, !,\n"
                + "  S2 = [label('Non-Author-Code-Review', ok(R)) | S1].\n"
                + "add_non_author_approval(S1,"
                + " [label('Non-Author-Code-Review', need(_)) | S1]).");
    push2.to(RefNames.REFS_CONFIG);
    testRepo.reset(oldHead);

    AccountGroup.UUID registeredUsers = systemGroupBackend.getGroup(REGISTERED_USERS).getUUID();
    String heads = RefNames.REFS_HEADS + "*";

    // Allow user to approve
    try (ProjectConfigUpdate u = updateProject(project)) {
      Util.allow(
          u.getConfig(),
          Permission.forLabel(Util.codeReview().getName()),
          -2,
          2,
          registeredUsers,
          heads);
      u.save();
    }

    PushOneCommit.Result r = createChange();

    requestScopeOperations.setApiUser(user.id());
    gApi.changes().id(r.getChangeId()).revision(r.getCommit().name()).review(ReviewInput.approve());

    requestScopeOperations.setApiUser(admin.id());
    gApi.changes().id(r.getChangeId()).revision(r.getCommit().name()).submit();

    ChangeInfo change = gApi.changes().id(r.getChangeId()).get();
    assertThat(change.status).isEqualTo(ChangeStatus.MERGED);
    assertThat(change.labels.keySet()).containsExactly("Code-Review", "Non-Author-Code-Review");
    assertThat(change.permittedLabels.keySet()).containsExactly("Code-Review");
    assertPermitted(change, "Code-Review", 0, 1, 2);
  }

  @Test
  public void checkLabelsForAutoClosedChange() throws Exception {
    PushOneCommit.Result r = createChange();

    PushOneCommit push = pushFactory.create(admin.newIdent(), testRepo);
    PushOneCommit.Result result = push.to("refs/heads/master");
    result.assertOkStatus();

    ChangeInfo change = gApi.changes().id(r.getChangeId()).get();
    assertThat(change.status).isEqualTo(ChangeStatus.MERGED);
    assertThat(change.labels.keySet()).containsExactly("Code-Review");
    assertPermitted(change, "Code-Review", 0, 1, 2);
  }

  @Test
  public void maxPermittedValueAllowed() throws Exception {
    final int minPermittedValue = -2;
    final int maxPermittedValue = +2;
    String heads = "refs/heads/*";

    PushOneCommit.Result r = createChange();
    String triplet = project.get() + "~master~" + r.getChangeId();

    gApi.changes().id(triplet).addReviewer(user.username());

    ChangeInfo c = gApi.changes().id(triplet).get(DETAILED_LABELS);
    LabelInfo codeReview = c.labels.get("Code-Review");
    assertThat(codeReview.all).hasSize(1);
    ApprovalInfo approval = codeReview.all.get(0);
    assertThat(approval._accountId).isEqualTo(user.id().get());
    assertThat(approval.permittedVotingRange).isNotNull();
    // default values
    assertThat(approval.permittedVotingRange.min).isEqualTo(-1);
    assertThat(approval.permittedVotingRange.max).isEqualTo(1);

    try (ProjectConfigUpdate u = updateProject(project)) {
      Util.allow(
          u.getConfig(),
          Permission.forLabel("Code-Review"),
          minPermittedValue,
          maxPermittedValue,
          REGISTERED_USERS,
          heads);
      u.save();
    }

    c = gApi.changes().id(triplet).get(DETAILED_LABELS);
    codeReview = c.labels.get("Code-Review");
    assertThat(codeReview.all).hasSize(1);
    approval = codeReview.all.get(0);
    assertThat(approval._accountId).isEqualTo(user.id().get());
    assertThat(approval.permittedVotingRange).isNotNull();
    assertThat(approval.permittedVotingRange.min).isEqualTo(minPermittedValue);
    assertThat(approval.permittedVotingRange.max).isEqualTo(maxPermittedValue);
  }

  @Test
  public void maxPermittedValueBlocked() throws Exception {
    try (ProjectConfigUpdate u = updateProject(project)) {
      Util.blockLabel(u.getConfig(), "Code-Review", REGISTERED_USERS, "refs/heads/*");
      u.save();
    }

    PushOneCommit.Result r = createChange();
    String triplet = project.get() + "~master~" + r.getChangeId();

    gApi.changes().id(triplet).addReviewer(user.username());

    ChangeInfo c = gApi.changes().id(triplet).get(DETAILED_LABELS);
    LabelInfo codeReview = c.labels.get("Code-Review");
    assertThat(codeReview.all).hasSize(1);
    ApprovalInfo approval = codeReview.all.get(0);
    assertThat(approval._accountId).isEqualTo(user.id().get());
    assertThat(approval.permittedVotingRange).isNull();
  }

  @Test
  public void nonStrictLabelWithInvalidLabelPerDefault() throws Exception {
    String changeId = createChange().getChangeId();

    // Add a review with invalid labels.
    ReviewInput input = ReviewInput.approve().label("Code-Style", 1);
    gApi.changes().id(changeId).current().review(input);

    Map<String, Short> votes =
        gApi.changes().id(changeId).current().reviewer(admin.email()).votes();
    assertThat(votes.keySet()).containsExactly("Code-Review");
    assertThat(votes.values()).containsExactly((short) 2);
  }

  @Test
  public void nonStrictLabelWithInvalidValuePerDefault() throws Exception {
    String changeId = createChange().getChangeId();

    // Add a review with invalid label values.
    ReviewInput input = new ReviewInput().label("Code-Review", 3);
    gApi.changes().id(changeId).current().review(input);

    Map<String, Short> votes =
        gApi.changes().id(changeId).current().reviewer(admin.email()).votes();
    assertThat(votes).isEmpty();
  }

  @Test
  @GerritConfig(name = "change.strictLabels", value = "true")
  public void strictLabelWithInvalidLabel() throws Exception {
    String changeId = createChange().getChangeId();
    ReviewInput in = new ReviewInput().label("Code-Style", 1);

    exception.expect(BadRequestException.class);
    exception.expectMessage("label \"Code-Style\" is not a configured label");
    gApi.changes().id(changeId).current().review(in);
  }

  @Test
  @GerritConfig(name = "change.strictLabels", value = "true")
  public void strictLabelWithInvalidValue() throws Exception {
    String changeId = createChange().getChangeId();
    ReviewInput in = new ReviewInput().label("Code-Review", 3);

    exception.expect(BadRequestException.class);
    exception.expectMessage("label \"Code-Review\": 3 is not a valid value");
    gApi.changes().id(changeId).current().review(in);
  }

  @Test
  public void unresolvedCommentsBlocked() throws Exception {
    modifySubmitRules(
        "submit_rule(submit(R)) :- \n"
            + "gerrit:unresolved_comments_count(0), \n"
            + "!,"
            + "gerrit:uploader(U), \n"
            + "R = label('All-Comments-Resolved', ok(U)).\n"
            + "submit_rule(submit(R)) :- \n"
            + "gerrit:unresolved_comments_count(U), \n"
            + "U > 0,"
            + "R = label('All-Comments-Resolved', need(_)). \n\n");

    String oldHead = getRemoteHead().name();
    PushOneCommit.Result result1 =
        pushFactory.create(user.newIdent(), testRepo).to("refs/for/master");
    testRepo.reset(oldHead);
    PushOneCommit.Result result2 =
        pushFactory.create(user.newIdent(), testRepo).to("refs/for/master");

    addComment(result1, "comment 1", true, false, null);
    addComment(result2, "comment 2", true, true, null);

    gApi.changes().id(result1.getChangeId()).current().submit();

    exception.expect(ResourceConflictException.class);
    exception.expectMessage("Failed to submit 1 change due to the following problems");
    exception.expectMessage("needs All-Comments-Resolved");
    gApi.changes().id(result2.getChangeId()).current().submit();
  }

  @Test
  public void pureRevertFactBlocksSubmissionOfNonReverts() throws Exception {
    addPureRevertSubmitRule();

    // Create a change that is not a revert of another change
    PushOneCommit.Result r1 = pushFactory.create(user.newIdent(), testRepo).to("refs/for/master");
    approve(r1.getChangeId());

    exception.expect(ResourceConflictException.class);
    exception.expectMessage("Failed to submit 1 change due to the following problems");
    exception.expectMessage("needs Is-Pure-Revert");
    gApi.changes().id(r1.getChangeId()).current().submit();
  }

  @Test
  public void pureRevertFactBlocksSubmissionOfNonPureReverts() throws Exception {
    PushOneCommit.Result r1 = pushFactory.create(user.newIdent(), testRepo).to("refs/for/master");
    merge(r1);

    addPureRevertSubmitRule();

    // Create a revert and push a content change
    String revertId = gApi.changes().id(r1.getChangeId()).revert().get().changeId;
    amendChange(revertId);
    approve(revertId);

    exception.expect(ResourceConflictException.class);
    exception.expectMessage("Failed to submit 1 change due to the following problems");
    exception.expectMessage("needs Is-Pure-Revert");
    gApi.changes().id(revertId).current().submit();
  }

  @Test
  public void pureRevertFactAllowsSubmissionOfPureReverts() throws Exception {
    // Create a change that we can later revert
    PushOneCommit.Result r1 = pushFactory.create(user.newIdent(), testRepo).to("refs/for/master");
    merge(r1);

    addPureRevertSubmitRule();

    // Create a revert and submit it
    String revertId = gApi.changes().id(r1.getChangeId()).revert().get().changeId;
    approve(revertId);
    gApi.changes().id(revertId).current().submit();
  }

  @Test
  public void changeCommitMessage() throws Exception {
    // Tests mutating the commit message as both the owner of the change and a regular user with
    // addPatchSet permission. Asserts that both cases succeed.
    PushOneCommit.Result r = createChange();
    r.assertOkStatus();
    assertThat(getCommitMessage(r.getChangeId()))
        .isEqualTo("test commit\n\nChange-Id: " + r.getChangeId() + "\n");

    for (com.google.gerrit.acceptance.TestAccount acc : ImmutableList.of(admin, user)) {
      requestScopeOperations.setApiUser(acc.id());
      String newMessage =
          "modified commit by " + acc.username() + "\n\nChange-Id: " + r.getChangeId() + "\n";
      gApi.changes().id(r.getChangeId()).setMessage(newMessage);
      RevisionApi rApi = gApi.changes().id(r.getChangeId()).current();
      assertThat(rApi.files().keySet()).containsExactly("/COMMIT_MSG", "a.txt");
      assertThat(getCommitMessage(r.getChangeId())).isEqualTo(newMessage);
      assertThat(rApi.description()).isEqualTo("Edit commit message");
    }

    // Verify tags, which should differ according to whether the change was WIP
    // at the time the commit message was edited. First, look at the last edit
    // we created above, when the change was not WIP.
    ChangeInfo info = gApi.changes().id(r.getChangeId()).get();
    assertThat(Iterables.getLast(info.messages).tag)
        .isEqualTo(ChangeMessagesUtil.TAG_UPLOADED_PATCH_SET);

    // Move the change to WIP and edit the commit message again, to observe a
    // different tag. Must switch to change owner to move into WIP.
    requestScopeOperations.setApiUser(admin.id());
    gApi.changes().id(r.getChangeId()).setWorkInProgress();
    String newMessage = "modified commit in WIP change\n\nChange-Id: " + r.getChangeId() + "\n";
    gApi.changes().id(r.getChangeId()).setMessage(newMessage);
    info = gApi.changes().id(r.getChangeId()).get();
    assertThat(Iterables.getLast(info.messages).tag)
        .isEqualTo(ChangeMessagesUtil.TAG_UPLOADED_WIP_PATCH_SET);
  }

  @Test
  public void changeCommitMessageWithNoChangeIdSucceedsIfChangeIdNotRequired() throws Exception {
    ConfigInput configInput = new ConfigInput();
    configInput.requireChangeId = InheritableBoolean.FALSE;
    gApi.projects().name(project.get()).config(configInput);

    PushOneCommit.Result r = createChange();
    r.assertOkStatus();
    assertThat(getCommitMessage(r.getChangeId()))
        .isEqualTo("test commit\n\nChange-Id: " + r.getChangeId() + "\n");

    String newMessage = "modified commit\n";
    gApi.changes().id(r.getChangeId()).setMessage(newMessage);
    RevisionApi rApi = gApi.changes().id(r.getChangeId()).current();
    assertThat(rApi.files().keySet()).containsExactly("/COMMIT_MSG", "a.txt");
    assertThat(getCommitMessage(r.getChangeId())).isEqualTo(newMessage);
  }

  @Test
  public void changeCommitMessageWithNoChangeIdFails() throws Exception {
    PushOneCommit.Result r = createChange();
    assertThat(getCommitMessage(r.getChangeId()))
        .isEqualTo("test commit\n\nChange-Id: " + r.getChangeId() + "\n");
    exception.expect(ResourceConflictException.class);
    exception.expectMessage("missing Change-Id footer");
    gApi.changes().id(r.getChangeId()).setMessage("modified commit\n");
  }

  @Test
  public void changeCommitMessageNullNotAllowed() throws Exception {
    PushOneCommit.Result r = createChange();
    assertThat(getCommitMessage(r.getChangeId()))
        .isEqualTo("test commit\n\nChange-Id: " + r.getChangeId() + "\n");
    exception.expect(BadRequestException.class);
    exception.expectMessage("NUL character");
    gApi.changes()
        .id(r.getChangeId())
        .setMessage("test\0commit\n\nChange-Id: " + r.getChangeId() + "\n");
  }

  @Test
  public void changeCommitMessageWithWrongChangeIdFails() throws Exception {
    PushOneCommit.Result otherChange = createChange();
    PushOneCommit.Result r = createChange();
    assertThat(getCommitMessage(r.getChangeId()))
        .isEqualTo("test commit\n\nChange-Id: " + r.getChangeId() + "\n");
    exception.expect(ResourceConflictException.class);
    exception.expectMessage("wrong Change-Id footer");
    gApi.changes()
        .id(r.getChangeId())
        .setMessage("modified commit\n\nChange-Id: " + otherChange.getChangeId() + "\n");
  }

  @Test
  public void changeCommitMessageWithoutPermissionFails() throws Exception {
    // Create new project with clean permissions
    Project.NameKey p = projectOperations.newProject().create();
    TestRepository<InMemoryRepository> userTestRepo = cloneProject(p, user);
    // Block default permission
    block(p, "refs/for/*", Permission.ADD_PATCH_SET, REGISTERED_USERS);
    // Create change as user
    PushOneCommit push = pushFactory.create(user.newIdent(), userTestRepo);
    PushOneCommit.Result r = push.to("refs/for/master");
    r.assertOkStatus();
    // Try to change the commit message
    exception.expect(AuthException.class);
    exception.expectMessage("modifying commit message not permitted");
    gApi.changes().id(r.getChangeId()).setMessage("foo");
  }

  @Test
  public void changeCommitMessageWithSameMessageFails() throws Exception {
    PushOneCommit.Result r = createChange();
    assertThat(getCommitMessage(r.getChangeId()))
        .isEqualTo("test commit\n\nChange-Id: " + r.getChangeId() + "\n");
    exception.expect(ResourceConflictException.class);
    exception.expectMessage("new and existing commit message are the same");
    gApi.changes().id(r.getChangeId()).setMessage(getCommitMessage(r.getChangeId()));
  }

  @Test
  public void fourByteEmoji() throws Exception {
    // U+1F601 GRINNING FACE WITH SMILING EYES
    String smile = new String(Character.toChars(0x1f601));
    assertThat(smile).isEqualTo("😁");
    assertThat(smile).hasLength(2); // Thanks, Java.
    assertThat(smile.getBytes(UTF_8)).hasLength(4);

    String subject = "A happy change " + smile;
    PushOneCommit.Result r =
        pushFactory
            .create(admin.newIdent(), testRepo, subject, FILE_NAME, FILE_CONTENT)
            .to("refs/for/master");
    r.assertOkStatus();
    String id = r.getChangeId();

    ReviewInput ri = ReviewInput.approve();
    ri.message = "I like it " + smile;
    ReviewInput.CommentInput ci = new ReviewInput.CommentInput();
    ci.path = FILE_NAME;
    ci.side = Side.REVISION;
    ci.message = "Good " + smile;
    ri.comments = ImmutableMap.of(FILE_NAME, ImmutableList.of(ci));
    gApi.changes().id(id).current().review(ri);

    ChangeInfo info = gApi.changes().id(id).get(MESSAGES, CURRENT_COMMIT, CURRENT_REVISION);
    assertThat(info.subject).isEqualTo(subject);
    assertThat(Iterables.getLast(info.messages).message).endsWith(ri.message);
    assertThat(Iterables.getOnlyElement(info.revisions.values()).commit.message)
        .startsWith(subject);

    List<CommentInfo> comments =
        Iterables.getOnlyElement(gApi.changes().id(id).comments().values());
    assertThat(Iterables.getOnlyElement(comments).message).isEqualTo(ci.message);
  }

  @Test
  public void pureRevertReturnsTrueForPureRevert() throws Exception {
    PushOneCommit.Result r = createChange();
    merge(r);
    String revertId = gApi.changes().id(r.getChangeId()).revert().get().id;
    // Without query parameter
    assertThat(gApi.changes().id(revertId).pureRevert().isPureRevert).isTrue();
    // With query parameter
    assertThat(
            gApi.changes()
                .id(revertId)
                .pureRevert(getRemoteHead().toObjectId().name())
                .isPureRevert)
        .isTrue();
  }

  @Test
  public void pureRevertReturnsFalseOnContentChange() throws Exception {
    PushOneCommit.Result r1 = createChange();
    merge(r1);
    // Create a revert and expect pureRevert to be true
    String revertId = gApi.changes().id(r1.getChangeId()).revert().get().changeId;
    assertThat(gApi.changes().id(revertId).pureRevert().isPureRevert).isTrue();

    // Create a new PS and expect pureRevert to be false
    PushOneCommit.Result result = amendChange(revertId);
    result.assertOkStatus();
    assertThat(gApi.changes().id(revertId).pureRevert().isPureRevert).isFalse();
  }

  @Test
  public void pureRevertParameterTakesPrecedence() throws Exception {
    PushOneCommit.Result r1 = createChange("commit message", "a.txt", "content1");
    merge(r1);
    String oldHead = getRemoteHead().toObjectId().name();

    PushOneCommit.Result r2 = createChange("commit message", "a.txt", "content2");
    merge(r2);

    String revertId = gApi.changes().id(r2.getChangeId()).revert().get().changeId;
    assertThat(gApi.changes().id(revertId).pureRevert().isPureRevert).isTrue();
    assertThat(gApi.changes().id(revertId).pureRevert(oldHead).isPureRevert).isFalse();
  }

  @Test
  public void pureRevertReturnsFalseOnInvalidInput() throws Exception {
    PushOneCommit.Result r1 = createChange();
    merge(r1);

    exception.expect(BadRequestException.class);
    exception.expectMessage("invalid object ID");
    gApi.changes().id(createChange().getChangeId()).pureRevert("invalid id");
  }

  @Test
  public void pureRevertReturnsTrueWithCleanRebase() throws Exception {
    PushOneCommit.Result r1 = createChange("commit message", "a.txt", "content1");
    merge(r1);

    PushOneCommit.Result r2 = createChange("commit message", "b.txt", "content2");
    merge(r2);

    String revertId = gApi.changes().id(r1.getChangeId()).revert().get().changeId;
    // Rebase revert onto HEAD
    gApi.changes().id(revertId).rebase();
    // Check that pureRevert is true which implies that the commit can be rebased onto the original
    // commit.
    assertThat(gApi.changes().id(revertId).pureRevert().isPureRevert).isTrue();
  }

  @Test
  public void pureRevertReturnsFalseWithRebaseConflict() throws Exception {
    // Create an initial commit to serve as claimed original
    PushOneCommit.Result r1 = createChange("commit message", "a.txt", "content1");
    merge(r1);
    String claimedOriginal = getRemoteHead().toObjectId().name();

    // Change contents of the file to provoke a conflict
    merge(createChange("commit message", "a.txt", "content2"));

    // Create a commit that we can revert
    PushOneCommit.Result r2 = createChange("commit message", "a.txt", "content3");
    merge(r2);

    // Create a revert of r2
    String revertR3Id = gApi.changes().id(r2.getChangeId()).revert().id();
    // Assert that the change is a pure revert of it's 'revertOf'
    assertThat(gApi.changes().id(revertR3Id).pureRevert().isPureRevert).isTrue();
    // Assert that the change is not a pure revert of claimedOriginal because pureRevert is trying
    // to rebase this on claimed original, which fails.
    PureRevertInfo pureRevert = gApi.changes().id(revertR3Id).pureRevert(claimedOriginal);
    assertThat(pureRevert.isPureRevert).isFalse();
  }

  @Test
  public void pureRevertThrowsExceptionWhenChangeIsNotARevertAndNoIdProvided() throws Exception {
    exception.expect(BadRequestException.class);
    exception.expectMessage("revertOf not set");
    gApi.changes().id(createChange().getChangeId()).pureRevert();
  }

  @Test
  public void putTopicExceedLimitFails() throws Exception {
    String changeId = createChange().getChangeId();
    String topic = Stream.generate(() -> "t").limit(2049).collect(joining());

    exception.expect(BadRequestException.class);
    exception.expectMessage("topic length exceeds the limit");
    gApi.changes().id(changeId).topic(topic);
  }

  @Test
  public void submittableAfterLosingPermissions_MaxWithBlock() throws Exception {
    configLabel("Label", LabelFunction.MAX_WITH_BLOCK);
    submittableAfterLosingPermissions("Label");
  }

  @Test
  public void submittableAfterLosingPermissions_AnyWithBlock() throws Exception {
    configLabel("Label", LabelFunction.ANY_WITH_BLOCK);
    submittableAfterLosingPermissions("Label");
  }

  private void submittableAfterLosingPermissions(String label) throws Exception {
    String codeReviewLabel = "Code-Review";
    AccountGroup.UUID registered = SystemGroupBackend.REGISTERED_USERS;
    try (ProjectConfigUpdate u = updateProject(project)) {
      Util.allow(u.getConfig(), Permission.forLabel(label), -1, +1, registered, "refs/heads/*");
      Util.allow(
          u.getConfig(), Permission.forLabel(codeReviewLabel), -2, +2, registered, "refs/heads/*");
      u.save();
    }

    requestScopeOperations.setApiUser(user.id());
    PushOneCommit.Result r = createChange();
    String changeId = r.getChangeId();

    // Verify user's permitted range.
    ChangeInfo change = gApi.changes().id(changeId).get();
    assertPermitted(change, label, -1, 0, 1);
    assertPermitted(change, codeReviewLabel, -2, -1, 0, 1, 2);

    ReviewInput input = new ReviewInput();
    input.label(codeReviewLabel, 2);
    input.label(label, 1);
    gApi.changes().id(changeId).current().review(input);

    assertThat(gApi.changes().id(changeId).current().reviewer(user.email()).votes().keySet())
        .containsExactly(codeReviewLabel, label);
    assertThat(gApi.changes().id(changeId).current().reviewer(user.email()).votes().values())
        .containsExactly((short) 2, (short) 1);
    assertThat(gApi.changes().id(changeId).get().submittable).isTrue();

    requestScopeOperations.setApiUser(admin.id());
    // Remove user's permission for 'Label'.
    try (ProjectConfigUpdate u = updateProject(project)) {
      Util.remove(u.getConfig(), Permission.forLabel(label), registered, "refs/heads/*");
      // Update user's permitted range for 'Code-Review' to be -1...+1.
      Util.remove(u.getConfig(), Permission.forLabel(codeReviewLabel), registered, "refs/heads/*");
      Util.allow(
          u.getConfig(), Permission.forLabel(codeReviewLabel), -1, +1, registered, "refs/heads/*");
      u.save();
    }

    // Verify user's new permitted range.
    requestScopeOperations.setApiUser(user.id());
    change = gApi.changes().id(changeId).get();
    assertPermitted(change, label);
    assertPermitted(change, codeReviewLabel, -1, 0, 1);

    assertThat(gApi.changes().id(changeId).current().reviewer(user.email()).votes().values())
        .containsExactly((short) 2, (short) 1);
    assertThat(gApi.changes().id(changeId).get().submittable).isTrue();

    requestScopeOperations.setApiUser(admin.id());
    gApi.changes().id(changeId).current().submit();
  }

  @Test
  public void draftCommentsShouldNotUpdateChangeTimestamp() throws Exception {
    String changeId = createNewChange();
    Timestamp changeTs = getChangeLastUpdate(changeId);
    DraftApi draftApi = addDraftComment(changeId);
    assertThat(getChangeLastUpdate(changeId)).isEqualTo(changeTs);
    draftApi.delete();
    assertThat(getChangeLastUpdate(changeId)).isEqualTo(changeTs);
  }

  @Test
  public void deletingAllDraftCommentsShouldNotUpdateChangeTimestamp() throws Exception {
    String changeId = createNewChange();
    Timestamp changeTs = getChangeLastUpdate(changeId);
    addDraftComment(changeId);
    assertThat(getChangeLastUpdate(changeId)).isEqualTo(changeTs);
    gApi.accounts().self().deleteDraftComments(new DeleteDraftCommentsInput());
    assertThat(getChangeLastUpdate(changeId)).isEqualTo(changeTs);
  }

  private Timestamp getChangeLastUpdate(String changeId) throws RestApiException {
    Timestamp changeTs = gApi.changes().id(changeId).get().updated;
    return changeTs;
  }

  private String createNewChange() throws Exception {
    TestRepository<InMemoryRepository> userRepo = cloneProject(project, user);
    PushOneCommit.Result result =
        pushFactory.create(db, user.getIdent(), userRepo).to("refs/for/master");
    String changeId = result.getChangeId();
    return changeId;
  }

  private DraftApi addDraftComment(String changeId) throws RestApiException {
    DraftInput comment = new DraftInput();
    comment.message = "foo";
    comment.path = "/foo";
    return gApi.changes().id(changeId).current().createDraft(comment);
  }

  private String getCommitMessage(String changeId) throws RestApiException, IOException {
    return gApi.changes().id(changeId).current().file("/COMMIT_MSG").content().asString();
  }

  private void addComment(
      PushOneCommit.Result r,
      String message,
      boolean omitDuplicateComments,
      Boolean unresolved,
      String inReplyTo)
      throws Exception {
    ReviewInput.CommentInput c = new ReviewInput.CommentInput();
    c.line = 1;
    c.message = message;
    c.path = FILE_NAME;
    c.unresolved = unresolved;
    c.inReplyTo = inReplyTo;
    ReviewInput in = new ReviewInput();
    in.comments = new HashMap<>();
    in.comments.put(c.path, Lists.newArrayList(c));
    in.omitDuplicateComments = omitDuplicateComments;
    gApi.changes().id(r.getChangeId()).revision(r.getCommit().name()).review(in);
  }

  private static Iterable<Account.Id> getReviewers(Collection<AccountInfo> r) {
    if (r == null) {
      return ImmutableList.of();
    }
    return Iterables.transform(r, a -> new Account.Id(a._accountId));
  }

  private ChangeResource parseResource(PushOneCommit.Result r) throws Exception {
    return parseChangeResource(r.getChangeId());
  }

  private Optional<ReviewerState> getReviewerState(String changeId, Account.Id accountId)
      throws Exception {
    ChangeInfo c = gApi.changes().id(changeId).get(DETAILED_LABELS);
    Set<ReviewerState> states =
        c.reviewers.entrySet().stream()
            .filter(e -> e.getValue().stream().anyMatch(a -> a._accountId == accountId.get()))
            .map(Map.Entry::getKey)
            .collect(toSet());
    assertThat(states.size()).named(states.toString()).isAtMost(1);
    return states.stream().findFirst();
  }

  private void setChangeStatus(Change.Id id, Change.Status newStatus) throws Exception {
    try (BatchUpdate batchUpdate =
        batchUpdateFactory.create(project, atrScope.get().getUser(), TimeUtil.nowTs())) {
      batchUpdate.addOp(id, new ChangeStatusUpdateOp(newStatus));
      batchUpdate.execute();
    }

    ChangeStatus changeStatus = gApi.changes().id(id.get()).get().status;
    assertThat(changeStatus).isEqualTo(newStatus.asChangeStatus());
  }

  private static class ChangeStatusUpdateOp implements BatchUpdateOp {
    private final Change.Status newStatus;

    ChangeStatusUpdateOp(Change.Status newStatus) {
      this.newStatus = newStatus;
    }

    @Override
    public boolean updateChange(ChangeContext ctx) throws Exception {
      Change change = ctx.getChange();

      // Change status in database.
      change.setStatus(newStatus);

      // Change status in NoteDb.
      PatchSet.Id currentPatchSetId = change.currentPatchSetId();
      ctx.getUpdate(currentPatchSetId).setStatus(newStatus);

      return true;
    }
  }

  private void addPureRevertSubmitRule() throws Exception {
    modifySubmitRules(
        "submit_rule(submit(R)) :- \n"
            + "gerrit:pure_revert(1), \n"
            + "!,"
            + "gerrit:uploader(U), \n"
            + "R = label('Is-Pure-Revert', ok(U)).\n"
            + "submit_rule(submit(R)) :- \n"
            + "gerrit:pure_revert(U), \n"
            + "U \\= 1,"
            + "R = label('Is-Pure-Revert', need(_)). \n\n");
  }

  private void modifySubmitRules(String newContent) throws Exception {
    try (Repository repo = repoManager.openRepository(project);
        TestRepository<Repository> testRepo = new TestRepository<>(repo)) {
      testRepo
          .branch(RefNames.REFS_CONFIG)
          .commit()
          .author(admin.newIdent())
          .committer(admin.newIdent())
          .add("rules.pl", newContent)
          .message("Modify rules.pl")
          .create();
    }
  }

  @Test
  @GerritConfig(name = "trackingid.jira-bug.footer", value = "Bug:")
  @GerritConfig(name = "trackingid.jira-bug.match", value = "JRA\\d{2,8}")
  @GerritConfig(name = "trackingid.jira-bug.system", value = "JIRA")
  public void trackingIds() throws Exception {
    PushOneCommit push =
        pushFactory.create(
            admin.newIdent(),
            testRepo,
            PushOneCommit.SUBJECT + "\n\n" + "Bug:JRA001",
            PushOneCommit.FILE_NAME,
            PushOneCommit.FILE_CONTENT);
    PushOneCommit.Result result = push.to("refs/for/master");
    result.assertOkStatus();

    ChangeInfo change = gApi.changes().id(result.getChangeId()).get(TRACKING_IDS);
    Collection<TrackingIdInfo> trackingIds = change.trackingIds;
    assertThat(trackingIds).isNotNull();
    assertThat(trackingIds).hasSize(1);
    assertThat(trackingIds.iterator().next().system).isEqualTo("JIRA");
    assertThat(trackingIds.iterator().next().id).isEqualTo("JRA001");
  }

  @Test
  public void starUnstar() throws Exception {
    PushOneCommit.Result r = createChange();
    String triplet = project.get() + "~master~" + r.getChangeId();
    changeIndexedCounter.clear();

    gApi.accounts().self().starChange(triplet);
    ChangeInfo change = info(triplet);
    assertThat(change.starred).isTrue();
    assertThat(change.stars).contains(DEFAULT_LABEL);
    changeIndexedCounter.assertReindexOf(change);

    gApi.accounts().self().unstarChange(triplet);
    change = info(triplet);
    assertThat(change.starred).isNull();
    assertThat(change.stars).isNull();
    changeIndexedCounter.assertReindexOf(change);
  }

  @Test
  public void ignore() throws Exception {
    String email = "user2@example.com";
    String fullname = "User2";
    accountOperations
        .newAccount()
        .username("user2")
        .preferredEmail(email)
        .fullname(fullname)
        .create();

    PushOneCommit.Result r = createChange();

    AddReviewerInput in = new AddReviewerInput();
    in.reviewer = user.email();
    gApi.changes().id(r.getChangeId()).addReviewer(in);

    in = new AddReviewerInput();
    in.reviewer = email;
    gApi.changes().id(r.getChangeId()).addReviewer(in);

    requestScopeOperations.setApiUser(user.id());
    gApi.changes().id(r.getChangeId()).ignore(true);
    assertThat(gApi.changes().id(r.getChangeId()).ignored()).isTrue();

    // New patch set notification is not sent to users ignoring the change
    sender.clear();
    requestScopeOperations.setApiUser(admin.id());
    amendChange(r.getChangeId());
    List<Message> messages = sender.getMessages();
    assertThat(messages).hasSize(1);
    Address address = new Address(fullname, email);
    assertThat(messages.get(0).rcpt()).containsExactly(address);

    // Review notification is not sent to users ignoring the change
    sender.clear();
    gApi.changes().id(r.getChangeId()).current().review(ReviewInput.approve());
    messages = sender.getMessages();
    assertThat(messages).hasSize(1);
    assertThat(messages.get(0).rcpt()).containsExactly(address);

    // Abandoned notification is not sent to users ignoring the change
    sender.clear();
    gApi.changes().id(r.getChangeId()).abandon();
    messages = sender.getMessages();
    assertThat(messages).hasSize(1);
    assertThat(messages.get(0).rcpt()).containsExactly(address);

    requestScopeOperations.setApiUser(user.id());
    gApi.changes().id(r.getChangeId()).ignore(false);
    assertThat(gApi.changes().id(r.getChangeId()).ignored()).isFalse();
  }

  @Test
  public void cannotIgnoreOwnChange() throws Exception {
    String changeId = createChange().getChangeId();

    exception.expect(BadRequestException.class);
    exception.expectMessage("cannot ignore own change");
    gApi.changes().id(changeId).ignore(true);
  }

  @Test
  public void cannotIgnoreStarredChange() throws Exception {
    String changeId = createChange().getChangeId();

    requestScopeOperations.setApiUser(user.id());
    gApi.accounts().self().starChange(changeId);
    assertThat(gApi.changes().id(changeId).get().starred).isTrue();

    exception.expect(ResourceConflictException.class);
    exception.expectMessage(
        "The labels "
            + StarredChangesUtil.DEFAULT_LABEL
            + " and "
            + StarredChangesUtil.IGNORE_LABEL
            + " are mutually exclusive. Only one of them can be set.");
    gApi.changes().id(changeId).ignore(true);
  }

  @Test
  public void cannotStarIgnoredChange() throws Exception {
    String changeId = createChange().getChangeId();

    requestScopeOperations.setApiUser(user.id());
    gApi.changes().id(changeId).ignore(true);
    assertThat(gApi.changes().id(changeId).ignored()).isTrue();

    exception.expect(ResourceConflictException.class);
    exception.expectMessage(
        "The labels "
            + StarredChangesUtil.DEFAULT_LABEL
            + " and "
            + StarredChangesUtil.IGNORE_LABEL
            + " are mutually exclusive. Only one of them can be set.");
    gApi.accounts().self().starChange(changeId);
  }

  @Test
  public void markAsReviewed() throws Exception {
    com.google.gerrit.acceptance.TestAccount user2 = accountCreator.user2();

    PushOneCommit.Result r = createChange();

    AddReviewerInput in = new AddReviewerInput();
    in.reviewer = user.email();
    gApi.changes().id(r.getChangeId()).addReviewer(in);

    requestScopeOperations.setApiUser(user.id());
    assertThat(gApi.changes().id(r.getChangeId()).get().reviewed).isNull();
    gApi.changes().id(r.getChangeId()).markAsReviewed(true);
    assertThat(gApi.changes().id(r.getChangeId()).get().reviewed).isTrue();

    requestScopeOperations.setApiUser(user2.id());
    sender.clear();
    amendChange(r.getChangeId());

    requestScopeOperations.setApiUser(user.id());
    assertThat(gApi.changes().id(r.getChangeId()).get().reviewed).isNull();

    List<Message> messages = sender.getMessages();
    assertThat(messages).hasSize(1);
    assertThat(messages.get(0).rcpt()).containsExactly(user.getEmailAddress());
  }

  @Test
  public void cannotSetUnreviewedLabelForPatchSetThatAlreadyHasReviewedLabel() throws Exception {
    String changeId = createChange().getChangeId();

    requestScopeOperations.setApiUser(user.id());
    gApi.changes().id(changeId).markAsReviewed(true);
    assertThat(gApi.changes().id(changeId).get().reviewed).isTrue();

    exception.expect(BadRequestException.class);
    exception.expectMessage(
        "The labels "
            + StarredChangesUtil.REVIEWED_LABEL
            + "/"
            + 1
            + " and "
            + StarredChangesUtil.UNREVIEWED_LABEL
            + "/"
            + 1
            + " are mutually exclusive. Only one of them can be set.");
    gApi.accounts()
        .self()
        .setStars(
            changeId, new StarsInput(ImmutableSet.of(StarredChangesUtil.UNREVIEWED_LABEL + "/1")));
  }

  @Test
  public void cannotSetReviewedLabelForPatchSetThatAlreadyHasUnreviewedLabel() throws Exception {
    String changeId = createChange().getChangeId();

    requestScopeOperations.setApiUser(user.id());
    gApi.changes().id(changeId).markAsReviewed(false);
    assertThat(gApi.changes().id(changeId).get().reviewed).isNull();

    exception.expect(BadRequestException.class);
    exception.expectMessage(
        "The labels "
            + StarredChangesUtil.REVIEWED_LABEL
            + "/"
            + 1
            + " and "
            + StarredChangesUtil.UNREVIEWED_LABEL
            + "/"
            + 1
            + " are mutually exclusive. Only one of them can be set.");
    gApi.accounts()
        .self()
        .setStars(
            changeId, new StarsInput(ImmutableSet.of(StarredChangesUtil.REVIEWED_LABEL + "/1")));
  }

  @Test
  public void setReviewedAndUnreviewedLabelsForDifferentPatchSets() throws Exception {
    String changeId = createChange().getChangeId();

    requestScopeOperations.setApiUser(user.id());
    gApi.changes().id(changeId).markAsReviewed(true);
    assertThat(gApi.changes().id(changeId).get().reviewed).isTrue();

    amendChange(changeId);
    assertThat(gApi.changes().id(changeId).get().reviewed).isNull();

    gApi.changes().id(changeId).markAsReviewed(false);
    assertThat(gApi.changes().id(changeId).get().reviewed).isNull();

    assertThat(gApi.accounts().self().getStars(changeId))
        .containsExactly(
            StarredChangesUtil.REVIEWED_LABEL + "/" + 1,
            StarredChangesUtil.UNREVIEWED_LABEL + "/" + 2);
  }

  @Test
  public void cannotSetInvalidLabel() throws Exception {
    String changeId = createChange().getChangeId();

    // label cannot contain whitespace
    String invalidLabel = "invalid label";
    exception.expect(BadRequestException.class);
    exception.expectMessage("invalid labels: " + invalidLabel);
    gApi.accounts().self().setStars(changeId, new StarsInput(ImmutableSet.of(invalidLabel)));
  }

  @Test
  public void changeDetailsDoesNotRequireIndex() throws Exception {
    // This set of options must be kept in sync with gr-rest-api-interface.js
    Set<ListChangesOption> options =
        ImmutableSet.of(
            ListChangesOption.ALL_COMMITS,
            ListChangesOption.ALL_REVISIONS,
            ListChangesOption.CHANGE_ACTIONS,
            ListChangesOption.CURRENT_ACTIONS,
            ListChangesOption.DETAILED_LABELS,
            ListChangesOption.DOWNLOAD_COMMANDS,
            ListChangesOption.MESSAGES,
            ListChangesOption.SUBMITTABLE,
            ListChangesOption.WEB_LINKS,
            ListChangesOption.SKIP_MERGEABLE);

    PushOneCommit.Result change = createChange();
    int number = gApi.changes().id(change.getChangeId()).get(options)._number;

    try (AutoCloseable ignored = disableChangeIndex()) {
      assertThat(gApi.changes().id(project.get(), number).get().changeId)
          .isEqualTo(change.getChangeId());
    }
  }

  private PushOneCommit.Result createWorkInProgressChange() throws Exception {
    return pushTo("refs/for/master%wip");
  }

  private BranchApi createBranch(String branch) throws Exception {
    return createBranch(new Branch.NameKey(project, branch));
  }

  private ThrowableSubject assertThatQueryException(String query) throws Exception {
    try {
      query(query);
    } catch (BadRequestException e) {
      return assertThat(e);
    }
    throw new AssertionError("expected BadRequestException");
  }
}<|MERGE_RESOLUTION|>--- conflicted
+++ resolved
@@ -74,19 +74,13 @@
 import com.google.gerrit.common.data.LabelFunction;
 import com.google.gerrit.common.data.LabelType;
 import com.google.gerrit.common.data.Permission;
-<<<<<<< HEAD
 import com.google.gerrit.extensions.annotations.Exports;
-=======
 import com.google.gerrit.extensions.api.accounts.DeleteDraftCommentsInput;
->>>>>>> faf30c51
 import com.google.gerrit.extensions.api.changes.AddReviewerInput;
 import com.google.gerrit.extensions.api.changes.AddReviewerResult;
 import com.google.gerrit.extensions.api.changes.DeleteReviewerInput;
 import com.google.gerrit.extensions.api.changes.DeleteVoteInput;
-<<<<<<< HEAD
-=======
 import com.google.gerrit.extensions.api.changes.DraftApi;
->>>>>>> faf30c51
 import com.google.gerrit.extensions.api.changes.DraftInput;
 import com.google.gerrit.extensions.api.changes.NotifyHandling;
 import com.google.gerrit.extensions.api.changes.NotifyInfo;
@@ -270,162 +264,11 @@
   }
 
   @Test
-<<<<<<< HEAD
   @GerritConfig(name = "change.api.excludeMergeableInChangeInfo", value = "true")
   public void excludeMergeableInChangeInfo() throws Exception {
     PushOneCommit.Result r = createChange();
     ChangeInfo c = gApi.changes().id(r.getChangeId()).get();
     assertThat(c.mergeable).isNull();
-=======
-  public void setPrivateByOwner() throws Exception {
-    TestRepository<InMemoryRepository> userRepo = cloneProject(project, user);
-    PushOneCommit.Result result =
-        pushFactory.create(db, user.getIdent(), userRepo).to("refs/for/master");
-
-    setApiUser(user);
-    String changeId = result.getChangeId();
-    assertThat(gApi.changes().id(changeId).get().isPrivate).isNull();
-
-    gApi.changes().id(changeId).setPrivate(true, null);
-    ChangeInfo info = gApi.changes().id(changeId).get();
-    assertThat(info.isPrivate).isTrue();
-    assertThat(Iterables.getLast(info.messages).message).isEqualTo("Set private");
-    assertThat(Iterables.getLast(info.messages).tag).contains(ChangeMessagesUtil.TAG_SET_PRIVATE);
-
-    gApi.changes().id(changeId).setPrivate(false, null);
-    info = gApi.changes().id(changeId).get();
-    assertThat(info.isPrivate).isNull();
-    assertThat(Iterables.getLast(info.messages).message).isEqualTo("Unset private");
-    assertThat(Iterables.getLast(info.messages).tag).contains(ChangeMessagesUtil.TAG_UNSET_PRIVATE);
-
-    String msg = "This is a security fix that must not be public.";
-    gApi.changes().id(changeId).setPrivate(true, msg);
-    info = gApi.changes().id(changeId).get();
-    assertThat(info.isPrivate).isTrue();
-    assertThat(Iterables.getLast(info.messages).message).isEqualTo("Set private\n\n" + msg);
-    assertThat(Iterables.getLast(info.messages).tag).contains(ChangeMessagesUtil.TAG_SET_PRIVATE);
-
-    msg = "After this security fix has been released we can make it public now.";
-    gApi.changes().id(changeId).setPrivate(false, msg);
-    info = gApi.changes().id(changeId).get();
-    assertThat(info.isPrivate).isNull();
-    assertThat(Iterables.getLast(info.messages).message).isEqualTo("Unset private\n\n" + msg);
-    assertThat(Iterables.getLast(info.messages).tag).contains(ChangeMessagesUtil.TAG_UNSET_PRIVATE);
-  }
-
-  @Test
-  public void administratorCanSetUserChangePrivate() throws Exception {
-    String changeId = createNewChange();
-    assertThat(gApi.changes().id(changeId).get().isPrivate).isNull();
-
-    gApi.changes().id(changeId).setPrivate(true, null);
-    setApiUser(user);
-    ChangeInfo info = gApi.changes().id(changeId).get();
-    assertThat(info.isPrivate).isTrue();
-  }
-
-  @Test
-  public void cannotSetOtherUsersChangePrivate() throws Exception {
-    PushOneCommit.Result result = createChange();
-    setApiUser(user);
-    exception.expect(AuthException.class);
-    exception.expectMessage("not allowed to mark private");
-    gApi.changes().id(result.getChangeId()).setPrivate(true, null);
-  }
-
-  @Test
-  public void accessPrivate() throws Exception {
-    TestRepository<InMemoryRepository> userRepo = cloneProject(project, user);
-    PushOneCommit.Result result =
-        pushFactory.create(db, user.getIdent(), userRepo).to("refs/for/master");
-
-    setApiUser(user);
-    gApi.changes().id(result.getChangeId()).setPrivate(true, null);
-    // Owner can always access its private changes.
-    assertThat(gApi.changes().id(result.getChangeId()).get().isPrivate).isTrue();
-
-    // Add admin as a reviewer.
-    gApi.changes().id(result.getChangeId()).addReviewer(admin.getId().toString());
-
-    // This change should be visible for admin as a reviewer.
-    setApiUser(admin);
-    assertThat(gApi.changes().id(result.getChangeId()).get().isPrivate).isTrue();
-
-    // Remove admin from reviewers.
-    gApi.changes().id(result.getChangeId()).reviewer(admin.getId().toString()).remove();
-
-    // This change should not be visible for admin anymore.
-    exception.expect(ResourceNotFoundException.class);
-    exception.expectMessage("Not found: " + result.getChangeId());
-    gApi.changes().id(result.getChangeId());
-  }
-
-  @Test
-  public void privateChangeOfOtherUserCanBeAccessedWithPermission() throws Exception {
-    PushOneCommit.Result result = createChange();
-    gApi.changes().id(result.getChangeId()).setPrivate(true, null);
-
-    allow("refs/*", Permission.VIEW_PRIVATE_CHANGES, REGISTERED_USERS);
-    setApiUser(user);
-    assertThat(gApi.changes().id(result.getChangeId()).get().isPrivate).isTrue();
-  }
-
-  @Test
-  public void administratorCanUnmarkPrivateAfterMerging() throws Exception {
-    PushOneCommit.Result result = createChange();
-    String changeId = result.getChangeId();
-    gApi.changes().id(changeId).setPrivate(true, null);
-    assertThat(gApi.changes().id(changeId).get().isPrivate).isTrue();
-    merge(result);
-    gApi.changes().id(changeId).setPrivate(false, null);
-    assertThat(gApi.changes().id(changeId).get().isPrivate).isNull();
-  }
-
-  @Test
-  public void administratorCanMarkPrivateAfterMerging() throws Exception {
-    PushOneCommit.Result result = createChange();
-    String changeId = result.getChangeId();
-    assertThat(gApi.changes().id(changeId).get().isPrivate).isNull();
-    merge(result);
-    gApi.changes().id(changeId).setPrivate(true, null);
-    assertThat(gApi.changes().id(changeId).get().isPrivate).isTrue();
-  }
-
-  @Test
-  public void ownerCannotMarkPrivateAfterMerging() throws Exception {
-    TestRepository<InMemoryRepository> userRepo = cloneProject(project, user);
-    PushOneCommit.Result result =
-        pushFactory.create(db, user.getIdent(), userRepo).to("refs/for/master");
-
-    String changeId = result.getChangeId();
-    assertThat(gApi.changes().id(changeId).get().isPrivate).isNull();
-
-    merge(result);
-
-    setApiUser(user);
-    exception.expect(AuthException.class);
-    exception.expectMessage("not allowed to mark private");
-    gApi.changes().id(changeId).setPrivate(true, null);
-  }
-
-  @Test
-  public void ownerCanUnmarkPrivateAfterMerging() throws Exception {
-    TestRepository<InMemoryRepository> userRepo = cloneProject(project, user);
-    PushOneCommit.Result result =
-        pushFactory.create(db, user.getIdent(), userRepo).to("refs/for/master");
-
-    String changeId = result.getChangeId();
-    assertThat(gApi.changes().id(changeId).get().isPrivate).isNull();
-    gApi.changes().id(changeId).addReviewer(admin.getId().toString());
-    gApi.changes().id(changeId).setPrivate(true, null);
-    assertThat(gApi.changes().id(changeId).get().isPrivate).isTrue();
-
-    merge(result);
-
-    setApiUser(user);
-    gApi.changes().id(changeId).setPrivate(false, null);
-    assertThat(gApi.changes().id(changeId).get().isPrivate).isNull();
->>>>>>> faf30c51
   }
 
   @Test
@@ -990,6 +833,16 @@
   }
 
   @Test
+  public void rebaseOnNonExistingChange() throws Exception {
+    String changeId = createChange().getChangeId();
+    RebaseInput in = new RebaseInput();
+    in.base = "999999";
+    exception.expect(UnprocessableEntityException.class);
+    exception.expectMessage("Base change not found: " + in.base);
+    gApi.changes().id(changeId).rebase(in);
+  }
+
+  @Test
   public void rebaseOnChangeNumber() throws Exception {
     String branchTip = testRepo.getRepository().exactRef("HEAD").getObjectId().name();
     PushOneCommit.Result r1 = createChange();
@@ -1072,16 +925,6 @@
     assertThat(ri3.commit.parents.get(0).commit).isEqualTo(r1.getCommit().name());
 
     assertThat(gApi.changes().id(id3.get()).revision(ri3._number).related().changes).isEmpty();
-  }
-
-  @Test
-  public void rebaseOnNonExistingChange() throws Exception {
-    String changeId = createChange().getChangeId();
-    RebaseInput in = new RebaseInput();
-    in.base = "999999";
-    exception.expect(UnprocessableEntityException.class);
-    exception.expectMessage("Base change not found: " + in.base);
-    gApi.changes().id(changeId).rebase(in);
   }
 
   @Test
@@ -4055,7 +3898,7 @@
   private String createNewChange() throws Exception {
     TestRepository<InMemoryRepository> userRepo = cloneProject(project, user);
     PushOneCommit.Result result =
-        pushFactory.create(db, user.getIdent(), userRepo).to("refs/for/master");
+        pushFactory.create(user.newIdent(), userRepo).to("refs/for/master");
     String changeId = result.getChangeId();
     return changeId;
   }
