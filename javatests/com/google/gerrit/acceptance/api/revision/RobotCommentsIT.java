--- conflicted
+++ resolved
@@ -790,14 +790,8 @@
 
   @Test
   public void fixDoesNotModifyCommitMessageOfChangeEdit() throws Exception {
-<<<<<<< HEAD
-    String changeEditCommitMessage = "This is the commit message of the change edit.\n";
-=======
-    assume().that(notesMigration.readChanges()).isTrue();
-
     String changeEditCommitMessage =
         "This is the commit message of the change edit.\n\nChange-Id: " + changeId + "\n";
->>>>>>> 2e229286
     gApi.changes().id(changeId).edit().modifyCommitMessage(changeEditCommitMessage);
 
     fixReplacementInfo.path = FILE_NAME;
