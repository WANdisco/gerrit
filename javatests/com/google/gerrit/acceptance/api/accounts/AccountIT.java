// Copyright (C) 2014 The Android Open Source Project
//
// Licensed under the Apache License, Version 2.0 (the "License");
// you may not use this file except in compliance with the License.
// You may obtain a copy of the License at
//
// http://www.apache.org/licenses/LICENSE-2.0
//
// Unless required by applicable law or agreed to in writing, software
// distributed under the License is distributed on an "AS IS" BASIS,
// WITHOUT WARRANTIES OR CONDITIONS OF ANY KIND, either express or implied.
// See the License for the specific language governing permissions and
// limitations under the License.

package com.google.gerrit.acceptance.api.accounts;

import static com.google.common.collect.ImmutableList.toImmutableList;
import static com.google.common.truth.Truth.assertThat;
import static com.google.common.truth.Truth.assertWithMessage;
import static com.google.common.truth.Truth.assert_;
import static com.google.common.truth.Truth8.assertThat;
import static com.google.gerrit.acceptance.GitUtil.deleteRef;
import static com.google.gerrit.acceptance.GitUtil.fetch;
import static com.google.gerrit.gpg.PublicKeyStore.REFS_GPG_KEYS;
import static com.google.gerrit.gpg.PublicKeyStore.keyToString;
import static com.google.gerrit.gpg.testing.TestKeys.allValidKeys;
import static com.google.gerrit.gpg.testing.TestKeys.validKeyWithExpiration;
import static com.google.gerrit.gpg.testing.TestKeys.validKeyWithSecondUserId;
import static com.google.gerrit.gpg.testing.TestKeys.validKeyWithoutExpiration;
import static com.google.gerrit.server.StarredChangesUtil.DEFAULT_LABEL;
import static com.google.gerrit.server.StarredChangesUtil.IGNORE_LABEL;
import static com.google.gerrit.server.account.externalids.ExternalId.SCHEME_GPGKEY;
import static com.google.gerrit.server.group.SystemGroupBackend.ANONYMOUS_USERS;
import static com.google.gerrit.server.group.SystemGroupBackend.REGISTERED_USERS;
import static java.nio.charset.StandardCharsets.UTF_8;
import static java.util.Objects.requireNonNull;
import static java.util.concurrent.TimeUnit.SECONDS;
import static java.util.stream.Collectors.toSet;
import static org.eclipse.jgit.lib.Constants.OBJ_BLOB;

import com.github.rholder.retry.StopStrategies;
import com.google.common.cache.LoadingCache;
import com.google.common.collect.FluentIterable;
import com.google.common.collect.ImmutableList;
import com.google.common.collect.ImmutableSet;
import com.google.common.collect.ImmutableSetMultimap;
import com.google.common.collect.Iterables;
import com.google.common.io.BaseEncoding;
import com.google.common.truth.Correspondence;
import com.google.common.truth.Correspondence.BinaryPredicate;
import com.google.common.util.concurrent.AtomicLongMap;
import com.google.common.util.concurrent.Runnables;
import com.google.gerrit.acceptance.AbstractDaemonTest;
import com.google.gerrit.acceptance.GerritConfig;
import com.google.gerrit.acceptance.PushOneCommit;
import com.google.gerrit.acceptance.Sandboxed;
import com.google.gerrit.acceptance.TestAccount;
import com.google.gerrit.acceptance.UseSsh;
import com.google.gerrit.acceptance.testsuite.account.AccountOperations;
import com.google.gerrit.acceptance.testsuite.account.TestSshKeys;
import com.google.gerrit.acceptance.testsuite.group.GroupOperations;
import com.google.gerrit.acceptance.testsuite.project.ProjectOperations;
import com.google.gerrit.acceptance.testsuite.request.RequestScopeOperations;
import com.google.gerrit.common.Nullable;
import com.google.gerrit.common.data.AccessSection;
import com.google.gerrit.common.data.GlobalCapability;
import com.google.gerrit.common.data.GroupReference;
import com.google.gerrit.common.data.Permission;
import com.google.gerrit.common.data.PermissionRule.Action;
import com.google.gerrit.exceptions.StorageException;
import com.google.gerrit.extensions.api.accounts.AccountInput;
import com.google.gerrit.extensions.api.accounts.DeleteDraftCommentsInput;
import com.google.gerrit.extensions.api.accounts.DeletedDraftCommentInfo;
import com.google.gerrit.extensions.api.accounts.EmailInput;
import com.google.gerrit.extensions.api.changes.AddReviewerInput;
import com.google.gerrit.extensions.api.changes.DraftInput;
import com.google.gerrit.extensions.api.changes.ReviewInput;
import com.google.gerrit.extensions.api.changes.StarsInput;
import com.google.gerrit.extensions.api.config.ConsistencyCheckInfo;
import com.google.gerrit.extensions.api.config.ConsistencyCheckInfo.ConsistencyProblemInfo;
import com.google.gerrit.extensions.api.config.ConsistencyCheckInput;
import com.google.gerrit.extensions.api.config.ConsistencyCheckInput.CheckAccountsInput;
import com.google.gerrit.extensions.common.AccountDetailInfo;
import com.google.gerrit.extensions.common.AccountInfo;
import com.google.gerrit.extensions.common.ChangeInfo;
import com.google.gerrit.extensions.common.CommentInfo;
import com.google.gerrit.extensions.common.EmailInfo;
import com.google.gerrit.extensions.common.GpgKeyInfo;
import com.google.gerrit.extensions.common.GroupInfo;
import com.google.gerrit.extensions.common.SshKeyInfo;
import com.google.gerrit.extensions.events.AccountIndexedListener;
import com.google.gerrit.extensions.events.GitReferenceUpdatedListener;
import com.google.gerrit.extensions.registration.DynamicSet;
import com.google.gerrit.extensions.registration.RegistrationHandle;
import com.google.gerrit.extensions.restapi.AuthException;
import com.google.gerrit.extensions.restapi.BadRequestException;
import com.google.gerrit.extensions.restapi.ResourceConflictException;
import com.google.gerrit.extensions.restapi.ResourceNotFoundException;
import com.google.gerrit.extensions.restapi.RestApiException;
import com.google.gerrit.extensions.restapi.UnprocessableEntityException;
import com.google.gerrit.git.LockFailureException;
import com.google.gerrit.gpg.Fingerprint;
import com.google.gerrit.gpg.PublicKeyStore;
import com.google.gerrit.gpg.testing.TestKey;
import com.google.gerrit.mail.Address;
import com.google.gerrit.reviewdb.client.Account;
import com.google.gerrit.reviewdb.client.AccountGroup;
import com.google.gerrit.reviewdb.client.Branch;
import com.google.gerrit.reviewdb.client.Change;
import com.google.gerrit.reviewdb.client.Project;
import com.google.gerrit.reviewdb.client.RefNames;
import com.google.gerrit.server.ServerInitiated;
import com.google.gerrit.server.account.AccountProperties;
import com.google.gerrit.server.account.AccountState;
import com.google.gerrit.server.account.AccountsUpdate;
import com.google.gerrit.server.account.Emails;
import com.google.gerrit.server.account.ProjectWatches;
import com.google.gerrit.server.account.ProjectWatches.NotifyType;
import com.google.gerrit.server.account.VersionedAuthorizedKeys;
import com.google.gerrit.server.account.externalids.ExternalId;
import com.google.gerrit.server.account.externalids.ExternalIdNotes;
import com.google.gerrit.server.account.externalids.ExternalIds;
import com.google.gerrit.server.extensions.events.GitReferenceUpdated;
import com.google.gerrit.server.git.meta.MetaDataUpdate;
import com.google.gerrit.server.index.account.AccountIndexer;
import com.google.gerrit.server.index.account.StalenessChecker;
import com.google.gerrit.server.notedb.Sequences;
import com.google.gerrit.server.project.ProjectConfig;
import com.google.gerrit.server.project.RefPattern;
import com.google.gerrit.server.query.account.InternalAccountQuery;
import com.google.gerrit.server.update.RetryHelper;
import com.google.gerrit.server.util.MagicBranch;
import com.google.gerrit.server.util.time.TimeUtil;
import com.google.gerrit.server.validators.AccountActivationValidationListener;
import com.google.gerrit.server.validators.ValidationException;
import com.google.gerrit.testing.ConfigSuite;
import com.google.gerrit.testing.FakeEmailSender.Message;
import com.google.gerrit.testing.TestTimeUtil;
import com.google.inject.Inject;
import com.google.inject.Provider;
import com.google.inject.name.Named;
import com.jcraft.jsch.KeyPair;
import java.io.ByteArrayOutputStream;
import java.io.IOException;
import java.util.ArrayList;
import java.util.Arrays;
import java.util.EnumSet;
import java.util.HashMap;
import java.util.HashSet;
import java.util.Iterator;
import java.util.List;
import java.util.Locale;
import java.util.Map;
import java.util.Objects;
import java.util.Optional;
import java.util.Set;
import java.util.concurrent.atomic.AtomicBoolean;
import java.util.concurrent.atomic.AtomicInteger;
import org.bouncycastle.bcpg.ArmoredOutputStream;
import org.bouncycastle.openpgp.PGPPublicKey;
import org.bouncycastle.openpgp.PGPPublicKeyRing;
import org.eclipse.jgit.api.errors.TransportException;
import org.eclipse.jgit.errors.ConfigInvalidException;
import org.eclipse.jgit.internal.storage.dfs.InMemoryRepository;
import org.eclipse.jgit.junit.TestRepository;
import org.eclipse.jgit.lib.CommitBuilder;
import org.eclipse.jgit.lib.Config;
import org.eclipse.jgit.lib.ObjectId;
import org.eclipse.jgit.lib.ObjectInserter;
import org.eclipse.jgit.lib.ObjectReader;
import org.eclipse.jgit.lib.PersonIdent;
import org.eclipse.jgit.lib.Ref;
import org.eclipse.jgit.lib.RefUpdate;
import org.eclipse.jgit.lib.Repository;
import org.eclipse.jgit.revwalk.RevCommit;
import org.eclipse.jgit.revwalk.RevWalk;
import org.eclipse.jgit.transport.PushCertificateIdent;
import org.eclipse.jgit.transport.PushResult;
import org.eclipse.jgit.transport.RemoteRefUpdate;
import org.eclipse.jgit.treewalk.TreeWalk;
import org.junit.After;
import org.junit.Before;
import org.junit.Test;

public class AccountIT extends AbstractDaemonTest {
  @ConfigSuite.Default
  public static Config enableSignedPushConfig() {
    Config cfg = new Config();
    cfg.setBoolean("receive", null, "enableSignedPush", true);

    // Disable the staleness checker so that tests that verify the number of expected index events
    // are stable.
    cfg.setBoolean("index", null, "autoReindexIfStale", false);

    return cfg;
  }

  @Inject private @ServerInitiated Provider<AccountsUpdate> accountsUpdateProvider;
  @Inject private AccountIndexer accountIndexer;
  @Inject private DynamicSet<AccountIndexedListener> accountIndexedListeners;
  @Inject private DynamicSet<GitReferenceUpdatedListener> refUpdateListeners;
  @Inject private ExternalIdNotes.Factory extIdNotesFactory;
  @Inject private ExternalIds externalIds;
  @Inject private GitReferenceUpdated gitReferenceUpdated;
  @Inject private ProjectOperations projectOperations;
  @Inject private Provider<InternalAccountQuery> accountQueryProvider;
  @Inject private Provider<MetaDataUpdate.InternalFactory> metaDataUpdateInternalFactory;
  @Inject private Provider<PublicKeyStore> publicKeyStoreProvider;
  @Inject private RequestScopeOperations requestScopeOperations;
  @Inject private RetryHelper.Metrics retryMetrics;
  @Inject private Sequences seq;
  @Inject private StalenessChecker stalenessChecker;
  @Inject private VersionedAuthorizedKeys.Accessor authorizedKeys;

  @Inject protected Emails emails;

  @Inject
  @Named("accounts")
  private LoadingCache<Account.Id, Optional<AccountState>> accountsCache;

  @Inject private AccountOperations accountOperations;

  @Inject
  private DynamicSet<AccountActivationValidationListener> accountActivationValidationListeners;

  @Inject protected GroupOperations groupOperations;

  private AccountIndexedCounter accountIndexedCounter;
  private RegistrationHandle accountIndexEventCounterHandle;
  private RefUpdateCounter refUpdateCounter;
  private RegistrationHandle refUpdateCounterHandle;

  @Before
  public void addAccountIndexEventCounter() {
    accountIndexedCounter = new AccountIndexedCounter();
    accountIndexEventCounterHandle = accountIndexedListeners.add("gerrit", accountIndexedCounter);
  }

  @After
  public void removeAccountIndexEventCounter() {
    if (accountIndexEventCounterHandle != null) {
      accountIndexEventCounterHandle.remove();
    }
  }

  @Before
  public void addRefUpdateCounter() {
    refUpdateCounter = new RefUpdateCounter();
    refUpdateCounterHandle = refUpdateListeners.add("gerrit", refUpdateCounter);
  }

  @After
  public void removeRefUpdateCounter() {
    if (refUpdateCounterHandle != null) {
      refUpdateCounterHandle.remove();
    }
  }

  @After
  public void clearPublicKeyStore() throws Exception {
    try (Repository repo = repoManager.openRepository(allUsers)) {
      Ref ref = repo.exactRef(REFS_GPG_KEYS);
      if (ref != null) {
        RefUpdate ru = repo.updateRef(REFS_GPG_KEYS);
        ru.setForceUpdate(true);
        assertThat(ru.delete()).isEqualTo(RefUpdate.Result.FORCED);
      }
    }
  }

  @After
  public void deleteGpgKeys() throws Exception {
    String ref = REFS_GPG_KEYS;
    try (Repository repo = repoManager.openRepository(allUsers)) {
      if (repo.getRefDatabase().exactRef(ref) != null) {
        RefUpdate ru = repo.updateRef(ref);
        ru.setForceUpdate(true);
        assertWithMessage("Failed to delete " + ref)
            .that(ru.delete())
            .isEqualTo(RefUpdate.Result.FORCED);
      }
    }
  }

  protected void assertLabelPermission(
      Project.NameKey project,
      GroupReference groupReference,
      String ref,
      boolean exclusive,
      String labelName,
      int min,
      int max)
      throws IOException {
    ProjectConfig cfg = projectCache.checkedGet(project).getConfig();
    AccessSection accessSection = cfg.getAccessSection(ref);
    assertThat(accessSection).isNotNull();

    String permissionName = Permission.LABEL + labelName;
    Permission permission = accessSection.getPermission(permissionName);
    assertPermission(permission, permissionName, exclusive, labelName);
    assertPermissionRule(
        permission.getRule(groupReference), groupReference, Action.ALLOW, false, min, max);
  }

  @Test
  public void createByAccountCreator() throws Exception {
    Account.Id accountId = createByAccountCreator(1);
    refUpdateCounter.assertRefUpdateFor(
        RefUpdateCounter.projectRef(allUsers, RefNames.refsUsers(accountId)),
        RefUpdateCounter.projectRef(allUsers, RefNames.REFS_EXTERNAL_IDS),
        RefUpdateCounter.projectRef(allUsers, RefNames.REFS_SEQUENCES + Sequences.NAME_ACCOUNTS));
  }

  private Account.Id createByAccountCreator(int expectedAccountReindexCalls) throws Exception {
    String name = "foo";
    TestAccount foo = accountCreator.create(name);
    AccountInfo info = gApi.accounts().id(foo.id().get()).get();
    assertThat(info.username).isEqualTo(name);
    assertThat(info.name).isEqualTo(name);
    accountIndexedCounter.assertReindexOf(foo, expectedAccountReindexCalls);
    assertUserBranch(foo.id(), name, null);
    return foo.id();
  }

  @Test
  public void createAnonymousCowardByAccountCreator() throws Exception {
    TestAccount anonymousCoward = accountCreator.create();
    accountIndexedCounter.assertReindexOf(anonymousCoward);
    assertUserBranchWithoutAccountConfig(anonymousCoward.id());
  }

  @Test
  public void create() throws Exception {
    AccountInput input = new AccountInput();
    input.username = "foo";
    input.name = "Foo";
    input.email = "foo@example.com";
    AccountInfo accountInfo = gApi.accounts().create(input).get();
    assertThat(accountInfo._accountId).isNotNull();
    assertThat(accountInfo.username).isEqualTo(input.username);
    assertThat(accountInfo.name).isEqualTo(input.name);
    assertThat(accountInfo.email).isEqualTo(input.email);
    assertThat(accountInfo.status).isNull();

    Account.Id accountId = new Account.Id(accountInfo._accountId);
    accountIndexedCounter.assertReindexOf(accountId, 1);
    assertThat(externalIds.byAccount(accountId))
        .containsExactly(
            ExternalId.createUsername(input.username, accountId, null),
            ExternalId.createEmail(accountId, input.email));
  }

  @Test
  public void createAccountUsernameAlreadyTaken() throws Exception {
    AccountInput input = new AccountInput();
    input.username = admin.username();

    exception.expect(ResourceConflictException.class);
    exception.expectMessage("username '" + admin.username() + "' already exists");
    gApi.accounts().create(input);
  }

  @Test
  public void createAccountEmailAlreadyTaken() throws Exception {
    AccountInput input = new AccountInput();
    input.username = "foo";
    input.email = admin.email();

    exception.expect(UnprocessableEntityException.class);
    exception.expectMessage("email '" + admin.email() + "' already exists");
    gApi.accounts().create(input);
  }

  @Test
  public void commitMessageOnAccountUpdates() throws Exception {
    AccountsUpdate au = accountsUpdateProvider.get();
    Account.Id accountId = new Account.Id(seq.nextAccountId());
    au.insert("Create Test Account", accountId, u -> {});
    assertLastCommitMessageOfUserBranch(accountId, "Create Test Account");

    au.update("Set Status", accountId, u -> u.setStatus("Foo"));
    assertLastCommitMessageOfUserBranch(accountId, "Set Status");
  }

  private void assertLastCommitMessageOfUserBranch(Account.Id accountId, String expectedMessage)
      throws Exception {
    try (Repository repo = repoManager.openRepository(allUsers);
        RevWalk rw = new RevWalk(repo)) {
      Ref exactRef = repo.exactRef(RefNames.refsUsers(accountId));
      assertThat(rw.parseCommit(exactRef.getObjectId()).getShortMessage())
          .isEqualTo(expectedMessage);
    }
  }

  @Test
  public void createAtomically() throws Exception {
    TestTimeUtil.resetWithClockStep(1, SECONDS);
    try {
      Account.Id accountId = new Account.Id(seq.nextAccountId());
      String fullName = "Foo";
      ExternalId extId = ExternalId.createEmail(accountId, "foo@example.com");
      AccountState accountState =
          accountsUpdateProvider
              .get()
              .insert(
                  "Create Account Atomically",
                  accountId,
                  u -> u.setFullName(fullName).addExternalId(extId));
      assertThat(accountState.getAccount().getFullName()).isEqualTo(fullName);

      AccountInfo info = gApi.accounts().id(accountId.get()).get();
      assertThat(info.name).isEqualTo(fullName);

      List<EmailInfo> emails = gApi.accounts().id(accountId.get()).getEmails();
      assertThat(emails.stream().map(e -> e.email).collect(toSet())).containsExactly(extId.email());

      RevCommit commitUserBranch = getRemoteHead(allUsers, RefNames.refsUsers(accountId));
      RevCommit commitRefsMetaExternalIds = getRemoteHead(allUsers, RefNames.REFS_EXTERNAL_IDS);
      assertThat(commitUserBranch.getCommitTime())
          .isEqualTo(commitRefsMetaExternalIds.getCommitTime());
    } finally {
      TestTimeUtil.useSystemTime();
    }
  }

  @Test
  public void updateNonExistingAccount() throws Exception {
    Account.Id nonExistingAccountId = new Account.Id(999999);
    AtomicBoolean consumerCalled = new AtomicBoolean();
    Optional<AccountState> accountState =
        accountsUpdateProvider
            .get()
            .update(
                "Update Non-Existing Account", nonExistingAccountId, a -> consumerCalled.set(true));
    assertThat(accountState).isEmpty();
    assertThat(consumerCalled.get()).isFalse();
  }

  @Test
  public void updateAccountWithoutAccountConfigNoteDb() throws Exception {
    TestAccount anonymousCoward = accountCreator.create();
    assertUserBranchWithoutAccountConfig(anonymousCoward.id());

    String status = "OOO";
    Optional<AccountState> accountState =
        accountsUpdateProvider
            .get()
            .update("Set status", anonymousCoward.id(), u -> u.setStatus(status));
    assertThat(accountState).isPresent();
    Account account = accountState.get().getAccount();
    assertThat(account.getFullName()).isNull();
    assertThat(account.getStatus()).isEqualTo(status);
    assertUserBranch(anonymousCoward.id(), null, status);
  }

  private void assertUserBranchWithoutAccountConfig(Account.Id accountId) throws Exception {
    assertUserBranch(accountId, null, null);
  }

  private void assertUserBranch(
      Account.Id accountId, @Nullable String name, @Nullable String status) throws Exception {
    try (Repository repo = repoManager.openRepository(allUsers);
        RevWalk rw = new RevWalk(repo);
        ObjectReader or = repo.newObjectReader()) {
      Ref ref = repo.exactRef(RefNames.refsUsers(accountId));
      assertThat(ref).isNotNull();
      RevCommit c = rw.parseCommit(ref.getObjectId());
      long timestampDiffMs =
          Math.abs(c.getCommitTime() * 1000L - getAccount(accountId).getRegisteredOn().getTime());
      assertThat(timestampDiffMs).isAtMost(SECONDS.toMillis(1));

      // Check the 'account.config' file.
      try (TreeWalk tw = TreeWalk.forPath(or, AccountProperties.ACCOUNT_CONFIG, c.getTree())) {
        if (name != null || status != null) {
          assertThat(tw).isNotNull();
          Config cfg = new Config();
          cfg.fromText(new String(or.open(tw.getObjectId(0), OBJ_BLOB).getBytes(), UTF_8));
          assertThat(
                  cfg.getString(AccountProperties.ACCOUNT, null, AccountProperties.KEY_FULL_NAME))
              .isEqualTo(name);
          assertThat(cfg.getString(AccountProperties.ACCOUNT, null, AccountProperties.KEY_STATUS))
              .isEqualTo(status);
        } else {
          // No account properties were set, hence an 'account.config' file was not created.
          assertThat(tw).isNull();
        }
      }
    }
  }

  @Test
  public void get() throws Exception {
    AccountInfo info = gApi.accounts().id("admin").get();
    assertThat(info.name).isEqualTo("Administrator");
    assertThat(info.email).isEqualTo("admin@example.com");
    assertThat(info.username).isEqualTo("admin");
    accountIndexedCounter.assertNoReindex();
  }

  @Test
  public void getByIntId() throws Exception {
    AccountInfo info = gApi.accounts().id("admin").get();
    AccountInfo infoByIntId = gApi.accounts().id(info._accountId).get();
    assertThat(info.name).isEqualTo(infoByIntId.name);
    accountIndexedCounter.assertNoReindex();
  }

  @Test
  public void self() throws Exception {
    AccountInfo info = gApi.accounts().self().get();
    assertUser(info, admin);

    info = gApi.accounts().id("self").get();
    assertUser(info, admin);
    accountIndexedCounter.assertNoReindex();
  }

  @Test
  public void active() throws Exception {
    int id = gApi.accounts().id("user").get()._accountId;
    assertThat(gApi.accounts().id("user").getActive()).isTrue();
    gApi.accounts().id("user").setActive(false);
    accountIndexedCounter.assertReindexOf(user);

    // Inactive users may only be resolved by ID.
    try {
      gApi.accounts().id("user");
      assert_().fail("expected ResourceNotFoundException");
    } catch (ResourceNotFoundException e) {
      assertThat(e)
          .hasMessageThat()
          .isEqualTo(
              "Account 'user' only matches inactive accounts. To use an inactive account, retry"
                  + " with one of the following exact account IDs:\n"
                  + id
                  + ": User <user@example.com>");
    }
    assertThat(gApi.accounts().id(id).getActive()).isFalse();

    gApi.accounts().id(id).setActive(true);
    assertThat(gApi.accounts().id("user").getActive()).isTrue();
    accountIndexedCounter.assertReindexOf(user);
  }

  @Test
  public void validateAccountActivation() throws Exception {
    Account.Id activatableAccountId =
        accountOperations.newAccount().inactive().preferredEmail("foo@activatable.com").create();
    Account.Id deactivatableAccountId =
        accountOperations.newAccount().preferredEmail("foo@deactivatable.com").create();
    RegistrationHandle registrationHandle =
        accountActivationValidationListeners.add(
            "gerrit",
            new AccountActivationValidationListener() {
              @Override
              public void validateActivation(AccountState account) throws ValidationException {
                String preferredEmail = account.getAccount().getPreferredEmail();
                if (preferredEmail == null || !preferredEmail.endsWith("@activatable.com")) {
                  throw new ValidationException("not allowed to active account");
                }
              }

              @Override
              public void validateDeactivation(AccountState account) throws ValidationException {
                String preferredEmail = account.getAccount().getPreferredEmail();
                if (preferredEmail == null || !preferredEmail.endsWith("@deactivatable.com")) {
                  throw new ValidationException("not allowed to deactive account");
                }
              }
            });
    try {
      /* Test account that can be activated, but not deactivated */
      // Deactivate account that is already inactive
      try {
        gApi.accounts().id(activatableAccountId.get()).setActive(false);
        fail("Expected exception");
      } catch (ResourceConflictException e) {
        assertThat(e.getMessage()).isEqualTo("account not active");
      }
      assertThat(accountOperations.account(activatableAccountId).get().active()).isFalse();

      // Activate account that can be activated
      gApi.accounts().id(activatableAccountId.get()).setActive(true);
      assertThat(accountOperations.account(activatableAccountId).get().active()).isTrue();

      // Activate account that is already active
      gApi.accounts().id(activatableAccountId.get()).setActive(true);
      assertThat(accountOperations.account(activatableAccountId).get().active()).isTrue();

      // Try deactivating account that cannot be deactivated
      try {
        gApi.accounts().id(activatableAccountId.get()).setActive(false);
        fail("Expected exception");
      } catch (ResourceConflictException e) {
        assertThat(e.getMessage()).isEqualTo("not allowed to deactive account");
      }
      assertThat(accountOperations.account(activatableAccountId).get().active()).isTrue();

      /* Test account that can be deactivated, but not activated */
      // Activate account that is already inactive
      gApi.accounts().id(deactivatableAccountId.get()).setActive(true);
      assertThat(accountOperations.account(deactivatableAccountId).get().active()).isTrue();

      // Deactivate account that can be deactivated
      gApi.accounts().id(deactivatableAccountId.get()).setActive(false);
      assertThat(accountOperations.account(deactivatableAccountId).get().active()).isFalse();

      // Deactivate account that is already inactive
      try {
        gApi.accounts().id(deactivatableAccountId.get()).setActive(false);
        fail("Expected exception");
      } catch (ResourceConflictException e) {
        assertThat(e.getMessage()).isEqualTo("account not active");
      }
      assertThat(accountOperations.account(deactivatableAccountId).get().active()).isFalse();

      // Try activating account that cannot be activated
      try {
        gApi.accounts().id(deactivatableAccountId.get()).setActive(true);
        fail("Expected exception");
      } catch (ResourceConflictException e) {
        assertThat(e.getMessage()).isEqualTo("not allowed to active account");
      }
      assertThat(accountOperations.account(deactivatableAccountId).get().active()).isFalse();
    } finally {
      registrationHandle.remove();
    }
  }

  @Test
  public void deactivateSelf() throws Exception {
    exception.expect(ResourceConflictException.class);
    exception.expectMessage("cannot deactivate own account");
    gApi.accounts().self().setActive(false);
  }

  @Test
  public void deactivateNotActive() throws Exception {
    int id = gApi.accounts().id("user").get()._accountId;
    assertThat(gApi.accounts().id("user").getActive()).isTrue();
    gApi.accounts().id("user").setActive(false);
    assertThat(gApi.accounts().id(id).getActive()).isFalse();
    try {
      gApi.accounts().id(id).setActive(false);
      fail("Expected exception");
    } catch (ResourceConflictException e) {
      assertThat(e.getMessage()).isEqualTo("account not active");
    }
    gApi.accounts().id(id).setActive(true);
  }

  @Test
  public void starUnstarChange() throws Exception {
    PushOneCommit.Result r = createChange();
    String triplet = project.get() + "~master~" + r.getChangeId();
    refUpdateCounter.clear();

    gApi.accounts().self().starChange(triplet);
    ChangeInfo change = info(triplet);
    assertThat(change.starred).isTrue();
    assertThat(change.stars).contains(DEFAULT_LABEL);
    refUpdateCounter.assertRefUpdateFor(
        RefUpdateCounter.projectRef(
            allUsers, RefNames.refsStarredChanges(new Change.Id(change._number), admin.id())));

    gApi.accounts().self().unstarChange(triplet);
    change = info(triplet);
    assertThat(change.starred).isNull();
    assertThat(change.stars).isNull();
    refUpdateCounter.assertRefUpdateFor(
        RefUpdateCounter.projectRef(
            allUsers, RefNames.refsStarredChanges(new Change.Id(change._number), admin.id())));

    accountIndexedCounter.assertNoReindex();
  }

  @Test
  public void starUnstarChangeWithLabels() throws Exception {
    PushOneCommit.Result r = createChange();
    String triplet = project.get() + "~master~" + r.getChangeId();
    refUpdateCounter.clear();

    assertThat(gApi.accounts().self().getStars(triplet)).isEmpty();
    assertThat(gApi.accounts().self().getStarredChanges()).isEmpty();

    gApi.accounts()
        .self()
        .setStars(triplet, new StarsInput(ImmutableSet.of(DEFAULT_LABEL, "red", "blue")));
    ChangeInfo change = info(triplet);
    assertThat(change.starred).isTrue();
    assertThat(change.stars).containsExactly("blue", "red", DEFAULT_LABEL).inOrder();
    assertThat(gApi.accounts().self().getStars(triplet))
        .containsExactly("blue", "red", DEFAULT_LABEL)
        .inOrder();
    List<ChangeInfo> starredChanges = gApi.accounts().self().getStarredChanges();
    assertThat(starredChanges).hasSize(1);
    ChangeInfo starredChange = starredChanges.get(0);
    assertThat(starredChange._number).isEqualTo(r.getChange().getId().get());
    assertThat(starredChange.starred).isTrue();
    assertThat(starredChange.stars).containsExactly("blue", "red", DEFAULT_LABEL).inOrder();
    refUpdateCounter.assertRefUpdateFor(
        RefUpdateCounter.projectRef(
            allUsers, RefNames.refsStarredChanges(new Change.Id(change._number), admin.id())));

    gApi.accounts()
        .self()
        .setStars(
            triplet,
            new StarsInput(ImmutableSet.of("yellow"), ImmutableSet.of(DEFAULT_LABEL, "blue")));
    change = info(triplet);
    assertThat(change.starred).isNull();
    assertThat(change.stars).containsExactly("red", "yellow").inOrder();
    assertThat(gApi.accounts().self().getStars(triplet)).containsExactly("red", "yellow").inOrder();
    starredChanges = gApi.accounts().self().getStarredChanges();
    assertThat(starredChanges).hasSize(1);
    starredChange = starredChanges.get(0);
    assertThat(starredChange._number).isEqualTo(r.getChange().getId().get());
    assertThat(starredChange.starred).isNull();
    assertThat(starredChange.stars).containsExactly("red", "yellow").inOrder();
    refUpdateCounter.assertRefUpdateFor(
        RefUpdateCounter.projectRef(
            allUsers, RefNames.refsStarredChanges(new Change.Id(change._number), admin.id())));

    accountIndexedCounter.assertNoReindex();

    requestScopeOperations.setApiUser(user.id());
    exception.expect(AuthException.class);
    exception.expectMessage("not allowed to get stars of another account");
    gApi.accounts().id(Integer.toString((admin.id().get()))).getStars(triplet);
  }

  @Test
  public void starWithInvalidLabels() throws Exception {
    PushOneCommit.Result r = createChange();
    String triplet = project.get() + "~master~" + r.getChangeId();
    exception.expect(BadRequestException.class);
    exception.expectMessage("invalid labels: another invalid label, invalid label");
    gApi.accounts()
        .self()
        .setStars(
            triplet,
            new StarsInput(
                ImmutableSet.of(DEFAULT_LABEL, "invalid label", "blue", "another invalid label")));
  }

  @Test
  public void deleteStarLabelsFromChangeWithoutStarLabels() throws Exception {
    PushOneCommit.Result r = createChange();
    String triplet = project.get() + "~master~" + r.getChangeId();
    assertThat(gApi.accounts().self().getStars(triplet)).isEmpty();

    gApi.accounts().self().setStars(triplet, new StarsInput());

    assertThat(gApi.accounts().self().getStars(triplet)).isEmpty();
  }

  @Test
  public void starWithDefaultAndIgnoreLabel() throws Exception {
    PushOneCommit.Result r = createChange();
    String triplet = project.get() + "~master~" + r.getChangeId();
    exception.expect(BadRequestException.class);
    exception.expectMessage(
        "The labels "
            + DEFAULT_LABEL
            + " and "
            + IGNORE_LABEL
            + " are mutually exclusive."
            + " Only one of them can be set.");
    gApi.accounts()
        .self()
        .setStars(triplet, new StarsInput(ImmutableSet.of(DEFAULT_LABEL, "blue", IGNORE_LABEL)));
  }

  @Test
  public void ignoreChangeBySetStars() throws Exception {
    TestAccount user2 = accountCreator.user2();
    accountIndexedCounter.clear();

    PushOneCommit.Result r = createChange();

    AddReviewerInput in = new AddReviewerInput();
    in.reviewer = user.email();
    gApi.changes().id(r.getChangeId()).addReviewer(in);

    in = new AddReviewerInput();
    in.reviewer = user2.email();
    gApi.changes().id(r.getChangeId()).addReviewer(in);

    requestScopeOperations.setApiUser(user.id());
    gApi.accounts().self().setStars(r.getChangeId(), new StarsInput(ImmutableSet.of(IGNORE_LABEL)));

    sender.clear();
    requestScopeOperations.setApiUser(admin.id());
    gApi.changes().id(r.getChangeId()).abandon();
    List<Message> messages = sender.getMessages();
    assertThat(messages).hasSize(1);
    assertThat(messages.get(0).rcpt()).containsExactly(user2.getEmailAddress());
    accountIndexedCounter.assertNoReindex();
  }

  @Test
  public void addReviewerToIgnoredChange() throws Exception {
    PushOneCommit.Result r = createChange();

    requestScopeOperations.setApiUser(user.id());
    gApi.accounts().self().setStars(r.getChangeId(), new StarsInput(ImmutableSet.of(IGNORE_LABEL)));

    sender.clear();
    requestScopeOperations.setApiUser(admin.id());

    AddReviewerInput in = new AddReviewerInput();
    in.reviewer = user.email();
    gApi.changes().id(r.getChangeId()).addReviewer(in);
    List<Message> messages = sender.getMessages();
    assertThat(messages).hasSize(1);
    Message message = messages.get(0);
    assertThat(message.rcpt()).containsExactly(user.getEmailAddress());
    assertMailReplyTo(message, admin.email());
    accountIndexedCounter.assertNoReindex();
  }

  @Test
  public void suggestAccounts() throws Exception {
    String adminUsername = "admin";
    List<AccountInfo> result = gApi.accounts().suggestAccounts().withQuery(adminUsername).get();
    assertThat(result).hasSize(1);
    assertThat(result.get(0).username).isEqualTo(adminUsername);

    List<AccountInfo> resultShortcutApi = gApi.accounts().suggestAccounts(adminUsername).get();
    assertThat(resultShortcutApi).hasSize(result.size());

    List<AccountInfo> emptyResult = gApi.accounts().suggestAccounts("unknown").get();
    assertThat(emptyResult).isEmpty();
    accountIndexedCounter.assertNoReindex();
  }

  @Test
  public void getOwnDetail() throws Exception {
    String email = "preferred@example.com";
    String name = "Foo";
    String username = name("foo");
    TestAccount foo = accountCreator.create(username, email, name);
    String secondaryEmail = "secondary@example.com";
    EmailInput input = newEmailInput(secondaryEmail);
    gApi.accounts().id(foo.id().get()).addEmail(input);

    String status = "OOO";
    gApi.accounts().id(foo.id().get()).setStatus(status);

    requestScopeOperations.setApiUser(foo.id());
    AccountDetailInfo detail = gApi.accounts().id(foo.id().get()).detail();
    assertThat(detail._accountId).isEqualTo(foo.id().get());
    assertThat(detail.name).isEqualTo(name);
    assertThat(detail.username).isEqualTo(username);
    assertThat(detail.email).isEqualTo(email);
    assertThat(detail.secondaryEmails).containsExactly(secondaryEmail);
    assertThat(detail.status).isEqualTo(status);
    assertThat(detail.registeredOn).isEqualTo(getAccount(foo.id()).getRegisteredOn());
    assertThat(detail.inactive).isNull();
    assertThat(detail._moreAccounts).isNull();
  }

  @Test
  public void detailOfOtherAccountDoesntIncludeSecondaryEmailsWithoutModifyAccount()
      throws Exception {
    String email = "preferred@example.com";
    TestAccount foo = accountCreator.create(name("foo"), email, "Foo");
    String secondaryEmail = "secondary@example.com";
    EmailInput input = newEmailInput(secondaryEmail);
    gApi.accounts().id(foo.id().get()).addEmail(input);

    requestScopeOperations.setApiUser(user.id());
    AccountDetailInfo detail = gApi.accounts().id(foo.id().get()).detail();
    assertThat(detail.secondaryEmails).isNull();
  }

  @Test
  public void detailOfOtherAccountIncludeSecondaryEmailsWithModifyAccount() throws Exception {
    String email = "preferred@example.com";
    TestAccount foo = accountCreator.create(name("foo"), email, "Foo");
    String secondaryEmail = "secondary@example.com";
    EmailInput input = newEmailInput(secondaryEmail);
    gApi.accounts().id(foo.id().get()).addEmail(input);

    AccountDetailInfo detail = gApi.accounts().id(foo.id().get()).detail();
    assertThat(detail.secondaryEmails).containsExactly(secondaryEmail);
  }

  @Test
  public void getOwnEmails() throws Exception {
    String email = "preferred@example.com";
    TestAccount foo = accountCreator.create(name("foo"), email, "Foo");

    requestScopeOperations.setApiUser(foo.id());
    assertThat(getEmails()).containsExactly(email);

    requestScopeOperations.setApiUser(admin.id());
    String secondaryEmail = "secondary@example.com";
    EmailInput input = newEmailInput(secondaryEmail);
    gApi.accounts().id(foo.id().hashCode()).addEmail(input);

    requestScopeOperations.setApiUser(foo.id());
    assertThat(getEmails()).containsExactly(email, secondaryEmail);
  }

  @Test
  public void cannotGetEmailsOfOtherAccountWithoutModifyAccount() throws Exception {
    String email = "preferred2@example.com";
    TestAccount foo = accountCreator.create(name("foo"), email, "Foo");

    requestScopeOperations.setApiUser(user.id());
    exception.expect(AuthException.class);
    exception.expectMessage("modify account not permitted");
    gApi.accounts().id(foo.id().get()).getEmails();
  }

  @Test
  public void getEmailsOfOtherAccount() throws Exception {
    String email = "preferred3@example.com";
    String secondaryEmail = "secondary3@example.com";
    TestAccount foo = accountCreator.create(name("foo"), email, "Foo");
    EmailInput input = newEmailInput(secondaryEmail);
    gApi.accounts().id(foo.id().hashCode()).addEmail(input);

    assertThat(
            gApi.accounts().id(foo.id().get()).getEmails().stream()
                .map(e -> e.email)
                .collect(toSet()))
        .containsExactly(email, secondaryEmail);
  }

  @Test
  public void addEmail() throws Exception {
    List<String> emails = ImmutableList.of("new.email@example.com", "new.email@example.systems");
    Set<String> currentEmails = getEmails();
    for (String email : emails) {
      assertThat(currentEmails).doesNotContain(email);
      EmailInput input = newEmailInput(email);
      gApi.accounts().self().addEmail(input);
      accountIndexedCounter.assertReindexOf(admin);
    }

    requestScopeOperations.resetCurrentApiUser();
    assertThat(getEmails()).containsAtLeastElementsIn(emails);
  }

  @Test
  public void addInvalidEmail() throws Exception {
    List<String> emails =
        ImmutableList.of(
            // Missing domain part
            "new.email",

            // Missing domain part
            "new.email@",

            // Missing user part
            "@example.com",

            // Non-supported TLD  (see tlds-alpha-by-domain.txt)
            "new.email@example.africa");
    for (String email : emails) {
      EmailInput input = newEmailInput(email);
      try {
        gApi.accounts().self().addEmail(input);
        fail("Expected BadRequestException for invalid email address: " + email);
      } catch (BadRequestException e) {
        assertThat(e).hasMessageThat().isEqualTo("invalid email address");
      }
    }
    accountIndexedCounter.assertNoReindex();
  }

  @Test
  public void cannotAddNonConfirmedEmailWithoutModifyAccountPermission() throws Exception {
    TestAccount account = accountCreator.create(name("user"));
    EmailInput input = newEmailInput("test@test.com");
    requestScopeOperations.setApiUser(user.id());
    exception.expect(AuthException.class);
    gApi.accounts().id(account.username()).addEmail(input);
  }

  @Test
  public void cannotAddEmailAddressUsedByAnotherAccount() throws Exception {
    String email = "new.email@example.com";
    EmailInput input = newEmailInput(email);
    gApi.accounts().self().addEmail(input);
    exception.expect(ResourceConflictException.class);
    exception.expectMessage("Identity 'mailto:" + email + "' in use by another account");
    gApi.accounts().id(user.username()).addEmail(input);
  }

  @Test
  @GerritConfig(
      name = "auth.registerEmailPrivateKey",
      value = "HsOc6l+2lhS9G7sE/RsnS7Z6GJjdRDX14co=")
  public void addEmailSendsConfirmationEmail() throws Exception {
    String email = "new.email@example.com";
    EmailInput input = newEmailInput(email, false);
    gApi.accounts().self().addEmail(input);

    assertThat(sender.getMessages()).hasSize(1);
    Message m = sender.getMessages().get(0);
    assertThat(m.rcpt()).containsExactly(new Address(email));
  }

  @Test
  @GerritConfig(
      name = "auth.registerEmailPrivateKey",
      value = "HsOc6l+2lhS9G7sE/RsnS7Z6GJjdRDX14co=")
  public void addEmailToBeConfirmedToOwnAccount() throws Exception {
    TestAccount user = accountCreator.create();
    requestScopeOperations.setApiUser(user.id());

    String email = "self@example.com";
    EmailInput input = newEmailInput(email, false);
    gApi.accounts().self().addEmail(input);
  }

  @Test
  public void cannotAddEmailToBeConfirmedToOtherAccountWithoutModifyAccountPermission()
      throws Exception {
    TestAccount user = accountCreator.create();
    requestScopeOperations.setApiUser(user.id());

    exception.expect(AuthException.class);
    exception.expectMessage("modify account not permitted");
    gApi.accounts().id(admin.id().get()).addEmail(newEmailInput("foo@example.com", false));
  }

  @Test
  @GerritConfig(
      name = "auth.registerEmailPrivateKey",
      value = "HsOc6l+2lhS9G7sE/RsnS7Z6GJjdRDX14co=")
  public void addEmailToBeConfirmedToOtherAccount() throws Exception {
    TestAccount user = accountCreator.create();
    String email = "me@example.com";
    gApi.accounts().id(user.id().get()).addEmail(newEmailInput(email, false));
  }

  @Test
  public void deleteEmail() throws Exception {
    String email = "foo.bar@example.com";
    EmailInput input = newEmailInput(email);
    gApi.accounts().self().addEmail(input);

    requestScopeOperations.resetCurrentApiUser();
    assertThat(getEmails()).contains(email);

    accountIndexedCounter.clear();
    gApi.accounts().self().deleteEmail(input.email);
    accountIndexedCounter.assertReindexOf(admin);

    requestScopeOperations.resetCurrentApiUser();
    assertThat(getEmails()).doesNotContain(email);
  }

  @Test
  public void deleteEmailFromCustomExternalIdSchemes() throws Exception {
    String email = "foo.bar@example.com";
    String extId1 = "foo:bar";
    String extId2 = "foo:baz";
    accountsUpdateProvider
        .get()
        .update(
            "Add External IDs",
            admin.id(),
            u ->
                u.addExternalId(
                        ExternalId.createWithEmail(ExternalId.Key.parse(extId1), admin.id(), email))
                    .addExternalId(
                        ExternalId.createWithEmail(
                            ExternalId.Key.parse(extId2), admin.id(), email)));
    accountIndexedCounter.assertReindexOf(admin);
    assertThat(
            gApi.accounts().self().getExternalIds().stream().map(e -> e.identity).collect(toSet()))
        .containsAtLeast(extId1, extId2);

    requestScopeOperations.resetCurrentApiUser();
    assertThat(getEmails()).contains(email);

    gApi.accounts().self().deleteEmail(email);
    accountIndexedCounter.assertReindexOf(admin);

    requestScopeOperations.resetCurrentApiUser();
    assertThat(getEmails()).doesNotContain(email);
    assertThat(
            gApi.accounts().self().getExternalIds().stream().map(e -> e.identity).collect(toSet()))
        .containsNoneOf(extId1, extId2);
  }

  @Test
  public void deleteEmailOfOtherUser() throws Exception {
    String email = "foo.bar@example.com";
    EmailInput input = new EmailInput();
    input.email = email;
    input.noConfirmation = true;
    gApi.accounts().id(user.id().get()).addEmail(input);
    accountIndexedCounter.assertReindexOf(user);

    requestScopeOperations.setApiUser(user.id());
    assertThat(getEmails()).contains(email);

    // admin can delete email of user
    requestScopeOperations.setApiUser(admin.id());
    gApi.accounts().id(user.id().get()).deleteEmail(email);
    accountIndexedCounter.assertReindexOf(user);

    requestScopeOperations.setApiUser(user.id());
    assertThat(getEmails()).doesNotContain(email);

    // user cannot delete email of admin
    exception.expect(AuthException.class);
    exception.expectMessage("modify account not permitted");
    gApi.accounts().id(admin.id().get()).deleteEmail(admin.email());
  }

  @Test
  public void lookUpByEmail() throws Exception {
    // exact match with scheme "mailto:"
    assertEmail(emails.getAccountFor(admin.email()), admin);

    // exact match with other scheme
    String email = "foo.bar@example.com";
    accountsUpdateProvider
        .get()
        .update(
            "Add Email",
            admin.id(),
            u ->
                u.addExternalId(
                    ExternalId.createWithEmail(
                        ExternalId.Key.parse("foo:bar"), admin.id(), email)));
    assertEmail(emails.getAccountFor(email), admin);

    // wrong case doesn't match
    assertThat(emails.getAccountFor(admin.email().toUpperCase(Locale.US))).isEmpty();

    // prefix doesn't match
    assertThat(emails.getAccountFor(admin.email().substring(0, admin.email().indexOf('@'))))
        .isEmpty();

    // non-existing doesn't match
    assertThat(emails.getAccountFor("non-existing@example.com")).isEmpty();

    // lookup several accounts by email at once
    ImmutableSetMultimap<String, Account.Id> byEmails =
        emails.getAccountsFor(admin.email(), user.email());
    assertEmail(byEmails.get(admin.email()), admin);
    assertEmail(byEmails.get(user.email()), user);
  }

  @Test
  public void lookUpByPreferredEmail() throws Exception {
    // create an inconsistent account that has a preferred email without external ID
    String prefix = "foo.preferred";
    String prefEmail = prefix + "@example.com";
    TestAccount foo = accountCreator.create(name("foo"));
    accountsUpdateProvider
        .get()
        .update("Set Preferred Email", foo.id(), u -> u.setPreferredEmail(prefEmail));

    // verify that the account is still found when using the preferred email to lookup the account
    ImmutableSet<Account.Id> accountsByPrefEmail = emails.getAccountFor(prefEmail);
    assertThat(accountsByPrefEmail).hasSize(1);
    assertThat(Iterables.getOnlyElement(accountsByPrefEmail)).isEqualTo(foo.id());

    // look up by email prefix doesn't find the account
    accountsByPrefEmail = emails.getAccountFor(prefix);
    assertThat(accountsByPrefEmail).isEmpty();

    // look up by other case doesn't find the account
    accountsByPrefEmail = emails.getAccountFor(prefEmail.toUpperCase(Locale.US));
    assertThat(accountsByPrefEmail).isEmpty();
  }

  @Test
  public void putStatus() throws Exception {
    List<String> statuses = ImmutableList.of("OOO", "Busy");
    AccountInfo info;
    for (String status : statuses) {
      gApi.accounts().self().setStatus(status);
      info = gApi.accounts().self().get();
      assertUser(info, admin, status);
      accountIndexedCounter.assertReindexOf(admin);
    }

    gApi.accounts().self().setStatus(null);
    info = gApi.accounts().self().get();
    assertUser(info, admin);
    accountIndexedCounter.assertReindexOf(admin);
  }

  @Test
  public void setName() throws Exception {
    gApi.accounts().self().setName("Admin McAdminface");
    assertThat(gApi.accounts().self().get().name).isEqualTo("Admin McAdminface");
  }

  @Test
  public void adminCanSetNameOfOtherUser() throws Exception {
    gApi.accounts().id(user.username()).setName("User McUserface");
    assertThat(gApi.accounts().id(user.username()).get().name).isEqualTo("User McUserface");
  }

  @Test
  public void userCannotSetNameOfOtherUser() throws Exception {
    requestScopeOperations.setApiUser(user.id());
    exception.expect(AuthException.class);
    gApi.accounts().id(admin.username()).setName("Admin McAdminface");
  }

  @Test
  @Sandboxed
  public void userCanSetNameOfOtherUserWithModifyAccountPermission() throws Exception {
    allowGlobalCapabilities(REGISTERED_USERS, GlobalCapability.MODIFY_ACCOUNT);
    gApi.accounts().id(admin.username()).setName("Admin McAdminface");
    assertThat(gApi.accounts().id(admin.username()).get().name).isEqualTo("Admin McAdminface");
  }

  @Test
  public void fetchUserBranch() throws Exception {
    requestScopeOperations.setApiUser(user.id());

    TestRepository<InMemoryRepository> allUsersRepo = cloneProject(allUsers, user);
    String userRefName = RefNames.refsUsers(user.id());

    // remove default READ permissions
    try (ProjectConfigUpdate u = updateProject(allUsers)) {
      u.getConfig()
          .getAccessSection(RefNames.REFS_USERS + "${" + RefPattern.USERID_SHARDED + "}", true)
          .remove(new Permission(Permission.READ));
      u.save();
    }

    // deny READ permission that is inherited from All-Projects
    deny(allUsers, RefNames.REFS + "*", Permission.READ, ANONYMOUS_USERS);

    // fetching user branch without READ permission fails
    try {
      fetch(allUsersRepo, userRefName + ":userRef");
      fail("user branch is visible although no READ permission is granted");
    } catch (TransportException e) {
      // expected because no READ granted on user branch
    }

    // allow each user to read its own user branch
    grant(
        allUsers,
        RefNames.REFS_USERS + "${" + RefPattern.USERID_SHARDED + "}",
        Permission.READ,
        false,
        REGISTERED_USERS);

    // fetch user branch using refs/users/YY/XXXXXXX
    fetch(allUsersRepo, userRefName + ":userRef");
    Ref userRef = allUsersRepo.getRepository().exactRef("userRef");
    assertThat(userRef).isNotNull();

    // fetch user branch using refs/users/self
    fetch(allUsersRepo, RefNames.REFS_USERS_SELF + ":userSelfRef");
    Ref userSelfRef = allUsersRepo.getRepository().getRefDatabase().exactRef("userSelfRef");
    assertThat(userSelfRef).isNotNull();
    assertThat(userSelfRef.getObjectId()).isEqualTo(userRef.getObjectId());

    accountIndexedCounter.assertNoReindex();

    // fetching user branch of another user fails
    String otherUserRefName = RefNames.refsUsers(admin.id());
    exception.expect(TransportException.class);
    exception.expectMessage("Remote does not have " + otherUserRefName + " available for fetch.");
    fetch(allUsersRepo, otherUserRefName + ":otherUserRef");
  }

  @Test
  public void pushToUserBranch() throws Exception {
    TestRepository<InMemoryRepository> allUsersRepo = cloneProject(allUsers);
    fetch(allUsersRepo, RefNames.refsUsers(admin.id()) + ":userRef");
    allUsersRepo.reset("userRef");
    PushOneCommit push = pushFactory.create(admin.newIdent(), allUsersRepo);
    push.to(RefNames.refsUsers(admin.id())).assertOkStatus();
    accountIndexedCounter.assertReindexOf(admin);

    push = pushFactory.create(admin.newIdent(), allUsersRepo);
    push.to(RefNames.REFS_USERS_SELF).assertOkStatus();
    accountIndexedCounter.assertReindexOf(admin);
  }

  @Test
  public void pushToUserBranchForReview() throws Exception {
    String userRefName = RefNames.refsUsers(admin.id());
    TestRepository<InMemoryRepository> allUsersRepo = cloneProject(allUsers);
    fetch(allUsersRepo, userRefName + ":userRef");
    allUsersRepo.reset("userRef");
    PushOneCommit push = pushFactory.create(admin.newIdent(), allUsersRepo);
    PushOneCommit.Result r = push.to(MagicBranch.NEW_CHANGE + userRefName);
    r.assertOkStatus();
    accountIndexedCounter.assertNoReindex();
    assertThat(r.getChange().change().getDest().get()).isEqualTo(userRefName);
    gApi.changes().id(r.getChangeId()).current().review(ReviewInput.approve());
    gApi.changes().id(r.getChangeId()).current().submit();
    accountIndexedCounter.assertReindexOf(admin);

    push = pushFactory.create(admin.newIdent(), allUsersRepo);
    r = push.to(MagicBranch.NEW_CHANGE + RefNames.REFS_USERS_SELF);
    r.assertOkStatus();
    accountIndexedCounter.assertNoReindex();
    assertThat(r.getChange().change().getDest().get()).isEqualTo(userRefName);
    gApi.changes().id(r.getChangeId()).current().review(ReviewInput.approve());
    gApi.changes().id(r.getChangeId()).current().submit();
    accountIndexedCounter.assertReindexOf(admin);
  }

  @Test
  public void pushAccountConfigToUserBranchForReviewAndSubmit() throws Exception {
    String userRef = RefNames.refsUsers(admin.id());
    TestRepository<InMemoryRepository> allUsersRepo = cloneProject(allUsers);
    fetch(allUsersRepo, userRef + ":userRef");
    allUsersRepo.reset("userRef");

    Config ac = getAccountConfig(allUsersRepo);
    ac.setString(AccountProperties.ACCOUNT, null, AccountProperties.KEY_STATUS, "out-of-office");

    PushOneCommit.Result r =
        pushFactory
            .create(
                admin.newIdent(),
                allUsersRepo,
                "Update account config",
                AccountProperties.ACCOUNT_CONFIG,
                ac.toText())
            .to(MagicBranch.NEW_CHANGE + userRef);
    r.assertOkStatus();
    accountIndexedCounter.assertNoReindex();
    assertThat(r.getChange().change().getDest().get()).isEqualTo(userRef);

    gApi.changes().id(r.getChangeId()).current().review(ReviewInput.approve());
    gApi.changes().id(r.getChangeId()).current().submit();
    accountIndexedCounter.assertReindexOf(admin);

    AccountInfo info = gApi.accounts().self().get();
    assertThat(info.email).isEqualTo(admin.email());
    assertThat(info.name).isEqualTo(admin.fullName());
    assertThat(info.status).isEqualTo("out-of-office");
  }

  @Test
  public void pushAccountConfigWithPrefEmailThatDoesNotExistAsExtIdToUserBranchForReviewAndSubmit()
      throws Exception {
    TestAccount foo = accountCreator.create(name("foo"), name("foo") + "@example.com", "Foo");
    String userRef = RefNames.refsUsers(foo.id());
    accountIndexedCounter.clear();

    TestRepository<InMemoryRepository> allUsersRepo = cloneProject(allUsers, foo);
    fetch(allUsersRepo, userRef + ":userRef");
    allUsersRepo.reset("userRef");

    String email = "some.email@example.com";
    Config ac = getAccountConfig(allUsersRepo);
    ac.setString(AccountProperties.ACCOUNT, null, AccountProperties.KEY_PREFERRED_EMAIL, email);

    PushOneCommit.Result r =
        pushFactory
            .create(
                foo.newIdent(),
                allUsersRepo,
                "Update account config",
                AccountProperties.ACCOUNT_CONFIG,
                ac.toText())
            .to(MagicBranch.NEW_CHANGE + userRef);
    r.assertOkStatus();
    accountIndexedCounter.assertNoReindex();
    assertThat(r.getChange().change().getDest().get()).isEqualTo(userRef);

    requestScopeOperations.setApiUser(foo.id());
    gApi.changes().id(r.getChangeId()).current().review(ReviewInput.approve());
    gApi.changes().id(r.getChangeId()).current().submit();

    accountIndexedCounter.assertReindexOf(foo);

    AccountInfo info = gApi.accounts().self().get();
    assertThat(info.email).isEqualTo(email);
    assertThat(info.name).isEqualTo(foo.fullName());
  }

  @Test
  public void pushAccountConfigToUserBranchForReviewIsRejectedOnSubmitIfConfigIsInvalid()
      throws Exception {
    String userRef = RefNames.refsUsers(admin.id());
    TestRepository<InMemoryRepository> allUsersRepo = cloneProject(allUsers);
    fetch(allUsersRepo, userRef + ":userRef");
    allUsersRepo.reset("userRef");

    PushOneCommit.Result r =
        pushFactory
            .create(
                admin.newIdent(),
                allUsersRepo,
                "Update account config",
                AccountProperties.ACCOUNT_CONFIG,
                "invalid config")
            .to(MagicBranch.NEW_CHANGE + userRef);
    r.assertOkStatus();
    accountIndexedCounter.assertNoReindex();
    assertThat(r.getChange().change().getDest().get()).isEqualTo(userRef);

    gApi.changes().id(r.getChangeId()).current().review(ReviewInput.approve());
    exception.expect(ResourceConflictException.class);
    exception.expectMessage(
        String.format(
            "invalid account configuration: commit '%s' has an invalid '%s' file for account '%s':"
                + " Invalid config file %s in commit %s",
            r.getCommit().name(),
            AccountProperties.ACCOUNT_CONFIG,
            admin.id(),
            AccountProperties.ACCOUNT_CONFIG,
            r.getCommit().name()));
    gApi.changes().id(r.getChangeId()).current().submit();
  }

  @Test
  public void pushAccountConfigToUserBranchForReviewIsRejectedOnSubmitIfPreferredEmailIsInvalid()
      throws Exception {
    String userRef = RefNames.refsUsers(admin.id());
    TestRepository<InMemoryRepository> allUsersRepo = cloneProject(allUsers);
    fetch(allUsersRepo, userRef + ":userRef");
    allUsersRepo.reset("userRef");

    String noEmail = "no.email";
    Config ac = getAccountConfig(allUsersRepo);
    ac.setString(AccountProperties.ACCOUNT, null, AccountProperties.KEY_PREFERRED_EMAIL, noEmail);

    PushOneCommit.Result r =
        pushFactory
            .create(
                admin.newIdent(),
                allUsersRepo,
                "Update account config",
                AccountProperties.ACCOUNT_CONFIG,
                ac.toText())
            .to(MagicBranch.NEW_CHANGE + userRef);
    r.assertOkStatus();
    accountIndexedCounter.assertNoReindex();
    assertThat(r.getChange().change().getDest().get()).isEqualTo(userRef);

    gApi.changes().id(r.getChangeId()).current().review(ReviewInput.approve());
    exception.expect(ResourceConflictException.class);
    exception.expectMessage(
        String.format(
            "invalid account configuration: invalid preferred email '%s' for account '%s'",
            noEmail, admin.id()));
    gApi.changes().id(r.getChangeId()).current().submit();
  }

  @Test
  public void pushAccountConfigToUserBranchForReviewIsRejectedOnSubmitIfOwnAccountIsDeactivated()
      throws Exception {
    String userRef = RefNames.refsUsers(admin.id());
    TestRepository<InMemoryRepository> allUsersRepo = cloneProject(allUsers);
    fetch(allUsersRepo, userRef + ":userRef");
    allUsersRepo.reset("userRef");

    Config ac = getAccountConfig(allUsersRepo);
    ac.setBoolean(AccountProperties.ACCOUNT, null, AccountProperties.KEY_ACTIVE, false);

    PushOneCommit.Result r =
        pushFactory
            .create(
                admin.newIdent(),
                allUsersRepo,
                "Update account config",
                AccountProperties.ACCOUNT_CONFIG,
                ac.toText())
            .to(MagicBranch.NEW_CHANGE + userRef);
    r.assertOkStatus();
    accountIndexedCounter.assertNoReindex();
    assertThat(r.getChange().change().getDest().get()).isEqualTo(userRef);

    gApi.changes().id(r.getChangeId()).current().review(ReviewInput.approve());
    exception.expect(ResourceConflictException.class);
    exception.expectMessage("invalid account configuration: cannot deactivate own account");
    gApi.changes().id(r.getChangeId()).current().submit();
  }

  @Test
  public void pushAccountConfigToUserBranchForReviewDeactivateOtherAccount() throws Exception {
    allowGlobalCapabilities(REGISTERED_USERS, GlobalCapability.ACCESS_DATABASE);

    TestAccount foo = accountCreator.create(name("foo"));
    assertThat(gApi.accounts().id(foo.id().get()).getActive()).isTrue();
    String userRef = RefNames.refsUsers(foo.id());
    accountIndexedCounter.clear();

    grant(allUsers, userRef, Permission.PUSH, false, adminGroupUuid());
    grantLabel("Code-Review", -2, 2, allUsers, userRef, false, adminGroupUuid(), false);
    grant(allUsers, userRef, Permission.SUBMIT, false, adminGroupUuid());

    TestRepository<InMemoryRepository> allUsersRepo = cloneProject(allUsers);
    fetch(allUsersRepo, userRef + ":userRef");
    allUsersRepo.reset("userRef");

    Config ac = getAccountConfig(allUsersRepo);
    ac.setBoolean(AccountProperties.ACCOUNT, null, AccountProperties.KEY_ACTIVE, false);

    PushOneCommit.Result r =
        pushFactory
            .create(
                admin.newIdent(),
                allUsersRepo,
                "Update account config",
                AccountProperties.ACCOUNT_CONFIG,
                ac.toText())
            .to(MagicBranch.NEW_CHANGE + userRef);
    r.assertOkStatus();
    accountIndexedCounter.assertNoReindex();
    assertThat(r.getChange().change().getDest().get()).isEqualTo(userRef);

    gApi.changes().id(r.getChangeId()).current().review(ReviewInput.approve());
    gApi.changes().id(r.getChangeId()).current().submit();
    accountIndexedCounter.assertReindexOf(foo);

    assertThat(gApi.accounts().id(foo.id().get()).getActive()).isFalse();
  }

  @Test
  public void pushWatchConfigToUserBranch() throws Exception {
    TestRepository<InMemoryRepository> allUsersRepo = cloneProject(allUsers);
    fetch(allUsersRepo, RefNames.refsUsers(admin.id()) + ":userRef");
    allUsersRepo.reset("userRef");

    Config wc = new Config();
    wc.setString(
        ProjectWatches.PROJECT,
        project.get(),
        ProjectWatches.KEY_NOTIFY,
        ProjectWatches.NotifyValue.create(null, EnumSet.of(NotifyType.ALL_COMMENTS)).toString());
    PushOneCommit push =
        pushFactory.create(
            admin.newIdent(),
            allUsersRepo,
            "Add project watch",
            ProjectWatches.WATCH_CONFIG,
            wc.toText());
    push.to(RefNames.REFS_USERS_SELF).assertOkStatus();
    accountIndexedCounter.assertReindexOf(admin);

    String invalidNotifyValue = "]invalid[";
    wc.setString(
        ProjectWatches.PROJECT, project.get(), ProjectWatches.KEY_NOTIFY, invalidNotifyValue);
    push =
        pushFactory.create(
            admin.newIdent(),
            allUsersRepo,
            "Add invalid project watch",
            ProjectWatches.WATCH_CONFIG,
            wc.toText());
    PushOneCommit.Result r = push.to(RefNames.REFS_USERS_SELF);
    r.assertErrorStatus("invalid account configuration");
    r.assertMessage(
        String.format(
            "%s: Invalid project watch of account %d for project %s: %s",
            ProjectWatches.WATCH_CONFIG, admin.id().get(), project.get(), invalidNotifyValue));
  }

  @Test
  public void pushAccountConfigToUserBranch() throws Exception {
    TestAccount oooUser = accountCreator.create("away", "away@mail.invalid", "Ambrose Way");
    requestScopeOperations.setApiUser(oooUser.id());

    // Must clone as oooUser to ensure the push is allowed.
    TestRepository<InMemoryRepository> allUsersRepo = cloneProject(allUsers, oooUser);
    fetch(allUsersRepo, RefNames.refsUsers(oooUser.id()) + ":userRef");
    allUsersRepo.reset("userRef");

    Config ac = getAccountConfig(allUsersRepo);
    ac.setString(AccountProperties.ACCOUNT, null, AccountProperties.KEY_STATUS, "out-of-office");

    accountIndexedCounter.clear();
    pushFactory
        .create(
            oooUser.newIdent(),
            allUsersRepo,
            "Update account config",
            AccountProperties.ACCOUNT_CONFIG,
            ac.toText())
        .to(RefNames.refsUsers(oooUser.id()))
        .assertOkStatus();

    accountIndexedCounter.assertReindexOf(oooUser);

    AccountInfo info = gApi.accounts().self().get();
    assertThat(info.email).isEqualTo(oooUser.email());
    assertThat(info.name).isEqualTo(oooUser.fullName());
    assertThat(info.status).isEqualTo("out-of-office");
  }

  @Test
  public void pushAccountConfigToUserBranchIsRejectedIfConfigIsInvalid() throws Exception {
    TestRepository<InMemoryRepository> allUsersRepo = cloneProject(allUsers);
    fetch(allUsersRepo, RefNames.refsUsers(admin.id()) + ":userRef");
    allUsersRepo.reset("userRef");

    PushOneCommit.Result r =
        pushFactory
            .create(
                admin.newIdent(),
                allUsersRepo,
                "Update account config",
                AccountProperties.ACCOUNT_CONFIG,
                "invalid config")
            .to(RefNames.REFS_USERS_SELF);
    r.assertErrorStatus("invalid account configuration");
    r.assertMessage(
        String.format(
            "commit '%s' has an invalid '%s' file for account '%s':"
                + " Invalid config file %s in commit %s",
            r.getCommit().name(),
            AccountProperties.ACCOUNT_CONFIG,
            admin.id(),
            AccountProperties.ACCOUNT_CONFIG,
            r.getCommit().name()));
    accountIndexedCounter.assertNoReindex();
  }

  @Test
  public void pushAccountConfigToUserBranchIsRejectedIfPreferredEmailIsInvalid() throws Exception {
    TestRepository<InMemoryRepository> allUsersRepo = cloneProject(allUsers);
    fetch(allUsersRepo, RefNames.refsUsers(admin.id()) + ":userRef");
    allUsersRepo.reset("userRef");

    String noEmail = "no.email";
    Config ac = getAccountConfig(allUsersRepo);
    ac.setString(AccountProperties.ACCOUNT, null, AccountProperties.KEY_PREFERRED_EMAIL, noEmail);

    PushOneCommit.Result r =
        pushFactory
            .create(
                admin.newIdent(),
                allUsersRepo,
                "Update account config",
                AccountProperties.ACCOUNT_CONFIG,
                ac.toText())
            .to(RefNames.REFS_USERS_SELF);
    r.assertErrorStatus("invalid account configuration");
    r.assertMessage(
        String.format("invalid preferred email '%s' for account '%s'", noEmail, admin.id()));
    accountIndexedCounter.assertNoReindex();
  }

  @Test
  public void pushAccountConfigToUserBranchInvalidPreferredEmailButNotChanged() throws Exception {
    TestAccount foo = accountCreator.create(name("foo"), name("foo") + "@example.com", "Foo");
    String userRef = RefNames.refsUsers(foo.id());

    String noEmail = "no.email";
    accountsUpdateProvider
        .get()
        .update("Set Preferred Email", foo.id(), u -> u.setPreferredEmail(noEmail));
    accountIndexedCounter.clear();

    grant(allUsers, userRef, Permission.PUSH, false, REGISTERED_USERS);
    TestRepository<InMemoryRepository> allUsersRepo = cloneProject(allUsers, foo);
    fetch(allUsersRepo, userRef + ":userRef");
    allUsersRepo.reset("userRef");

    String status = "in vacation";
    Config ac = getAccountConfig(allUsersRepo);
    ac.setString(AccountProperties.ACCOUNT, null, AccountProperties.KEY_STATUS, status);

    pushFactory
        .create(
            foo.newIdent(),
            allUsersRepo,
            "Update account config",
            AccountProperties.ACCOUNT_CONFIG,
            ac.toText())
        .to(userRef)
        .assertOkStatus();
    accountIndexedCounter.assertReindexOf(foo);

    AccountInfo info = gApi.accounts().id(foo.id().get()).get();
    assertThat(info.email).isEqualTo(noEmail);
    assertThat(info.name).isEqualTo(foo.fullName());
    assertThat(info.status).isEqualTo(status);
  }

  @Test
  public void pushAccountConfigToUserBranchIfPreferredEmailDoesNotExistAsExtId() throws Exception {
    TestAccount foo = accountCreator.create(name("foo"), name("foo") + "@example.com", "Foo");
    String userRef = RefNames.refsUsers(foo.id());
    accountIndexedCounter.clear();

    grant(allUsers, userRef, Permission.PUSH, false, adminGroupUuid());

    TestRepository<InMemoryRepository> allUsersRepo = cloneProject(allUsers, foo);
    fetch(allUsersRepo, userRef + ":userRef");
    allUsersRepo.reset("userRef");

    String email = "some.email@example.com";
    Config ac = getAccountConfig(allUsersRepo);
    ac.setString(AccountProperties.ACCOUNT, null, AccountProperties.KEY_PREFERRED_EMAIL, email);

    pushFactory
        .create(
            foo.newIdent(),
            allUsersRepo,
            "Update account config",
            AccountProperties.ACCOUNT_CONFIG,
            ac.toText())
        .to(userRef)
        .assertOkStatus();
    accountIndexedCounter.assertReindexOf(foo);

    AccountInfo info = gApi.accounts().id(foo.id().get()).get();
    assertThat(info.email).isEqualTo(email);
    assertThat(info.name).isEqualTo(foo.fullName());
  }

  @Test
  public void pushAccountConfigToUserBranchIsRejectedIfOwnAccountIsDeactivated() throws Exception {
    TestRepository<InMemoryRepository> allUsersRepo = cloneProject(allUsers);
    fetch(allUsersRepo, RefNames.refsUsers(admin.id()) + ":userRef");
    allUsersRepo.reset("userRef");

    Config ac = getAccountConfig(allUsersRepo);
    ac.setBoolean(AccountProperties.ACCOUNT, null, AccountProperties.KEY_ACTIVE, false);

    PushOneCommit.Result r =
        pushFactory
            .create(
                admin.newIdent(),
                allUsersRepo,
                "Update account config",
                AccountProperties.ACCOUNT_CONFIG,
                ac.toText())
            .to(RefNames.REFS_USERS_SELF);
    r.assertErrorStatus("invalid account configuration");
    r.assertMessage("cannot deactivate own account");
    accountIndexedCounter.assertNoReindex();
  }

  @Test
  public void pushAccountConfigToUserBranchDeactivateOtherAccount() throws Exception {
    allowGlobalCapabilities(REGISTERED_USERS, GlobalCapability.ACCESS_DATABASE);

    TestAccount foo = accountCreator.create(name("foo"));
    assertThat(gApi.accounts().id(foo.id().get()).getActive()).isTrue();
    String userRef = RefNames.refsUsers(foo.id());
    accountIndexedCounter.clear();

    grant(allUsers, userRef, Permission.PUSH, false, adminGroupUuid());

    TestRepository<InMemoryRepository> allUsersRepo = cloneProject(allUsers);
    fetch(allUsersRepo, userRef + ":userRef");
    allUsersRepo.reset("userRef");

    Config ac = getAccountConfig(allUsersRepo);
    ac.setBoolean(AccountProperties.ACCOUNT, null, AccountProperties.KEY_ACTIVE, false);

    pushFactory
        .create(
            admin.newIdent(),
            allUsersRepo,
            "Update account config",
            AccountProperties.ACCOUNT_CONFIG,
            ac.toText())
        .to(userRef)
        .assertOkStatus();
    accountIndexedCounter.assertReindexOf(foo);

    assertThat(gApi.accounts().id(foo.id().get()).getActive()).isFalse();
  }

  @Test
  public void cannotCreateUserBranch() throws Exception {
    grant(allUsers, RefNames.REFS_USERS + "*", Permission.CREATE);
    grant(allUsers, RefNames.REFS_USERS + "*", Permission.PUSH);

    String userRef = RefNames.refsUsers(new Account.Id(seq.nextAccountId()));
    TestRepository<InMemoryRepository> allUsersRepo = cloneProject(allUsers);
    PushOneCommit.Result r = pushFactory.create(admin.newIdent(), allUsersRepo).to(userRef);
    r.assertErrorStatus();
    assertThat(r.getMessage()).contains("Not allowed to create user branch.");

    try (Repository repo = repoManager.openRepository(allUsers)) {
      assertThat(repo.exactRef(userRef)).isNull();
    }
  }

  @Test
  public void createUserBranchWithAccessDatabaseCapability() throws Exception {
    allowGlobalCapabilities(REGISTERED_USERS, GlobalCapability.ACCESS_DATABASE);
    grant(allUsers, RefNames.REFS_USERS + "*", Permission.CREATE);
    grant(allUsers, RefNames.REFS_USERS + "*", Permission.PUSH);

    String userRef = RefNames.refsUsers(new Account.Id(seq.nextAccountId()));
    TestRepository<InMemoryRepository> allUsersRepo = cloneProject(allUsers);
    pushFactory.create(admin.newIdent(), allUsersRepo).to(userRef).assertOkStatus();

    try (Repository repo = repoManager.openRepository(allUsers)) {
      assertThat(repo.exactRef(userRef)).isNotNull();
    }
  }

  @Test
  public void cannotCreateNonUserBranchUnderRefsUsersWithAccessDatabaseCapability()
      throws Exception {
    allowGlobalCapabilities(REGISTERED_USERS, GlobalCapability.ACCESS_DATABASE);
    grant(allUsers, RefNames.REFS_USERS + "*", Permission.CREATE);
    grant(allUsers, RefNames.REFS_USERS + "*", Permission.PUSH);

    String userRef = RefNames.REFS_USERS + "foo";
    TestRepository<InMemoryRepository> allUsersRepo = cloneProject(allUsers);
    PushOneCommit.Result r = pushFactory.create(admin.newIdent(), allUsersRepo).to(userRef);
    r.assertErrorStatus();
    assertThat(r.getMessage()).contains("Not allowed to create non-user branch under refs/users/.");

    try (Repository repo = repoManager.openRepository(allUsers)) {
      assertThat(repo.exactRef(userRef)).isNull();
    }
  }

  @Test
  public void createDefaultUserBranch() throws Exception {
    try (Repository repo = repoManager.openRepository(allUsers)) {
      assertThat(repo.exactRef(RefNames.REFS_USERS_DEFAULT)).isNull();
    }

    grant(allUsers, RefNames.REFS_USERS_DEFAULT, Permission.CREATE);
    grant(allUsers, RefNames.REFS_USERS_DEFAULT, Permission.PUSH);

    TestRepository<InMemoryRepository> allUsersRepo = cloneProject(allUsers);
    pushFactory
        .create(admin.newIdent(), allUsersRepo)
        .to(RefNames.REFS_USERS_DEFAULT)
        .assertOkStatus();

    try (Repository repo = repoManager.openRepository(allUsers)) {
      assertThat(repo.exactRef(RefNames.REFS_USERS_DEFAULT)).isNotNull();
    }
  }

  @Test
  public void cannotDeleteUserBranch() throws Exception {
    grant(
        allUsers,
        RefNames.REFS_USERS + "${" + RefPattern.USERID_SHARDED + "}",
        Permission.DELETE,
        true,
        REGISTERED_USERS);

    TestRepository<InMemoryRepository> allUsersRepo = cloneProject(allUsers);
    String userRef = RefNames.refsUsers(admin.id());
    PushResult r = deleteRef(allUsersRepo, userRef);
    RemoteRefUpdate refUpdate = r.getRemoteUpdate(userRef);
    assertThat(refUpdate.getStatus()).isEqualTo(RemoteRefUpdate.Status.REJECTED_OTHER_REASON);
    assertThat(refUpdate.getMessage()).contains("Not allowed to delete user branch.");

    try (Repository repo = repoManager.openRepository(allUsers)) {
      assertThat(repo.exactRef(userRef)).isNotNull();
    }
  }

  @Test
  public void deleteUserBranchWithAccessDatabaseCapability() throws Exception {
    allowGlobalCapabilities(REGISTERED_USERS, GlobalCapability.ACCESS_DATABASE);
    grant(
        allUsers,
        RefNames.REFS_USERS + "${" + RefPattern.USERID_SHARDED + "}",
        Permission.DELETE,
        true,
        REGISTERED_USERS);

    TestRepository<InMemoryRepository> allUsersRepo = cloneProject(allUsers);
    String userRef = RefNames.refsUsers(admin.id());
    PushResult r = deleteRef(allUsersRepo, userRef);
    RemoteRefUpdate refUpdate = r.getRemoteUpdate(userRef);
    assertThat(refUpdate.getStatus()).isEqualTo(RemoteRefUpdate.Status.OK);

    try (Repository repo = repoManager.openRepository(allUsers)) {
      assertThat(repo.exactRef(userRef)).isNull();
    }

    assertThat(accountCache.get(admin.id())).isEmpty();
    assertThat(accountQueryProvider.get().byDefault(admin.id().toString())).isEmpty();
  }

  @Test
  public void addGpgKey() throws Exception {
    TestKey key = validKeyWithoutExpiration();
    String id = key.getKeyIdString();
    addExternalIdEmail(admin, "test1@example.com");

    sender.clear();
    assertKeyMapContains(key, addGpgKey(key.getPublicKeyArmored()));
    assertKeys(key);
    assertThat(sender.getMessages()).hasSize(1);
    assertThat(sender.getMessages().get(0).body()).contains("new GPG keys have been added");

    requestScopeOperations.setApiUser(user.id());
    exception.expect(ResourceNotFoundException.class);
    exception.expectMessage(id);
    gApi.accounts().self().gpgKey(id).get();
  }

  @Test
  public void reAddExistingGpgKey() throws Exception {
    addExternalIdEmail(admin, "test5@example.com");
    TestKey key = validKeyWithSecondUserId();
    String id = key.getKeyIdString();
    PGPPublicKey pk = key.getPublicKey();

    sender.clear();
    GpgKeyInfo info = addGpgKey(armor(pk)).get(id);
    assertThat(info.userIds).hasSize(2);
    assertIteratorSize(2, getOnlyKeyFromStore(key).getUserIDs());
    assertThat(sender.getMessages()).hasSize(1);
    assertThat(sender.getMessages().get(0).body()).contains("new GPG keys have been added");

    pk = PGPPublicKey.removeCertification(pk, "foo:myId");
    sender.clear();
    info = addGpgKeyNoReindex(armor(pk)).get(id);
    assertThat(info.userIds).hasSize(1);
    assertIteratorSize(1, getOnlyKeyFromStore(key).getUserIDs());
    // TODO: Issue 10769: Adding an already existing key should not result in a notification email
    assertThat(sender.getMessages()).hasSize(1);
    assertThat(sender.getMessages().get(0).body()).contains("new GPG keys have been added");
  }

  @Test
  public void addOtherUsersGpgKey_Conflict() throws Exception {
    // Both users have a matching external ID for this key.
    addExternalIdEmail(admin, "test5@example.com");
    accountsUpdateProvider
        .get()
        .update(
            "Add External ID",
            user.id(),
            u -> u.addExternalId(ExternalId.create("foo", "myId", user.id())));
    accountIndexedCounter.assertReindexOf(user);

    TestKey key = validKeyWithSecondUserId();
    addGpgKey(key.getPublicKeyArmored());
    requestScopeOperations.setApiUser(user.id());

    exception.expect(ResourceConflictException.class);
    exception.expectMessage("GPG key already associated with another account");
    addGpgKey(key.getPublicKeyArmored());
  }

  @Test
  public void listGpgKeys() throws Exception {
    List<TestKey> keys = allValidKeys();
    List<String> toAdd = new ArrayList<>(keys.size());
    for (TestKey key : keys) {
      addExternalIdEmail(admin, PushCertificateIdent.parse(key.getFirstUserId()).getEmailAddress());
      toAdd.add(key.getPublicKeyArmored());
    }
    gApi.accounts().self().putGpgKeys(toAdd, ImmutableList.of());
    assertKeys(keys);
    accountIndexedCounter.assertReindexOf(admin);
  }

  @Test
  public void deleteGpgKey() throws Exception {
    TestKey key = validKeyWithoutExpiration();
    String id = key.getKeyIdString();
    addExternalIdEmail(admin, "test1@example.com");
    addGpgKey(key.getPublicKeyArmored());
    assertKeys(key);

    sender.clear();
    gApi.accounts().self().gpgKey(id).delete();
    accountIndexedCounter.assertReindexOf(admin);
    assertKeys();
    assertThat(sender.getMessages()).hasSize(1);
    assertThat(sender.getMessages().get(0).body()).contains("GPG keys have been deleted");

    exception.expect(ResourceNotFoundException.class);
    exception.expectMessage(id);
    gApi.accounts().self().gpgKey(id).get();
  }

  @Test
  public void addAndRemoveGpgKeys() throws Exception {
    for (TestKey key : allValidKeys()) {
      addExternalIdEmail(admin, PushCertificateIdent.parse(key.getFirstUserId()).getEmailAddress());
    }
    TestKey key1 = validKeyWithoutExpiration();
    TestKey key2 = validKeyWithExpiration();
    TestKey key5 = validKeyWithSecondUserId();

    Map<String, GpgKeyInfo> infos =
        gApi.accounts()
            .self()
            .putGpgKeys(
                ImmutableList.of(key1.getPublicKeyArmored(), key2.getPublicKeyArmored()),
                ImmutableList.of(key5.getKeyIdString()));
    assertThat(infos.keySet()).containsExactly(key1.getKeyIdString(), key2.getKeyIdString());
    assertKeys(key1, key2);
    accountIndexedCounter.assertReindexOf(admin);

    infos =
        gApi.accounts()
            .self()
            .putGpgKeys(
                ImmutableList.of(key5.getPublicKeyArmored()),
                ImmutableList.of(key1.getKeyIdString()));
    assertThat(infos.keySet()).containsExactly(key1.getKeyIdString(), key5.getKeyIdString());
    assertKeyMapContains(key5, infos);
    assertThat(infos.get(key1.getKeyIdString()).key).isNull();
    assertKeys(key2, key5);
    accountIndexedCounter.assertReindexOf(admin);

    exception.expect(BadRequestException.class);
    exception.expectMessage("Cannot both add and delete key: " + keyToString(key2.getPublicKey()));
    gApi.accounts()
        .self()
        .putGpgKeys(
            ImmutableList.of(key2.getPublicKeyArmored()), ImmutableList.of(key2.getKeyIdString()));
  }

  @Test
  public void addMalformedGpgKey() throws Exception {
    String key = "-----BEGIN PGP PUBLIC KEY BLOCK-----\n\ntest\n-----END PGP PUBLIC KEY BLOCK-----";
    exception.expect(BadRequestException.class);
    exception.expectMessage("Failed to parse GPG keys");
    addGpgKey(key);
  }

  @Test
  @UseSsh
  public void sshKeys() throws Exception {
    // The test account should initially have exactly one ssh key
    List<SshKeyInfo> info = gApi.accounts().self().listSshKeys();
    assertThat(info).hasSize(1);
    assertSequenceNumbers(info);
    SshKeyInfo key = info.get(0);
    KeyPair keyPair = sshKeys.getKeyPair(admin);
    String initial = TestSshKeys.publicKey(keyPair, admin.email());
    assertThat(key.sshPublicKey).isEqualTo(initial);
    accountIndexedCounter.assertNoReindex();

    // Add a new key
    sender.clear();
    String newKey = TestSshKeys.publicKey(TestSshKeys.genSshKey(), admin.email());
    gApi.accounts().self().addSshKey(newKey);
    info = gApi.accounts().self().listSshKeys();
    assertThat(info).hasSize(2);
    assertSequenceNumbers(info);
    accountIndexedCounter.assertReindexOf(admin);
    assertThat(sender.getMessages()).hasSize(1);
    assertThat(sender.getMessages().get(0).body()).contains("new SSH keys have been added");

    // Add an existing key (the request succeeds, but the key isn't added again)
    sender.clear();
    gApi.accounts().self().addSshKey(initial);
    info = gApi.accounts().self().listSshKeys();
    assertThat(info).hasSize(2);
    assertSequenceNumbers(info);
    accountIndexedCounter.assertNoReindex();
    // TODO: Issue 10769: Adding an already existing key should not result in a notification email
    assertThat(sender.getMessages()).hasSize(1);
    assertThat(sender.getMessages().get(0).body()).contains("new SSH keys have been added");

    // Add another new key
    sender.clear();
    String newKey2 = TestSshKeys.publicKey(TestSshKeys.genSshKey(), admin.email());
    gApi.accounts().self().addSshKey(newKey2);
    info = gApi.accounts().self().listSshKeys();
    assertThat(info).hasSize(3);
    assertSequenceNumbers(info);
    accountIndexedCounter.assertReindexOf(admin);
    assertThat(sender.getMessages()).hasSize(1);
    assertThat(sender.getMessages().get(0).body()).contains("new SSH keys have been added");

    // Delete second key
    sender.clear();
    gApi.accounts().self().deleteSshKey(2);
    info = gApi.accounts().self().listSshKeys();
    assertThat(info).hasSize(2);
    assertThat(info.get(0).seq).isEqualTo(1);
    assertThat(info.get(1).seq).isEqualTo(3);
    accountIndexedCounter.assertReindexOf(admin);

    assertThat(sender.getMessages()).hasSize(1);
    assertThat(sender.getMessages().get(0).body()).contains("SSH keys have been deleted");

    // Mark first key as invalid
    assertThat(info.get(0).valid).isTrue();
    authorizedKeys.markKeyInvalid(admin.id(), 1);
    info = gApi.accounts().self().listSshKeys();
    assertThat(info).hasSize(2);
    assertThat(info.get(0).seq).isEqualTo(1);
    assertThat(info.get(0).valid).isFalse();
    assertThat(info.get(1).seq).isEqualTo(3);
    accountIndexedCounter.assertReindexOf(admin);
  }

  // reindex is tested by {@link AbstractQueryAccountsTest#reindex}
  @Test
  public void reindexPermissions() throws Exception {
    // admin can reindex any account
    requestScopeOperations.setApiUser(admin.id());
    gApi.accounts().id(user.username()).index();
    accountIndexedCounter.assertReindexOf(user);

    // user can reindex own account
    requestScopeOperations.setApiUser(user.id());
    gApi.accounts().self().index();
    accountIndexedCounter.assertReindexOf(user);

    // user cannot reindex any account
    exception.expect(AuthException.class);
    exception.expectMessage("modify account not permitted");
    gApi.accounts().id(admin.username()).index();
  }

  @Test
  public void checkConsistency() throws Exception {
    allowGlobalCapabilities(REGISTERED_USERS, GlobalCapability.ACCESS_DATABASE);
    requestScopeOperations.resetCurrentApiUser();

    // Create an account with a preferred email.
    String username = name("foo");
    String email = username + "@example.com";
    TestAccount account = accountCreator.create(username, email, "Foo Bar");

    ConsistencyCheckInput input = new ConsistencyCheckInput();
    input.checkAccounts = new CheckAccountsInput();
    ConsistencyCheckInfo checkInfo = gApi.config().server().checkConsistency(input);
    assertThat(checkInfo.checkAccountsResult.problems).isEmpty();

    Set<ConsistencyProblemInfo> expectedProblems = new HashSet<>();

    // Delete the external ID for the preferred email. This makes the account inconsistent since it
    // now doesn't have an external ID for its preferred email.
    accountsUpdateProvider
        .get()
        .update(
            "Delete External ID",
            account.id(),
            u -> u.deleteExternalId(ExternalId.createEmail(account.id(), email)));
    expectedProblems.add(
        new ConsistencyProblemInfo(
            ConsistencyProblemInfo.Status.ERROR,
            "Account '"
                + account.id().get()
                + "' has no external ID for its preferred email '"
                + email
                + "'"));

    checkInfo = gApi.config().server().checkConsistency(input);
    assertThat(checkInfo.checkAccountsResult.problems).hasSize(expectedProblems.size());
    assertThat(checkInfo.checkAccountsResult.problems).containsExactlyElementsIn(expectedProblems);
  }

  @Test
  public void internalQueryFindActiveAndInactiveAccounts() throws Exception {
    String name = name("foo");
    assertThat(accountQueryProvider.get().byDefault(name)).isEmpty();

    TestAccount foo1 = accountCreator.create(name + "-1");
    assertThat(gApi.accounts().id(foo1.username()).getActive()).isTrue();

    TestAccount foo2 = accountCreator.create(name + "-2");
    gApi.accounts().id(foo2.username()).setActive(false);
    assertThat(gApi.accounts().id(foo2.id().get()).getActive()).isFalse();

    assertThat(accountQueryProvider.get().byDefault(name)).hasSize(2);
  }

  @Test
  public void checkMetaId() throws Exception {
    // metaId is set when account is loaded
    assertThat(accounts.get(admin.id()).get().getAccount().getMetaId())
        .isEqualTo(getMetaId(admin.id()));

    // metaId is set when account is created
    AccountsUpdate au = accountsUpdateProvider.get();
    Account.Id accountId = new Account.Id(seq.nextAccountId());
    AccountState accountState = au.insert("Create Test Account", accountId, u -> {});
    assertThat(accountState.getAccount().getMetaId()).isEqualTo(getMetaId(accountId));

    // metaId is set when account is updated
    Optional<AccountState> updatedAccountState =
        au.update("Set Full Name", accountId, u -> u.setFullName("foo"));
    assertThat(updatedAccountState).isPresent();
    Account updatedAccount = updatedAccountState.get().getAccount();
    assertThat(accountState.getAccount().getMetaId()).isNotEqualTo(updatedAccount.getMetaId());
    assertThat(updatedAccount.getMetaId()).isEqualTo(getMetaId(accountId));
  }

  private EmailInput newEmailInput(String email, boolean noConfirmation) {
    EmailInput input = new EmailInput();
    input.email = email;
    input.noConfirmation = noConfirmation;
    return input;
  }

  private EmailInput newEmailInput(String email) {
    return newEmailInput(email, true);
  }

  private String getMetaId(Account.Id accountId) throws IOException {
    try (Repository repo = repoManager.openRepository(allUsers);
        RevWalk rw = new RevWalk(repo);
        ObjectReader or = repo.newObjectReader()) {
      Ref ref = repo.exactRef(RefNames.refsUsers(accountId));
      return ref != null ? ref.getObjectId().name() : null;
    }
  }

  @Test
  public void allGroupsForAnAdminAccountCanBeRetrieved() throws Exception {
    List<GroupInfo> groups = gApi.accounts().id(admin.username()).getGroups();
    assertThat(groups)
        .comparingElementsUsing(getGroupToNameCorrespondence())
        .containsExactly("Anonymous Users", "Registered Users", "Administrators");
  }

  @Test
  public void createUserWithValidUsername() throws Exception {
    ImmutableList<String> names =
        ImmutableList.of(
            "user@domain",
            "user-name",
            "user_name",
            "1234",
            "user1234",
            "1234@domain",
            "user!+alias{*}#$%&’^=~|@domain");
    for (String name : names) {
      gApi.accounts().create(name);
    }
  }

  @Test
  public void createUserWithInvalidUsername() throws Exception {
    ImmutableList<String> invalidNames =
        ImmutableList.of(
            "@", "@foo", "-", "-foo", "_", "_foo", "!", "+", "{", "}", "*", "%", "#", "$", "&", "’",
            "^", "=", "~");
    for (String name : invalidNames) {
      try {
        gApi.accounts().create(name);
        fail(String.format("Expected BadRequestException for username [%s]", name));
      } catch (BadRequestException e) {
        assertThat(e).hasMessageThat().isEqualTo(String.format("Invalid username '%s'", name));
      }
    }
  }

  @Test
  public void allGroupsForAUserAccountCanBeRetrieved() throws Exception {
    String username = name("user1");
    accountOperations.newAccount().username(username).create();
    AccountGroup.UUID groupID = groupOperations.newGroup().name("group").create();
    String group = groupOperations.group(groupID).get().name();

    gApi.groups().id(group).addMembers(username);

    List<GroupInfo> allGroups = gApi.accounts().id(username).getGroups();
    assertThat(allGroups)
        .comparingElementsUsing(getGroupToNameCorrespondence())
        .containsExactly("Anonymous Users", "Registered Users", group);
  }

  @Test
  public void defaultPermissionsOnUserBranches() throws Exception {
    String userRef = RefNames.REFS_USERS + "${" + RefPattern.USERID_SHARDED + "}";
    assertPermissions(
        allUsers,
        groupRef(REGISTERED_USERS),
        userRef,
        true,
        Permission.READ,
        Permission.PUSH,
        Permission.SUBMIT);

    assertLabelPermission(
        allUsers, groupRef(REGISTERED_USERS), userRef, true, "Code-Review", -2, 2);

    assertPermissions(
        allUsers,
        adminGroupRef(),
        RefNames.REFS_USERS_DEFAULT,
        true,
        Permission.READ,
        Permission.PUSH,
        Permission.CREATE);
  }

  @Test
  public void retryOnLockFailure() throws Exception {
    String status = "happy";
    String fullName = "Foo";
    AtomicBoolean doneBgUpdate = new AtomicBoolean(false);
    PersonIdent ident = serverIdent.get();
    AccountsUpdate update =
        new AccountsUpdate(
            repoManager,
            gitReferenceUpdated,
            Optional.empty(),
            allUsers,
            externalIds,
            metaDataUpdateInternalFactory,
            new RetryHelper(
                cfg, retryMetrics, null, r -> r.withBlockStrategy(noSleepBlockStrategy)),
            extIdNotesFactory,
            ident,
            ident,
            () -> {
              if (!doneBgUpdate.getAndSet(true)) {
                try {
                  accountsUpdateProvider
                      .get()
                      .update("Set Status", admin.id(), u -> u.setStatus(status));
                } catch (IOException | ConfigInvalidException | StorageException e) {
                  // Ignore, the successful update of the account is asserted later
                }
              }
            },
            Runnables.doNothing());
    assertThat(doneBgUpdate.get()).isFalse();
    AccountInfo accountInfo = gApi.accounts().id(admin.id().get()).get();
    assertThat(accountInfo.status).isNull();
    assertThat(accountInfo.name).isNotEqualTo(fullName);

    Optional<AccountState> updatedAccountState =
        update.update("Set Full Name", admin.id(), u -> u.setFullName(fullName));
    assertThat(doneBgUpdate.get()).isTrue();

    assertThat(updatedAccountState).isPresent();
    Account updatedAccount = updatedAccountState.get().getAccount();
    assertThat(updatedAccount.getStatus()).isEqualTo(status);
    assertThat(updatedAccount.getFullName()).isEqualTo(fullName);

    accountInfo = gApi.accounts().id(admin.id().get()).get();
    assertThat(accountInfo.status).isEqualTo(status);
    assertThat(accountInfo.name).isEqualTo(fullName);
  }

  @Test
  public void failAfterRetryerGivesUp() throws Exception {
    List<String> status = ImmutableList.of("foo", "bar", "baz");
    String fullName = "Foo";
    AtomicInteger bgCounter = new AtomicInteger(0);
    PersonIdent ident = serverIdent.get();
    AccountsUpdate update =
        new AccountsUpdate(
            repoManager,
            gitReferenceUpdated,
            Optional.empty(),
            allUsers,
            externalIds,
            metaDataUpdateInternalFactory,
            new RetryHelper(
                cfg,
                retryMetrics,
                null,
                r ->
                    r.withStopStrategy(StopStrategies.stopAfterAttempt(status.size()))
                        .withBlockStrategy(noSleepBlockStrategy)),
            extIdNotesFactory,
            ident,
            ident,
            () -> {
              try {
                accountsUpdateProvider
                    .get()
                    .update(
                        "Set Status",
                        admin.id(),
                        u -> u.setStatus(status.get(bgCounter.getAndAdd(1))));
              } catch (IOException | ConfigInvalidException | StorageException e) {
                // Ignore, the expected exception is asserted later
              }
            },
            Runnables.doNothing());
    assertThat(bgCounter.get()).isEqualTo(0);
    AccountInfo accountInfo = gApi.accounts().id(admin.id().get()).get();
    assertThat(accountInfo.status).isNull();
    assertThat(accountInfo.name).isNotEqualTo(fullName);

    try {
      update.update("Set Full Name", admin.id(), u -> u.setFullName(fullName));
      fail("expected LockFailureException");
    } catch (LockFailureException e) {
      // Ignore, expected
    }
    assertThat(bgCounter.get()).isEqualTo(status.size());

    Account updatedAccount = accounts.get(admin.id()).get().getAccount();
    assertThat(updatedAccount.getStatus()).isEqualTo(Iterables.getLast(status));
    assertThat(updatedAccount.getFullName()).isEqualTo(admin.fullName());

    accountInfo = gApi.accounts().id(admin.id().get()).get();
    assertThat(accountInfo.status).isEqualTo(Iterables.getLast(status));
    assertThat(accountInfo.name).isEqualTo(admin.fullName());
  }

  @Test
  public void atomicReadMofifyWrite() throws Exception {
    gApi.accounts().id(admin.id().get()).setStatus("A-1");

    AtomicInteger bgCounterA1 = new AtomicInteger(0);
    AtomicInteger bgCounterA2 = new AtomicInteger(0);
    PersonIdent ident = serverIdent.get();
    AccountsUpdate update =
        new AccountsUpdate(
            repoManager,
            gitReferenceUpdated,
            Optional.empty(),
            allUsers,
            externalIds,
            metaDataUpdateInternalFactory,
            new RetryHelper(
                cfg, retryMetrics, null, r -> r.withBlockStrategy(noSleepBlockStrategy)),
            extIdNotesFactory,
            ident,
            ident,
            Runnables.doNothing(),
            () -> {
              try {
                accountsUpdateProvider
                    .get()
                    .update("Set Status", admin.id(), u -> u.setStatus("A-2"));
              } catch (IOException | ConfigInvalidException | StorageException e) {
                // Ignore, the expected exception is asserted later
              }
            });
    assertThat(bgCounterA1.get()).isEqualTo(0);
    assertThat(bgCounterA2.get()).isEqualTo(0);
    assertThat(gApi.accounts().id(admin.id().get()).get().status).isEqualTo("A-1");

    Optional<AccountState> updatedAccountState =
        update.update(
            "Set Status",
            admin.id(),
            (a, u) -> {
              if ("A-1".equals(a.getAccount().getStatus())) {
                bgCounterA1.getAndIncrement();
                u.setStatus("B-1");
              }

              if ("A-2".equals(a.getAccount().getStatus())) {
                bgCounterA2.getAndIncrement();
                u.setStatus("B-2");
              }
            });

    assertThat(bgCounterA1.get()).isEqualTo(1);
    assertThat(bgCounterA2.get()).isEqualTo(1);

    assertThat(updatedAccountState).isPresent();
    assertThat(updatedAccountState.get().getAccount().getStatus()).isEqualTo("B-2");
    assertThat(accounts.get(admin.id()).get().getAccount().getStatus()).isEqualTo("B-2");
    assertThat(gApi.accounts().id(admin.id().get()).get().status).isEqualTo("B-2");
  }

  @Test
  public void atomicReadMofifyWriteExternalIds() throws Exception {
    allowGlobalCapabilities(REGISTERED_USERS, GlobalCapability.ACCESS_DATABASE);

    Account.Id accountId = new Account.Id(seq.nextAccountId());
    ExternalId extIdA1 = ExternalId.create("foo", "A-1", accountId);
    accountsUpdateProvider
        .get()
        .insert("Create Test Account", accountId, u -> u.addExternalId(extIdA1));

    AtomicInteger bgCounterA1 = new AtomicInteger(0);
    AtomicInteger bgCounterA2 = new AtomicInteger(0);
    PersonIdent ident = serverIdent.get();
    ExternalId extIdA2 = ExternalId.create("foo", "A-2", accountId);
    AccountsUpdate update =
        new AccountsUpdate(
            repoManager,
            gitReferenceUpdated,
            Optional.empty(),
            allUsers,
            externalIds,
            metaDataUpdateInternalFactory,
            new RetryHelper(
                cfg, retryMetrics, null, r -> r.withBlockStrategy(noSleepBlockStrategy)),
            extIdNotesFactory,
            ident,
            ident,
            Runnables.doNothing(),
            () -> {
              try {
                accountsUpdateProvider
                    .get()
                    .update(
                        "Update External ID",
                        accountId,
                        u -> u.replaceExternalId(extIdA1, extIdA2));
              } catch (IOException | ConfigInvalidException | StorageException e) {
                // Ignore, the expected exception is asserted later
              }
            });
    assertThat(bgCounterA1.get()).isEqualTo(0);
    assertThat(bgCounterA2.get()).isEqualTo(0);
    assertThat(
            gApi.accounts().id(accountId.get()).getExternalIds().stream()
                .map(i -> i.identity)
                .collect(toSet()))
        .containsExactly(extIdA1.key().get());

    ExternalId extIdB1 = ExternalId.create("foo", "B-1", accountId);
    ExternalId extIdB2 = ExternalId.create("foo", "B-2", accountId);
    Optional<AccountState> updatedAccount =
        update.update(
            "Update External ID",
            accountId,
            (a, u) -> {
              if (a.getExternalIds().contains(extIdA1)) {
                bgCounterA1.getAndIncrement();
                u.replaceExternalId(extIdA1, extIdB1);
              }

              if (a.getExternalIds().contains(extIdA2)) {
                bgCounterA2.getAndIncrement();
                u.replaceExternalId(extIdA2, extIdB2);
              }
            });

    assertThat(bgCounterA1.get()).isEqualTo(1);
    assertThat(bgCounterA2.get()).isEqualTo(1);

    assertThat(updatedAccount).isPresent();
    assertThat(updatedAccount.get().getExternalIds()).containsExactly(extIdB2);
    assertThat(accounts.get(accountId).get().getExternalIds()).containsExactly(extIdB2);
    assertThat(
            gApi.accounts().id(accountId.get()).getExternalIds().stream()
                .map(i -> i.identity)
                .collect(toSet()))
        .containsExactly(extIdB2.key().get());
  }

  @Test
  public void stalenessChecker() throws Exception {
    // Newly created account is not stale.
    AccountInfo accountInfo = gApi.accounts().create(name("foo")).get();
    Account.Id accountId = new Account.Id(accountInfo._accountId);
    assertThat(stalenessChecker.isStale(accountId)).isFalse();

    // Manually updating the user ref makes the index document stale.
    String userRef = RefNames.refsUsers(accountId);
    try (Repository repo = repoManager.openRepository(allUsers);
        ObjectInserter oi = repo.newObjectInserter();
        RevWalk rw = new RevWalk(repo)) {
      RevCommit commit = rw.parseCommit(repo.exactRef(userRef).getObjectId());

      PersonIdent ident = new PersonIdent(serverIdent.get(), TimeUtil.nowTs());
      CommitBuilder cb = new CommitBuilder();
      cb.setTreeId(commit.getTree());
      cb.setCommitter(ident);
      cb.setAuthor(ident);
      cb.setMessage(commit.getFullMessage());
      ObjectId emptyCommit = oi.insert(cb);
      oi.flush();

      RefUpdate updateRef = repo.updateRef(userRef);
      updateRef.setExpectedOldObjectId(commit.toObjectId());
      updateRef.setNewObjectId(emptyCommit);
      assertThat(updateRef.forceUpdate()).isEqualTo(RefUpdate.Result.FORCED);
    }
    assertStaleAccountAndReindex(accountId);

    // Manually inserting/updating/deleting an external ID of the user makes the index document
    // stale.
    try (Repository repo = repoManager.openRepository(allUsers)) {
      ExternalIdNotes extIdNotes = ExternalIdNotes.loadNoCacheUpdate(allUsers, repo);

      ExternalId.Key key = ExternalId.Key.create("foo", "foo");
      extIdNotes.insert(ExternalId.create(key, accountId));
      try (MetaDataUpdate update = metaDataUpdateFactory.create(allUsers)) {
        extIdNotes.commit(update);
      }
      assertStaleAccountAndReindex(accountId);

      extIdNotes.upsert(ExternalId.createWithEmail(key, accountId, "foo@example.com"));
      try (MetaDataUpdate update = metaDataUpdateFactory.create(allUsers)) {
        extIdNotes.commit(update);
      }
      assertStaleAccountAndReindex(accountId);

      extIdNotes.delete(accountId, key);
      try (MetaDataUpdate update = metaDataUpdateFactory.create(allUsers)) {
        extIdNotes.commit(update);
      }
      assertStaleAccountAndReindex(accountId);
    }

    // Manually delete account
    try (Repository repo = repoManager.openRepository(allUsers);
        RevWalk rw = new RevWalk(repo)) {
      RevCommit commit = rw.parseCommit(repo.exactRef(userRef).getObjectId());
      RefUpdate updateRef = repo.updateRef(userRef);
      updateRef.setExpectedOldObjectId(commit.toObjectId());
      updateRef.setNewObjectId(ObjectId.zeroId());
      updateRef.setForceUpdate(true);
      assertThat(updateRef.delete()).isEqualTo(RefUpdate.Result.FORCED);
    }
    assertStaleAccountAndReindex(accountId);
  }

  private void assertStaleAccountAndReindex(Account.Id accountId) throws IOException {
    // Evict account from cache to be sure that we use the index state for staleness checks. This
    // has to happen directly on the accounts cache because AccountCacheImpl triggers a reindex for
    // the account.
    accountsCache.invalidate(accountId);
    assertThat(stalenessChecker.isStale(accountId)).isTrue();

    // Reindex fixes staleness
    accountIndexer.index(accountId);
    assertThat(stalenessChecker.isStale(accountId)).isFalse();
  }

  @Test
  public void deleteAllDraftComments() throws Exception {
    try {
      TestTimeUtil.resetWithClockStep(1, SECONDS);
      Project.NameKey project2 = projectOperations.newProject().create();
      PushOneCommit.Result r1 = createChange();

      TestRepository<?> tr2 = cloneProject(project2);
      PushOneCommit.Result r2 =
          createChange(
              tr2,
              "refs/heads/master",
              "Change in project2",
              PushOneCommit.FILE_NAME,
              "content2",
              null);

      // Create 2 drafts each on both changes for user.
      requestScopeOperations.setApiUser(user.id());
      createDraft(r1, PushOneCommit.FILE_NAME, "draft 1a");
      createDraft(r1, PushOneCommit.FILE_NAME, "draft 1b");
      createDraft(r2, PushOneCommit.FILE_NAME, "draft 2a");
      createDraft(r2, PushOneCommit.FILE_NAME, "draft 2b");
      assertThat(gApi.changes().id(r1.getChangeId()).current().draftsAsList()).hasSize(2);
      assertThat(gApi.changes().id(r2.getChangeId()).current().draftsAsList()).hasSize(2);

      // Create 1 draft on first change for admin.
      requestScopeOperations.setApiUser(admin.id());
      createDraft(r1, PushOneCommit.FILE_NAME, "admin draft");
      assertThat(gApi.changes().id(r1.getChangeId()).current().draftsAsList()).hasSize(1);

      // Delete user's draft comments; leave admin's alone.
      requestScopeOperations.setApiUser(user.id());
      List<DeletedDraftCommentInfo> result =
          gApi.accounts().self().deleteDraftComments(new DeleteDraftCommentsInput());

      // Results are ordered according to the change search, most recently updated first.
      assertThat(result).hasSize(2);
      DeletedDraftCommentInfo del2 = result.get(0);
      assertThat(del2.change.changeId).isEqualTo(r2.getChangeId());
      assertThat(del2.deleted.stream().map(c -> c.message)).containsExactly("draft 2a", "draft 2b");
      DeletedDraftCommentInfo del1 = result.get(1);
      assertThat(del1.change.changeId).isEqualTo(r1.getChangeId());
      assertThat(del1.deleted.stream().map(c -> c.message)).containsExactly("draft 1a", "draft 1b");

      assertThat(gApi.changes().id(r1.getChangeId()).current().draftsAsList()).isEmpty();
      assertThat(gApi.changes().id(r2.getChangeId()).current().draftsAsList()).isEmpty();

      requestScopeOperations.setApiUser(admin.id());
      assertThat(gApi.changes().id(r1.getChangeId()).current().draftsAsList()).hasSize(1);
    } finally {
      cleanUpDrafts();
    }
  }

  @Test
  public void deleteDraftCommentsByQuery() throws Exception {
    try {
      PushOneCommit.Result r1 = createChange();
      PushOneCommit.Result r2 = createChange();

      createDraft(r1, PushOneCommit.FILE_NAME, "draft a");
      createDraft(r2, PushOneCommit.FILE_NAME, "draft b");
      assertThat(gApi.changes().id(r1.getChangeId()).current().draftsAsList()).hasSize(1);
      assertThat(gApi.changes().id(r2.getChangeId()).current().draftsAsList()).hasSize(1);

      List<DeletedDraftCommentInfo> result =
          gApi.accounts()
              .self()
              .deleteDraftComments(new DeleteDraftCommentsInput("change:" + r1.getChangeId()));
      assertThat(result).hasSize(1);
      assertThat(result.get(0).change.changeId).isEqualTo(r1.getChangeId());
      assertThat(result.get(0).deleted.stream().map(c -> c.message)).containsExactly("draft a");

      assertThat(gApi.changes().id(r1.getChangeId()).current().draftsAsList()).isEmpty();
      assertThat(gApi.changes().id(r2.getChangeId()).current().draftsAsList()).hasSize(1);
    } finally {
      cleanUpDrafts();
    }
  }

  @Test
  public void deleteOtherUsersDraftCommentsDisallowed() throws Exception {
    try {
      PushOneCommit.Result r = createChange();
      requestScopeOperations.setApiUser(user.id());
      createDraft(r, PushOneCommit.FILE_NAME, "draft");
      requestScopeOperations.setApiUser(admin.id());
      try {
        gApi.accounts().id(user.id().get()).deleteDraftComments(new DeleteDraftCommentsInput());
        assert_().fail("expected AuthException");
      } catch (AuthException e) {
        assertThat(e).hasMessageThat().isEqualTo("Cannot delete drafts of other user");
      }
    } finally {
      cleanUpDrafts();
    }
  }

  @Test
  public void deleteDraftCommentsSkipsInvisibleChanges() throws Exception {
    try {
      createBranch(new Branch.NameKey(project, "secret"));
      PushOneCommit.Result r1 = createChange();
      PushOneCommit.Result r2 = createChange("refs/for/secret");

      requestScopeOperations.setApiUser(user.id());
      createDraft(r1, PushOneCommit.FILE_NAME, "draft a");
      createDraft(r2, PushOneCommit.FILE_NAME, "draft b");
      assertThat(gApi.changes().id(r1.getChangeId()).current().draftsAsList()).hasSize(1);
      assertThat(gApi.changes().id(r2.getChangeId()).current().draftsAsList()).hasSize(1);

      block(project, "refs/heads/secret", Permission.READ, REGISTERED_USERS);
      List<DeletedDraftCommentInfo> result =
          gApi.accounts().self().deleteDraftComments(new DeleteDraftCommentsInput());
      assertThat(result).hasSize(1);
      assertThat(result.get(0).change.changeId).isEqualTo(r1.getChangeId());
      assertThat(result.get(0).deleted.stream().map(c -> c.message)).containsExactly("draft a");

      removePermission(project, "refs/heads/secret", Permission.READ);
      assertThat(gApi.changes().id(r1.getChangeId()).current().draftsAsList()).isEmpty();
      // Draft still exists since change wasn't visible when drafts where deleted.
      assertThat(gApi.changes().id(r2.getChangeId()).current().draftsAsList()).hasSize(1);
    } finally {
      cleanUpDrafts();
    }
  }

  @Test
  public void userCanGenerateNewHttpPassword() throws Exception {
    sender.clear();
    String newPassword = gApi.accounts().self().generateHttpPassword();
    assertThat(newPassword).isNotNull();
    assertThat(sender.getMessages()).hasSize(1);
    assertThat(sender.getMessages().get(0).body()).contains("HTTP password was added or updated");
  }

  @Test
  public void adminCanGenerateNewHttpPasswordForUser() throws Exception {
<<<<<<< HEAD
    requestScopeOperations.setApiUser(admin.id());
    String newPassword = gApi.accounts().id(user.username()).generateHttpPassword();
=======
    setApiUser(admin);
    sender.clear();
    String newPassword = gApi.accounts().id(user.username).generateHttpPassword();
>>>>>>> d60b3b13
    assertThat(newPassword).isNotNull();
    assertThat(sender.getMessages()).hasSize(1);
    assertThat(sender.getMessages().get(0).body()).contains("HTTP password was added or updated");
  }

  @Test
  public void userCannotGenerateNewHttpPasswordForOtherUser() throws Exception {
    requestScopeOperations.setApiUser(user.id());
    exception.expect(AuthException.class);
    gApi.accounts().id(admin.username()).generateHttpPassword();
  }

  @Test
  public void userCannotExplicitlySetHttpPassword() throws Exception {
    requestScopeOperations.setApiUser(user.id());
    exception.expect(AuthException.class);
    gApi.accounts().self().setHttpPassword("my-new-password");
  }

  @Test
  public void userCannotExplicitlySetHttpPasswordForOtherUser() throws Exception {
    requestScopeOperations.setApiUser(user.id());
    exception.expect(AuthException.class);
    gApi.accounts().id(admin.username()).setHttpPassword("my-new-password");
  }

  @Test
  public void userCanRemoveHttpPassword() throws Exception {
<<<<<<< HEAD
    requestScopeOperations.setApiUser(user.id());
=======
    setApiUser(user);
    sender.clear();
>>>>>>> d60b3b13
    assertThat(gApi.accounts().self().setHttpPassword(null)).isNull();
    assertThat(sender.getMessages()).hasSize(1);
    assertThat(sender.getMessages().get(0).body()).contains("HTTP password was deleted");
  }

  @Test
  public void userCannotRemoveHttpPasswordForOtherUser() throws Exception {
    requestScopeOperations.setApiUser(user.id());
    exception.expect(AuthException.class);
    gApi.accounts().id(admin.username()).setHttpPassword(null);
  }

  @Test
  public void adminCanExplicitlySetHttpPasswordForUser() throws Exception {
    requestScopeOperations.setApiUser(admin.id());
    String httpPassword = "new-password-for-user";
<<<<<<< HEAD
    assertThat(gApi.accounts().id(user.username()).setHttpPassword(httpPassword))
=======
    sender.clear();
    assertThat(gApi.accounts().id(user.username).setHttpPassword(httpPassword))
>>>>>>> d60b3b13
        .isEqualTo(httpPassword);
    assertThat(sender.getMessages()).hasSize(1);
    assertThat(sender.getMessages().get(0).body()).contains("HTTP password was added or updated");
  }

  @Test
  public void adminCanRemoveHttpPasswordForUser() throws Exception {
<<<<<<< HEAD
    requestScopeOperations.setApiUser(admin.id());
    assertThat(gApi.accounts().id(user.username()).setHttpPassword(null)).isNull();
=======
    setApiUser(admin);
    sender.clear();
    assertThat(gApi.accounts().id(user.username).setHttpPassword(null)).isNull();
    assertThat(sender.getMessages()).hasSize(1);
    assertThat(sender.getMessages().get(0).body()).contains("HTTP password was deleted");
>>>>>>> d60b3b13
  }

  @Test
  public void cannotGenerateHttpPasswordWhenUsernameIsNotSet() throws Exception {
    requestScopeOperations.setApiUser(admin.id());
    int userId = accountCreator.create().id().get();
    assertThat(gApi.accounts().id(userId).get().username).isNull();
    exception.expect(ResourceConflictException.class);
    exception.expectMessage("username");
    gApi.accounts().id(userId).generateHttpPassword();
  }

  private void createDraft(PushOneCommit.Result r, String path, String message) throws Exception {
    DraftInput in = new DraftInput();
    in.path = path;
    in.line = 1;
    in.message = message;
    gApi.changes().id(r.getChangeId()).current().createDraft(in);
  }

  private void cleanUpDrafts() throws Exception {
    for (TestAccount testAccount : accountCreator.getAll()) {
      requestScopeOperations.setApiUser(testAccount.id());
      for (ChangeInfo changeInfo : gApi.changes().query("has:draft").get()) {
        for (CommentInfo c :
            gApi.changes().id(changeInfo.id).drafts().values().stream()
                .flatMap(List::stream)
                .collect(toImmutableList())) {
          gApi.changes().id(changeInfo.id).revision(c.patchSet).draft(c.id).delete();
        }
      }
    }
  }

  private static Correspondence<GroupInfo, String> getGroupToNameCorrespondence() {
    return Correspondence.from(
        new BinaryPredicate<GroupInfo, String>() {
          @Override
          public boolean apply(GroupInfo actualGroup, String expectedName) {
            String groupName = actualGroup == null ? null : actualGroup.name;
            return Objects.equals(groupName, expectedName);
          }
        },
        "has name");
  }

  private void assertSequenceNumbers(List<SshKeyInfo> sshKeys) {
    int seq = 1;
    for (SshKeyInfo key : sshKeys) {
      assertThat(key.seq).isEqualTo(seq++);
    }
  }

  private PGPPublicKey getOnlyKeyFromStore(TestKey key) throws Exception {
    try (PublicKeyStore store = publicKeyStoreProvider.get()) {
      Iterable<PGPPublicKeyRing> keys = store.get(key.getKeyId());
      assertThat(keys).hasSize(1);
      return keys.iterator().next().getPublicKey();
    }
  }

  private static String armor(PGPPublicKey key) throws Exception {
    ByteArrayOutputStream out = new ByteArrayOutputStream(4096);
    try (ArmoredOutputStream aout = new ArmoredOutputStream(out)) {
      key.encode(aout);
    }
    return new String(out.toByteArray(), UTF_8);
  }

  private static void assertIteratorSize(int size, Iterator<?> it) {
    List<?> lst = ImmutableList.copyOf(it);
    assertThat(lst).hasSize(size);
  }

  private static void assertKeyMapContains(TestKey expected, Map<String, GpgKeyInfo> actualMap) {
    GpgKeyInfo actual = actualMap.get(expected.getKeyIdString());
    assertThat(actual).isNotNull();
    assertThat(actual.id).isNull();
    actual.id = expected.getKeyIdString();
    assertKeyEquals(expected, actual);
  }

  private void assertKeys(TestKey... expectedKeys) throws Exception {
    assertKeys(Arrays.asList(expectedKeys));
  }

  private void assertKeys(Iterable<TestKey> expectedKeys) throws Exception {
    // Check via API.
    FluentIterable<TestKey> expected = FluentIterable.from(expectedKeys);
    Map<String, GpgKeyInfo> keyMap = gApi.accounts().self().listGpgKeys();
    assertThat(keyMap.keySet())
        .named("keys returned by listGpgKeys()")
        .containsExactlyElementsIn(expected.transform(TestKey::getKeyIdString));

    for (TestKey key : expected) {
      assertKeyEquals(key, gApi.accounts().self().gpgKey(key.getKeyIdString()).get());
      assertKeyEquals(
          key,
          gApi.accounts()
              .self()
              .gpgKey(Fingerprint.toString(key.getPublicKey().getFingerprint()))
              .get());
      assertKeyMapContains(key, keyMap);
    }

    // Check raw external IDs.
    Account.Id currAccountId = atrScope.get().getUser().getAccountId();
    Iterable<String> expectedFps =
        expected.transform(k -> BaseEncoding.base16().encode(k.getPublicKey().getFingerprint()));
    Iterable<String> actualFps =
        externalIds.byAccount(currAccountId, SCHEME_GPGKEY).stream()
            .map(e -> e.key().id())
            .collect(toSet());
    assertThat(actualFps).named("external IDs in database").containsExactlyElementsIn(expectedFps);

    // Check raw stored keys.
    for (TestKey key : expected) {
      getOnlyKeyFromStore(key);
    }
  }

  private static void assertKeyEquals(TestKey expected, GpgKeyInfo actual) {
    String id = expected.getKeyIdString();
    assertThat(actual.id).named(id).isEqualTo(id);
    assertThat(actual.fingerprint)
        .named(id)
        .isEqualTo(Fingerprint.toString(expected.getPublicKey().getFingerprint()));
    List<String> userIds = ImmutableList.copyOf(expected.getPublicKey().getUserIDs());
    assertThat(actual.userIds).named(id).containsExactlyElementsIn(userIds);
    String key = actual.key;
    assertThat(key).named(id).startsWith("-----BEGIN PGP PUBLIC KEY BLOCK-----\n");
    assertThat(key).named(id).endsWith("-----END PGP PUBLIC KEY BLOCK-----\n");
    assertThat(actual.status).isEqualTo(GpgKeyInfo.Status.TRUSTED);
    assertThat(actual.problems).isEmpty();
  }

  private void addExternalIdEmail(TestAccount account, String email) throws Exception {
    requireNonNull(email);
    accountsUpdateProvider
        .get()
        .update(
            "Add Email",
            account.id(),
            u ->
                u.addExternalId(
                    ExternalId.createWithEmail(name("test"), email, account.id(), email)));
    accountIndexedCounter.assertReindexOf(account);
    requestScopeOperations.setApiUser(account.id());
  }

  private Map<String, GpgKeyInfo> addGpgKey(String armored) throws Exception {
    Map<String, GpgKeyInfo> gpgKeys =
        gApi.accounts().self().putGpgKeys(ImmutableList.of(armored), ImmutableList.of());
    accountIndexedCounter.assertReindexOf(gApi.accounts().self().get());
    return gpgKeys;
  }

  private Map<String, GpgKeyInfo> addGpgKeyNoReindex(String armored) throws Exception {
    return gApi.accounts().self().putGpgKeys(ImmutableList.of(armored), ImmutableList.of());
  }

  private void assertUser(AccountInfo info, TestAccount account) throws Exception {
    assertUser(info, account, null);
  }

  private void assertUser(AccountInfo info, TestAccount account, @Nullable String expectedStatus)
      throws Exception {
    assertThat(info.name).isEqualTo(account.fullName());
    assertThat(info.email).isEqualTo(account.email());
    assertThat(info.username).isEqualTo(account.username());
    assertThat(info.status).isEqualTo(expectedStatus);
  }

  private Set<String> getEmails() throws RestApiException {
    return gApi.accounts().self().getEmails().stream().map(e -> e.email).collect(toSet());
  }

  private void assertEmail(Set<Account.Id> accounts, TestAccount expectedAccount) {
    assertThat(accounts).hasSize(1);
    assertThat(Iterables.getOnlyElement(accounts)).isEqualTo(expectedAccount.id());
  }

  private Config getAccountConfig(TestRepository<?> allUsersRepo) throws Exception {
    Config ac = new Config();
    try (TreeWalk tw =
        TreeWalk.forPath(
            allUsersRepo.getRepository(),
            AccountProperties.ACCOUNT_CONFIG,
            getHead(allUsersRepo.getRepository(), "HEAD").getTree())) {
      assertThat(tw).isNotNull();
      ac.fromText(
          new String(
              allUsersRepo
                  .getRevWalk()
                  .getObjectReader()
                  .open(tw.getObjectId(0), OBJ_BLOB)
                  .getBytes(),
              UTF_8));
    }
    return ac;
  }

  /** Checks if an account is indexed the correct number of times. */
  private static class AccountIndexedCounter implements AccountIndexedListener {
    private final AtomicLongMap<Integer> countsByAccount = AtomicLongMap.create();

    @Override
    public void onAccountIndexed(int id) {
      countsByAccount.incrementAndGet(id);
    }

    void clear() {
      countsByAccount.clear();
    }

    long getCount(Account.Id accountId) {
      return countsByAccount.get(accountId.get());
    }

    void assertReindexOf(TestAccount testAccount) {
      assertReindexOf(testAccount, 1);
    }

    void assertReindexOf(AccountInfo accountInfo) {
      assertReindexOf(new Account.Id(accountInfo._accountId), 1);
    }

    void assertReindexOf(TestAccount testAccount, int expectedCount) {
      assertThat(getCount(testAccount.id())).isEqualTo(expectedCount);
      assertThat(countsByAccount).hasSize(1);
      clear();
    }

    void assertReindexOf(Account.Id accountId, int expectedCount) {
      assertThat(getCount(accountId)).isEqualTo(expectedCount);
      countsByAccount.remove(accountId.get());
    }

    void assertNoReindex() {
      assertThat(countsByAccount).isEmpty();
    }
  }

  private static class RefUpdateCounter implements GitReferenceUpdatedListener {
    private final AtomicLongMap<String> countsByProjectRefs = AtomicLongMap.create();

    static String projectRef(Project.NameKey project, String ref) {
      return projectRef(project.get(), ref);
    }

    static String projectRef(String project, String ref) {
      return project + ":" + ref;
    }

    @Override
    public void onGitReferenceUpdated(Event event) {
      countsByProjectRefs.incrementAndGet(projectRef(event.getProjectName(), event.getRefName()));
    }

    void clear() {
      countsByProjectRefs.clear();
    }

    long getCount(String projectRef) {
      return countsByProjectRefs.get(projectRef);
    }

    void assertRefUpdateFor(String... projectRefs) {
      Map<String, Integer> expectedRefUpdateCounts = new HashMap<>();
      for (String projectRef : projectRefs) {
        expectedRefUpdateCounts.put(projectRef, 1);
      }
      assertRefUpdateFor(expectedRefUpdateCounts);
    }

    void assertRefUpdateFor(Map<String, Integer> expectedProjectRefUpdateCounts) {
      for (Map.Entry<String, Integer> e : expectedProjectRefUpdateCounts.entrySet()) {
        assertThat(getCount(e.getKey())).isEqualTo(e.getValue());
      }
      assertThat(countsByProjectRefs).hasSize(expectedProjectRefUpdateCounts.size());
      clear();
    }
  }
}<|MERGE_RESOLUTION|>--- conflicted
+++ resolved
@@ -2757,14 +2757,9 @@
 
   @Test
   public void adminCanGenerateNewHttpPasswordForUser() throws Exception {
-<<<<<<< HEAD
     requestScopeOperations.setApiUser(admin.id());
+    sender.clear();
     String newPassword = gApi.accounts().id(user.username()).generateHttpPassword();
-=======
-    setApiUser(admin);
-    sender.clear();
-    String newPassword = gApi.accounts().id(user.username).generateHttpPassword();
->>>>>>> d60b3b13
     assertThat(newPassword).isNotNull();
     assertThat(sender.getMessages()).hasSize(1);
     assertThat(sender.getMessages().get(0).body()).contains("HTTP password was added or updated");
@@ -2793,12 +2788,8 @@
 
   @Test
   public void userCanRemoveHttpPassword() throws Exception {
-<<<<<<< HEAD
     requestScopeOperations.setApiUser(user.id());
-=======
-    setApiUser(user);
     sender.clear();
->>>>>>> d60b3b13
     assertThat(gApi.accounts().self().setHttpPassword(null)).isNull();
     assertThat(sender.getMessages()).hasSize(1);
     assertThat(sender.getMessages().get(0).body()).contains("HTTP password was deleted");
@@ -2815,12 +2806,8 @@
   public void adminCanExplicitlySetHttpPasswordForUser() throws Exception {
     requestScopeOperations.setApiUser(admin.id());
     String httpPassword = "new-password-for-user";
-<<<<<<< HEAD
+    sender.clear();
     assertThat(gApi.accounts().id(user.username()).setHttpPassword(httpPassword))
-=======
-    sender.clear();
-    assertThat(gApi.accounts().id(user.username).setHttpPassword(httpPassword))
->>>>>>> d60b3b13
         .isEqualTo(httpPassword);
     assertThat(sender.getMessages()).hasSize(1);
     assertThat(sender.getMessages().get(0).body()).contains("HTTP password was added or updated");
@@ -2828,16 +2815,11 @@
 
   @Test
   public void adminCanRemoveHttpPasswordForUser() throws Exception {
-<<<<<<< HEAD
     requestScopeOperations.setApiUser(admin.id());
+    sender.clear();
     assertThat(gApi.accounts().id(user.username()).setHttpPassword(null)).isNull();
-=======
-    setApiUser(admin);
-    sender.clear();
-    assertThat(gApi.accounts().id(user.username).setHttpPassword(null)).isNull();
     assertThat(sender.getMessages()).hasSize(1);
     assertThat(sender.getMessages().get(0).body()).contains("HTTP password was deleted");
->>>>>>> d60b3b13
   }
 
   @Test
