load("//javatests/com/google/gerrit/acceptance:tests.bzl", "acceptance_tests")

acceptance_tests(
    srcs = glob(["*IT.java"]),
    group = "api_account",
    labels = [
        "api",
        "noci",
        "no_windows",
    ],
    deps = [
<<<<<<< HEAD
        "//java/com/google/gerrit/git",
=======
        ":util",
>>>>>>> f34f4b3b
        "//java/com/google/gerrit/mail",
        "//java/com/google/gerrit/server/util/time",
    ],
)

java_library(
    name = "util",
    testonly = True,
    srcs = glob(["TestRealm.java"]),
    deps = [
        "//java/com/google/gerrit/acceptance:lib",
    ],
)<|MERGE_RESOLUTION|>--- conflicted
+++ resolved
@@ -1,3 +1,4 @@
+load("@rules_java//java:defs.bzl", "java_library")
 load("//javatests/com/google/gerrit/acceptance:tests.bzl", "acceptance_tests")
 
 acceptance_tests(
@@ -9,11 +10,8 @@
         "no_windows",
     ],
     deps = [
-<<<<<<< HEAD
+        ":util",
         "//java/com/google/gerrit/git",
-=======
-        ":util",
->>>>>>> f34f4b3b
         "//java/com/google/gerrit/mail",
         "//java/com/google/gerrit/server/util/time",
     ],
