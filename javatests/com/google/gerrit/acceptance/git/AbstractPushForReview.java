--- conflicted
+++ resolved
@@ -639,13 +639,11 @@
 
     PushOneCommit.Result r =
         pushTo("refs/for/master%cc=non.existing.1@example.com,cc=non.existing.2@example.com");
-<<<<<<< HEAD
     r.assertOkStatus();
 
     ChangeInfo ci = get(r.getChangeId(), DETAILED_LABELS);
     ImmutableList<AccountInfo> ccs =
-        firstNonNull(ci.reviewers.get(ReviewerState.CC), ImmutableList.<AccountInfo>of())
-            .stream()
+        firstNonNull(ci.reviewers.get(ReviewerState.CC), ImmutableList.<AccountInfo>of()).stream()
             .sorted(comparing((AccountInfo a) -> a.email))
             .collect(toImmutableList());
     assertThat(ccs).hasSize(2);
@@ -653,24 +651,6 @@
     assertThat(ccs.get(0)._accountId).isNull();
     assertThat(ccs.get(1).email).isEqualTo("non.existing.2@example.com");
     assertThat(ccs.get(1)._accountId).isNull();
-=======
-    if (notesMigration.readChanges()) {
-      r.assertOkStatus();
-
-      ChangeInfo ci = get(r.getChangeId(), DETAILED_LABELS);
-      ImmutableList<AccountInfo> ccs =
-          firstNonNull(ci.reviewers.get(ReviewerState.CC), ImmutableList.<AccountInfo>of()).stream()
-              .sorted(comparing((AccountInfo a) -> a.email))
-              .collect(toImmutableList());
-      assertThat(ccs).hasSize(2);
-      assertThat(ccs.get(0).email).isEqualTo("non.existing.1@example.com");
-      assertThat(ccs.get(0)._accountId).isNull();
-      assertThat(ccs.get(1).email).isEqualTo("non.existing.2@example.com");
-      assertThat(ccs.get(1)._accountId).isNull();
-    } else {
-      r.assertErrorStatus("non.existing.1@example.com does not identify a registered user");
-    }
->>>>>>> 75802113
   }
 
   @Test
