--- conflicted
+++ resolved
@@ -40,22 +40,6 @@
 
   /** @param injector injector */
   public void configureIndex(Injector injector) {}
-<<<<<<< HEAD
-=======
-
-  @Before
-  public void addChangeIndexedCounter() {
-    changeIndexedCounter = new ChangeIndexedCounter();
-    changeIndexedCounterHandle = changeIndexedListeners.add("gerrit", changeIndexedCounter);
-  }
-
-  @After
-  public void removeChangeIndexedCounter() {
-    if (changeIndexedCounterHandle != null) {
-      changeIndexedCounterHandle.remove();
-    }
-  }
->>>>>>> 9790275c
 
   @Test
   @GerritConfig(name = "index.autoReindexIfStale", value = "false")
@@ -73,13 +57,8 @@
       disableChangeIndexWrites();
       amendChange(changeId, "second test", "test2.txt", "test2");
 
-<<<<<<< HEAD
-      assertChangeQuery("message:second", change.getChange(), false);
+      assertChangeQuery(change.getChange(), false);
       enableChangeIndexWrites();
-=======
-    assertChangeQuery(change.getChange(), false);
-    enableChangeIndexWrites();
->>>>>>> 9790275c
 
       changeIndexedCounter.clear();
       String cmd = Joiner.on(" ").join("gerrit", "index", "changes", changeLegacyId);
@@ -88,12 +67,8 @@
 
       changeIndexedCounter.assertReindexOf(changeInfo, 1);
 
-<<<<<<< HEAD
-      assertChangeQuery("message:second", change.getChange(), true);
+      assertChangeQuery(change.getChange(), true);
     }
-=======
-    assertChangeQuery(change.getChange(), true);
->>>>>>> 9790275c
   }
 
   @Test
@@ -108,15 +83,10 @@
       String changeId = change.getChangeId();
       ChangeInfo changeInfo = gApi.changes().id(changeId).get();
 
-<<<<<<< HEAD
       disableChangeIndexWrites();
       amendChange(changeId, "second test", "test2.txt", "test2");
-=======
-    assertChangeQuery(change.getChange(), false);
-    enableChangeIndexWrites();
->>>>>>> 9790275c
 
-      assertChangeQuery("message:second", change.getChange(), false);
+      assertChangeQuery(change.getChange(), false);
       enableChangeIndexWrites();
 
       changeIndexedCounter.clear();
@@ -133,12 +103,8 @@
 
       changeIndexedCounter.assertReindexOf(changeInfo, 1);
 
-<<<<<<< HEAD
-      assertChangeQuery("message:second", change.getChange(), true);
+      assertChangeQuery(change.getChange(), true);
     }
-=======
-    assertChangeQuery(change.getChange(), true);
->>>>>>> 9790275c
   }
 
   private void assertChangeQuery(ChangeData change, boolean assertTrue) throws Exception {
