// Copyright (C) 2014 The Android Open Source Project
//
// Licensed under the Apache License, Version 2.0 (the "License");
// you may not use this file except in compliance with the License.
// You may obtain a copy of the License at
//
// http://www.apache.org/licenses/LICENSE-2.0
//
// Unless required by applicable law or agreed to in writing, software
// distributed under the License is distributed on an "AS IS" BASIS,
// WITHOUT WARRANTIES OR CONDITIONS OF ANY KIND, either express or implied.
// See the License for the specific language governing permissions and
// limitations under the License.

package com.google.gerrit.acceptance.rest.project;

import static com.google.common.truth.Truth.assertThat;
import static com.google.common.truth.Truth8.assertThat;
import static com.google.gerrit.acceptance.GitUtil.assertPushOk;
import static com.google.gerrit.acceptance.GitUtil.assertPushRejected;
import static com.google.gerrit.acceptance.GitUtil.pushHead;
import static com.google.gerrit.acceptance.testsuite.project.TestProjectUpdate.allow;
import static com.google.gerrit.acceptance.testsuite.project.TestProjectUpdate.block;
import static com.google.gerrit.entities.RefNames.REFS_HEADS;
import static com.google.gerrit.server.group.SystemGroupBackend.ANONYMOUS_USERS;
import static com.google.gerrit.server.group.SystemGroupBackend.REGISTERED_USERS;
import static com.google.gerrit.testing.GerritJUnit.assertThrows;

import com.google.common.collect.ImmutableList;
import com.google.common.collect.ImmutableMap;
import com.google.gerrit.acceptance.AbstractDaemonTest;
import com.google.gerrit.acceptance.ExtensionRegistry;
<<<<<<< HEAD
import com.google.gerrit.acceptance.ExtensionRegistry.Registration;
=======
import com.google.gerrit.acceptance.PushOneCommit;
>>>>>>> 60c908c3
import com.google.gerrit.acceptance.RestResponse;
import com.google.gerrit.acceptance.TestAccount;
import com.google.gerrit.acceptance.testsuite.group.GroupOperations;
import com.google.gerrit.acceptance.testsuite.project.ProjectOperations;
import com.google.gerrit.acceptance.testsuite.request.RequestScopeOperations;
import com.google.gerrit.entities.Account;
import com.google.gerrit.entities.AccountGroup;
import com.google.gerrit.entities.BranchNameKey;
import com.google.gerrit.entities.Permission;
import com.google.gerrit.entities.RefNames;
import com.google.gerrit.extensions.api.projects.BranchApi;
import com.google.gerrit.extensions.api.projects.BranchInfo;
import com.google.gerrit.extensions.api.projects.BranchInput;
import com.google.gerrit.extensions.restapi.AuthException;
import com.google.gerrit.extensions.restapi.BadRequestException;
import com.google.gerrit.extensions.restapi.ResourceConflictException;
import com.google.gerrit.extensions.restapi.ResourceNotFoundException;
import com.google.gerrit.extensions.restapi.RestApiException;
import com.google.gerrit.server.events.RefReceivedEvent;
import com.google.gerrit.server.git.validators.RefOperationValidationListener;
import com.google.gerrit.server.git.validators.ValidationMessage;
import com.google.gerrit.server.util.MagicBranch;
import com.google.gerrit.server.validators.ValidationException;
import com.google.inject.Inject;
import java.io.IOException;
import java.util.List;
import org.eclipse.jgit.junit.TestRepository;
import org.eclipse.jgit.lib.ObjectId;
import org.eclipse.jgit.lib.RefUpdate;
import org.eclipse.jgit.lib.Repository;
import org.eclipse.jgit.revwalk.RevCommit;
import org.eclipse.jgit.transport.PushResult;
import org.junit.Before;
import org.junit.Test;

public class CreateBranchIT extends AbstractDaemonTest {
  @Inject private ProjectOperations projectOperations;
  @Inject private RequestScopeOperations requestScopeOperations;
  @Inject private GroupOperations groupOperations;
  @Inject private ExtensionRegistry extensionRegistry;

  private BranchNameKey testBranch;

  @Before
  public void setUp() throws Exception {
    testBranch = BranchNameKey.create(project, "test");
  }

  @Test
  public void createBranchRestApi() throws Exception {
    BranchInput input = new BranchInput();
    input.ref = "foo";
    assertThat(gApi.projects().name(project.get()).branches().get().stream().map(i -> i.ref))
        .doesNotContain(REFS_HEADS + input.ref);
    RestResponse r =
        adminRestSession.put("/projects/" + project.get() + "/branches/" + input.ref, input);
    r.assertCreated();
    assertThat(gApi.projects().name(project.get()).branches().get().stream().map(i -> i.ref))
        .contains(REFS_HEADS + input.ref);
  }

  @Test
  public void createBranch_Forbidden() throws Exception {
    requestScopeOperations.setApiUser(user.id());
    assertCreateFails(testBranch, AuthException.class, "not permitted: create on refs/heads/test");
  }

  @Test
  public void createBranchByAdmin() throws Exception {
    assertCreateSucceeds(testBranch);
  }

  @Test
  public void branchAlreadyExists_Conflict() throws Exception {
    assertCreateSucceeds(testBranch);
    assertCreateFails(
        testBranch,
        ResourceConflictException.class,
        "branch \"" + testBranch.branch() + "\" already exists");
  }

  @Test
  public void createBranch_LockFailure() throws Exception {
    // check that the branch doesn't exist yet
    assertThrows(ResourceNotFoundException.class, () -> branch(testBranch).get());

    // Register a validation listener that creates the branch to simulate a concurrent request that
    // creates the same branch.
    try (ExtensionRegistry.Registration registration =
        extensionRegistry
            .newRegistration()
            .add(
                new RefOperationValidationListener() {
                  @Override
                  public List<ValidationMessage> onRefOperation(RefReceivedEvent refEvent)
                      throws ValidationException {
                    try (Repository repo = repoManager.openRepository(project)) {
                      RefUpdate u = repo.updateRef(testBranch.branch());
                      u.setExpectedOldObjectId(ObjectId.zeroId());
                      u.setNewObjectId(repo.exactRef("refs/heads/master").getObjectId());
                      RefUpdate.Result result = u.update();
                      if (result != RefUpdate.Result.NEW) {
                        throw new ValidationException(
                            "Concurrent creation of branch failed: " + result);
                      }
                      return ImmutableList.of();
                    } catch (IOException e) {
                      throw new ValidationException("Concurrent creation of branch failed.", e);
                    }
                  }
                })) {
      // Creating the branch is expected to fail, since it is created by the validation listener
      // right before the ref update to create the new branch is done.
      assertCreateFails(
          testBranch,
          ResourceConflictException.class,
          "branch \"" + testBranch.branch() + "\" already exists");
    }
  }

  @Test
  public void conflictingBranchAlreadyExists_Conflict() throws Exception {
    assertCreateSucceeds(testBranch);
    BranchNameKey testBranch2 = BranchNameKey.create(project, testBranch.branch() + "/foo/bar");
    assertCreateFails(
        testBranch2,
        ResourceConflictException.class,
        "Cannot create branch \""
            + testBranch2.branch()
            + "\" since it conflicts with branch \""
            + testBranch.branch()
            + "\"");
  }

  @Test
  public void createBranchByProjectOwner() throws Exception {
    grantOwner();
    requestScopeOperations.setApiUser(user.id());
    assertCreateSucceeds(testBranch);
  }

  @Test
  public void createBranchByAdminCreateReferenceBlocked_Forbidden() throws Exception {
    blockCreateReference();
    assertCreateFails(testBranch, AuthException.class, "not permitted: create on refs/heads/test");
  }

  @Test
  public void createBranchByProjectOwnerCreateReferenceBlocked_Forbidden() throws Exception {
    grantOwner();
    blockCreateReference();
    requestScopeOperations.setApiUser(user.id());
    assertCreateFails(testBranch, AuthException.class, "not permitted: create on refs/heads/test");
  }

  @Test
  public void createMetaBranch() throws Exception {
    String metaRef = RefNames.REFS_META + "foo";
    projectOperations
        .project(project)
        .forUpdate()
        .add(allow(Permission.CREATE).ref(metaRef).group(REGISTERED_USERS))
        .add(allow(Permission.PUSH).ref(metaRef).group(REGISTERED_USERS))
        .update();
    assertCreateSucceeds(BranchNameKey.create(project, metaRef));
  }

  @Test
  public void createMetaConfigBranch() throws Exception {
    // Since the refs/meta/config branch exists by default, we must delete it before we can test
    // creating it. Since deleting the refs/meta/config branch is not allowed through the API, we
    // delete it directly in the remote repository.
    try (TestRepository<Repository> repo =
        new TestRepository<>(repoManager.openRepository(project))) {
      repo.delete(RefNames.REFS_CONFIG);
    }

    // Create refs/meta/config branch.
    BranchInfo created =
        branch(BranchNameKey.create(project, RefNames.REFS_CONFIG)).create(new BranchInput()).get();
    assertThat(created.ref).isEqualTo(RefNames.REFS_CONFIG);
    assertThat(created.canDelete).isNull();
  }

  @Test
  public void createUserBranch_NotAllowed() throws Exception {
    projectOperations
        .project(allUsers)
        .forUpdate()
        .add(allow(Permission.CREATE).ref(RefNames.REFS_USERS + "*").group(REGISTERED_USERS))
        .add(allow(Permission.PUSH).ref(RefNames.REFS_USERS + "*").group(REGISTERED_USERS))
        .update();
    assertCreateFails(
        BranchNameKey.create(allUsers, RefNames.refsUsers(Account.id(1))),
        RefNames.refsUsers(admin.id()),
        BadRequestException.class,
        "Not allowed to create branches under Gerrit internal or tags refs.");
  }

  @Test
  public void createGroupBranch_NotAllowed() throws Exception {
    projectOperations
        .project(allUsers)
        .forUpdate()
        .add(allow(Permission.CREATE).ref(RefNames.REFS_GROUPS + "*").group(REGISTERED_USERS))
        .add(allow(Permission.PUSH).ref(RefNames.REFS_GROUPS + "*").group(REGISTERED_USERS))
        .update();
    assertCreateFails(
        BranchNameKey.create(allUsers, RefNames.refsGroups(AccountGroup.uuid("foo"))),
        RefNames.refsGroups(adminGroupUuid()),
        BadRequestException.class,
        "Not allowed to create branches under Gerrit internal or tags refs.");
  }

  @Test
  public void createWithRevision() throws Exception {
    RevCommit revision = projectOperations.project(project).getHead("master");

    // update master so that points to a different revision than the revision on which we create the
    // new branch
    pushTo("refs/heads/master");
    assertThat(projectOperations.project(project).getHead("master")).isNotEqualTo(revision);

    BranchInput input = new BranchInput();
    input.revision = revision.name();
    BranchInfo created = branch(testBranch).create(input).get();
    assertThat(created.ref).isEqualTo(testBranch.branch());
    assertThat(created.revision).isEqualTo(revision.name());
    assertThat(projectOperations.project(project).getHead(testBranch.branch())).isEqualTo(revision);
  }

  @Test
  public void createWithoutSpecifyingRevision() throws Exception {
    // If revision is not specified, the branch is created based on HEAD, which points to master.
    RevCommit expectedRevision = projectOperations.project(project).getHead("master");

    BranchInput input = new BranchInput();
    input.revision = null;
    BranchInfo created = branch(testBranch).create(input).get();
    assertThat(created.ref).isEqualTo(testBranch.branch());
    assertThat(created.revision).isEqualTo(expectedRevision.name());
    assertThat(projectOperations.project(project).getHead(testBranch.branch()))
        .isEqualTo(expectedRevision);
  }

  @Test
  public void createWithEmptyRevision() throws Exception {
    // If revision is not specified, the branch is created based on HEAD, which points to master.
    RevCommit expectedRevision = projectOperations.project(project).getHead("master");

    BranchInput input = new BranchInput();
    input.revision = "";
    BranchInfo created = branch(testBranch).create(input).get();
    assertThat(created.ref).isEqualTo(testBranch.branch());
    assertThat(created.revision).isEqualTo(expectedRevision.name());
    assertThat(projectOperations.project(project).getHead(testBranch.branch()))
        .isEqualTo(expectedRevision);
  }

  @Test
  public void createRevisionIsTrimmed() throws Exception {
    RevCommit revision = projectOperations.project(project).getHead("master");

    BranchInput input = new BranchInput();
    input.revision = "\t" + revision.name();
    BranchInfo created = branch(testBranch).create(input).get();
    assertThat(created.ref).isEqualTo(testBranch.branch());
    assertThat(created.revision).isEqualTo(revision.name());
    assertThat(projectOperations.project(project).getHead(testBranch.branch())).isEqualTo(revision);
  }

  @Test
  public void createWithBranchNameAsRevision() throws Exception {
    RevCommit expectedRevision = projectOperations.project(project).getHead("master");

    BranchInput input = new BranchInput();
    input.revision = "master";
    BranchInfo created = branch(testBranch).create(input).get();
    assertThat(created.ref).isEqualTo(testBranch.branch());
    assertThat(created.revision).isEqualTo(expectedRevision.name());
    assertThat(projectOperations.project(project).getHead(testBranch.branch()))
        .isEqualTo(expectedRevision);
  }

  @Test
  public void createWithFullBranchNameAsRevision() throws Exception {
    RevCommit expectedRevision = projectOperations.project(project).getHead("master");

    BranchInput input = new BranchInput();
    input.revision = "refs/heads/master";
    BranchInfo created = branch(testBranch).create(input).get();
    assertThat(created.ref).isEqualTo(testBranch.branch());
    assertThat(created.revision).isEqualTo(expectedRevision.name());
    assertThat(projectOperations.project(project).getHead(testBranch.branch()))
        .isEqualTo(expectedRevision);
  }

  @Test
  public void cannotCreateWithNonExistingBranchNameAsRevision() throws Exception {
    assertCreateFails(
        testBranch,
        "refs/heads/non-existing",
        BadRequestException.class,
        "invalid revision \"refs/heads/non-existing\"");
  }

  @Test
  public void cannotCreateWithNonExistingRevision() throws Exception {
    assertCreateFails(
        testBranch,
        "deadbeefdeadbeefdeadbeefdeadbeefdeadbeef",
        BadRequestException.class,
        "invalid revision \"deadbeefdeadbeefdeadbeefdeadbeefdeadbeef\"");
  }

  @Test
  public void cannotCreateWithInvalidRevision() throws Exception {
    assertCreateFails(
        testBranch,
        "invalid\trevision",
        BadRequestException.class,
        "invalid revision \"invalid\trevision\"");
  }

  @Test
  public void cannotCreateBranchInMagicBranchNamespace() throws Exception {
    assertCreateFails(
        BranchNameKey.create(project, MagicBranch.NEW_CHANGE + "foo"),
        BadRequestException.class,
        "not allowed to create branches under \"" + MagicBranch.NEW_CHANGE + "\"");
  }

  @Test
  public void cannotCreateBranchInGerritInternalRefsNamespace() throws Exception {
    assertCreateFails(
        BranchNameKey.create(project, RefNames.REFS_CHANGES + "00/1000"),
        BadRequestException.class,
        "Not allowed to create branches under Gerrit internal or tags refs.");
  }

  @Test
  public void cannotCreateBranchInTagsNamespace() throws Exception {
    assertCreateFails(
        BranchNameKey.create(project, RefNames.REFS_TAGS + "v1.0"),
        BadRequestException.class,
        "Not allowed to create branches under Gerrit internal or tags refs.");
  }

  @Test
  public void cannotCreateBranchWithInvalidName() throws Exception {
    assertCreateFails(
        BranchNameKey.create(project, RefNames.REFS_HEADS),
        BadRequestException.class,
        "invalid branch name \"" + RefNames.REFS_HEADS + "\"");
  }

  @Test
  public void createBranchLeadingSlashesAreRemoved() throws Exception {
    BranchNameKey expectedNameKey = BranchNameKey.create(project, "test");

    // check that the branch doesn't exist yet
    assertThrows(
        ResourceNotFoundException.class,
        () -> gApi.projects().name(project.get()).branch(expectedNameKey.branch()).get());

    // create the branch, but include leading slashes in the branch name,
    // when creating the branch ensure that the branch name in the URL matches the branch name in
    // the input (if there is a mismatch the creation request is rejected)
    BranchInput branchInput = new BranchInput();
    branchInput.ref = "////" + expectedNameKey.shortName();
    gApi.projects().name(project.get()).branch(branchInput.ref).create(branchInput);

    // verify that the branch was created without the leading slashes in the name
    assertThat(gApi.projects().name(project.get()).branch(expectedNameKey.branch()).get().ref)
        .isEqualTo(expectedNameKey.branch());
  }

  @Test
  public void branchNameInInputMustMatchBranchNameInUrl() throws Exception {
    BranchInput branchInput = new BranchInput();
    branchInput.ref = "foo";
    BadRequestException ex =
        assertThrows(
            BadRequestException.class,
            () -> gApi.projects().name(project.get()).branch("bar").create(branchInput));
    assertThat(ex).hasMessageThat().isEqualTo("ref must match URL");
  }

  @Test
<<<<<<< HEAD
  public void createBranchViaRestApiFailsIfCommitIsInvalid() throws Exception {
    BranchInput input = new BranchInput();
    input.ref = "new";

    TestRefOperationValidationListener testRefOperationValidationListener =
        new TestRefOperationValidationListener();
    testRefOperationValidationListener.doReject = true;
    try (Registration registration =
        extensionRegistry.newRegistration().add(testRefOperationValidationListener)) {
      ResourceConflictException ex =
          assertThrows(
              ResourceConflictException.class,
              () -> gApi.projects().name(project.get()).branch(input.ref).create(input));
      assertThat(ex)
          .hasMessageThat()
          .isEqualTo(
              String.format(
                  "Validation for creation of ref 'refs/heads/new' in project %s failed:\n%s",
                  project, TestRefOperationValidationListener.FAILURE_MESSAGE));
    }
  }

  @Test
  public void createBranchViaRestApiWithValidationOptions() throws Exception {
    BranchInput input = new BranchInput();
    input.ref = "new";
    input.validationOptions = ImmutableMap.of("key", "value");

    TestRefOperationValidationListener testRefOperationValidationListener =
        new TestRefOperationValidationListener();
    try (Registration registration =
        extensionRegistry.newRegistration().add(testRefOperationValidationListener)) {
      gApi.projects().name(project.get()).branch(input.ref).create(input);
      assertThat(testRefOperationValidationListener.refReceivedEvent.pushOptions)
          .containsExactly("key", "value");
    }
  }

  @Test
  public void createBranchViaPushFailsIfCommitIsInvalid() throws Exception {
    TestRefOperationValidationListener testRefOperationValidationListener =
        new TestRefOperationValidationListener();
    testRefOperationValidationListener.doReject = true;
    try (Registration registration =
        extensionRegistry.newRegistration().add(testRefOperationValidationListener)) {
      PushResult r =
          pushHead(
              testRepo,
              "refs/heads/new",
              /* pushTags= */ false,
              /* force= */ false,
              /* pushOptions= */ ImmutableList.of());
      assertPushRejected(
          r,
          "refs/heads/new",
          String.format(
              "Validation for creation of ref 'refs/heads/new' in project %s failed:\n%s",
              project, TestRefOperationValidationListener.FAILURE_MESSAGE));
    }
  }

  @Test
  public void createBranchViaPushWithValidationOptions() throws Exception {
    TestRefOperationValidationListener testRefOperationValidationListener =
        new TestRefOperationValidationListener();
    try (Registration registration =
        extensionRegistry.newRegistration().add(testRefOperationValidationListener)) {
      PushResult r =
          pushHead(
              testRepo,
              "refs/heads/new",
              /* pushTags= */ false,
              /* force= */ false,
              /* pushOptions= */ ImmutableList.of("key=value"));
      assertPushOk(r, "refs/heads/new");
      assertThat(testRefOperationValidationListener.refReceivedEvent.pushOptions)
          .containsExactly("key", "value");
    }
=======
  public void createBranchRevisionVisibility() throws Exception {
    AccountGroup.UUID privilegedGroupUuid =
        groupOperations.newGroup().name(name("privilegedGroup")).create();
    TestAccount privilegedUser =
        accountCreator.create(
            "privilegedUser", "privilegedUser@example.com", "privilegedUser", null);
    groupOperations.group(privilegedGroupUuid).forUpdate().addMember(privilegedUser.id()).update();
    projectOperations
        .project(project)
        .forUpdate()
        .add(block(Permission.READ).ref("refs/heads/secret/*").group(REGISTERED_USERS))
        .add(allow(Permission.READ).ref("refs/heads/secret/*").group(privilegedGroupUuid))
        .add(allow(Permission.READ).ref("refs/heads/*").group(REGISTERED_USERS))
        .add(allow(Permission.CREATE).ref("refs/heads/*").group(REGISTERED_USERS))
        .add(allow(Permission.PUSH).ref("refs/heads/*").group(REGISTERED_USERS))
        .update();
    PushOneCommit push =
        pushFactory.create(admin.newIdent(), testRepo, "Configure", "file.txt", "contents");
    PushOneCommit.Result result = push.to("refs/heads/secret/main");
    result.assertOkStatus();
    RevCommit secretCommit = result.getCommit();
    requestScopeOperations.setApiUser(privilegedUser.id());
    BranchInfo info = gApi.projects().name(project.get()).branch("refs/heads/secret/main").get();
    assertThat(info.revision).isEqualTo(secretCommit.name());
    TestAccount unprivileged =
        accountCreator.create("unprivileged", "unprivileged@example.com", "unprivileged", null);
    requestScopeOperations.setApiUser(unprivileged.id());
    assertThrows(
        ResourceNotFoundException.class,
        () -> gApi.projects().name(project.get()).branch("refs/heads/secret/main").get());
    BranchInput branchInput = new BranchInput();
    branchInput.ref = "public";
    branchInput.revision = secretCommit.name();
    assertThrows(
        AuthException.class,
        () -> gApi.projects().name(project.get()).branch(branchInput.ref).create(branchInput));

    branchInput.revision = "refs/heads/secret/main";
    assertThrows(
        AuthException.class,
        () -> gApi.projects().name(project.get()).branch(branchInput.ref).create(branchInput));
>>>>>>> 60c908c3
  }

  private void blockCreateReference() throws Exception {
    projectOperations
        .project(project)
        .forUpdate()
        .add(block(Permission.CREATE).ref("refs/*").group(ANONYMOUS_USERS))
        .update();
  }

  private void grantOwner() throws Exception {
    projectOperations
        .project(project)
        .forUpdate()
        .add(allow(Permission.OWNER).ref("refs/*").group(REGISTERED_USERS))
        .update();
  }

  private BranchApi branch(BranchNameKey branch) throws Exception {
    return gApi.projects().name(branch.project().get()).branch(branch.branch());
  }

  private void assertCreateSucceeds(BranchNameKey branch) throws Exception {
    BranchInfo created = branch(branch).create(new BranchInput()).get();
    assertThat(created.ref).isEqualTo(branch.branch());
  }

  private void assertCreateFails(
      BranchNameKey branch, Class<? extends RestApiException> errType, String errMsg)
      throws Exception {
    assertCreateFails(branch, null, errType, errMsg);
  }

  private void assertCreateFails(
      BranchNameKey branch,
      String revision,
      Class<? extends RestApiException> errType,
      String errMsg)
      throws Exception {
    BranchInput in = new BranchInput();
    in.revision = revision;
    RestApiException thrown = assertThrows(errType, () -> branch(branch).create(in));
    if (errMsg != null) {
      assertThat(thrown).hasMessageThat().contains(errMsg);
    }
  }

  private static class TestRefOperationValidationListener
      implements RefOperationValidationListener {
    static final String FAILURE_MESSAGE = "failure from test";

    public boolean doReject;
    public RefReceivedEvent refReceivedEvent;

    @Override
    public List<ValidationMessage> onRefOperation(RefReceivedEvent refReceivedEvent)
        throws ValidationException {
      this.refReceivedEvent = refReceivedEvent;

      if (doReject) {
        throw new ValidationException(FAILURE_MESSAGE);
      }

      return ImmutableList.of();
    }
  }
}<|MERGE_RESOLUTION|>--- conflicted
+++ resolved
@@ -30,11 +30,8 @@
 import com.google.common.collect.ImmutableMap;
 import com.google.gerrit.acceptance.AbstractDaemonTest;
 import com.google.gerrit.acceptance.ExtensionRegistry;
-<<<<<<< HEAD
 import com.google.gerrit.acceptance.ExtensionRegistry.Registration;
-=======
 import com.google.gerrit.acceptance.PushOneCommit;
->>>>>>> 60c908c3
 import com.google.gerrit.acceptance.RestResponse;
 import com.google.gerrit.acceptance.TestAccount;
 import com.google.gerrit.acceptance.testsuite.group.GroupOperations;
@@ -424,7 +421,6 @@
   }
 
   @Test
-<<<<<<< HEAD
   public void createBranchViaRestApiFailsIfCommitIsInvalid() throws Exception {
     BranchInput input = new BranchInput();
     input.ref = "new";
@@ -503,7 +499,9 @@
       assertThat(testRefOperationValidationListener.refReceivedEvent.pushOptions)
           .containsExactly("key", "value");
     }
-=======
+  }
+
+  @Test
   public void createBranchRevisionVisibility() throws Exception {
     AccountGroup.UUID privilegedGroupUuid =
         groupOperations.newGroup().name(name("privilegedGroup")).create();
@@ -545,7 +543,6 @@
     assertThrows(
         AuthException.class,
         () -> gApi.projects().name(project.get()).branch(branchInput.ref).create(branchInput));
->>>>>>> 60c908c3
   }
 
   private void blockCreateReference() throws Exception {
