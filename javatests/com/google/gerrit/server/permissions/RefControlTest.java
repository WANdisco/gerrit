// Copyright (C) 2010 The Android Open Source Project
//
// Licensed under the Apache License, Version 2.0 (the "License");
// you may not use this file except in compliance with the License.
// You may obtain a copy of the License at
//
// http://www.apache.org/licenses/LICENSE-2.0
//
// Unless required by applicable law or agreed to in writing, software
// distributed under the License is distributed on an "AS IS" BASIS,
// WITHOUT WARRANTIES OR CONDITIONS OF ANY KIND, either express or implied.
// See the License for the specific language governing permissions and
// limitations under the License.

package com.google.gerrit.server.permissions;

import static com.google.common.truth.Truth.assertThat;
import static com.google.common.truth.Truth.assertWithMessage;
import static com.google.gerrit.acceptance.testsuite.project.TestProjectUpdate.allow;
import static com.google.gerrit.acceptance.testsuite.project.TestProjectUpdate.allowLabel;
import static com.google.gerrit.acceptance.testsuite.project.TestProjectUpdate.block;
import static com.google.gerrit.acceptance.testsuite.project.TestProjectUpdate.blockLabel;
import static com.google.gerrit.acceptance.testsuite.project.TestProjectUpdate.deny;
import static com.google.gerrit.acceptance.testsuite.project.TestProjectUpdate.labelPermissionKey;
import static com.google.gerrit.acceptance.testsuite.project.TestProjectUpdate.permissionKey;
import static com.google.gerrit.common.data.Permission.EDIT_TOPIC_NAME;
import static com.google.gerrit.common.data.Permission.LABEL;
import static com.google.gerrit.common.data.Permission.OWNER;
import static com.google.gerrit.common.data.Permission.PUSH;
import static com.google.gerrit.common.data.Permission.READ;
import static com.google.gerrit.common.data.Permission.SUBMIT;
import static com.google.gerrit.entities.RefNames.REFS_CONFIG;
import static com.google.gerrit.server.group.SystemGroupBackend.ANONYMOUS_USERS;
import static com.google.gerrit.server.group.SystemGroupBackend.CHANGE_OWNER;
import static com.google.gerrit.server.group.SystemGroupBackend.REGISTERED_USERS;
import static com.google.gerrit.testing.GerritJUnit.assertThrows;

import com.google.common.collect.Lists;
import com.google.gerrit.acceptance.testsuite.project.ProjectOperations;
import com.google.gerrit.common.Nullable;
import com.google.gerrit.common.data.LabelType;
import com.google.gerrit.common.data.PermissionRange;
import com.google.gerrit.entities.AccountGroup;
import com.google.gerrit.entities.Project;
import com.google.gerrit.exceptions.InvalidNameException;
import com.google.gerrit.server.CurrentUser;
import com.google.gerrit.server.account.GroupMembership;
import com.google.gerrit.server.account.ListGroupMembership;
import com.google.gerrit.server.config.AllProjectsName;
import com.google.gerrit.server.git.meta.MetaDataUpdate;
import com.google.gerrit.server.index.SingleVersionModule.SingleVersionListener;
import com.google.gerrit.server.project.ProjectCache;
import com.google.gerrit.server.project.ProjectConfig;
import com.google.gerrit.server.project.ProjectState;
import com.google.gerrit.server.project.RefPattern;
import com.google.gerrit.server.project.testing.TestLabels;
import com.google.gerrit.server.schema.SchemaCreator;
import com.google.gerrit.server.util.ThreadLocalRequestContext;
import com.google.gerrit.testing.InMemoryModule;
import com.google.gerrit.testing.InMemoryRepositoryManager;
import com.google.inject.Guice;
import com.google.inject.Inject;
import com.google.inject.Injector;
import java.util.ArrayList;
import java.util.Optional;
import org.eclipse.jgit.junit.TestRepository;
import org.eclipse.jgit.lib.Repository;
import org.junit.After;
import org.junit.Before;
import org.junit.Test;

public class RefControlTest {
  private static final AccountGroup.UUID ADMIN = AccountGroup.uuid("test.admin");
  private static final AccountGroup.UUID DEVS = AccountGroup.uuid("test.devs");

  private void assertAdminsAreOwnersAndDevsAreNot() throws Exception {
    ProjectControl uBlah = user(localKey, DEVS);
    ProjectControl uAdmin = user(localKey, DEVS, ADMIN);

    assertWithMessage("not owner").that(uBlah.isOwner()).isFalse();
    assertWithMessage("is owner").that(uAdmin.isOwner()).isTrue();
  }

  private void assertOwner(String ref, ProjectControl u) {
    assertWithMessage("OWN " + ref).that(u.controlForRef(ref).isOwner()).isTrue();
  }

  private void assertNotOwner(ProjectControl u) {
    assertWithMessage("not owner").that(u.isOwner()).isFalse();
  }

  private void assertNotOwner(String ref, ProjectControl u) {
    assertWithMessage("NOT OWN " + ref).that(u.controlForRef(ref).isOwner()).isFalse();
  }

  private void assertCanAccess(ProjectControl u) {
    boolean access = u.asForProject().testOrFalse(ProjectPermission.ACCESS);
    assertWithMessage("can access").that(access).isTrue();
  }

  private void assertAccessDenied(ProjectControl u) {
    boolean access = u.asForProject().testOrFalse(ProjectPermission.ACCESS);
    assertWithMessage("cannot access").that(access).isFalse();
  }

  private void assertCanRead(String ref, ProjectControl u) {
    assertWithMessage("can read " + ref).that(u.controlForRef(ref).isVisible()).isTrue();
  }

  private void assertCannotRead(String ref, ProjectControl u) {
    assertWithMessage("cannot read " + ref).that(u.controlForRef(ref).isVisible()).isFalse();
  }

  private void assertCanSubmit(String ref, ProjectControl u) {
    assertWithMessage("can submit " + ref).that(u.controlForRef(ref).canSubmit(false)).isTrue();
  }

  private void assertCannotSubmit(String ref, ProjectControl u) {
    assertWithMessage("can submit " + ref).that(u.controlForRef(ref).canSubmit(false)).isFalse();
  }

  private void assertCanUpload(ProjectControl u) {
    assertWithMessage("can upload").that(u.canPushToAtLeastOneRef()).isTrue();
  }

  private void assertCreateChange(String ref, ProjectControl u) {
    boolean create = u.asForProject().ref(ref).testOrFalse(RefPermission.CREATE_CHANGE);
    assertWithMessage("can create change " + ref).that(create).isTrue();
  }

  private void assertCannotUpload(ProjectControl u) {
    assertWithMessage("cannot upload").that(u.canPushToAtLeastOneRef()).isFalse();
  }

  private void assertCannotCreateChange(String ref, ProjectControl u) {
    boolean create = u.asForProject().ref(ref).testOrFalse(RefPermission.CREATE_CHANGE);
    assertWithMessage("cannot create change " + ref).that(create).isFalse();
  }

  private void assertCanUpdate(String ref, ProjectControl u) {
    boolean update = u.asForProject().ref(ref).testOrFalse(RefPermission.UPDATE);
    assertWithMessage("can update " + ref).that(update).isTrue();
  }

  private void assertCannotUpdate(String ref, ProjectControl u) {
    boolean update = u.asForProject().ref(ref).testOrFalse(RefPermission.UPDATE);
    assertWithMessage("cannot update " + ref).that(update).isFalse();
  }

  private void assertCanForceUpdate(String ref, ProjectControl u) {
    boolean update = u.asForProject().ref(ref).testOrFalse(RefPermission.FORCE_UPDATE);
    assertWithMessage("can force push " + ref).that(update).isTrue();
  }

  private void assertCannotForceUpdate(String ref, ProjectControl u) {
    boolean update = u.asForProject().ref(ref).testOrFalse(RefPermission.FORCE_UPDATE);
    assertWithMessage("cannot force push " + ref).that(update).isFalse();
  }

  private void assertCanVote(int score, PermissionRange range) {
    assertWithMessage("can vote " + score).that(range.contains(score)).isTrue();
  }

  private void assertCannotVote(int score, PermissionRange range) {
    assertWithMessage("cannot vote " + score).that(range.contains(score)).isFalse();
  }

  private final AccountGroup.UUID fixers = AccountGroup.uuid("test.fixers");
  private final Project.NameKey localKey = Project.nameKey("local");
  private final Project.NameKey parentKey = Project.nameKey("parent");

  @Inject private AllProjectsName allProjectsName;
  @Inject private InMemoryRepositoryManager repoManager;
  @Inject private MetaDataUpdate.Server metaDataUpdateFactory;
  @Inject private ProjectCache projectCache;
  @Inject private ProjectControl.Factory projectControlFactory;
  @Inject private ProjectOperations projectOperations;
  @Inject private SchemaCreator schemaCreator;
  @Inject private SingleVersionListener singleVersionListener;
  @Inject private ThreadLocalRequestContext requestContext;

  @Before
  public void setUp() throws Exception {
    Injector injector = Guice.createInjector(new InMemoryModule());
    injector.injectMembers(this);

    // Tests previously used ProjectConfig.Factory to create ProjectConfigs without going through
    // the ProjectCache, which was wrong. Manually call getInstance so we don't store it in a
    // field that is accessible to test methods.
    ProjectConfig.Factory projectConfigFactory = injector.getInstance(ProjectConfig.Factory.class);

    singleVersionListener.start();
    try {
      schemaCreator.create();
    } finally {
      singleVersionListener.stop();
    }

    // Clear out All-Projects and use the lowest-level API possible for project creation, so the
    // only ACL entries are exactly what is initialized by this test, and we aren't subject to
    // changing defaults in SchemaCreator or ProjectCreator.
    try (Repository allProjectsRepo = repoManager.createRepository(allProjectsName);
        TestRepository<Repository> tr = new TestRepository<>(allProjectsRepo)) {
      tr.delete(REFS_CONFIG);
      try (MetaDataUpdate md = metaDataUpdateFactory.create(allProjectsName)) {
        ProjectConfig allProjectsConfig = projectConfigFactory.create(allProjectsName);
        allProjectsConfig.load(md);
        LabelType cr = TestLabels.codeReview();
        allProjectsConfig.getLabelSections().put(cr.getName(), cr);
        allProjectsConfig.commit(md);
      }
    }

    repoManager.createRepository(parentKey).close();
    repoManager.createRepository(localKey).close();
    try (MetaDataUpdate md = metaDataUpdateFactory.create(localKey)) {
      ProjectConfig newLocal = projectConfigFactory.create(localKey);
      newLocal.load(md);
      newLocal.getProject().setParentName(parentKey);
      newLocal.commit(md);
    }

    requestContext.setContext(() -> null);
  }

  @After
  public void tearDown() throws Exception {
    requestContext.setContext(null);
  }

  @Test
  public void ownerProject() throws Exception {
    projectOperations
        .project(localKey)
        .forUpdate()
        .add(allow(OWNER).ref("refs/*").group(ADMIN))
        .update();
    assertAdminsAreOwnersAndDevsAreNot();
  }

  @Test
  public void denyOwnerProject() throws Exception {
    projectOperations
        .project(localKey)
        .forUpdate()
        .add(allow(OWNER).ref("refs/*").group(ADMIN))
        .add(deny(OWNER).ref("refs/*").group(DEVS))
        .update();
    assertAdminsAreOwnersAndDevsAreNot();
  }

  @Test
  public void blockOwnerProject() throws Exception {
    projectOperations
        .project(localKey)
        .forUpdate()
        .add(allow(OWNER).ref("refs/*").group(ADMIN))
        .add(block(OWNER).ref("refs/*").group(DEVS))
        .update();
    assertAdminsAreOwnersAndDevsAreNot();
  }

  @Test
  public void branchDelegation1() throws Exception {
    projectOperations
        .project(localKey)
        .forUpdate()
        .add(allow(OWNER).ref("refs/*").group(ADMIN))
        .add(allow(OWNER).ref("refs/heads/x/*").group(DEVS))
        .update();

    ProjectControl uDev = user(localKey, DEVS);
    assertNotOwner(uDev);

    assertOwner("refs/heads/x/*", uDev);
    assertOwner("refs/heads/x/y", uDev);
    assertOwner("refs/heads/x/y/*", uDev);

    assertNotOwner("refs/*", uDev);
    assertNotOwner("refs/heads/master", uDev);
  }

  @Test
  public void branchDelegation2() throws Exception {
    projectOperations
        .project(localKey)
        .forUpdate()
        .add(allow(OWNER).ref("refs/*").group(ADMIN))
        .add(allow(OWNER).ref("refs/heads/x/*").group(DEVS))
        .add(allow(OWNER).ref("refs/heads/x/y/*").group(fixers))
        .setExclusiveGroup(permissionKey(OWNER).ref("refs/heads/x/y/*"), true)
        .update();

    ProjectControl uDev = user(localKey, DEVS);
    assertNotOwner(uDev);

    assertOwner("refs/heads/x/*", uDev);
    assertOwner("refs/heads/x/y", uDev);
    assertOwner("refs/heads/x/y/*", uDev);
    assertNotOwner("refs/*", uDev);
    assertNotOwner("refs/heads/master", uDev);

    ProjectControl uFix = user(localKey, fixers);
    assertNotOwner(uFix);

    assertOwner("refs/heads/x/y/*", uFix);
    assertOwner("refs/heads/x/y/bar", uFix);
    assertNotOwner("refs/heads/x/*", uFix);
    assertNotOwner("refs/heads/x/y", uFix);
    assertNotOwner("refs/*", uFix);
    assertNotOwner("refs/heads/master", uFix);
  }

  @Test
  public void inheritRead_SingleBranchDeniesUpload() throws Exception {
    projectOperations
        .project(parentKey)
        .forUpdate()
        .add(allow(READ).ref("refs/*").group(REGISTERED_USERS))
        .add(allow(PUSH).ref("refs/for/refs/*").group(REGISTERED_USERS))
        .update();
    projectOperations
        .project(localKey)
        .forUpdate()
        .add(allow(READ).ref("refs/heads/foobar").group(REGISTERED_USERS))
        .setExclusiveGroup(permissionKey(READ).ref("refs/heads/foobar"), true)
        .setExclusiveGroup(permissionKey(PUSH).ref("refs/for/refs/heads/foobar"), true)
        .update();

    ProjectControl u = user(localKey);
    assertCanUpload(u);
    assertCreateChange("refs/heads/master", u);
    assertCannotCreateChange("refs/heads/foobar", u);
  }

  @Test
  public void inheritRead_SingleBranchDoesNotOverrideInherited() throws Exception {
    projectOperations
        .project(parentKey)
        .forUpdate()
        .add(allow(READ).ref("refs/*").group(REGISTERED_USERS))
        .add(allow(PUSH).ref("refs/for/refs/*").group(REGISTERED_USERS))
        .update();
    projectOperations
        .project(localKey)
        .forUpdate()
        .add(allow(READ).ref("refs/heads/foobar").group(REGISTERED_USERS))
        .update();

    ProjectControl u = user(localKey);
    assertCanUpload(u);
    assertCreateChange("refs/heads/master", u);
    assertCreateChange("refs/heads/foobar", u);
  }

  @Test
  public void inheritDuplicateSections() throws Exception {
    projectOperations
        .project(parentKey)
        .forUpdate()
        .add(allow(READ).ref("refs/*").group(ADMIN))
        .update();
    projectOperations
        .project(localKey)
        .forUpdate()
        .add(allow(READ).ref("refs/*").group(DEVS))
        .update();
    assertCanAccess(user(localKey, "a", ADMIN));
    assertCanAccess(user(localKey, "d", DEVS));
  }

  @Test
  public void inheritRead_OverrideWithDeny() throws Exception {
    projectOperations
        .project(parentKey)
        .forUpdate()
        .add(allow(READ).ref("refs/*").group(REGISTERED_USERS))
        .update();
    projectOperations
        .project(localKey)
        .forUpdate()
        .add(deny(READ).ref("refs/*").group(REGISTERED_USERS))
        .update();

    assertAccessDenied(user(localKey));
  }

  @Test
  public void inheritRead_AppendWithDenyOfRef() throws Exception {
    projectOperations
        .project(parentKey)
        .forUpdate()
        .add(allow(READ).ref("refs/*").group(REGISTERED_USERS))
        .update();
    projectOperations
        .project(localKey)
        .forUpdate()
        .add(deny(READ).ref("refs/heads/*").group(REGISTERED_USERS))
        .update();

    ProjectControl u = user(localKey);
    assertCanAccess(u);
    assertCanRead("refs/master", u);
    assertCanRead("refs/tags/foobar", u);
    assertCanRead("refs/heads/master", u);
  }

  @Test
  public void inheritRead_OverridesAndDeniesOfRef() throws Exception {
    projectOperations
        .project(parentKey)
        .forUpdate()
        .add(allow(READ).ref("refs/*").group(REGISTERED_USERS))
        .update();
    projectOperations
        .project(localKey)
        .forUpdate()
        .add(deny(READ).ref("refs/*").group(REGISTERED_USERS))
        .add(allow(READ).ref("refs/heads/*").group(REGISTERED_USERS))
        .update();

    ProjectControl u = user(localKey);
    assertCanAccess(u);
    assertCannotRead("refs/foobar", u);
    assertCannotRead("refs/tags/foobar", u);
    assertCanRead("refs/heads/foobar", u);
  }

  @Test
  public void inheritSubmit_OverridesAndDeniesOfRef() throws Exception {
    projectOperations
        .project(parentKey)
        .forUpdate()
        .add(allow(SUBMIT).ref("refs/*").group(REGISTERED_USERS))
        .update();
    projectOperations
        .project(localKey)
        .forUpdate()
        .add(deny(SUBMIT).ref("refs/*").group(REGISTERED_USERS))
        .add(allow(SUBMIT).ref("refs/heads/*").group(REGISTERED_USERS))
        .update();

    ProjectControl u = user(localKey);
    assertCannotSubmit("refs/foobar", u);
    assertCannotSubmit("refs/tags/foobar", u);
    assertCanSubmit("refs/heads/foobar", u);
  }

  @Test
  public void cannotUploadToAnyRef() throws Exception {
    projectOperations
        .project(parentKey)
        .forUpdate()
        .add(allow(READ).ref("refs/*").group(REGISTERED_USERS))
        .update();
    projectOperations
        .project(localKey)
        .forUpdate()
        .add(allow(READ).ref("refs/heads/*").group(DEVS))
        .add(allow(PUSH).ref("refs/for/refs/heads/*").group(DEVS))
        .update();

    ProjectControl u = user(localKey);
    assertCannotUpload(u);
    assertCannotCreateChange("refs/heads/master", u);
  }

  @Test
  public void usernamePatternCanUploadToAnyRef() throws Exception {
    projectOperations
        .project(localKey)
        .forUpdate()
        .add(allow(PUSH).ref("refs/heads/users/${username}/*").group(REGISTERED_USERS))
        .update();
    ProjectControl u = user(localKey, "a-registered-user");
    assertCanUpload(u);
  }

  @Test
  public void usernamePatternRegExpCanUploadToAnyRef() throws Exception {
    allow(local, PUSH, REGISTERED_USERS, "^refs/heads/users/${username}/(public|private)/.+");
    ProjectControl u = user(local, "a-registered-user");
    assertCanUpload(u);
    assertCanUpdate("refs/heads/users/a-registered-user/private/a", u);
  }

  @Test
  public void usernamePatternNonRegex() throws Exception {
    projectOperations
        .project(localKey)
        .forUpdate()
        .add(allow(READ).ref("refs/sb/${username}/heads/*").group(DEVS))
        .update();

    ProjectControl u = user(localKey, "u", DEVS);
    ProjectControl d = user(localKey, "d", DEVS);
    assertCannotRead("refs/sb/d/heads/foobar", u);
    assertCanRead("refs/sb/d/heads/foobar", d);
  }

  @Test
  public void usernamePatternWithRegex() throws Exception {
<<<<<<< HEAD
    projectOperations
        .project(localKey)
        .forUpdate()
        .add(allow(READ).ref("^refs/sb/${username}/heads/.*").group(DEVS))
        .update();

    ProjectControl u = user(localKey, "d.v", DEVS);
    ProjectControl d = user(localKey, "dev", DEVS);
=======
    allow(local, READ, DEVS, "^refs/sb/${username}/heads/.*");

    ProjectControl u = user(local, "d.v", DEVS);
    ProjectControl d = user(local, "dev", DEVS);
    assertCanAccess(u);
    assertCanAccess(d);
>>>>>>> 27cbb0b4
    assertCannotRead("refs/sb/dev/heads/foobar", u);
    assertCanRead("refs/sb/dev/heads/foobar", d);
  }

  @Test
  public void usernameEmailPatternWithRegex() throws Exception {
    projectOperations
        .project(localKey)
        .forUpdate()
        .add(allow(READ).ref("^refs/sb/${username}/heads/.*").group(DEVS))
        .update();

    ProjectControl u = user(localKey, "d.v@ger-rit.org", DEVS);
    ProjectControl d = user(localKey, "dev@ger-rit.org", DEVS);
    assertCannotRead("refs/sb/dev@ger-rit.org/heads/foobar", u);
    assertCanRead("refs/sb/dev@ger-rit.org/heads/foobar", d);
  }

  @Test
  public void sortWithRegex() throws Exception {
    projectOperations
        .project(localKey)
        .forUpdate()
        .add(allow(READ).ref("^refs/heads/.*").group(DEVS))
        .update();
    projectOperations
        .project(parentKey)
        .forUpdate()
        .add(allow(READ).ref("^refs/heads/.*-QA-.*").group(ANONYMOUS_USERS))
        .update();

    ProjectControl u = user(localKey, DEVS);
    ProjectControl d = user(localKey, DEVS);
    assertCanRead("refs/heads/foo-QA-bar", u);
    assertCanRead("refs/heads/foo-QA-bar", d);
  }

  @Test
  public void blockRule_ParentBlocksChild() throws Exception {
    projectOperations
        .project(localKey)
        .forUpdate()
        .add(allow(PUSH).ref("refs/tags/*").group(DEVS))
        .update();
    projectOperations
        .project(parentKey)
        .forUpdate()
        .add(block(PUSH).ref("refs/tags/*").group(ANONYMOUS_USERS))
        .update();
    ProjectControl u = user(localKey, DEVS);
    assertCannotUpdate("refs/tags/V10", u);
  }

  @Test
  public void blockRule_ParentBlocksChildEvenIfAlreadyBlockedInChild() throws Exception {
    projectOperations
        .project(localKey)
        .forUpdate()
        .add(allow(PUSH).ref("refs/tags/*").group(DEVS))
        .add(block(PUSH).ref("refs/tags/*").group(ANONYMOUS_USERS))
        .update();
    projectOperations
        .project(parentKey)
        .forUpdate()
        .add(block(PUSH).ref("refs/tags/*").group(ANONYMOUS_USERS))
        .update();

    ProjectControl u = user(localKey, DEVS);
    assertCannotUpdate("refs/tags/V10", u);
  }

  @Test
  public void blockPartialRangeLocally() throws Exception {
    projectOperations
        .project(localKey)
        .forUpdate()
        .add(blockLabel("Code-Review").ref("refs/heads/master").group(DEVS).range(+1, +2))
        .update();

    ProjectControl u = user(localKey, DEVS);

    PermissionRange range = u.controlForRef("refs/heads/master").getRange(LABEL + "Code-Review");
    assertCannotVote(2, range);
  }

  @Test
  public void blockLabelRange_ParentBlocksChild() throws Exception {
    projectOperations
        .project(localKey)
        .forUpdate()
        .add(allowLabel("Code-Review").ref("refs/heads/*").group(DEVS).range(-2, +2))
        .update();
    projectOperations
        .project(parentKey)
        .forUpdate()
        .add(blockLabel("Code-Review").ref("refs/heads/*").group(DEVS).range(-2, +2))
        .update();

    ProjectControl u = user(localKey, DEVS);

    PermissionRange range = u.controlForRef("refs/heads/master").getRange(LABEL + "Code-Review");
    assertCanVote(-1, range);
    assertCanVote(1, range);
    assertCannotVote(-2, range);
    assertCannotVote(2, range);
  }

  @Test
  public void blockLabelRange_ParentBlocksChildEvenIfAlreadyBlockedInChild() throws Exception {
    projectOperations
        .project(localKey)
        .forUpdate()
        .add(allowLabel("Code-Review").ref("refs/heads/*").group(DEVS).range(-2, +2))
        .add(blockLabel("Code-Review").ref("refs/heads/*").group(DEVS).range(-2, +2))
        .update();
    projectOperations
        .project(parentKey)
        .forUpdate()
        .add(blockLabel("Code-Review").ref("refs/heads/*").group(DEVS).range(-2, +2))
        .update();

    ProjectControl u = user(localKey, DEVS);

    PermissionRange range = u.controlForRef("refs/heads/master").getRange(LABEL + "Code-Review");
    assertCanVote(-1, range);
    assertCanVote(1, range);
    assertCannotVote(-2, range);
    assertCannotVote(2, range);
  }

  @Test
  public void inheritSubmit_AllowInChildDoesntAffectUnblockInParent() throws Exception {
    projectOperations
        .project(parentKey)
        .forUpdate()
        .add(block(SUBMIT).ref("refs/heads/*").group(ANONYMOUS_USERS))
        .add(allow(SUBMIT).ref("refs/heads/*").group(REGISTERED_USERS))
        .update();
    projectOperations
        .project(localKey)
        .forUpdate()
        .add(allow(SUBMIT).ref("refs/heads/*").group(REGISTERED_USERS))
        .update();

    ProjectControl u = user(localKey);
    assertWithMessage("submit is allowed")
        .that(u.controlForRef("refs/heads/master").canPerform(SUBMIT))
        .isTrue();
  }

  @Test
  public void unblockNoForce() throws Exception {
    projectOperations
        .project(localKey)
        .forUpdate()
        .add(block(PUSH).ref("refs/heads/*").group(ANONYMOUS_USERS))
        .add(allow(PUSH).ref("refs/heads/*").group(DEVS))
        .update();

    ProjectControl u = user(localKey, DEVS);
    assertCanUpdate("refs/heads/master", u);
  }

  @Test
  public void unblockForce() throws Exception {
    projectOperations
        .project(localKey)
        .forUpdate()
        .add(block(PUSH).ref("refs/heads/*").group(ANONYMOUS_USERS).force(true))
        .add(allow(PUSH).ref("refs/heads/*").group(DEVS).force(true))
        .update();

    ProjectControl u = user(localKey, DEVS);
    assertCanForceUpdate("refs/heads/master", u);
  }

  @Test
  public void unblockRead_NotPossible() throws Exception {
    projectOperations
        .project(parentKey)
        .forUpdate()
        .add(block(READ).ref("refs/*").group(ANONYMOUS_USERS))
        .add(allow(READ).ref("refs/*").group(ADMIN))
        .update();
    projectOperations
        .project(localKey)
        .forUpdate()
        .add(allow(READ).ref("refs/*").group(ANONYMOUS_USERS))
        .add(allow(READ).ref("refs/*").group(ADMIN))
        .update();

    ProjectControl u = user(localKey);
    assertCannotRead("refs/heads/master", u);
  }

  @Test
  public void unblockForceWithAllowNoForce_NotPossible() throws Exception {
    projectOperations
        .project(localKey)
        .forUpdate()
        .add(block(PUSH).ref("refs/heads/*").group(ANONYMOUS_USERS).force(true))
        .add(allow(PUSH).ref("refs/heads/*").group(DEVS))
        .update();

    ProjectControl u = user(localKey, DEVS);
    assertCannotForceUpdate("refs/heads/master", u);
  }

  @Test
  public void unblockMoreSpecificRef_Fails() throws Exception {
    projectOperations
        .project(localKey)
        .forUpdate()
        .add(block(PUSH).ref("refs/heads/*").group(ANONYMOUS_USERS))
        .add(allow(PUSH).ref("refs/heads/master").group(DEVS))
        .update();

    ProjectControl u = user(localKey, DEVS);
    assertCannotUpdate("refs/heads/master", u);
  }

  @Test
  public void unblockMoreSpecificRefInLocal_Fails() throws Exception {
    projectOperations
        .project(parentKey)
        .forUpdate()
        .add(block(PUSH).ref("refs/heads/*").group(ANONYMOUS_USERS))
        .update();
    projectOperations
        .project(localKey)
        .forUpdate()
        .add(allow(PUSH).ref("refs/heads/master").group(DEVS))
        .update();

    ProjectControl u = user(localKey, DEVS);
    assertCannotUpdate("refs/heads/master", u);
  }

  @Test
  public void unblockMoreSpecificRefWithExclusiveFlag() throws Exception {
    projectOperations
        .project(localKey)
        .forUpdate()
        .add(block(PUSH).ref("refs/heads/*").group(ANONYMOUS_USERS))
        .add(allow(PUSH).ref("refs/heads/master").group(DEVS))
        .setExclusiveGroup(permissionKey(PUSH).ref("refs/heads/master"), true)
        .update();

    ProjectControl u = user(localKey, DEVS);
    assertCanUpdate("refs/heads/master", u);
  }

  @Test
  public void unblockVoteMoreSpecificRefWithExclusiveFlag() throws Exception {
    projectOperations
        .project(localKey)
        .forUpdate()
        .add(blockLabel("Code-Review").ref("refs/heads/*").group(ANONYMOUS_USERS).range(-1, 1))
        .add(allowLabel("Code-Review").ref("refs/heads/master").group(DEVS).range(-2, 2))
        .setExclusiveGroup(labelPermissionKey("Code-Review").ref("refs/heads/master"), true)
        .update();

    ProjectControl u = user(localKey, DEVS);
    PermissionRange range = u.controlForRef("refs/heads/master").getRange(LABEL + "Code-Review");
    assertCanVote(-2, range);
  }

  @Test
  public void unblockFromParentDoesNotAffectChild() throws Exception {
    projectOperations
        .project(parentKey)
        .forUpdate()
        .add(allow(PUSH).ref("refs/heads/master").group(DEVS))
        .setExclusiveGroup(permissionKey(PUSH).ref("refs/heads/master"), true)
        .update();
    projectOperations
        .project(localKey)
        .forUpdate()
        .add(block(PUSH).ref("refs/heads/master").group(DEVS))
        .update();

    ProjectControl u = user(localKey, DEVS);
    assertCannotUpdate("refs/heads/master", u);
  }

  @Test
  public void unblockFromParentDoesNotAffectChildDifferentGroups() throws Exception {
    projectOperations
        .project(parentKey)
        .forUpdate()
        .add(allow(PUSH).ref("refs/heads/master").group(DEVS))
        .setExclusiveGroup(permissionKey(PUSH).ref("refs/heads/master"), true)
        .update();
    projectOperations
        .project(localKey)
        .forUpdate()
        .add(block(PUSH).ref("refs/heads/master").group(ANONYMOUS_USERS))
        .update();

    ProjectControl u = user(localKey, DEVS);
    assertCannotUpdate("refs/heads/master", u);
  }

  @Test
  public void unblockMoreSpecificRefInLocalWithExclusiveFlag_Fails() throws Exception {
    projectOperations
        .project(parentKey)
        .forUpdate()
        .add(block(PUSH).ref("refs/heads/*").group(ANONYMOUS_USERS))
        .update();
    projectOperations
        .project(localKey)
        .forUpdate()
        .add(allow(PUSH).ref("refs/heads/master").group(DEVS))
        .setExclusiveGroup(permissionKey(PUSH).ref("refs/heads/master"), true)
        .update();

    ProjectControl u = user(localKey, DEVS);
    assertCannotUpdate("refs/heads/master", u);
  }

  @Test
  public void blockMoreSpecificRefWithinProject() throws Exception {
    projectOperations
        .project(localKey)
        .forUpdate()
        .add(block(PUSH).ref("refs/heads/secret").group(ANONYMOUS_USERS))
        .add(allow(PUSH).ref("refs/heads/*").group(DEVS))
        .setExclusiveGroup(permissionKey(PUSH).ref("refs/heads/*"), true)
        .update();

    ProjectControl u = user(localKey, DEVS);
    assertCannotUpdate("refs/heads/secret", u);
    assertCanUpdate("refs/heads/master", u);
  }

  @Test
  public void unblockOtherPermissionWithMoreSpecificRefAndExclusiveFlag_Fails() throws Exception {
    projectOperations
        .project(localKey)
        .forUpdate()
        .add(block(PUSH).ref("refs/heads/*").group(ANONYMOUS_USERS))
        .add(allow(PUSH).ref("refs/heads/master").group(DEVS))
        .add(allow(SUBMIT).ref("refs/heads/master").group(DEVS))
        .setExclusiveGroup(permissionKey(SUBMIT).ref("refs/heads/master"), true)
        .update();

    ProjectControl u = user(localKey, DEVS);
    assertCannotUpdate("refs/heads/master", u);
  }

  @Test
  public void unblockLargerScope_Fails() throws Exception {
    projectOperations
        .project(localKey)
        .forUpdate()
        .add(block(PUSH).ref("refs/heads/master").group(ANONYMOUS_USERS))
        .add(allow(PUSH).ref("refs/heads/*").group(DEVS))
        .update();

    ProjectControl u = user(localKey, DEVS);
    assertCannotUpdate("refs/heads/master", u);
  }

  @Test
  public void unblockInLocal_Fails() throws Exception {
    projectOperations
        .project(parentKey)
        .forUpdate()
        .add(block(PUSH).ref("refs/heads/*").group(ANONYMOUS_USERS))
        .update();
    projectOperations
        .project(localKey)
        .forUpdate()
        .add(allow(PUSH).ref("refs/heads/*").group(fixers))
        .update();

    ProjectControl f = user(localKey, fixers);
    assertCannotUpdate("refs/heads/master", f);
  }

  @Test
  public void unblockInParentBlockInLocal() throws Exception {
    projectOperations
        .project(parentKey)
        .forUpdate()
        .add(block(PUSH).ref("refs/heads/*").group(ANONYMOUS_USERS))
        .add(allow(PUSH).ref("refs/heads/*").group(DEVS))
        .update();
    projectOperations
        .project(localKey)
        .forUpdate()
        .add(block(PUSH).ref("refs/heads/*").group(DEVS))
        .update();

    ProjectControl d = user(localKey, DEVS);
    assertCannotUpdate("refs/heads/master", d);
  }

  @Test
  public void unblockForceEditTopicName() throws Exception {
    projectOperations
        .project(localKey)
        .forUpdate()
        .add(block(EDIT_TOPIC_NAME).ref("refs/heads/*").group(ANONYMOUS_USERS))
        .add(allow(EDIT_TOPIC_NAME).ref("refs/heads/*").group(DEVS).force(true))
        .update();

    ProjectControl u = user(localKey, DEVS);
    assertWithMessage("u can edit topic name")
        .that(u.controlForRef("refs/heads/master").canForceEditTopicName())
        .isTrue();
  }

  @Test
  public void unblockInLocalForceEditTopicName_Fails() throws Exception {
    projectOperations
        .project(parentKey)
        .forUpdate()
        .add(block(EDIT_TOPIC_NAME).ref("refs/heads/*").group(ANONYMOUS_USERS))
        .update();
    projectOperations
        .project(localKey)
        .forUpdate()
        .add(allow(EDIT_TOPIC_NAME).ref("refs/heads/*").group(DEVS).force(true))
        .update();

    ProjectControl u = user(localKey, REGISTERED_USERS);
    assertWithMessage("u can't edit topic name")
        .that(u.controlForRef("refs/heads/master").canForceEditTopicName())
        .isFalse();
  }

  @Test
  public void unblockRange() throws Exception {
    projectOperations
        .project(localKey)
        .forUpdate()
        .add(blockLabel("Code-Review").ref("refs/heads/*").group(ANONYMOUS_USERS).range(-1, +1))
        .add(allowLabel("Code-Review").ref("refs/heads/*").group(DEVS).range(-2, +2))
        .update();

    ProjectControl u = user(localKey, DEVS);
    PermissionRange range = u.controlForRef("refs/heads/master").getRange(LABEL + "Code-Review");
    assertCanVote(-2, range);
    assertCanVote(2, range);
  }

  @Test
  public void unblockRangeOnMoreSpecificRef_Fails() throws Exception {
    projectOperations
        .project(localKey)
        .forUpdate()
        .add(blockLabel("Code-Review").ref("refs/heads/*").group(ANONYMOUS_USERS).range(-1, +1))
        .add(allowLabel("Code-Review").ref("refs/heads/master").group(DEVS).range(-2, +2))
        .update();

    ProjectControl u = user(localKey, DEVS);
    PermissionRange range = u.controlForRef("refs/heads/master").getRange(LABEL + "Code-Review");
    assertCannotVote(-2, range);
    assertCannotVote(2, range);
  }

  @Test
  public void unblockRangeOnLargerScope_Fails() throws Exception {
    projectOperations
        .project(localKey)
        .forUpdate()
        .add(
            blockLabel("Code-Review").ref("refs/heads/master").group(ANONYMOUS_USERS).range(-1, +1))
        .add(allowLabel("Code-Review").ref("refs/heads/*").group(DEVS).range(-2, +2))
        .update();

    ProjectControl u = user(localKey, DEVS);
    PermissionRange range = u.controlForRef("refs/heads/master").getRange(LABEL + "Code-Review");
    assertCannotVote(-2, range);
    assertCannotVote(2, range);
  }

  @Test
  public void nonconfiguredCannotVote() throws Exception {
    projectOperations
        .project(localKey)
        .forUpdate()
        .add(allowLabel("Code-Review").ref("refs/heads/*").group(DEVS).range(-2, +2))
        .update();

    ProjectControl u = user(localKey, REGISTERED_USERS);
    PermissionRange range = u.controlForRef("refs/heads/master").getRange(LABEL + "Code-Review");
    assertCannotVote(-1, range);
    assertCannotVote(1, range);
  }

  @Test
  public void unblockInLocalRange_Fails() throws Exception {
    projectOperations
        .project(parentKey)
        .forUpdate()
        .add(blockLabel("Code-Review").ref("refs/heads/*").group(ANONYMOUS_USERS).range(-1, 1))
        .update();
    projectOperations
        .project(localKey)
        .forUpdate()
        .add(allowLabel("Code-Review").ref("refs/heads/*").group(DEVS).range(-2, +2))
        .update();

    ProjectControl u = user(localKey, DEVS);
    PermissionRange range = u.controlForRef("refs/heads/master").getRange(LABEL + "Code-Review");
    assertCannotVote(-2, range);
    assertCannotVote(2, range);
  }

  @Test
  public void unblockRangeForChangeOwner() throws Exception {
    projectOperations
        .project(localKey)
        .forUpdate()
        .add(allowLabel("Code-Review").ref("refs/heads/*").group(CHANGE_OWNER).range(-2, +2))
        .update();

    ProjectControl u = user(localKey, DEVS);
    PermissionRange range =
        u.controlForRef("refs/heads/master").getRange(LABEL + "Code-Review", true);
    assertCanVote(-2, range);
    assertCanVote(2, range);
  }

  @Test
  public void unblockRangeForNotChangeOwner() throws Exception {
    projectOperations
        .project(localKey)
        .forUpdate()
        .add(allowLabel("Code-Review").ref("refs/heads/*").group(CHANGE_OWNER).range(-2, +2))
        .update();

    ProjectControl u = user(localKey, DEVS);
    PermissionRange range = u.controlForRef("refs/heads/master").getRange(LABEL + "Code-Review");
    assertCannotVote(-2, range);
    assertCannotVote(2, range);
  }

  @Test
  public void blockChangeOwnerVote() throws Exception {
    projectOperations
        .project(localKey)
        .forUpdate()
        .add(blockLabel("Code-Review").ref("refs/heads/*").group(CHANGE_OWNER).range(-2, +2))
        .update();

    ProjectControl u = user(localKey, DEVS);
    PermissionRange range = u.controlForRef("refs/heads/master").getRange(LABEL + "Code-Review");
    assertCannotVote(-2, range);
    assertCannotVote(2, range);
  }

  @Test
  public void unionOfPermissibleVotes() throws Exception {
    projectOperations
        .project(localKey)
        .forUpdate()
        .add(allowLabel("Code-Review").ref("refs/heads/*").group(DEVS).range(-1, +1))
        .add(allowLabel("Code-Review").ref("refs/heads/*").group(REGISTERED_USERS).range(-2, +2))
        .update();

    ProjectControl u = user(localKey, DEVS);
    PermissionRange range = u.controlForRef("refs/heads/master").getRange(LABEL + "Code-Review");
    assertCanVote(-2, range);
    assertCanVote(2, range);
  }

  @Test
  public void unionOfPermissibleVotesPermissionOrder() throws Exception {
    projectOperations
        .project(localKey)
        .forUpdate()
        .add(allowLabel("Code-Review").ref("refs/heads/*").group(REGISTERED_USERS).range(-2, +2))
        .add(allowLabel("Code-Review").ref("refs/heads/*").group(DEVS).range(-1, +1))
        .update();

    ProjectControl u = user(localKey, DEVS);
    PermissionRange range = u.controlForRef("refs/heads/master").getRange(LABEL + "Code-Review");
    assertCanVote(-2, range);
    assertCanVote(2, range);
  }

  @Test
  public void unionOfBlockedVotes() throws Exception {
    projectOperations
        .project(parentKey)
        .forUpdate()
        .add(allowLabel("Code-Review").ref("refs/heads/*").group(DEVS).range(-1, +1))
        .add(blockLabel("Code-Review").ref("refs/heads/*").group(REGISTERED_USERS).range(-2, +2))
        .update();
    projectOperations
        .project(localKey)
        .forUpdate()
        .add(blockLabel("Code-Review").ref("refs/heads/*").group(REGISTERED_USERS).range(-2, +1))
        .update();

    ProjectControl u = user(localKey, DEVS);
    PermissionRange range = u.controlForRef("refs/heads/master").getRange(LABEL + "Code-Review");
    assertCanVote(-1, range);
    assertCannotVote(1, range);
  }

  @Test
  public void blockOwner() throws Exception {
    projectOperations
        .project(parentKey)
        .forUpdate()
        .add(block(OWNER).ref("refs/*").group(ANONYMOUS_USERS))
        .update();
    projectOperations
        .project(localKey)
        .forUpdate()
        .add(allow(OWNER).ref("refs/*").group(DEVS))
        .update();

    assertThat(user(localKey, DEVS).isOwner()).isFalse();
  }

  @Test
  public void validateRefPatternsOK() throws Exception {
    RefPattern.validate("refs/*");
    RefPattern.validate("^refs/heads/*");
    RefPattern.validate("^refs/tags/[0-9a-zA-Z-_.]+");
    RefPattern.validate("refs/heads/review/${username}/*");
    RefPattern.validate("^refs/heads/review/${username}/.+");
  }

  @Test
  public void testValidateBadRefPatternDoubleCaret() throws Exception {
    assertThrows(InvalidNameException.class, () -> RefPattern.validate("^^refs/*"));
  }

  @Test
  public void testValidateBadRefPatternDanglingCharacter() throws Exception {
    assertThrows(
        InvalidNameException.class,
        () -> RefPattern.validate("^refs/heads/tmp/sdk/[0-9]{3,3}_R[1-9][A-Z][0-9]{3,3}*"));
  }

  @Test
  public void validateRefPatternNoDanglingCharacter() throws Exception {
    RefPattern.validate("^refs/heads/tmp/sdk/[0-9]{3,3}_R[1-9][A-Z][0-9]{3,3}");
  }

  private ProjectState getProjectState(Project.NameKey nameKey) throws Exception {
    return projectCache.checkedGet(nameKey, true);
  }

  private ProjectControl user(Project.NameKey localKey, AccountGroup.UUID... memberOf)
      throws Exception {
    return user(localKey, null, memberOf);
  }

  private ProjectControl user(
      Project.NameKey localKey, @Nullable String name, AccountGroup.UUID... memberOf)
      throws Exception {
    return projectControlFactory.create(new MockUser(name, memberOf), getProjectState(localKey));
  }

  private static class MockUser extends CurrentUser {
    @Nullable private final String username;
    private final GroupMembership groups;

    MockUser(@Nullable String name, AccountGroup.UUID[] groupId) {
      username = name;
      ArrayList<AccountGroup.UUID> groupIds = Lists.newArrayList(groupId);
      groupIds.add(REGISTERED_USERS);
      groupIds.add(ANONYMOUS_USERS);
      groups = new ListGroupMembership(groupIds);
    }

    @Override
    public GroupMembership getEffectiveGroups() {
      return groups;
    }

    @Override
    public Object getCacheKey() {
      return new Object();
    }

    @Override
    public Optional<String> getUserName() {
      return Optional.ofNullable(username);
    }
  }
}<|MERGE_RESOLUTION|>--- conflicted
+++ resolved
@@ -478,8 +478,15 @@
 
   @Test
   public void usernamePatternRegExpCanUploadToAnyRef() throws Exception {
-    allow(local, PUSH, REGISTERED_USERS, "^refs/heads/users/${username}/(public|private)/.+");
-    ProjectControl u = user(local, "a-registered-user");
+    projectOperations
+        .project(localKey)
+        .forUpdate()
+        .add(
+            allow(PUSH)
+                .ref("^refs/heads/users/${username}/(public|private)/.+")
+                .group(REGISTERED_USERS))
+        .update();
+    ProjectControl u = user(localKey, "a-registered-user");
     assertCanUpload(u);
     assertCanUpdate("refs/heads/users/a-registered-user/private/a", u);
   }
@@ -500,7 +507,6 @@
 
   @Test
   public void usernamePatternWithRegex() throws Exception {
-<<<<<<< HEAD
     projectOperations
         .project(localKey)
         .forUpdate()
@@ -509,14 +515,8 @@
 
     ProjectControl u = user(localKey, "d.v", DEVS);
     ProjectControl d = user(localKey, "dev", DEVS);
-=======
-    allow(local, READ, DEVS, "^refs/sb/${username}/heads/.*");
-
-    ProjectControl u = user(local, "d.v", DEVS);
-    ProjectControl d = user(local, "dev", DEVS);
     assertCanAccess(u);
     assertCanAccess(d);
->>>>>>> 27cbb0b4
     assertCannotRead("refs/sb/dev/heads/foobar", u);
     assertCanRead("refs/sb/dev/heads/foobar", d);
   }
