// Copyright (C) 2018 The Android Open Source Project
//
// Licensed under the Apache License, Version 2.0 (the "License");
// you may not use this file except in compliance with the License.
// You may obtain a copy of the License at
//
// http://www.apache.org/licenses/LICENSE-2.0
//
// Unless required by applicable law or agreed to in writing, software
// distributed under the License is distributed on an "AS IS" BASIS,
// WITHOUT WARRANTIES OR CONDITIONS OF ANY KIND, either express or implied.
// See the License for the specific language governing permissions and
// limitations under the License.

package com.google.gerrit.server.cache;

import static com.google.common.truth.Truth.assertThat;
<<<<<<< HEAD
import static com.google.gerrit.testing.GerritJUnit.assertThrows;

=======
import static com.google.common.truth.Truth8.assertThat;

import com.google.gerrit.testing.GerritBaseTests;
import com.google.gerrit.util.http.testutil.FakeHttpServletRequest;
>>>>>>> 462bb1ed
import java.util.function.Supplier;
import javax.servlet.http.HttpServletRequest;
import javax.servlet.http.HttpServletRequestWrapper;
import org.junit.Test;

public class PerThreadCacheTest {
  @Test
  public void key_respectsClass() {
    assertThat(PerThreadCache.Key.create(String.class))
        .isEqualTo(PerThreadCache.Key.create(String.class));
    assertThat(PerThreadCache.Key.create(String.class))
        .isNotEqualTo(PerThreadCache.Key.create(Integer.class));
  }

  @Test
  public void key_respectsIdentifiers() {
    assertThat(PerThreadCache.Key.create(String.class, "id1"))
        .isEqualTo(PerThreadCache.Key.create(String.class, "id1"));
    assertThat(PerThreadCache.Key.create(String.class, "id1"))
        .isNotEqualTo(PerThreadCache.Key.create(String.class, "id2"));
  }

  @Test
  public void endToEndCache() {
    try (PerThreadCache ignored = PerThreadCache.create(null)) {
      PerThreadCache cache = PerThreadCache.get();
      PerThreadCache.Key<String> key1 = PerThreadCache.Key.create(String.class);

      String value1 = cache.get(key1, () -> "value1");
      assertThat(value1).isEqualTo("value1");

      Supplier<String> neverCalled =
          () -> {
            throw new IllegalStateException("this method must not be called");
          };
      assertThat(cache.get(key1, neverCalled)).isEqualTo("value1");
    }
  }

  @Test
  public void cleanUp() {
    PerThreadCache.Key<String> key = PerThreadCache.Key.create(String.class);
    try (PerThreadCache ignored = PerThreadCache.create(null)) {
      PerThreadCache cache = PerThreadCache.get();
      String value1 = cache.get(key, () -> "value1");
      assertThat(value1).isEqualTo("value1");
    }

    // Create a second cache and assert that it is not connected to the first one.
    // This ensures that the cleanup is actually working.
    try (PerThreadCache ignored = PerThreadCache.create(null)) {
      PerThreadCache cache = PerThreadCache.get();
      String value1 = cache.get(key, () -> "value2");
      assertThat(value1).isEqualTo("value2");
    }
  }

  @Test
  public void doubleInstantiationFails() {
<<<<<<< HEAD
    try (PerThreadCache ignored = PerThreadCache.create()) {
      IllegalStateException thrown =
          assertThrows(IllegalStateException.class, () -> PerThreadCache.create());
      assertThat(thrown).hasMessageThat().contains("called create() twice on the same request");
=======
    try (PerThreadCache ignored = PerThreadCache.create(null)) {
      exception.expect(IllegalStateException.class);
      exception.expectMessage("called create() twice on the same request");
      PerThreadCache.create(null);
    }
  }

  @Test
  public void isAssociatedWithHttpReadonlyRequest() {
    HttpServletRequest getRequest = new FakeHttpServletRequest();
    try (PerThreadCache cache = PerThreadCache.create(getRequest)) {
      assertThat(cache.getHttpRequest()).hasValue(getRequest);
      assertThat(cache.hasReadonlyRequest()).isTrue();
    }
  }

  @Test
  public void isAssociatedWithHttpWriteRequest() {
    HttpServletRequest putRequest =
        new HttpServletRequestWrapper(new FakeHttpServletRequest()) {
          @Override
          public String getMethod() {
            return "PUT";
          }
        };
    try (PerThreadCache cache = PerThreadCache.create(putRequest)) {
      assertThat(cache.getHttpRequest()).hasValue(putRequest);
      assertThat(cache.hasReadonlyRequest()).isFalse();
    }
  }

  @Test
  public void isNotAssociatedWithHttpRequest() {
    try (PerThreadCache cache = PerThreadCache.create(null)) {
      assertThat(cache.getHttpRequest()).isEmpty();
      assertThat(cache.hasReadonlyRequest()).isFalse();
>>>>>>> 462bb1ed
    }
  }

  @Test
  public void enforceMaxSize() {
    try (PerThreadCache cache = PerThreadCache.create(null)) {
      // Fill the cache
      for (int i = 0; i < 50; i++) {
        PerThreadCache.Key<String> key = PerThreadCache.Key.create(String.class, i);
        cache.get(key, () -> "cached value");
      }
      // Assert that the value was not persisted
      PerThreadCache.Key<String> key = PerThreadCache.Key.create(String.class, 1000);
      cache.get(key, () -> "new value");
      String value = cache.get(key, () -> "directly served");
      assertThat(value).isEqualTo("directly served");
    }
  }
}<|MERGE_RESOLUTION|>--- conflicted
+++ resolved
@@ -15,15 +15,10 @@
 package com.google.gerrit.server.cache;
 
 import static com.google.common.truth.Truth.assertThat;
-<<<<<<< HEAD
+import static com.google.common.truth.Truth8.assertThat;
 import static com.google.gerrit.testing.GerritJUnit.assertThrows;
 
-=======
-import static com.google.common.truth.Truth8.assertThat;
-
-import com.google.gerrit.testing.GerritBaseTests;
 import com.google.gerrit.util.http.testutil.FakeHttpServletRequest;
->>>>>>> 462bb1ed
 import java.util.function.Supplier;
 import javax.servlet.http.HttpServletRequest;
 import javax.servlet.http.HttpServletRequestWrapper;
@@ -83,16 +78,10 @@
 
   @Test
   public void doubleInstantiationFails() {
-<<<<<<< HEAD
-    try (PerThreadCache ignored = PerThreadCache.create()) {
+    try (PerThreadCache ignored = PerThreadCache.create(null)) {
       IllegalStateException thrown =
-          assertThrows(IllegalStateException.class, () -> PerThreadCache.create());
+          assertThrows(IllegalStateException.class, () -> PerThreadCache.create(null));
       assertThat(thrown).hasMessageThat().contains("called create() twice on the same request");
-=======
-    try (PerThreadCache ignored = PerThreadCache.create(null)) {
-      exception.expect(IllegalStateException.class);
-      exception.expectMessage("called create() twice on the same request");
-      PerThreadCache.create(null);
     }
   }
 
@@ -125,7 +114,6 @@
     try (PerThreadCache cache = PerThreadCache.create(null)) {
       assertThat(cache.getHttpRequest()).isEmpty();
       assertThat(cache.hasReadonlyRequest()).isFalse();
->>>>>>> 462bb1ed
     }
   }
 
