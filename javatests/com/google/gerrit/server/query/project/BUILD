--- conflicted
+++ resolved
@@ -21,11 +21,7 @@
         "//lib:guava",
         "//lib:jgit",
         "//lib/guice",
-<<<<<<< HEAD
-=======
-        "//lib/jgit/org.eclipse.jgit:jgit",
         "//lib/log:log4j",
->>>>>>> 27cbb0b4
         "//lib/truth",
         "//resources:log4j-config",
     ],
