--- conflicted
+++ resolved
@@ -32,12 +32,7 @@
         "//lib:jgit",
         "//lib:jgit-junit",
         "//lib/guice",
-<<<<<<< HEAD
-=======
-        "//lib/jgit/org.eclipse.jgit:jgit",
-        "//lib/jgit/org.eclipse.jgit.junit:junit",
         "//lib/log:log4j",
->>>>>>> 27cbb0b4
         "//lib/truth",
         "//resources:log4j-config",
     ],
