// Copyright (C) 2021 The Android Open Source Project
//
// Licensed under the Apache License, Version 2.0 (the "License");
// you may not use this file except in compliance with the License.
// You may obtain a copy of the License at
//
// http://www.apache.org/licenses/LICENSE-2.0
//
// Unless required by applicable law or agreed to in writing, software
// distributed under the License is distributed on an "AS IS" BASIS,
// WITHOUT WARRANTIES OR CONDITIONS OF ANY KIND, either express or implied.
// See the License for the specific language governing permissions and
// limitations under the License.

package com.google.gerrit.server.query.change;

import static com.google.common.truth.Truth.assertThat;
import static com.google.gerrit.acceptance.testsuite.project.TestProjectUpdate.allow;
import static com.google.gerrit.acceptance.testsuite.project.TestProjectUpdate.allowCapability;
import static com.google.gerrit.acceptance.testsuite.project.TestProjectUpdate.block;
import static com.google.gerrit.common.data.GlobalCapability.QUERY_LIMIT;
import static com.google.gerrit.server.group.SystemGroupBackend.ANONYMOUS_USERS;
import static com.google.gerrit.server.group.SystemGroupBackend.REGISTERED_USERS;
import static org.junit.Assume.assumeFalse;
import static org.junit.Assume.assumeTrue;

import com.google.gerrit.acceptance.UseClockStep;
import com.google.gerrit.entities.Account;
import com.google.gerrit.entities.Change;
import com.google.gerrit.entities.Permission;
import com.google.gerrit.entities.Project;
import com.google.gerrit.extensions.common.ChangeInfo;
import com.google.gerrit.index.PaginationType;
import com.google.gerrit.index.query.QueryParseException;
import com.google.gerrit.index.testing.AbstractFakeIndex;
import com.google.gerrit.server.config.AllProjectsName;
import com.google.gerrit.server.group.SystemGroupBackend;
import com.google.gerrit.server.index.change.ChangeIndexCollection;
import com.google.gerrit.testing.InMemoryModule;
import com.google.inject.Guice;
import com.google.inject.Inject;
import com.google.inject.Injector;
import java.util.List;
import org.eclipse.jgit.junit.TestRepository;
import org.eclipse.jgit.lib.Config;
import org.eclipse.jgit.lib.Repository;
import org.junit.Test;

/**
 * Test against {@link com.google.gerrit.index.testing.AbstractFakeIndex}. This test might seem
 * obsolete, but it makes sure that the fake index implementation used in tests gives the same
 * results as production indices.
 */
public abstract class FakeQueryChangesTest extends AbstractQueryChangesTest {
  @Inject private ChangeIndexCollection changeIndexCollection;
  @Inject protected AllProjectsName allProjects;

  @Override
  protected Injector createInjector() {
    Config fakeConfig = new Config(config);
    InMemoryModule.setDefaults(fakeConfig);
    fakeConfig.setString("index", null, "type", "fake");
    return Guice.createInjector(new InMemoryModule(fakeConfig));
  }

  @Test
  @UseClockStep
  public void stopQueryIfNoMoreResults() throws Exception {
    // create 2 visible changes
    try (TestRepository<Repository> testRepo = createAndOpenProject("repo")) {
      insert("repo", newChange(testRepo));
      insert("repo", newChange(testRepo));
    }

    // create 2 invisible changes
    try (TestRepository<Repository> hiddenProject = createAndOpenProject("hiddenProject")) {
      insert("hiddenProject", newChange(hiddenProject));
      insert("hiddenProject", newChange(hiddenProject));
      projectOperations
          .project(Project.nameKey("hiddenProject"))
          .forUpdate()
          .add(block(Permission.READ).ref("refs/*").group(REGISTERED_USERS))
          .update();
    }

    AbstractFakeIndex<?, ?, ?> idx =
        (AbstractFakeIndex<?, ?, ?>) changeIndexCollection.getSearchIndex();
    newQuery("status:new").withLimit(5).get();
    // Since the limit of the query (i.e. 5) is more than the total number of changes (i.e. 4),
    // only 1 index search is expected.
    assertThatSearchQueryWasNotPaginated(idx.getQueryCount());
  }

  @Test
  @UseClockStep
  public void queryRightNumberOfTimes() throws Exception {
    TestRepository<Repository> repo = createAndOpenProject("repo");
    Account.Id user2 =
        accountManager.authenticate(authRequestFactory.createForUser("anotheruser")).getAccountId();

    // create 1 visible change
    Change visibleChange1 = insert("repo", newChangeWithStatus(repo, Change.Status.NEW));

    // create 4 private changes
    Change invisibleChange2 = insert("repo", newChangeWithStatus(repo, Change.Status.NEW), user2);
    Change invisibleChange3 = insert("repo", newChangeWithStatus(repo, Change.Status.NEW), user2);
    Change invisibleChange4 = insert("repo", newChangeWithStatus(repo, Change.Status.NEW), user2);
    Change invisibleChange5 = insert("repo", newChangeWithStatus(repo, Change.Status.NEW), user2);
    gApi.changes().id(invisibleChange2.getChangeId()).setPrivate(true, null);
    gApi.changes().id(invisibleChange3.getChangeId()).setPrivate(true, null);
    gApi.changes().id(invisibleChange4.getChangeId()).setPrivate(true, null);
    gApi.changes().id(invisibleChange5.getChangeId()).setPrivate(true, null);

    AbstractFakeIndex<?, ?, ?> idx =
        (AbstractFakeIndex<?, ?, ?>) changeIndexCollection.getSearchIndex();
    idx.resetQueryCount();
    List<ChangeInfo> queryResult = newQuery("status:new").withLimit(2).get();
    assertThat(queryResult).hasSize(1);
    assertThat(queryResult.get(0).changeId).isEqualTo(visibleChange1.getKey().get());

    // Since the limit of the query (i.e. 2), 2 index searches are expected in fact:
    // 1: The first query will return invisibleChange5, invisibleChange4 and invisibleChange3,
    // 2: Another query is needed to back-fill the limit requested by the user.
    // even if one result in the second query is skipped because it is not visible,
    // there are no more results to query.
    assertThatSearchQueryWasPaginated(idx.getQueryCount(), 2);
  }

  @Test
  @UseClockStep
  public void noLimitQueryPaginates() throws Exception {
    assumeFalse(PaginationType.NONE == getCurrentPaginationType());

    try (TestRepository<Repository> testRepo = createAndOpenProject("repo")) {
      insert("repo", newChange(testRepo));
      insert("repo", newChange(testRepo));
      insert("repo", newChange(testRepo));
      insert("repo", newChange(testRepo));
    }
    // Set queryLimit to 2
    projectOperations
        .project(allProjects)
        .forUpdate()
        .add(allowCapability(QUERY_LIMIT).group(REGISTERED_USERS).range(0, 2))
        .update();

    AbstractFakeIndex<?, ?, ?> idx =
        (AbstractFakeIndex<?, ?, ?>) changeIndexCollection.getSearchIndex();

    // 2 index searches are expected. The first index search will run with size 3 (i.e.
    // the configured query-limit+1), and then we will paginate to get the remaining
    // changes with the second index search.
    newQuery("status:new").withNoLimit().get();
    assertThatSearchQueryWasPaginated(idx.getQueryCount(), 2);
  }

  @Test
  @UseClockStep
  public void noLimitQueryDoesNotPaginatesWithNonePaginationType() throws Exception {
    assumeTrue(PaginationType.NONE == getCurrentPaginationType());
    AbstractFakeIndex<?, ?, ?> idx = setupRepoWithFourChanges();
    newQuery("status:new").withNoLimit().get();
    assertThatSearchQueryWasNotPaginated(idx.getQueryCount());
  }

  @Test
  @UseClockStep
<<<<<<< HEAD
  public void invisibleChangesNotPaginatedWithNonePaginationType() throws Exception {
    assumeTrue(PaginationType.NONE == getCurrentPaginationType());
    AbstractFakeIndex<?, ?, ?> idx = setupRepoWithFourChanges();
    final int LIMIT = 3;

    projectOperations
        .project(allProjectsName)
        .forUpdate()
        .removeAllAccessSections()
        .add(allow(Permission.READ).ref("refs/*").group(SystemGroupBackend.REGISTERED_USERS))
        .update();

    // Set queryLimit to 3
    projectOperations
        .project(allProjects)
        .forUpdate()
        .add(allowCapability(QUERY_LIMIT).group(ANONYMOUS_USERS).range(0, LIMIT))
        .update();

    requestContext.setContext(anonymousUserProvider::get);
    List<ChangeInfo> result = newQuery("status:new").withLimit(LIMIT).get();
    assertThat(result.size()).isEqualTo(0);
    assertThatSearchQueryWasNotPaginated(idx.getQueryCount());
    assertThat(idx.getResultsSizes().get(0)).isEqualTo(LIMIT + 1);
  }

  @Test
  @UseClockStep
  public void invisibleChangesPaginatedWithPagination() throws Exception {
    assumeFalse(PaginationType.NONE == getCurrentPaginationType());

=======
  public void invisibleChangesPaginatedWithPagination() throws Exception {
>>>>>>> 09041a4a
    AbstractFakeIndex<?, ?, ?> idx = setupRepoWithFourChanges();
    final int LIMIT = 3;

    projectOperations
        .project(allProjectsName)
        .forUpdate()
        .removeAllAccessSections()
        .add(allow(Permission.READ).ref("refs/*").group(SystemGroupBackend.REGISTERED_USERS))
        .update();

    projectOperations
        .project(allProjects)
        .forUpdate()
        .add(allowCapability(QUERY_LIMIT).group(ANONYMOUS_USERS).range(0, LIMIT))
        .update();

    requestContext.setContext(anonymousUserProvider::get);
    List<ChangeInfo> result = newQuery("status:new").withLimit(LIMIT).get();
    assertThat(result.size()).isEqualTo(0);
    assertThatSearchQueryWasPaginated(idx.getQueryCount(), 2);
    assertThat(idx.getResultsSizes().get(0)).isEqualTo(LIMIT + 1);
    assertThat(idx.getResultsSizes().get(1)).isEqualTo(0); // Second query size
  }

  @Test
  @UseClockStep
  public void internalQueriesPaginate() throws Exception {
    assumeFalse(PaginationType.NONE == getCurrentPaginationType());
    final int LIMIT = 2;

    try (TestRepository<Repository> testRepo = createAndOpenProject("repo")) {
      insert("repo", newChange(testRepo));
      insert("repo", newChange(testRepo));
      insert("repo", newChange(testRepo));
      insert("repo", newChange(testRepo));
    }
    // Set queryLimit to 2
    projectOperations
        .project(allProjects)
        .forUpdate()
        .add(allowCapability(QUERY_LIMIT).group(REGISTERED_USERS).range(0, LIMIT))
        .update();
    AbstractFakeIndex<?, ?, ?> idx =
        (AbstractFakeIndex<?, ?, ?>) changeIndexCollection.getSearchIndex();
    // 2 index searches are expected. The first index search will run with size 3 (i.e.
    // the configured query-limit+1), and then we will paginate to get the remaining
    // changes with the second index search.
    executeQuery("status:new");
    assertThat(idx.getQueryCount()).isEqualTo(LIMIT);
  }

  @Test
  @UseClockStep
  public void internalQueriesDoNotPaginateWithNonePaginationType() throws Exception {
    assumeTrue(PaginationType.NONE == getCurrentPaginationType());

    AbstractFakeIndex<?, ?, ?> idx = setupRepoWithFourChanges();
    // 1 index search is expected since we are not paginating.
    executeQuery("status:new");
    assertThatSearchQueryWasNotPaginated(idx.getQueryCount());
  }

  @SuppressWarnings("unused")
  private void executeQuery(String query) throws QueryParseException {
    List<ChangeData> unused = queryProvider.get().query(queryBuilder.parse(query));
  }

  private void assertThatSearchQueryWasNotPaginated(int queryCount) {
    assertThat(queryCount).isEqualTo(1);
  }

  private void assertThatSearchQueryWasPaginated(int queryCount, int expectedPages) {
    assertThat(queryCount).isEqualTo(expectedPages);
  }

  private AbstractFakeIndex<?, ?, ?> setupRepoWithFourChanges() throws Exception {
    try (TestRepository<Repository> testRepo = createAndOpenProject("repo")) {
      insert("repo", newChange(testRepo));
      insert("repo", newChange(testRepo));
      insert("repo", newChange(testRepo));
      insert("repo", newChange(testRepo));
    }

    // Set queryLimit to 2
    projectOperations
        .project(allProjects)
        .forUpdate()
        .add(allowCapability(QUERY_LIMIT).group(REGISTERED_USERS).range(0, 2))
        .update();

    return (AbstractFakeIndex<?, ?, ?>) changeIndexCollection.getSearchIndex();
  }
}<|MERGE_RESOLUTION|>--- conflicted
+++ resolved
@@ -106,10 +106,10 @@
     Change invisibleChange3 = insert("repo", newChangeWithStatus(repo, Change.Status.NEW), user2);
     Change invisibleChange4 = insert("repo", newChangeWithStatus(repo, Change.Status.NEW), user2);
     Change invisibleChange5 = insert("repo", newChangeWithStatus(repo, Change.Status.NEW), user2);
-    gApi.changes().id(invisibleChange2.getChangeId()).setPrivate(true, null);
-    gApi.changes().id(invisibleChange3.getChangeId()).setPrivate(true, null);
-    gApi.changes().id(invisibleChange4.getChangeId()).setPrivate(true, null);
-    gApi.changes().id(invisibleChange5.getChangeId()).setPrivate(true, null);
+    gApi.changes().id(invisibleChange2.getKey().get()).setPrivate(true, null);
+    gApi.changes().id(invisibleChange3.getKey().get()).setPrivate(true, null);
+    gApi.changes().id(invisibleChange4.getKey().get()).setPrivate(true, null);
+    gApi.changes().id(invisibleChange5.getKey().get()).setPrivate(true, null);
 
     AbstractFakeIndex<?, ?, ?> idx =
         (AbstractFakeIndex<?, ?, ?>) changeIndexCollection.getSearchIndex();
@@ -165,41 +165,7 @@
 
   @Test
   @UseClockStep
-<<<<<<< HEAD
-  public void invisibleChangesNotPaginatedWithNonePaginationType() throws Exception {
-    assumeTrue(PaginationType.NONE == getCurrentPaginationType());
-    AbstractFakeIndex<?, ?, ?> idx = setupRepoWithFourChanges();
-    final int LIMIT = 3;
-
-    projectOperations
-        .project(allProjectsName)
-        .forUpdate()
-        .removeAllAccessSections()
-        .add(allow(Permission.READ).ref("refs/*").group(SystemGroupBackend.REGISTERED_USERS))
-        .update();
-
-    // Set queryLimit to 3
-    projectOperations
-        .project(allProjects)
-        .forUpdate()
-        .add(allowCapability(QUERY_LIMIT).group(ANONYMOUS_USERS).range(0, LIMIT))
-        .update();
-
-    requestContext.setContext(anonymousUserProvider::get);
-    List<ChangeInfo> result = newQuery("status:new").withLimit(LIMIT).get();
-    assertThat(result.size()).isEqualTo(0);
-    assertThatSearchQueryWasNotPaginated(idx.getQueryCount());
-    assertThat(idx.getResultsSizes().get(0)).isEqualTo(LIMIT + 1);
-  }
-
-  @Test
-  @UseClockStep
   public void invisibleChangesPaginatedWithPagination() throws Exception {
-    assumeFalse(PaginationType.NONE == getCurrentPaginationType());
-
-=======
-  public void invisibleChangesPaginatedWithPagination() throws Exception {
->>>>>>> 09041a4a
     AbstractFakeIndex<?, ?, ?> idx = setupRepoWithFourChanges();
     final int LIMIT = 3;
 
