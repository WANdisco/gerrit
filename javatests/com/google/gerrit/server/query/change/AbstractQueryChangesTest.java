--- conflicted
+++ resolved
@@ -75,11 +75,7 @@
 import com.google.gerrit.index.query.Predicate;
 import com.google.gerrit.lifecycle.LifecycleManager;
 import com.google.gerrit.reviewdb.client.Account;
-<<<<<<< HEAD
-=======
-import com.google.gerrit.reviewdb.client.Account.Id;
 import com.google.gerrit.reviewdb.client.AccountGroup;
->>>>>>> 5b3805a7
 import com.google.gerrit.reviewdb.client.Branch;
 import com.google.gerrit.reviewdb.client.Change;
 import com.google.gerrit.reviewdb.client.Patch;
@@ -126,11 +122,7 @@
 import com.google.inject.Inject;
 import com.google.inject.Injector;
 import com.google.inject.Provider;
-<<<<<<< HEAD
-=======
-import com.google.inject.util.Providers;
 import java.io.IOException;
->>>>>>> 5b3805a7
 import java.sql.Timestamp;
 import java.util.ArrayList;
 import java.util.Arrays;
@@ -188,6 +180,7 @@
   @Inject protected ProjectCache projectCache;
   @Inject protected MetaDataUpdate.Server metaDataUpdateFactory;
   @Inject protected IdentifiedUser.GenericFactory identifiedUserFactory;
+  @Inject protected ProjectConfig.Factory projectConfigFactory;
 
   protected Injector injector;
   protected LifecycleManager lifecycle;
@@ -1928,7 +1921,7 @@
       throws RepositoryNotFoundException, IOException, ConfigInvalidException {
     try (MetaDataUpdate md = metaDataUpdateFactory.create(project)) {
       md.setMessage(String.format("Grant %s on %s", permission, ref));
-      ProjectConfig config = ProjectConfig.read(md);
+      ProjectConfig config = projectConfigFactory.read(md);
       AccessSection s = config.getAccessSection(ref, true);
       Permission p = s.getPermission(permission, true);
       PermissionRule rule = Util.newRule(config, groupUUID);
