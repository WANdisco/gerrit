--- conflicted
+++ resolved
@@ -21,10 +21,6 @@
 import org.junit.Test;
 
 public class NotificationEmailTest {
-<<<<<<< HEAD
-
-=======
->>>>>>> 3a4858ed
   @Test
   public void instanceAndProjectName() throws Exception {
     assertThat(getInstanceAndProjectName("test", "/my/api")).isEqualTo("test/api");
