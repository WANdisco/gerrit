--- conflicted
+++ resolved
@@ -95,19 +95,11 @@
 
   @Test
   public void testCopy() {
-<<<<<<< HEAD
-    final TestPredicate a = f("author", "alice");
-    final TestPredicate b = f("author", "bob");
-    final TestPredicate c = f("author", "charlie");
-    final List<TestPredicate> s2 = ImmutableList.of(a, b);
-    final List<TestPredicate> s3 = ImmutableList.of(a, b, c);
-=======
     final TestPredicate<String> a = f("author", "alice");
     final TestPredicate<String> b = f("author", "bob");
     final TestPredicate<String> c = f("author", "charlie");
-    final List<TestPredicate<String>> s2 = of(a, b);
-    final List<TestPredicate<String>> s3 = of(a, b, c);
->>>>>>> 0547b5dc
+    final List<TestPredicate<String>> s2 = ImmutableList.of(a, b);
+    final List<TestPredicate<String>> s3 = ImmutableList.of(a, b, c);
     final Predicate<String> n2 = or(a, b);
 
     assertNotSame(n2, n2.copy(s2));
