load("//tools/bzl:junit.bzl", "junit_tests")
load("//tools/bzl:license.bzl", "license_test")

junit_tests(
    name = "pgm_tests",
    srcs = glob(["**/*.java"]),
    deps = [
<<<<<<< HEAD
        "//java/com/google/gerrit/pgm/http/jetty",
=======
        "//java/com/google/gerrit/pgm",
        "//java/com/google/gerrit/pgm/init",
>>>>>>> 86ed9708
        "//java/com/google/gerrit/pgm/init/api",
        "//java/com/google/gerrit/server",
        "//java/com/google/gerrit/server/securestore/testing",
        "//lib:guava",
        "//lib:jgit",
        "//lib:jgit-junit",
        "//lib:junit",
        "//lib/guice",
        "//lib/mockito",
        "//lib/truth",
    ],
)

license_test(
    name = "pgm_license_test",
    target = "//java/com/google/gerrit/pgm",
)<|MERGE_RESOLUTION|>--- conflicted
+++ resolved
@@ -5,12 +5,6 @@
     name = "pgm_tests",
     srcs = glob(["**/*.java"]),
     deps = [
-<<<<<<< HEAD
-        "//java/com/google/gerrit/pgm/http/jetty",
-=======
-        "//java/com/google/gerrit/pgm",
-        "//java/com/google/gerrit/pgm/init",
->>>>>>> 86ed9708
         "//java/com/google/gerrit/pgm/init/api",
         "//java/com/google/gerrit/server",
         "//java/com/google/gerrit/server/securestore/testing",
