load("//tools/bzl:maven_jar.bzl", "maven_jar")

GUAVA_VERSION = "30.1-jre"

GUAVA_BIN_SHA1 = "00d0c3ce2311c9e36e73228da25a6e99b2ab826f"

GUAVA_DOC_URL = "https://google.github.io/guava/releases/" + GUAVA_VERSION + "/api/docs/"

def declare_nongoogle_deps():
    """loads dependencies that are not used at Google.

    Changes to versions are exempt from library compliance review. New
    dependencies must pass through library compliance review. This is
    enforced by //lib:nongoogle_test.
    """

    maven_jar(
        name = "log4j",
        artifact = "ch.qos.reload4j:reload4j:1.2.19",
        sha1 = "4eae9978468c5e885a6fb44df7e2bbc07a20e6ce",
    )

    SLF4J_VERS = "1.7.36"

    maven_jar(
        name = "log-api",
        artifact = "org.slf4j:slf4j-api:" + SLF4J_VERS,
        sha1 = "6c62681a2f655b49963a5983b8b0950a6120ae14",
    )

    maven_jar(
        name = "log-ext",
        artifact = "org.slf4j:slf4j-ext:" + SLF4J_VERS,
        sha1 = "99f282aea4b6dbca04d00f0ade6e5ed61ee7091a",
    )

    maven_jar(
        name = "impl-log4j",
        artifact = "org.slf4j:slf4j-reload4j:" + SLF4J_VERS,
        sha1 = "db708f7d959dee1857ac524636e85ecf2e1781c1",
    )

    maven_jar(
        name = "jcl-over-slf4j",
        artifact = "org.slf4j:jcl-over-slf4j:" + SLF4J_VERS,
        sha1 = "d877e195a05aca4a2f1ad2ff14bfec1393af4b5e",
    )

    maven_jar(
        name = "j2objc",
        artifact = "com.google.j2objc:j2objc-annotations:1.1",
        sha1 = "ed28ded51a8b1c6b112568def5f4b455e6809019",
    )

    # Transitive dependency of commons-compress
    maven_jar(
        name = "tukaani-xz",
        artifact = "org.tukaani:xz:1.8",
        sha1 = "c4f7d054303948eb6a4066194253886c8af07128",
    )

    maven_jar(
        name = "dropwizard-core",
        artifact = "io.dropwizard.metrics:metrics-core:4.1.12.1",
        sha1 = "cb2f351bf4463751201f43bb99865235d5ba07ca",
    )

    SSHD_VERS = "2.7.0"

    maven_jar(
        name = "sshd-osgi",
        artifact = "org.apache.sshd:sshd-osgi:" + SSHD_VERS,
        sha1 = "a101aad0f79ad424498098f7e91c39d3d92177c1",
    )

    maven_jar(
        name = "sshd-sftp",
        artifact = "org.apache.sshd:sshd-sftp:" + SSHD_VERS,
        sha1 = "0c9eff7145e20b338c1dd6aca36ba93ed7c0147c",
    )

    maven_jar(
        name = "eddsa",
        artifact = "net.i2p.crypto:eddsa:0.3.0",
        sha1 = "1901c8d4d8bffb7d79027686cfb91e704217c3e1",
    )

    maven_jar(
        name = "mina-core",
        artifact = "org.apache.mina:mina-core:2.0.21",
        sha1 = "e1a317689ecd438f54e863747e832f741ef8e092",
    )

    maven_jar(
        name = "sshd-mina",
        artifact = "org.apache.sshd:sshd-mina:" + SSHD_VERS,
        sha1 = "22799941ec7bd5170ea890363cb968e400a69c41",
    )

    maven_jar(
        name = "openid-consumer",
        artifact = "org.openid4java:openid4java:1.0.0",
        sha1 = "541091bb49f2c0d583544c5bb1e6df7612d31e3e",
    )

    maven_jar(
        name = "nekohtml",
        artifact = "net.sourceforge.nekohtml:nekohtml:1.9.10",
        sha1 = "14052461031a7054aa094f5573792feb6686d3de",
    )

    maven_jar(
        name = "xerces",
        artifact = "xerces:xercesImpl:2.8.1",
        attach_source = False,
        sha1 = "25101e37ec0c907db6f0612cbf106ee519c1aef1",
    )

    maven_jar(
        name = "jruby",
        artifact = "org.jruby:jruby-complete:9.1.17.0",
        sha1 = "76716d529710fc03d1d429b43e3cedd4419f78d4",
    )

    maven_jar(
        name = "commons-io",
        artifact = "commons-io:commons-io:2.4",
        sha1 = "b1b6ea3b7e4aa4f492509a4952029cd8e48019ad",
    )

    # Google internal dependencies: these are developed at Google, so there is
    # no concern about version skew.

    FLOGGER_VERS = "0.6"

    maven_jar(
        name = "flogger",
        artifact = "com.google.flogger:flogger:" + FLOGGER_VERS,
        sha1 = "155dc6e303a58f7bbff5d2cd1a259de86827f4fe",
    )

    maven_jar(
        name = "flogger-log4j-backend",
        artifact = "com.google.flogger:flogger-log4j-backend:" + FLOGGER_VERS,
        sha1 = "9743841bf10309163effd8ddf882b5d5190cc9d9",
    )

    maven_jar(
        name = "flogger-system-backend",
        artifact = "com.google.flogger:flogger-system-backend:" + FLOGGER_VERS,
        sha1 = "0f0ccf8923c6c315f2f57b108bcc6e46ccd88777",
    )

    maven_jar(
        name = "guava",
        artifact = "com.google.guava:guava:" + GUAVA_VERSION,
        sha1 = GUAVA_BIN_SHA1,
    )

    GUICE_VERS = "5.0.1"

    maven_jar(
        name = "guice-library",
        artifact = "com.google.inject:guice:" + GUICE_VERS,
        sha1 = "0dae7556b441cada2b4f0a2314eb68e1ff423429",
    )

    maven_jar(
        name = "guice-assistedinject",
        artifact = "com.google.inject.extensions:guice-assistedinject:" + GUICE_VERS,
        sha1 = "62e02f2aceb7d90ba354584dacc018c1e94ff01c",
    )

    maven_jar(
        name = "guice-servlet",
        artifact = "com.google.inject.extensions:guice-servlet:" + GUICE_VERS,
        sha1 = "f527009d51f172a2e6937bfb55fcb827e2e2386b",
    )

    # Keep this version of Soy synchronized with the version used in Gitiles.
    maven_jar(
        name = "soy",
        artifact = "com.google.template:soy:2021-02-01",
        sha1 = "8e833744832ba88059205a1e30e0898f925d8cb5",
    )

    # Test-only dependencies below.
    maven_jar(
        name = "cglib-3_2",
        artifact = "cglib:cglib-nodep:3.2.6",
        sha1 = "92bf48723d277d6efd1150b2f7e9e1e92cb56caf",
    )

    maven_jar(
        name = "objenesis",
        artifact = "org.objenesis:objenesis:1.3",
        sha1 = "dc13ae4faca6df981fc7aeb5a522d9db446d5d50",
    )

    maven_jar(
        name = "jimfs",
        artifact = "com.google.jimfs:jimfs:1.2",
        sha1 = "48462eb319817c90c27d377341684b6b81372e08",
    )

    TRUTH_VERS = "1.1"

    maven_jar(
        name = "truth",
        artifact = "com.google.truth:truth:" + TRUTH_VERS,
        sha1 = "6a096a16646559c24397b03f797d0c9d75ee8720",
    )

    maven_jar(
        name = "truth-java8-extension",
        artifact = "com.google.truth.extensions:truth-java8-extension:" + TRUTH_VERS,
        sha1 = "258db6eb8df61832c5c059ed2bc2e1c88683e92f",
    )

    maven_jar(
        name = "truth-liteproto-extension",
        artifact = "com.google.truth.extensions:truth-liteproto-extension:" + TRUTH_VERS,
        sha1 = "bf65afa13aa03330e739bcaa5d795fe0f10fbf20",
    )

    maven_jar(
        name = "truth-proto-extension",
        artifact = "com.google.truth.extensions:truth-proto-extension:" + TRUTH_VERS,
        sha1 = "64cba89cf87c1d84cb8c81d06f0b9c482f10b4dc",
    )

<<<<<<< HEAD
    LUCENE_VERS = "6.6.5"

    maven_jar(
        name = "lucene-core",
        artifact = "org.apache.lucene:lucene-core:" + LUCENE_VERS,
        sha1 = "2983f80b1037e098209657b0ca9176827892d0c0",
    )

    maven_jar(
        name = "lucene-analyzers-common",
        artifact = "org.apache.lucene:lucene-analyzers-common:" + LUCENE_VERS,
        sha1 = "6094f91071d90570b7f5f8ce481d5de7d2d2e9d5",
    )

    maven_jar(
        name = "backward-codecs",
        artifact = "org.apache.lucene:lucene-backward-codecs:" + LUCENE_VERS,
        sha1 = "460a19e8d1aa7d31e9614cf528a6cb508c9e823d",
    )

    maven_jar(
        name = "lucene-misc",
        artifact = "org.apache.lucene:lucene-misc:" + LUCENE_VERS,
        sha1 = "ce3a1b7b6a92b9af30791356a4bd46d1cea6cc1e",
    )

    maven_jar(
        name = "lucene-queryparser",
        artifact = "org.apache.lucene:lucene-queryparser:" + LUCENE_VERS,
        sha1 = "2db9ca0086a4b8e0b9bc9f08a9b420303168e37c",
=======
    # JGit's transitive dependencies
    maven_jar(
        name = "hamcrest",
        artifact = "org.hamcrest:hamcrest:2.2",
        sha1 = "1820c0968dba3a11a1b30669bb1f01978a91dedc",
>>>>>>> f22e34b5
    )<|MERGE_RESOLUTION|>--- conflicted
+++ resolved
@@ -229,7 +229,6 @@
         sha1 = "64cba89cf87c1d84cb8c81d06f0b9c482f10b4dc",
     )
 
-<<<<<<< HEAD
     LUCENE_VERS = "6.6.5"
 
     maven_jar(
@@ -260,11 +259,11 @@
         name = "lucene-queryparser",
         artifact = "org.apache.lucene:lucene-queryparser:" + LUCENE_VERS,
         sha1 = "2db9ca0086a4b8e0b9bc9f08a9b420303168e37c",
-=======
+    )
+
     # JGit's transitive dependencies
     maven_jar(
         name = "hamcrest",
         artifact = "org.hamcrest:hamcrest:2.2",
         sha1 = "1820c0968dba3a11a1b30669bb1f01978a91dedc",
->>>>>>> f22e34b5
     )