--- conflicted
+++ resolved
@@ -126,55 +126,7 @@
         sha1 = "dc13ae4faca6df981fc7aeb5a522d9db446d5d50",
     )
 
-<<<<<<< HEAD
-    TESTCONTAINERS_VERSION = "1.12.4"
-=======
-    POWERM_VERS = "1.6.1"
-
-    maven_jar(
-        name = "powermock-module-junit4",
-        artifact = "org.powermock:powermock-module-junit4:" + POWERM_VERS,
-        sha1 = "ea8530b2848542624f110a393513af397b37b9cf",
-    )
-
-    maven_jar(
-        name = "powermock-module-junit4-common",
-        artifact = "org.powermock:powermock-module-junit4-common:" + POWERM_VERS,
-        sha1 = "7222ced54dabc310895d02e45c5428ca05193cda",
-    )
-
-    maven_jar(
-        name = "powermock-reflect",
-        artifact = "org.powermock:powermock-reflect:" + POWERM_VERS,
-        sha1 = "97d25eda8275c11161bcddda6ef8beabd534c878",
-    )
-
-    maven_jar(
-        name = "powermock-api-easymock",
-        artifact = "org.powermock:powermock-api-easymock:" + POWERM_VERS,
-        sha1 = "aa740ecf89a2f64d410b3d93ef8cd6833009ef00",
-    )
-
-    maven_jar(
-        name = "powermock-api-support",
-        artifact = "org.powermock:powermock-api-support:" + POWERM_VERS,
-        sha1 = "592ee6d929c324109d3469501222e0c76ccf0869",
-    )
-
-    maven_jar(
-        name = "powermock-core",
-        artifact = "org.powermock:powermock-core:" + POWERM_VERS,
-        sha1 = "5afc1efce8d44ed76b30af939657bd598e45d962",
-    )
-
-    maven_jar(
-        name = "javassist",
-        artifact = "org.javassist:javassist:3.22.0-GA",
-        sha1 = "3e83394258ae2089be7219b971ec21a8288528ad",
-    )
-
     TESTCONTAINERS_VERSION = "1.12.5"
->>>>>>> 8692b06b
 
     maven_jar(
         name = "testcontainers",
