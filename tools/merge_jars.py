--- conflicted
+++ resolved
@@ -39,22 +39,12 @@
             continue
           elif n.startswith(SERVICES):
             # Concatenate all provider configuration files.
-<<<<<<< HEAD
-            myfile = inzip.open(n, 'r')
-            myfile = io.TextIOWrapper(myfile, encoding='iso-8859-1', newline='')
-            services[n] += myfile.read()
-=======
             services[n] += inzip.read(n).decode("UTF-8")
->>>>>>> 9276890d
             continue
           outzip.writestr(info, inzip.read(n))
           seen.add(n)
 
-<<<<<<< HEAD
-    for n, v in services.items():
-=======
     for n, v in list(services.items()):
->>>>>>> 9276890d
       outzip.writestr(n, v)
 except Exception as err:
   exit('Failed to merge jars: %s' % err)