--- conflicted
+++ resolved
@@ -78,11 +78,7 @@
     visibility = visibility,
   )
 
-<<<<<<< HEAD
-def gerrit_war(name, ui = 'ui_optdbg', context = [], docs = False):
-=======
-def gerrit_war(name, ui = 'ui_optdbg', context = [], visibility = []):
->>>>>>> 3ffc86a6
+def gerrit_war(name, ui = 'ui_optdbg', context = [], docs = False, visibility = []):
   war(
     name = name,
     libs = LIBS + ['//gerrit-war:version'],
@@ -92,9 +88,6 @@
       '//gerrit-war:webapp_assets.zip',
       '//gerrit-gwtui:' + ui + '.zip',
     ] + context,
-<<<<<<< HEAD
     docs = docs,
-=======
     visibility = visibility,
->>>>>>> 3ffc86a6
   )