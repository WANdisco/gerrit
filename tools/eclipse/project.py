--- conflicted
+++ resolved
@@ -154,12 +154,8 @@
       src.add(m.group(1))
       # Exceptions: both source and lib
       if p.endswith('libquery_parser.jar') or \
-<<<<<<< HEAD
-         p.endswith('libprolog-common.jar'):
-=======
-         p.endswith('prolog/libcommon.jar') or \
+         p.endswith('libprolog-common.jar') or \
          p.endswith('lucene-core-and-backward-codecs__merged.jar'):
->>>>>>> e62c118d
         lib.add(p)
       # JGit dependency from external repository
       if 'gerrit-' not in p and 'jgit' in p:
