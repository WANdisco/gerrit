#!/usr/bin/env python
# Copyright (C) 2016 The Android Open Source Project
#
# Licensed under the Apache License, Version 2.0 (the "License");
# you may not use this file except in compliance with the License.
# You may obtain a copy of the License at
#
# http://www.apache.org/licenses/LICENSE-2.0
#
# Unless required by applicable law or agreed to in writing, software
# distributed under the License is distributed on an "AS IS" BASIS,
# WITHOUT WARRANTIES OR CONDITIONS OF ANY KIND, either express or implied.
# See the License for the specific language governing permissions and
# limitations under the License.
#

from __future__ import print_function
# TODO(davido): use Google style for importing instead:
# import optparse
# ...
# optparse.OptionParser
from optparse import OptionParser
from os import environ, path, makedirs
from subprocess import CalledProcessError, check_call, check_output
from xml.dom import minidom
import re
import sys

MAIN = '//tools/eclipse:classpath'
GWT = '//gerrit-gwtui:ui_module'
AUTO = '//lib/auto:auto-value'
JRE = '/'.join([
    'org.eclipse.jdt.launching.JRE_CONTAINER',
    'org.eclipse.jdt.internal.debug.ui.launcher.StandardVMType',
    'JavaSE-1.8',
])
# Map of targets to corresponding classpath collector rules
cp_targets = {
    AUTO: '//tools/eclipse:autovalue_classpath_collect',
    GWT: '//tools/eclipse:gwt_classpath_collect',
    MAIN: '//tools/eclipse:main_classpath_collect',
}

ROOT = path.abspath(__file__)
while not path.exists(path.join(ROOT, 'WORKSPACE')):
    ROOT = path.dirname(ROOT)

opts = OptionParser()
opts.add_option('--plugins', help='create eclipse projects for plugins',
                action='store_true')
opts.add_option('--name', help='name of the generated project',
                action='store', default='gerrit', dest='project_name')
<<<<<<< HEAD
opts.add_option('-b', '--batch', action='store_true',
                dest='batch', help='Bazel batch option')
opts.add_option('-j', '--java', action='store',
                dest='java', help='Post Java 8 support (9)')
opts.add_option('-e', '--edge_java', action='store',
                dest='edge_java', help='Post Java 9 support (10|11|...)')
=======
opts.add_option('--bazel', help='name of the bazel executable',
                action='store', default='bazel', dest='bazel_exe')

>>>>>>> 9bf22615
args, _ = opts.parse_args()

batch_option = '--batch' if args.batch else None
custom_java = args.java
edge_java = args.edge_java

def _build_bazel_cmd(*args):
    build = False
    cmd = ['bazel']
    if batch_option:
        cmd.append('--batch')
    for arg in args:
        if arg == "build":
            build = True
        cmd.append(arg)
    if custom_java and not edge_java:
        cmd.append('--host_java_toolchain=@bazel_tools//tools/jdk:toolchain_java%s' % custom_java)
        cmd.append('--java_toolchain=@bazel_tools//tools/jdk:toolchain_java%s' % custom_java)
        if edge_java and build:
            cmd.append(edge_java)
    return cmd


def retrieve_ext_location():
<<<<<<< HEAD
    return check_output(_build_bazel_cmd('info', 'output_base')).strip()


def gen_bazel_path(ext_location):
    bazel = check_output(['which', 'bazel']).strip().decode('UTF-8')
    with open(path.join(ROOT, ".bazel_path"), 'w') as fd:
        fd.write("output_base=%s\n" % ext_location)
        fd.write("bazel=%s\n" % bazel)
        fd.write("PATH=%s\n" % environ["PATH"])


def _query_classpath(target):
    deps = []
    t = cp_targets[target]
    try:
        check_call(_build_bazel_cmd('build', t))
    except CalledProcessError:
        exit(1)
    name = 'bazel-bin/tools/eclipse/' + t.split(':')[1] + '.runtime_classpath'
    deps = [line.rstrip('\n') for line in open(name)]
    return deps

=======
  return check_output([args.bazel_exe, 'info', 'output_base']).strip()

def gen_bazel_path():
  bazel = check_output(['which', args.bazel_exe]).strip().decode('UTF-8')
  with open(path.join(ROOT, ".bazel_path"), 'w') as fd:
    fd.write("bazel=%s\n" % bazel)
    fd.write("PATH=%s\n" % environ["PATH"])

def _query_classpath(target):
  deps = []
  t = cp_targets[target]
  try:
    check_call([args.bazel_exe, 'build', t])
  except CalledProcessError:
    exit(1)
  name = 'bazel-bin/tools/eclipse/' + t.split(':')[1] + '.runtime_classpath'
  deps = [line.rstrip('\n') for line in open(name)]
  return deps
>>>>>>> 9bf22615

def gen_project(name='gerrit', root=ROOT):
    p = path.join(root, '.project')
    with open(p, 'w') as fd:
        print("""\
<?xml version="1.0" encoding="UTF-8"?>
<projectDescription>
  <name>%(name)s</name>
  <buildSpec>
    <buildCommand>
      <name>org.eclipse.jdt.core.javabuilder</name>
    </buildCommand>
  </buildSpec>
  <natures>
    <nature>org.eclipse.jdt.core.javanature</nature>
  </natures>
</projectDescription>\
    """ % {"name": name}, file=fd)


def gen_plugin_classpath(root):
    p = path.join(root, '.classpath')
    with open(p, 'w') as fd:
        if path.exists(path.join(root, 'src', 'test', 'java')):
            testpath = """
  <classpathentry excluding="**/BUILD" kind="src" path="src/test/java"\
 out="eclipse-out/test">
    <attributes><attribute name="test" value="true"/></attributes>
  </classpathentry>"""
        else:
            testpath = ""
        print("""\
<?xml version="1.0" encoding="UTF-8"?>
<classpath>
  <classpathentry excluding="**/BUILD" kind="src" path="src/main/java"/>%(testpath)s
  <classpathentry kind="con" path="org.eclipse.jdt.launching.JRE_CONTAINER"/>
  <classpathentry combineaccessrules="false" kind="src" path="/gerrit"/>
  <classpathentry kind="output" path="eclipse-out/classes"/>
</classpath>""" % {"testpath": testpath}, file=fd)


def gen_classpath(ext):
    def make_classpath():
        impl = minidom.getDOMImplementation()
        return impl.createDocument(None, 'classpath', None)

    def classpathentry(kind, path, src=None, out=None, exported=None):
        e = doc.createElement('classpathentry')
        e.setAttribute('kind', kind)
        # TODO(davido): Remove this and other exclude BUILD files hack
        # when this Bazel bug is fixed:
        # https://github.com/bazelbuild/bazel/issues/1083
        if kind == 'src':
            e.setAttribute('excluding', '**/BUILD')
        e.setAttribute('path', path)
        if src:
            e.setAttribute('sourcepath', src)
        if out:
            e.setAttribute('output', out)
        if exported:
            e.setAttribute('exported', 'true')
        if out and "test" in out:
            atts = doc.createElement('attributes')
            testAtt = doc.createElement('attribute')
            testAtt.setAttribute('name', 'test')
            testAtt.setAttribute('value', 'true')
            atts.appendChild(testAtt)
            e.appendChild(atts)
        doc.documentElement.appendChild(e)

    doc = make_classpath()
    src = set()
    lib = set()
    proto = set()
    gwt_src = set()
    gwt_lib = set()
    plugins = set()

    # Classpath entries are absolute for cross-cell support
    java_library = re.compile('bazel-out/.*?-fastbuild/bin/(.*)/[^/]+[.]jar$')
    srcs = re.compile('(.*/external/[^/]+)/jar/(.*)[.]jar')
    for p in _query_classpath(MAIN):
        if p.endswith('-src.jar'):
            # gwt_module() depends on -src.jar for Java to JavaScript compiles.
            if p.startswith("external"):
                p = path.join(ext, p)
            gwt_lib.add(p)
            continue

        m = java_library.match(p)
        if m:
            src.add(m.group(1))
            # Exceptions: both source and lib
            if p.endswith('libquery_parser.jar') or \
               p.endswith('libgerrit-prolog-common.jar') or \
         p.endswith('com_google_protobuf/libprotobuf_java.jar') or \
               p.endswith('lucene-core-and-backward-codecs__merged.jar'):
                lib.add(p)
            # JGit dependency from external repository
            if 'gerrit-' not in p and 'jgit' in p:
                lib.add(p)
            # Assume any jars in /proto/ are from java_proto_library rules
            if '/bin/proto/' in p:
                proto.add(p)
        else:
            # Don't mess up with Bazel internal test runner dependencies.
            # When we use Eclipse we rely on it for running the tests
            if p.endswith(
               "external/bazel_tools/tools/jdk/TestRunner_deploy.jar"):
                continue
            if p.startswith("external"):
                p = path.join(ext, p)
            lib.add(p)

    for p in _query_classpath(GWT):
        m = java_library.match(p)
        if m:
            gwt_src.add(m.group(1))

    classpathentry('src', 'java')
    classpathentry('src', 'javatests', out='eclipse-out/test')
    classpathentry('src', 'resources')
    for s in sorted(src):
        out = None

        if s.startswith('lib/'):
            out = 'eclipse-out/lib'
        elif s.startswith('plugins/'):
            if args.plugins:
                plugins.add(s)
                continue
            out = 'eclipse-out/' + s

        p = path.join(s, 'java')
        if path.exists(p):
            classpathentry('src', p, out=out)
            continue

        for env in ['main', 'test']:
            o = None
            if out:
                o = out + '/' + env
            elif env == 'test':
                o = 'eclipse-out/test'

            for srctype in ['java', 'resources']:
                p = path.join(s, 'src', env, srctype)
                if path.exists(p):
                    classpathentry('src', p, out=o)

    for libs in [lib, gwt_lib]:
        for j in sorted(libs):
            s = None
            m = srcs.match(j)
            if m:
                prefix = m.group(1)
                suffix = m.group(2)
                p = path.join(prefix, "jar", "%s-src.jar" % suffix)
                if path.exists(p):
                    s = p
            if args.plugins:
                classpathentry('lib', j, s, exported=True)
            else:
                # Filter out the source JARs that we pull through transitive
                # closure of GWT plugin API (we add source directories
                # themselves).  Exception is libEdit-src.jar, that is needed
                # for GWT SDM to work.
                m = java_library.match(j)
                if m:
                    if m.group(1).startswith("gerrit-") and \
                       j.endswith("-src.jar") and \
                       not j.endswith("libEdit-src.jar"):
                        continue
                classpathentry('lib', j, s)

    for p in sorted(proto):
        s = p.replace('-fastbuild/bin/proto/lib', '-fastbuild/genfiles/proto/')
        s = s.replace('.jar', '-src.jar')
        classpathentry('lib', p, s)

    for s in sorted(gwt_src):
        p = path.join(ROOT, s, 'src', 'main', 'java')
        if path.exists(p):
            classpathentry('lib', p, out='eclipse-out/gwtsrc')

    classpathentry('con', JRE)
    classpathentry('output', 'eclipse-out/classes')

    p = path.join(ROOT, '.classpath')
    with open(p, 'w') as fd:
        doc.writexml(fd, addindent='\t', newl='\n', encoding='UTF-8')

    if args.plugins:
        for plugin in plugins:
            plugindir = path.join(ROOT, plugin)
            try:
                gen_project(plugin.replace('plugins/', ""), plugindir)
                gen_plugin_classpath(plugindir)
            except (IOError, OSError) as err:
                print('error generating project for %s: %s' % (plugin, err),
                      file=sys.stderr)


def gen_factorypath(ext):
    doc = minidom.getDOMImplementation().createDocument(None, 'factorypath',
                                                        None)
    for jar in _query_classpath(AUTO):
        e = doc.createElement('factorypathentry')
        e.setAttribute('kind', 'EXTJAR')
        e.setAttribute('id', path.join(ext, jar))
        e.setAttribute('enabled', 'true')
        e.setAttribute('runInBatchMode', 'false')
        doc.documentElement.appendChild(e)

    p = path.join(ROOT, '.factorypath')
    with open(p, 'w') as fd:
        doc.writexml(fd, addindent='\t', newl='\n', encoding='UTF-8')


try:
<<<<<<< HEAD
    ext_location = retrieve_ext_location().decode("utf-8")
    gen_project(args.project_name)
    gen_classpath(ext_location)
    gen_factorypath(ext_location)
    gen_bazel_path(ext_location)

    # TODO(davido): Remove this when GWT gone
    gwt_working_dir = ".gwt_work_dir"
    if not path.isdir(gwt_working_dir):
        makedirs(path.join(ROOT, gwt_working_dir))

    try:
        check_call(_build_bazel_cmd('build', MAIN, GWT,
                                    '//java/org/eclipse/jgit:libEdit-src.jar'))
    except CalledProcessError:
        exit(1)
=======
  ext_location = retrieve_ext_location().decode("utf-8")
  gen_project(args.project_name)
  gen_classpath(ext_location)
  gen_factorypath(ext_location)
  gen_bazel_path()

  # TODO(davido): Remove this when GWT gone
  gwt_working_dir = ".gwt_work_dir"
  if not path.isdir(gwt_working_dir):
    makedirs(path.join(ROOT, gwt_working_dir))

  try:
    check_call([args.bazel_exe, 'build', MAIN, GWT, '//gerrit-patch-jgit:libEdit-src.jar'])
  except CalledProcessError:
    exit(1)
>>>>>>> 9bf22615
except KeyboardInterrupt:
    print('Interrupted by user', file=sys.stderr)
    exit(1)<|MERGE_RESOLUTION|>--- conflicted
+++ resolved
@@ -50,27 +50,25 @@
                 action='store_true')
 opts.add_option('--name', help='name of the generated project',
                 action='store', default='gerrit', dest='project_name')
-<<<<<<< HEAD
 opts.add_option('-b', '--batch', action='store_true',
                 dest='batch', help='Bazel batch option')
 opts.add_option('-j', '--java', action='store',
                 dest='java', help='Post Java 8 support (9)')
 opts.add_option('-e', '--edge_java', action='store',
                 dest='edge_java', help='Post Java 9 support (10|11|...)')
-=======
 opts.add_option('--bazel', help='name of the bazel executable',
                 action='store', default='bazel', dest='bazel_exe')
 
->>>>>>> 9bf22615
 args, _ = opts.parse_args()
 
 batch_option = '--batch' if args.batch else None
 custom_java = args.java
 edge_java = args.edge_java
+bazel_exe = args.bazel_exe
 
 def _build_bazel_cmd(*args):
     build = False
-    cmd = ['bazel']
+    cmd = [bazel_exe]
     if batch_option:
         cmd.append('--batch')
     for arg in args:
@@ -86,12 +84,11 @@
 
 
 def retrieve_ext_location():
-<<<<<<< HEAD
     return check_output(_build_bazel_cmd('info', 'output_base')).strip()
 
 
 def gen_bazel_path(ext_location):
-    bazel = check_output(['which', 'bazel']).strip().decode('UTF-8')
+    bazel = check_output(['which', bazel_exe]).strip().decode('UTF-8')
     with open(path.join(ROOT, ".bazel_path"), 'w') as fd:
         fd.write("output_base=%s\n" % ext_location)
         fd.write("bazel=%s\n" % bazel)
@@ -109,26 +106,6 @@
     deps = [line.rstrip('\n') for line in open(name)]
     return deps
 
-=======
-  return check_output([args.bazel_exe, 'info', 'output_base']).strip()
-
-def gen_bazel_path():
-  bazel = check_output(['which', args.bazel_exe]).strip().decode('UTF-8')
-  with open(path.join(ROOT, ".bazel_path"), 'w') as fd:
-    fd.write("bazel=%s\n" % bazel)
-    fd.write("PATH=%s\n" % environ["PATH"])
-
-def _query_classpath(target):
-  deps = []
-  t = cp_targets[target]
-  try:
-    check_call([args.bazel_exe, 'build', t])
-  except CalledProcessError:
-    exit(1)
-  name = 'bazel-bin/tools/eclipse/' + t.split(':')[1] + '.runtime_classpath'
-  deps = [line.rstrip('\n') for line in open(name)]
-  return deps
->>>>>>> 9bf22615
 
 def gen_project(name='gerrit', root=ROOT):
     p = path.join(root, '.project')
@@ -349,7 +326,6 @@
 
 
 try:
-<<<<<<< HEAD
     ext_location = retrieve_ext_location().decode("utf-8")
     gen_project(args.project_name)
     gen_classpath(ext_location)
@@ -366,23 +342,6 @@
                                     '//java/org/eclipse/jgit:libEdit-src.jar'))
     except CalledProcessError:
         exit(1)
-=======
-  ext_location = retrieve_ext_location().decode("utf-8")
-  gen_project(args.project_name)
-  gen_classpath(ext_location)
-  gen_factorypath(ext_location)
-  gen_bazel_path()
-
-  # TODO(davido): Remove this when GWT gone
-  gwt_working_dir = ".gwt_work_dir"
-  if not path.isdir(gwt_working_dir):
-    makedirs(path.join(ROOT, gwt_working_dir))
-
-  try:
-    check_call([args.bazel_exe, 'build', MAIN, GWT, '//gerrit-patch-jgit:libEdit-src.jar'])
-  except CalledProcessError:
-    exit(1)
->>>>>>> 9bf22615
 except KeyboardInterrupt:
     print('Interrupted by user', file=sys.stderr)
     exit(1)