--- conflicted
+++ resolved
@@ -33,17 +33,13 @@
 
 def link_jars(libs, directory):
   makedirs(directory)
-<<<<<<< HEAD
   while not path.isfile('.buckconfig'):
     chdir('..')
-  cp = check_output(['buck', 'audit', 'classpath'] + libs)
-=======
   try:
     cp = check_output(['buck', 'audit', 'classpath'] + libs)
   except Exception as e:
     print('call to buck audit failed: %s' % e, file=sys.stderr)
     exit(1)
->>>>>>> 538e87aa
   for j in cp.strip().splitlines():
     if j not in jars:
       jars.add(j)
