--- conflicted
+++ resolved
@@ -6,12 +6,6 @@
     "GWT_PLUGIN_DEPS",
     "GWT_PLUGIN_DEPS_NEVERLINK",
     "GWT_TRANSITIVE_DEPS",
-<<<<<<< HEAD
-    "GWT_COMPILER_ARGS",
-    "GWT_JVM_ARGS",
-=======
-    "PLUGIN_DEPS_NEVERLINK",
->>>>>>> b6a40489
     "gwt_binary",
 )
 
@@ -26,46 +20,6 @@
 ]
 
 def gerrit_plugin(
-<<<<<<< HEAD
-    name,
-    deps = [],
-    provided_deps = [],
-    srcs = [],
-    gwt_module = [],
-    resources = [],
-    manifest_entries = [],
-    dir_name = None,
-    target_suffix = "",
-    **kwargs):
-  native.java_library(
-    name = name + '__plugin',
-    srcs = srcs,
-    resources = resources,
-    deps = provided_deps + deps + GWT_PLUGIN_DEPS_NEVERLINK + PLUGIN_DEPS_NEVERLINK,
-    visibility = ['//visibility:public'],
-    **kwargs
-  )
-
-  static_jars = []
-  if gwt_module:
-    static_jars = [':%s-static' % name]
-
-  if not dir_name:
-    dir_name = name
-
-  native.java_binary(
-    name = '%s__non_stamped' % name,
-    deploy_manifest_lines = manifest_entries + ["Gerrit-ApiType: plugin"],
-    main_class = 'Dummy',
-    runtime_deps = [
-      ':%s__plugin' % name,
-    ] + static_jars,
-    visibility = ['//visibility:public'],
-    **kwargs
-  )
-
-  if gwt_module:
-=======
         name,
         deps = [],
         provided_deps = [],
@@ -73,9 +27,9 @@
         gwt_module = [],
         resources = [],
         manifest_entries = [],
+        dir_name = None,
         target_suffix = "",
         **kwargs):
->>>>>>> b6a40489
     native.java_library(
         name = name + "__plugin",
         srcs = srcs,
@@ -89,6 +43,9 @@
     if gwt_module:
         static_jars = [":%s-static" % name]
 
+    if not dir_name:
+        dir_name = name
+
     native.java_binary(
         name = "%s__non_stamped" % name,
         deploy_manifest_lines = manifest_entries + ["Gerrit-ApiType: plugin"],
@@ -100,23 +57,6 @@
         **kwargs
     )
 
-<<<<<<< HEAD
-  # TODO(davido): Remove manual merge of manifest file when this feature
-  # request is implemented: https://github.com/bazelbuild/bazel/issues/2009
-  genrule2(
-    name = name + target_suffix,
-    stamp = 1,
-    srcs = ['%s__non_stamped_deploy.jar' % name],
-    cmd = " && ".join([
-      "GEN_VERSION=$$(cat bazel-out/stable-status.txt | grep -w STABLE_BUILD_%s_LABEL | cut -d ' ' -f 2)" % dir_name.upper(),
-      "cd $$TMP",
-      "unzip -q $$ROOT/$<",
-      "echo \"Implementation-Version: $$GEN_VERSION\n$$(cat META-INF/MANIFEST.MF)\" > META-INF/MANIFEST.MF",
-      "zip -qr $$ROOT/$@ ."]),
-    outs = ['%s%s.jar' % (name, target_suffix)],
-    visibility = ['//visibility:public'],
-  )
-=======
     if gwt_module:
         native.java_library(
             name = name + "__gwt_module",
@@ -152,7 +92,7 @@
         stamp = 1,
         srcs = ["%s__non_stamped_deploy.jar" % name],
         cmd = " && ".join([
-            "GEN_VERSION=$$(cat bazel-out/stable-status.txt | grep -w STABLE_BUILD_%s_LABEL | cut -d ' ' -f 2)" % name.upper(),
+            "GEN_VERSION=$$(cat bazel-out/stable-status.txt | grep -w STABLE_BUILD_%s_LABEL | cut -d ' ' -f 2)" % dir_name.upper(),
             "cd $$TMP",
             "unzip -q $$ROOT/$<",
             "echo \"Implementation-Version: $$GEN_VERSION\n$$(cat META-INF/MANIFEST.MF)\" > META-INF/MANIFEST.MF",
@@ -160,5 +100,4 @@
         ]),
         outs = ["%s%s.jar" % (name, target_suffix)],
         visibility = ["//visibility:public"],
-    )
->>>>>>> b6a40489
+    )