--- conflicted
+++ resolved
@@ -47,37 +47,6 @@
         **kwargs
     )
 
-<<<<<<< HEAD
-=======
-    if gwt_module:
-        java_library(
-            name = name + "__gwt_module",
-            resources = depset(srcs + resources).to_list(),
-            runtime_deps = deps + GWT_PLUGIN_DEPS,
-            visibility = ["//visibility:public"],
-            **kwargs
-        )
-        genrule2(
-            name = "%s-static" % name,
-            cmd = " && ".join([
-                "mkdir -p $$TMP/static",
-                "unzip -qd $$TMP/static $(location %s__gwt_application)" % name,
-                "cd $$TMP",
-                "zip -qr $$ROOT/$@ .",
-            ]),
-            tools = [":%s__gwt_application" % name],
-            outs = ["%s-static.jar" % name],
-        )
-        gwt_binary(
-            name = name + "__gwt_application",
-            module = [gwt_module],
-            deps = GWT_PLUGIN_DEPS + GWT_TRANSITIVE_DEPS + ["//lib/gwt:dev"],
-            module_deps = [":%s__gwt_module" % name],
-            compiler_args = GWT_COMPILER_ARGS,
-            jvm_args = GWT_JVM_ARGS,
-        )
-
->>>>>>> 68b414f4
     # TODO(davido): Remove manual merge of manifest file when this feature
     # request is implemented: https://github.com/bazelbuild/bazel/issues/2009
     genrule2(
