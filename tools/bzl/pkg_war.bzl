# Copyright (C) 2016 The Android Open Source Project
#
# Licensed under the Apache License, Version 2.0 (the "License");
# you may not use this file except in compliance with the License.
# You may obtain a copy of the License at
#
# http://www.apache.org/licenses/LICENSE-2.0
#
# Unless required by applicable law or agreed to in writing, software
# distributed under the License is distributed on an "AS IS" BASIS,
# WITHOUT WARRANTIES OR CONDITIONS OF ANY KIND, either express or implied.
# See the License for the specific language governing permissions and
# limitations under the License.

# War packaging.

jar_filetype = FileType([".jar"])

LIBS = [
    "//gerrit-war:init",
    "//gerrit-war:log4j-config",
    "//gerrit-war:version",
    "//lib:postgresql",
    "//lib/bouncycastle:bcpkix",
    "//lib/bouncycastle:bcprov",
    "//lib/bouncycastle:bcpg",
    "//lib/log:impl-log4j",
]

PGMLIBS = [
    "//gerrit-pgm:pgm",
]

def _add_context(in_file, output):
    input_path = in_file.path
    return [
        "unzip -qd %s %s" % (output, input_path),
    ]

def _add_file(in_file, output):
    output_path = output
    input_path = in_file.path
    short_path = in_file.short_path
    n = in_file.basename

    if short_path.startswith("gerrit-"):
        n = short_path.split("/")[0] + "-" + n

    output_path += n
    return [
        "test -L %s || ln -s $(pwd)/%s %s" % (output_path, input_path, output_path),
    ]

def _make_war(input_dir, output):
    return "(%s)" % " && ".join([
        "root=$(pwd)",
        "TZ=UTC",
        "export TZ",
        "cd %s" % input_dir,
        "find . -exec touch -t 198001010000 '{}' ';' 2> /dev/null",
        "zip -X -9qr ${root}/%s ." % (output.path),
    ])

def _war_impl(ctx):
<<<<<<< HEAD
  war = ctx.outputs.war
  build_output = war.path + '.build_output'
  inputs = []

  # Create war layout
  cmd = [
    'set -e;rm -rf ' + build_output,
    'mkdir -p ' + build_output,
    'mkdir -p %s/WEB-INF/lib' % build_output,
    'mkdir -p %s/WEB-INF/pgm-lib' % build_output,
  ]

  # Add lib
  transitive_lib_deps = depset()
  for l in ctx.attr.libs:
    if hasattr(l, 'java'):
      transitive_lib_deps += l.java.transitive_runtime_deps
    elif hasattr(l, 'files'):
      transitive_lib_deps += l.files

  for dep in transitive_lib_deps:
    cmd += _add_file(dep, build_output + '/WEB-INF/lib/')
    inputs.append(dep)

  # Add pgm lib
  transitive_pgmlib_deps = depset()
  for l in ctx.attr.pgmlibs:
    transitive_pgmlib_deps += l.java.transitive_runtime_deps

  for dep in transitive_pgmlib_deps:
    if dep not in inputs:
      cmd += _add_file(dep, build_output + '/WEB-INF/pgm-lib/')
      inputs.append(dep)

  # Add context
  transitive_context_deps = depset()
  if ctx.attr.context:
    for jar in ctx.attr.context:
      if hasattr(jar, 'java'):
        transitive_context_deps += jar.java.transitive_runtime_deps
      elif hasattr(jar, 'files'):
        transitive_context_deps += jar.files
  for dep in transitive_context_deps:
    cmd += _add_context(dep, build_output)
    inputs.append(dep)

  # Add zip war
  cmd.append(_make_war(build_output, war))

  ctx.actions.run_shell(
    inputs = inputs,
    outputs = [war],
    mnemonic = 'WAR',
    command = '\n'.join(cmd),
    use_default_shell_env = True,
  )
=======
    war = ctx.outputs.war
    build_output = war.path + ".build_output"
    inputs = []

    # Create war layout
    cmd = [
        "set -e;rm -rf " + build_output,
        "mkdir -p " + build_output,
        "mkdir -p %s/WEB-INF/lib" % build_output,
        "mkdir -p %s/WEB-INF/pgm-lib" % build_output,
    ]

    # Add lib
    transitive_lib_deps = depset()
    for l in ctx.attr.libs:
        if hasattr(l, "java"):
            transitive_lib_deps += l.java.transitive_runtime_deps
        elif hasattr(l, "files"):
            transitive_lib_deps += l.files

    for dep in transitive_lib_deps:
        cmd += _add_file(dep, build_output + "/WEB-INF/lib/")
        inputs.append(dep)

    # Add pgm lib
    transitive_pgmlib_deps = depset()
    for l in ctx.attr.pgmlibs:
        transitive_pgmlib_deps += l.java.transitive_runtime_deps

    for dep in transitive_pgmlib_deps:
        if dep not in inputs:
            cmd += _add_file(dep, build_output + "/WEB-INF/pgm-lib/")
            inputs.append(dep)

    # Add context
    transitive_context_deps = depset()
    if ctx.attr.context:
        for jar in ctx.attr.context:
            if hasattr(jar, "java"):
                transitive_context_deps += jar.java.transitive_runtime_deps
            elif hasattr(jar, "files"):
                transitive_context_deps += jar.files
    for dep in transitive_context_deps:
        cmd += _add_context(dep, build_output)
        inputs.append(dep)

    # Add zip war
    cmd.append(_make_war(build_output, war))

    ctx.action(
        inputs = inputs,
        outputs = [war],
        mnemonic = "WAR",
        command = "\n".join(cmd),
        use_default_shell_env = True,
    )
>>>>>>> b6a40489

# context: go to the root directory
# libs: go to the WEB-INF/lib directory
# pgmlibs: go to the WEB-INF/pgm-lib directory
_pkg_war = rule(
    attrs = {
        "context": attr.label_list(allow_files = True),
        "libs": attr.label_list(allow_files = jar_filetype),
        "pgmlibs": attr.label_list(allow_files = False),
    },
    outputs = {"war": "%{name}.war"},
    implementation = _war_impl,
)

def pkg_war(name, ui = "ui_optdbg", context = [], doc = False, **kwargs):
    doc_ctx = []
    doc_lib = []
    ui_deps = []
    if ui == "polygerrit" or ui == "ui_optdbg" or ui == "ui_optdbg_r":
        ui_deps.append("//polygerrit-ui/app:polygerrit_ui")
    if ui and ui != "polygerrit":
        ui_deps.append("//gerrit-gwtui:%s" % ui)
    if doc:
        doc_ctx.append("//Documentation:html")
        doc_lib.append("//Documentation:index")

    _pkg_war(
        name = name,
        libs = LIBS + doc_lib,
        pgmlibs = PGMLIBS,
        context = doc_ctx + context + ui_deps + [
            "//gerrit-main:main_bin_deploy.jar",
            "//gerrit-war:webapp_assets",
        ],
        **kwargs
    )<|MERGE_RESOLUTION|>--- conflicted
+++ resolved
@@ -62,64 +62,6 @@
     ])
 
 def _war_impl(ctx):
-<<<<<<< HEAD
-  war = ctx.outputs.war
-  build_output = war.path + '.build_output'
-  inputs = []
-
-  # Create war layout
-  cmd = [
-    'set -e;rm -rf ' + build_output,
-    'mkdir -p ' + build_output,
-    'mkdir -p %s/WEB-INF/lib' % build_output,
-    'mkdir -p %s/WEB-INF/pgm-lib' % build_output,
-  ]
-
-  # Add lib
-  transitive_lib_deps = depset()
-  for l in ctx.attr.libs:
-    if hasattr(l, 'java'):
-      transitive_lib_deps += l.java.transitive_runtime_deps
-    elif hasattr(l, 'files'):
-      transitive_lib_deps += l.files
-
-  for dep in transitive_lib_deps:
-    cmd += _add_file(dep, build_output + '/WEB-INF/lib/')
-    inputs.append(dep)
-
-  # Add pgm lib
-  transitive_pgmlib_deps = depset()
-  for l in ctx.attr.pgmlibs:
-    transitive_pgmlib_deps += l.java.transitive_runtime_deps
-
-  for dep in transitive_pgmlib_deps:
-    if dep not in inputs:
-      cmd += _add_file(dep, build_output + '/WEB-INF/pgm-lib/')
-      inputs.append(dep)
-
-  # Add context
-  transitive_context_deps = depset()
-  if ctx.attr.context:
-    for jar in ctx.attr.context:
-      if hasattr(jar, 'java'):
-        transitive_context_deps += jar.java.transitive_runtime_deps
-      elif hasattr(jar, 'files'):
-        transitive_context_deps += jar.files
-  for dep in transitive_context_deps:
-    cmd += _add_context(dep, build_output)
-    inputs.append(dep)
-
-  # Add zip war
-  cmd.append(_make_war(build_output, war))
-
-  ctx.actions.run_shell(
-    inputs = inputs,
-    outputs = [war],
-    mnemonic = 'WAR',
-    command = '\n'.join(cmd),
-    use_default_shell_env = True,
-  )
-=======
     war = ctx.outputs.war
     build_output = war.path + ".build_output"
     inputs = []
@@ -169,14 +111,13 @@
     # Add zip war
     cmd.append(_make_war(build_output, war))
 
-    ctx.action(
+    ctx.actions.run_shell(
         inputs = inputs,
         outputs = [war],
         mnemonic = "WAR",
         command = "\n".join(cmd),
         use_default_shell_env = True,
     )
->>>>>>> b6a40489
 
 # context: go to the root directory
 # libs: go to the WEB-INF/lib directory
