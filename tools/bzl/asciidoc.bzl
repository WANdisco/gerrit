def documentation_attributes():
<<<<<<< HEAD
  return [
    "toc2",
    'newline="\\n"',
    'asterisk="&#42;"',
    'plus="&#43;"',
    'caret="&#94;"',
    'startsb="&#91;"',
    'endsb="&#93;"',
    'tilde="&#126;"',
    "last-update-label!",
    "source-highlighter=prettify",
    "stylesheet=DEFAULT",
    "linkcss=true",
    "prettifydir=.",
    # Just a placeholder, will be filled in asciidoctor java binary:
    "revnumber=%s",
  ]
=======
    return [
        "toc",
        'newline="\\n"',
        'asterisk="&#42;"',
        'plus="&#43;"',
        'caret="&#94;"',
        'startsb="&#91;"',
        'endsb="&#93;"',
        'tilde="&#126;"',
        "last-update-label!",
        "source-highlighter=prettify",
        "stylesheet=DEFAULT",
        "linkcss=true",
        "prettifydir=.",
        # Just a placeholder, will be filled in asciidoctor java binary:
        "revnumber=%s",
    ]
>>>>>>> b6a40489

def release_notes_attributes():
    return [
        "toc",
        'newline="\\n"',
        'asterisk="&#42;"',
        'plus="&#43;"',
        'caret="&#94;"',
        'startsb="&#91;"',
        'endsb="&#93;"',
        'tilde="&#126;"',
        "last-update-label!",
        "stylesheet=DEFAULT",
        "linkcss=true",
    ]

def _replace_macros_impl(ctx):
<<<<<<< HEAD
  cmd = [
    ctx.file._exe.path,
    '--suffix', ctx.attr.suffix,
    "-s", ctx.file.src.path,
    "-o", ctx.outputs.out.path,
  ]
  if ctx.attr.searchbox:
    cmd.append('--searchbox')
  else:
    cmd.append('--no-searchbox')
  ctx.actions.run_shell(
    inputs = [ctx.file._exe, ctx.file.src],
    outputs = [ctx.outputs.out],
    command = cmd,
    use_default_shell_env = True,
    progress_message = "Replacing macros in %s" % ctx.file.src.short_path,
  )
=======
    cmd = [
        ctx.file._exe.path,
        "--suffix",
        ctx.attr.suffix,
        "-s",
        ctx.file.src.path,
        "-o",
        ctx.outputs.out.path,
    ]
    if ctx.attr.searchbox:
        cmd.append("--searchbox")
    else:
        cmd.append("--no-searchbox")
    ctx.action(
        inputs = [ctx.file._exe, ctx.file.src],
        outputs = [ctx.outputs.out],
        command = cmd,
        use_default_shell_env = True,
        progress_message = "Replacing macros in %s" % ctx.file.src.short_path,
    )
>>>>>>> b6a40489

_replace_macros = rule(
    attrs = {
        "_exe": attr.label(
            default = Label("//Documentation:replace_macros.py"),
            allow_single_file = True,
        ),
        "src": attr.label(
            mandatory = True,
            allow_single_file = [".txt"],
        ),
        "suffix": attr.string(mandatory = True),
        "searchbox": attr.bool(default = True),
        "out": attr.output(mandatory = True),
    },
    implementation = _replace_macros_impl,
)

def _generate_asciidoc_args(ctx):
    args = []
    if ctx.attr.backend:
        args.extend(["-b", ctx.attr.backend])
    revnumber = False
    for attribute in ctx.attr.attributes:
        if attribute.startswith("revnumber="):
            revnumber = True
        else:
            args.extend(["-a", attribute])
    if revnumber:
        args.extend([
            "--revnumber-file",
            ctx.file.version.path,
        ])
    for src in ctx.files.srcs:
        args.append(src.path)
    return args

def _invoke_replace_macros(name, src, suffix, searchbox):
    fn = src
    if fn.startswith(":"):
        fn = src[1:]

    _replace_macros(
        name = "macros_%s_%s" % (name, fn),
        src = src,
        out = fn + suffix,
        suffix = suffix,
        searchbox = searchbox,
    )

    return ":" + fn + suffix, fn.replace(".txt", ".html")

def _asciidoc_impl(ctx):
<<<<<<< HEAD
  args = [
    "--bazel",
    "--in-ext", ".txt" + ctx.attr.suffix,
    "--out-ext", ".html",
  ]
  args.extend(_generate_asciidoc_args(ctx))
  ctx.actions.run(
    inputs = ctx.files.srcs + [ctx.executable._exe, ctx.file.version],
    outputs = ctx.outputs.outs,
    executable = ctx.executable._exe,
    arguments = args,
    progress_message = "Rendering asciidoctor files for %s" % ctx.label.name,
  )
=======
    args = [
        "--bazel",
        "--in-ext",
        ".txt" + ctx.attr.suffix,
        "--out-ext",
        ".html",
    ]
    args.extend(_generate_asciidoc_args(ctx))
    ctx.action(
        inputs = ctx.files.srcs + [ctx.executable._exe, ctx.file.version],
        outputs = ctx.outputs.outs,
        executable = ctx.executable._exe,
        arguments = args,
        progress_message = "Rendering asciidoctor files for %s" % ctx.label.name,
    )
>>>>>>> b6a40489

_asciidoc_attrs = {
    "_exe": attr.label(
        default = Label("//lib/asciidoctor:asciidoc"),
        cfg = "host",
        allow_files = True,
        executable = True,
    ),
    "srcs": attr.label_list(
        mandatory = True,
        allow_files = True,
    ),
    "version": attr.label(
        default = Label("//:version.txt"),
        allow_single_file = True,
    ),
    "suffix": attr.string(mandatory = True),
    "backend": attr.string(),
    "attributes": attr.string_list(),
}

_asciidoc = rule(
    attrs = dict(_asciidoc_attrs.items() + {
        "outs": attr.output_list(mandatory = True),
    }.items()),
    implementation = _asciidoc_impl,
)

def _genasciidoc_htmlonly(
        name,
        srcs = [],
        attributes = [],
        backend = None,
        searchbox = True,
        **kwargs):
    SUFFIX = "." + name + "_macros"
    new_srcs = []
    outs = ["asciidoctor.css"]

    for src in srcs:
        new_src, html_name = _invoke_replace_macros(name, src, SUFFIX, searchbox)
        new_srcs.append(new_src)
        outs.append(html_name)

    _asciidoc(
        name = name + "_gen",
        srcs = new_srcs,
        suffix = SUFFIX,
        backend = backend,
        attributes = attributes,
        outs = outs,
    )

    native.filegroup(
        name = name,
        data = outs,
        **kwargs
    )

def genasciidoc(
        name,
        srcs = [],
        attributes = [],
        backend = None,
        searchbox = True,
        resources = True,
        **kwargs):
    SUFFIX = "_htmlonly"

    _genasciidoc_htmlonly(
        name = name + SUFFIX if resources else name,
        srcs = srcs,
        attributes = attributes,
        backend = backend,
        searchbox = searchbox,
        **kwargs
    )

    if resources:
        htmlonly = ":" + name + SUFFIX
        native.filegroup(
            name = name,
            srcs = [
                htmlonly,
                "//Documentation:resources",
            ],
            **kwargs
        )

def _asciidoc_html_zip_impl(ctx):
<<<<<<< HEAD
  args = [
    "--mktmp",
    "-z", ctx.outputs.out.path,
    "--in-ext", ".txt" + ctx.attr.suffix,
    "--out-ext", ".html",
  ]
  args.extend(_generate_asciidoc_args(ctx))
  ctx.actions.run(
    inputs = ctx.files.srcs + [ctx.executable._exe, ctx.file.version],
    outputs = [ctx.outputs.out],
    executable = ctx.executable._exe,
    arguments = args,
    progress_message = "Rendering asciidoctor files for %s" % ctx.label.name,
  )
=======
    args = [
        "--mktmp",
        "-z",
        ctx.outputs.out.path,
        "--in-ext",
        ".txt" + ctx.attr.suffix,
        "--out-ext",
        ".html",
    ]
    args.extend(_generate_asciidoc_args(ctx))
    ctx.action(
        inputs = ctx.files.srcs + [ctx.executable._exe, ctx.file.version],
        outputs = [ctx.outputs.out],
        executable = ctx.executable._exe,
        arguments = args,
        progress_message = "Rendering asciidoctor files for %s" % ctx.label.name,
    )
>>>>>>> b6a40489

_asciidoc_html_zip = rule(
    attrs = _asciidoc_attrs,
    outputs = {
        "out": "%{name}.zip",
    },
    implementation = _asciidoc_html_zip_impl,
)

def _genasciidoc_htmlonly_zip(
        name,
        srcs = [],
        attributes = [],
        backend = None,
        searchbox = True,
        **kwargs):
    SUFFIX = "." + name + "_expn"
    new_srcs = []

    for src in srcs:
        new_src, _ = _invoke_replace_macros(name, src, SUFFIX, searchbox)
        new_srcs.append(new_src)

    _asciidoc_html_zip(
        name = name,
        srcs = new_srcs,
        suffix = SUFFIX,
        backend = backend,
        attributes = attributes,
    )

def _asciidoc_zip_impl(ctx):
<<<<<<< HEAD
  tmpdir = ctx.outputs.out.path + "_tmpdir"
  cmd = [
    "p=$PWD",
    "rm -rf %s" % tmpdir,
    "mkdir -p %s/%s/" % (tmpdir, ctx.attr.directory),
    "unzip -q %s -d %s/%s/" % (ctx.file.src.path, tmpdir, ctx.attr.directory),
  ]
  for r in ctx.files.resources:
    if r.path == r.short_path:
      cmd.append("tar -cf- %s | tar -C %s -xf-" % (r.short_path, tmpdir))
    else:
      parent = r.path[:-len(r.short_path)]
      cmd.append(
        "tar -C %s -cf- %s | tar -C %s -xf-" % (parent, r.short_path, tmpdir))
  cmd.extend([
    "cd %s" % tmpdir,
    "zip -qr $p/%s *" % ctx.outputs.out.path,
  ])
  ctx.actions.run_shell(
    inputs = [ctx.file.src] + ctx.files.resources,
    outputs = [ctx.outputs.out],
    command = " && ".join(cmd),
    progress_message =
        "Generating asciidoctor zip file %s" % ctx.outputs.out.short_path,
  )
=======
    tmpdir = ctx.outputs.out.path + "_tmpdir"
    cmd = [
        "p=$PWD",
        "rm -rf %s" % tmpdir,
        "mkdir -p %s/%s/" % (tmpdir, ctx.attr.directory),
        "unzip -q %s -d %s/%s/" % (ctx.file.src.path, tmpdir, ctx.attr.directory),
    ]
    for r in ctx.files.resources:
        if r.path == r.short_path:
            cmd.append("tar -cf- %s | tar -C %s -xf-" % (r.short_path, tmpdir))
        else:
            parent = r.path[:-len(r.short_path)]
            cmd.append(
                "tar -C %s -cf- %s | tar -C %s -xf-" % (parent, r.short_path, tmpdir),
            )
    cmd.extend([
        "cd %s" % tmpdir,
        "zip -qr $p/%s *" % ctx.outputs.out.path,
    ])
    ctx.action(
        inputs = [ctx.file.src] + ctx.files.resources,
        outputs = [ctx.outputs.out],
        command = " && ".join(cmd),
        progress_message =
            "Generating asciidoctor zip file %s" % ctx.outputs.out.short_path,
    )
>>>>>>> b6a40489

_asciidoc_zip = rule(
    attrs = {
        "src": attr.label(
            mandatory = True,
            allow_single_file = [".zip"],
        ),
        "resources": attr.label_list(
            mandatory = True,
            allow_files = True,
        ),
        "directory": attr.string(mandatory = True),
    },
    outputs = {
        "out": "%{name}.zip",
    },
    implementation = _asciidoc_zip_impl,
)

def genasciidoc_zip(
        name,
        srcs = [],
        attributes = [],
        directory = None,
        backend = None,
        searchbox = True,
        resources = True,
        **kwargs):
    SUFFIX = "_htmlonly"

    _genasciidoc_htmlonly_zip(
        name = name + SUFFIX if resources else name,
        srcs = srcs,
        attributes = attributes,
        backend = backend,
        searchbox = searchbox,
        **kwargs
    )

    if resources:
        htmlonly = ":" + name + SUFFIX
        _asciidoc_zip(
            name = name,
            src = htmlonly,
            resources = ["//Documentation:resources"],
            directory = directory,
        )<|MERGE_RESOLUTION|>--- conflicted
+++ resolved
@@ -1,25 +1,6 @@
 def documentation_attributes():
-<<<<<<< HEAD
-  return [
-    "toc2",
-    'newline="\\n"',
-    'asterisk="&#42;"',
-    'plus="&#43;"',
-    'caret="&#94;"',
-    'startsb="&#91;"',
-    'endsb="&#93;"',
-    'tilde="&#126;"',
-    "last-update-label!",
-    "source-highlighter=prettify",
-    "stylesheet=DEFAULT",
-    "linkcss=true",
-    "prettifydir=.",
-    # Just a placeholder, will be filled in asciidoctor java binary:
-    "revnumber=%s",
-  ]
-=======
     return [
-        "toc",
+        "toc2",
         'newline="\\n"',
         'asterisk="&#42;"',
         'plus="&#43;"',
@@ -35,7 +16,6 @@
         # Just a placeholder, will be filled in asciidoctor java binary:
         "revnumber=%s",
     ]
->>>>>>> b6a40489
 
 def release_notes_attributes():
     return [
@@ -53,25 +33,6 @@
     ]
 
 def _replace_macros_impl(ctx):
-<<<<<<< HEAD
-  cmd = [
-    ctx.file._exe.path,
-    '--suffix', ctx.attr.suffix,
-    "-s", ctx.file.src.path,
-    "-o", ctx.outputs.out.path,
-  ]
-  if ctx.attr.searchbox:
-    cmd.append('--searchbox')
-  else:
-    cmd.append('--no-searchbox')
-  ctx.actions.run_shell(
-    inputs = [ctx.file._exe, ctx.file.src],
-    outputs = [ctx.outputs.out],
-    command = cmd,
-    use_default_shell_env = True,
-    progress_message = "Replacing macros in %s" % ctx.file.src.short_path,
-  )
-=======
     cmd = [
         ctx.file._exe.path,
         "--suffix",
@@ -85,14 +46,13 @@
         cmd.append("--searchbox")
     else:
         cmd.append("--no-searchbox")
-    ctx.action(
+    ctx.actions.run_shell(
         inputs = [ctx.file._exe, ctx.file.src],
         outputs = [ctx.outputs.out],
         command = cmd,
         use_default_shell_env = True,
         progress_message = "Replacing macros in %s" % ctx.file.src.short_path,
     )
->>>>>>> b6a40489
 
 _replace_macros = rule(
     attrs = {
@@ -146,21 +106,6 @@
     return ":" + fn + suffix, fn.replace(".txt", ".html")
 
 def _asciidoc_impl(ctx):
-<<<<<<< HEAD
-  args = [
-    "--bazel",
-    "--in-ext", ".txt" + ctx.attr.suffix,
-    "--out-ext", ".html",
-  ]
-  args.extend(_generate_asciidoc_args(ctx))
-  ctx.actions.run(
-    inputs = ctx.files.srcs + [ctx.executable._exe, ctx.file.version],
-    outputs = ctx.outputs.outs,
-    executable = ctx.executable._exe,
-    arguments = args,
-    progress_message = "Rendering asciidoctor files for %s" % ctx.label.name,
-  )
-=======
     args = [
         "--bazel",
         "--in-ext",
@@ -169,14 +114,13 @@
         ".html",
     ]
     args.extend(_generate_asciidoc_args(ctx))
-    ctx.action(
+    ctx.actions.run(
         inputs = ctx.files.srcs + [ctx.executable._exe, ctx.file.version],
         outputs = ctx.outputs.outs,
         executable = ctx.executable._exe,
         arguments = args,
         progress_message = "Rendering asciidoctor files for %s" % ctx.label.name,
     )
->>>>>>> b6a40489
 
 _asciidoc_attrs = {
     "_exe": attr.label(
@@ -267,22 +211,6 @@
         )
 
 def _asciidoc_html_zip_impl(ctx):
-<<<<<<< HEAD
-  args = [
-    "--mktmp",
-    "-z", ctx.outputs.out.path,
-    "--in-ext", ".txt" + ctx.attr.suffix,
-    "--out-ext", ".html",
-  ]
-  args.extend(_generate_asciidoc_args(ctx))
-  ctx.actions.run(
-    inputs = ctx.files.srcs + [ctx.executable._exe, ctx.file.version],
-    outputs = [ctx.outputs.out],
-    executable = ctx.executable._exe,
-    arguments = args,
-    progress_message = "Rendering asciidoctor files for %s" % ctx.label.name,
-  )
-=======
     args = [
         "--mktmp",
         "-z",
@@ -293,14 +221,13 @@
         ".html",
     ]
     args.extend(_generate_asciidoc_args(ctx))
-    ctx.action(
+    ctx.actions.run(
         inputs = ctx.files.srcs + [ctx.executable._exe, ctx.file.version],
         outputs = [ctx.outputs.out],
         executable = ctx.executable._exe,
         arguments = args,
         progress_message = "Rendering asciidoctor files for %s" % ctx.label.name,
     )
->>>>>>> b6a40489
 
 _asciidoc_html_zip = rule(
     attrs = _asciidoc_attrs,
@@ -333,33 +260,6 @@
     )
 
 def _asciidoc_zip_impl(ctx):
-<<<<<<< HEAD
-  tmpdir = ctx.outputs.out.path + "_tmpdir"
-  cmd = [
-    "p=$PWD",
-    "rm -rf %s" % tmpdir,
-    "mkdir -p %s/%s/" % (tmpdir, ctx.attr.directory),
-    "unzip -q %s -d %s/%s/" % (ctx.file.src.path, tmpdir, ctx.attr.directory),
-  ]
-  for r in ctx.files.resources:
-    if r.path == r.short_path:
-      cmd.append("tar -cf- %s | tar -C %s -xf-" % (r.short_path, tmpdir))
-    else:
-      parent = r.path[:-len(r.short_path)]
-      cmd.append(
-        "tar -C %s -cf- %s | tar -C %s -xf-" % (parent, r.short_path, tmpdir))
-  cmd.extend([
-    "cd %s" % tmpdir,
-    "zip -qr $p/%s *" % ctx.outputs.out.path,
-  ])
-  ctx.actions.run_shell(
-    inputs = [ctx.file.src] + ctx.files.resources,
-    outputs = [ctx.outputs.out],
-    command = " && ".join(cmd),
-    progress_message =
-        "Generating asciidoctor zip file %s" % ctx.outputs.out.short_path,
-  )
-=======
     tmpdir = ctx.outputs.out.path + "_tmpdir"
     cmd = [
         "p=$PWD",
@@ -379,14 +279,13 @@
         "cd %s" % tmpdir,
         "zip -qr $p/%s *" % ctx.outputs.out.path,
     ])
-    ctx.action(
+    ctx.actions.run_shell(
         inputs = [ctx.file.src] + ctx.files.resources,
         outputs = [ctx.outputs.out],
         command = " && ".join(cmd),
         progress_message =
             "Generating asciidoctor zip file %s" % ctx.outputs.out.short_path,
     )
->>>>>>> b6a40489
 
 _asciidoc_zip = rule(
     attrs = {
