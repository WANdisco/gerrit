--- conflicted
+++ resolved
@@ -108,15 +108,6 @@
     )
 
 _asciidoc_attrs = {
-<<<<<<< HEAD
-    "_exe": attr.label(
-        default = Label("//java/com/google/gerrit/asciidoctor:asciidoc"),
-        cfg = "host",
-        allow_files = True,
-        executable = True,
-    ),
-=======
->>>>>>> d51236b5
     "srcs": attr.label_list(
         mandatory = True,
         allow_files = True,
@@ -129,7 +120,7 @@
         allow_single_file = True,
     ),
     "_exe": attr.label(
-        default = Label("//lib/asciidoctor:asciidoc"),
+        default = Label("//java/com/google/gerrit/asciidoctor:asciidoc"),
         cfg = "host",
         allow_files = True,
         executable = True,
