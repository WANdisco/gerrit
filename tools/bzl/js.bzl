--- conflicted
+++ resolved
@@ -471,8 +471,7 @@
 
     native.filegroup(
         name = name,
-<<<<<<< HEAD
-        srcs = static_files,
+        srcs = [plugin_name + ".js"],
     )
 
 def gerrit_js_bundle(name, srcs, entry_point):
@@ -525,7 +524,4 @@
             "cd $$TMP",
             "zip -Drq $$ROOT/$@ -g .",
         ]),
-=======
-        srcs = [plugin_name + ".js"],
->>>>>>> 44c324b2
     )