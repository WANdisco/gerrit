load("//lib/js:npm.bzl", "NPM_SHA1S", "NPM_VERSIONS")

NPMJS = "NPMJS"

GERRIT = "GERRIT:"

<<<<<<< HEAD
load("//lib/js:npm.bzl", "NPM_SHA1S", "NPM_VERSIONS")
load("@io_bazel_rules_closure//closure:defs.bzl", "closure_js_binary", "closure_js_library")

=======
>>>>>>> d51236b5
def _npm_tarball(name):
    return "%s@%s.npm_binary.tgz" % (name, NPM_VERSIONS[name])

def _npm_binary_impl(ctx):
    """rule to download a NPM archive."""
    name = ctx.name
    version = NPM_VERSIONS[name]
    sha1 = NPM_SHA1S[name]

    dir = "%s-%s" % (name, version)
    filename = "%s.tgz" % dir
    base = "%s@%s.npm_binary.tgz" % (name, version)
    dest = ctx.path(base)
    repository = ctx.attr.repository
    if repository == GERRIT:
        url = "http://gerrit-maven.storage.googleapis.com/npm-packages/%s" % filename
    elif repository == NPMJS:
        url = "http://registry.npmjs.org/%s/-/%s" % (name, filename)
    else:
        fail("repository %s not in {%s,%s}" % (repository, GERRIT, NPMJS))

    python = ctx.which("python")
    script = ctx.path(ctx.attr._download_script)

    args = [python, script, "-o", dest, "-u", url, "-v", sha1]
    out = ctx.execute(args)
    if out.return_code:
        fail("failed %s: %s" % (args, out.stderr))
    ctx.file("BUILD", "package(default_visibility=['//visibility:public'])\nfilegroup(name='tarball', srcs=['%s'])" % base, False)

npm_binary = repository_rule(
    attrs = {
        "repository": attr.string(default = NPMJS),
        # Label resolves within repo of the .bzl file.
        "_download_script": attr.label(default = Label("//tools:download_file.py")),
    },
    local = True,
    implementation = _npm_binary_impl,
)

# for use in repo rules.
def _run_npm_binary_str(ctx, tarball, args):
    python_bin = ctx.which("python")
    return " ".join([
        python_bin,
        ctx.path(ctx.attr._run_npm),
        ctx.path(tarball),
    ] + args)

def _bower_archive(ctx):
    """Download a bower package."""
    download_name = "%s__download_bower.zip" % ctx.name
    renamed_name = "%s__renamed.zip" % ctx.name
    version_name = "%s__version.json" % ctx.name

    cmd = [
        ctx.which("python"),
        ctx.path(ctx.attr._download_bower),
        "-b",
        "%s" % _run_npm_binary_str(ctx, ctx.attr._bower_archive, []),
        "-n",
        ctx.name,
        "-p",
        ctx.attr.package,
        "-v",
        ctx.attr.version,
        "-s",
        ctx.attr.sha1,
        "-o",
        download_name,
    ]

    out = ctx.execute(cmd)
    if out.return_code:
        fail("failed %s: %s" % (" ".join(cmd), out.stderr))

    _bash(ctx, " && ".join([
        "TMP=$(mktemp -d || mktemp -d -t bazel-tmp)",
        "TZ=UTC",
        "export UTC",
        "cd $TMP",
        "mkdir bower_components",
        "cd bower_components",
        "unzip %s" % ctx.path(download_name),
        "cd ..",
        "find . -exec touch -t 198001010000 '{}' ';'",
        "zip -Xr %s bower_components" % renamed_name,
        "cd ..",
        "rm -rf ${TMP}",
    ]))

    dep_version = ctx.attr.semver if ctx.attr.semver else ctx.attr.version
    ctx.file(
        version_name,
        '"%s":"%s#%s"' % (ctx.name, ctx.attr.package, dep_version),
    )
    ctx.file(
        "BUILD",
        "\n".join([
            "package(default_visibility=['//visibility:public'])",
            "filegroup(name = 'zipfile', srcs = ['%s'], )" % download_name,
            "filegroup(name = 'version_json', srcs = ['%s'], visibility=['//visibility:public'])" % version_name,
        ]),
        False,
    )

def _bash(ctx, cmd):
    cmd_list = ["bash", "-c", cmd]
    out = ctx.execute(cmd_list)
    if out.return_code:
        fail("failed %s: %s" % (" ".join(cmd_list), out.stderr))

bower_archive = repository_rule(
    _bower_archive,
    attrs = {
        "package": attr.string(mandatory = True),
        "semver": attr.string(),
        "sha1": attr.string(mandatory = True),
        "version": attr.string(mandatory = True),
        "_bower_archive": attr.label(default = Label("@bower//:%s" % _npm_tarball("bower"))),
        "_download_bower": attr.label(default = Label("//tools/js:download_bower.py")),
        "_run_npm": attr.label(default = Label("//tools/js:run_npm_binary.py")),
    },
)

def _bower_component_impl(ctx):
    transitive_zipfiles = depset([ctx.file.zipfile])
    for d in ctx.attr.deps:
        transitive_zipfiles += d.transitive_zipfiles

    transitive_licenses = depset()
    if ctx.file.license:
        transitive_licenses += depset([ctx.file.license])

    for d in ctx.attr.deps:
        transitive_licenses += d.transitive_licenses

    transitive_versions = depset(ctx.files.version_json)
    for d in ctx.attr.deps:
        transitive_versions += d.transitive_versions

    return struct(
        transitive_licenses = transitive_licenses,
        transitive_versions = transitive_versions,
        transitive_zipfiles = transitive_zipfiles,
    )

_common_attrs = {
    "deps": attr.label_list(providers = [
        "transitive_zipfiles",
        "transitive_versions",
        "transitive_licenses",
    ]),
}

def _js_component(ctx):
    dir = ctx.outputs.zip.path + ".dir"
    name = ctx.outputs.zip.basename
    if name.endswith(".zip"):
        name = name[:-4]
    dest = "%s/%s" % (dir, name)
    cmd = " && ".join([
        "TZ=UTC",
        "export TZ",
        "mkdir -p %s" % dest,
        "cp %s %s/" % (" ".join([s.path for s in ctx.files.srcs]), dest),
        "cd %s" % dir,
        "find . -exec touch -t 198001010000 '{}' ';'",
        "zip -Xqr ../%s *" % ctx.outputs.zip.basename,
    ])

    ctx.actions.run_shell(
        inputs = ctx.files.srcs,
        outputs = [ctx.outputs.zip],
        command = cmd,
        mnemonic = "GenBowerZip",
    )

    licenses = depset()
    if ctx.file.license:
        licenses += depset([ctx.file.license])

    return struct(
        transitive_licenses = licenses,
        transitive_versions = depset(),
        transitive_zipfiles = list([ctx.outputs.zip]),
    )

js_component = rule(
    _js_component,
    attrs = dict(_common_attrs.items() + {
        "srcs": attr.label_list(allow_files = [".js"]),
        "license": attr.label(allow_single_file = True),
    }.items()),
    outputs = {
        "zip": "%{name}.zip",
    },
)

_bower_component = rule(
    _bower_component_impl,
    attrs = dict(_common_attrs.items() + {
        "license": attr.label(allow_single_file = True),

        # If set, define by hand, and don't regenerate this entry in bower2bazel.
        "seed": attr.bool(default = False),
        "version_json": attr.label(allow_files = [".json"]),
        "zipfile": attr.label(allow_single_file = [".zip"]),
    }.items()),
)

# TODO(hanwen): make license mandatory.
def bower_component(name, license = None, **kwargs):
    prefix = "//lib:LICENSE-"
    if license and not license.startswith(prefix):
        license = prefix + license
    _bower_component(
        name = name,
        license = license,
        zipfile = "@%s//:zipfile" % name,
        version_json = "@%s//:version_json" % name,
        **kwargs
    )

def _bower_component_bundle_impl(ctx):
    """A bunch of bower components zipped up."""
    zips = depset()
    for d in ctx.attr.deps:
        zips += d.transitive_zipfiles

    versions = depset()
    for d in ctx.attr.deps:
        versions += d.transitive_versions

    licenses = depset()
    for d in ctx.attr.deps:
        licenses += d.transitive_versions

    out_zip = ctx.outputs.zip
    out_versions = ctx.outputs.version_json

    ctx.actions.run_shell(
        inputs = zips.to_list(),
        outputs = [out_zip],
        command = " && ".join([
            "p=$PWD",
            "TZ=UTC",
            "export TZ",
            "rm -rf %s.dir" % out_zip.path,
            "mkdir -p %s.dir/bower_components" % out_zip.path,
            "cd %s.dir/bower_components" % out_zip.path,
            "for z in %s; do unzip -q $p/$z ; done" % " ".join(sorted([z.path for z in zips.to_list()])),
            "cd ..",
            "find . -exec touch -t 198001010000 '{}' ';'",
            "zip -Xqr $p/%s bower_components/*" % out_zip.path,
        ]),
        mnemonic = "BowerCombine",
    )

    ctx.actions.run_shell(
        inputs = versions.to_list(),
        outputs = [out_versions],
        mnemonic = "BowerVersions",
        command = "(echo '{' ; for j in  %s ; do cat $j; echo ',' ; done ; echo \\\"\\\":\\\"\\\"; echo '}') > %s" % (" ".join([v.path for v in versions.to_list()]), out_versions.path),
    )

    return struct(
        transitive_licenses = licenses,
        transitive_versions = versions,
        transitive_zipfiles = zips,
    )

bower_component_bundle = rule(
    _bower_component_bundle_impl,
    attrs = _common_attrs,
    outputs = {
        "version_json": "%{name}-versions.json",
        "zip": "%{name}.zip",
    },
)
<<<<<<< HEAD

def _bundle_impl(ctx):
    """Groups a set of .html and .js together in a zip file.

    Outputs:
      NAME-versions.json:
        a JSON file containing a PKG-NAME => PKG-NAME#VERSION mapping for the
        transitive dependencies.
    NAME.zip:
      a zip file containing the transitive dependencies for this bundle.
    """

    # intermediate artifact if split is wanted.
    if ctx.attr.split:
        bundled = ctx.new_file(
            ctx.configuration.genfiles_dir,
            ctx.outputs.html,
            ".bundled.html",
        )
    else:
        bundled = ctx.outputs.html
=======
"""Groups a set of bower components together in a zip file.

Outputs:
  NAME-versions.json:
    a JSON file containing a PKG-NAME => PKG-NAME#VERSION mapping for the
    transitive dependencies.
  NAME.zip:
    a zip file containing the transitive dependencies for this bundle.
"""

def _vulcanize_impl(ctx):
    # intermediate artifact.
    vulcanized = ctx.actions.declare_file(
        ctx.outputs.html.path + ".vulcanized.html",
    )
>>>>>>> d51236b5
    destdir = ctx.outputs.html.path + ".dir"
    zips = [z for d in ctx.attr.deps for z in d.transitive_zipfiles]

    hermetic_npm_binary = " ".join([
        "python",
        "$p/" + ctx.file._run_npm.path,
        "$p/" + ctx.file._bundler_archive.path,
        "--inline-scripts",
        "--inline-css",
        "--strip-comments",
        "--out-file",
        "$p/" + bundled.path,
        ctx.file.app.path,
    ])

    pkg_dir = ctx.attr.pkg.lstrip("/")
    cmd = " && ".join([
        # unpack dependencies.
        "export PATH",
        "p=$PWD",
        "rm -rf %s" % destdir,
        "mkdir -p %s/%s/bower_components" % (destdir, pkg_dir),
        "for z in %s; do unzip -qd %s/%s/bower_components/ $z; done" % (
            " ".join([z.path for z in zips]),
            destdir,
            pkg_dir,
        ),
        "tar -cf - %s | tar -C %s -xf -" % (" ".join([s.path for s in ctx.files.srcs]), destdir),
        "cd %s" % destdir,
        hermetic_npm_binary,
    ])

    # Node/NPM is not (yet) hermeticized, so we have to get the binary
    # from the environment, and it may be under $HOME, so we can't run
    # in the sandbox.
    node_tweaks = dict(
        execution_requirements = {"local": "1"},
        use_default_shell_env = True,
    )
    ctx.actions.run_shell(
        mnemonic = "Bundle",
        inputs = [
            ctx.file._run_npm,
            ctx.file.app,
            ctx.file._bundler_archive,
        ] + list(zips) + ctx.files.srcs,
        outputs = [bundled],
        command = cmd,
        **node_tweaks
    )

    if ctx.attr.split:
        hermetic_npm_command = "export PATH && " + " ".join([
            "python",
            ctx.file._run_npm.path,
            ctx.file._crisper_archive.path,
            "--always-write-script",
            "--source",
            bundled.path,
            "--html",
            ctx.outputs.html.path,
            "--js",
            ctx.outputs.js.path,
        ])

        ctx.actions.run_shell(
            mnemonic = "Crisper",
            inputs = [
                ctx.file._run_npm,
                ctx.file.app,
                ctx.file._crisper_archive,
                bundled,
            ],
            outputs = [ctx.outputs.js, ctx.outputs.html],
            command = hermetic_npm_command,
            **node_tweaks
        )

def _bundle_output_func(name, split):
    _ignore = [name]  # unused.
    out = {"html": "%{name}.html"}
    if split:
        out["js"] = "%{name}.js"
    return out

_bundle_rule = rule(
    _bundle_impl,
    attrs = {
        "srcs": attr.label_list(allow_files = [
            ".js",
            ".html",
            ".txt",
            ".css",
            ".ico",
        ]),
        "app": attr.label(
            mandatory = True,
            allow_single_file = True,
        ),
        "pkg": attr.string(mandatory = True),
<<<<<<< HEAD
        "split": attr.bool(default = True),
=======
        "deps": attr.label_list(providers = ["transitive_zipfiles"]),
        "_crisper_archive": attr.label(
            default = Label("@crisper//:%s" % _npm_tarball("crisper")),
            allow_single_file = True,
        ),
>>>>>>> d51236b5
        "_run_npm": attr.label(
            default = Label("//tools/js:run_npm_binary.py"),
            allow_single_file = True,
        ),
        "_bundler_archive": attr.label(
            default = Label("@polymer-bundler//:%s" % _npm_tarball("polymer-bundler")),
            allow_single_file = True,
        ),
    },
    outputs = _bundle_output_func,
)

<<<<<<< HEAD
def bundle_assets(*args, **kwargs):
    """Combine html, js, css files and optionally split into js and html bundles."""
    _bundle_rule(*args, pkg = native.package_name(), **kwargs)

def polygerrit_plugin(name, app, srcs = [], assets = None, plugin_name = None, **kwargs):
    """Bundles plugin dependencies for deployment.

    This rule bundles all Polymer elements and JS dependencies into .html and .js files.
    Run-time dependencies (e.g. JS libraries loaded after plugin starts) should be provided using "assets" property.
    Output of this rule is a FileSet with "${name}_fs", with deploy artifacts in "plugins/${name}/static".

    Args:
      name: String, rule name.
      app: String, the main or root source file.
      assets: Fileset, additional files to be used by plugin in runtime, exported to "plugins/${name}/static".
      plugin_name: String, plugin name. ${name} is used if not provided.
    """
    if not plugin_name:
        plugin_name = name

    html_plugin = app.endswith(".html")
    srcs = srcs if app in srcs else srcs + [app]

    if html_plugin:
        # Combines all .js and .html files into foo_combined.js and foo_combined.html
        _bundle_rule(
            name = name + "_combined",
            app = app,
            srcs = srcs,
            pkg = native.package_name(),
            **kwargs
        )
        js_srcs = [name + "_combined.js"]
    else:
        js_srcs = srcs

    closure_js_library(
        name = name + "_closure_lib",
        srcs = js_srcs,
        convention = "GOOGLE",
        no_closure_library = True,
        deps = [
            "//lib/polymer_externs:polymer_closure",
            "//polygerrit-ui/app/externs:plugin",
        ],
    )

    closure_js_binary(
        name = name + "_bin",
        compilation_level = "SIMPLE",
        defs = [
            "--polymer_version=1",
            "--language_out=ECMASCRIPT6",
            "--rewrite_polyfills=false",
        ],
        deps = [
            name + "_closure_lib",
        ],
    )

    if html_plugin:
        native.genrule(
            name = name + "_rename_html",
            srcs = [name + "_combined.html"],
            outs = [plugin_name + ".html"],
            cmd = "sed 's/<script src=\"" + name + "_combined.js\"/<script src=\"" + plugin_name + ".js\"/g' $(SRCS) > $(OUTS)",
            output_to_bindir = True,
        )

    native.genrule(
        name = name + "_rename_js",
        srcs = [name + "_bin.js"],
        outs = [plugin_name + ".js"],
        cmd = "cp $< $@",
        output_to_bindir = True,
    )

    if html_plugin:
        static_files = [plugin_name + ".js", plugin_name + ".html"]
    else:
        static_files = [plugin_name + ".js"]

    if assets:
        nested, direct = [], []
        for x in assets:
            target = nested if "/" in x else direct
            target.append(x)

        static_files += direct

        if nested:
            native.genrule(
                name = name + "_copy_assets",
                srcs = assets,
                outs = [f.split("/")[-1] for f in nested],
                cmd = "cp $(SRCS) $(@D)",
                output_to_bindir = True,
            )
            static_files += [":" + name + "_copy_assets"]

    native.filegroup(
        name = name,
        srcs = static_files,
    )
=======
def vulcanize(*args, **kwargs):
    """Vulcanize runs vulcanize and crisper on a set of sources."""
    _vulcanize_rule(pkg = native.package_name(), *args, **kwargs)
>>>>>>> d51236b5
<|MERGE_RESOLUTION|>--- conflicted
+++ resolved
@@ -1,15 +1,10 @@
+load("@io_bazel_rules_closure//closure:defs.bzl", "closure_js_binary", "closure_js_library")
 load("//lib/js:npm.bzl", "NPM_SHA1S", "NPM_VERSIONS")
 
 NPMJS = "NPMJS"
 
 GERRIT = "GERRIT:"
 
-<<<<<<< HEAD
-load("//lib/js:npm.bzl", "NPM_SHA1S", "NPM_VERSIONS")
-load("@io_bazel_rules_closure//closure:defs.bzl", "closure_js_binary", "closure_js_library")
-
-=======
->>>>>>> d51236b5
 def _npm_tarball(name):
     return "%s@%s.npm_binary.tgz" % (name, NPM_VERSIONS[name])
 
@@ -290,7 +285,6 @@
         "zip": "%{name}.zip",
     },
 )
-<<<<<<< HEAD
 
 def _bundle_impl(ctx):
     """Groups a set of .html and .js together in a zip file.
@@ -312,23 +306,6 @@
         )
     else:
         bundled = ctx.outputs.html
-=======
-"""Groups a set of bower components together in a zip file.
-
-Outputs:
-  NAME-versions.json:
-    a JSON file containing a PKG-NAME => PKG-NAME#VERSION mapping for the
-    transitive dependencies.
-  NAME.zip:
-    a zip file containing the transitive dependencies for this bundle.
-"""
-
-def _vulcanize_impl(ctx):
-    # intermediate artifact.
-    vulcanized = ctx.actions.declare_file(
-        ctx.outputs.html.path + ".vulcanized.html",
-    )
->>>>>>> d51236b5
     destdir = ctx.outputs.html.path + ".dir"
     zips = [z for d in ctx.attr.deps for z in d.transitive_zipfiles]
 
@@ -429,31 +406,27 @@
             allow_single_file = True,
         ),
         "pkg": attr.string(mandatory = True),
-<<<<<<< HEAD
         "split": attr.bool(default = True),
-=======
         "deps": attr.label_list(providers = ["transitive_zipfiles"]),
+        "_bundler_archive": attr.label(
+            default = Label("@polymer-bundler//:%s" % _npm_tarball("polymer-bundler")),
+            allow_single_file = True,
+        ),
         "_crisper_archive": attr.label(
             default = Label("@crisper//:%s" % _npm_tarball("crisper")),
             allow_single_file = True,
         ),
->>>>>>> d51236b5
         "_run_npm": attr.label(
             default = Label("//tools/js:run_npm_binary.py"),
-            allow_single_file = True,
-        ),
-        "_bundler_archive": attr.label(
-            default = Label("@polymer-bundler//:%s" % _npm_tarball("polymer-bundler")),
             allow_single_file = True,
         ),
     },
     outputs = _bundle_output_func,
 )
 
-<<<<<<< HEAD
 def bundle_assets(*args, **kwargs):
     """Combine html, js, css files and optionally split into js and html bundles."""
-    _bundle_rule(*args, pkg = native.package_name(), **kwargs)
+    _bundle_rule(pkg = native.package_name(), *args, **kwargs)
 
 def polygerrit_plugin(name, app, srcs = [], assets = None, plugin_name = None, **kwargs):
     """Bundles plugin dependencies for deployment.
@@ -554,9 +527,4 @@
     native.filegroup(
         name = name,
         srcs = static_files,
-    )
-=======
-def vulcanize(*args, **kwargs):
-    """Vulcanize runs vulcanize and crisper on a set of sources."""
-    _vulcanize_rule(pkg = native.package_name(), *args, **kwargs)
->>>>>>> d51236b5
+    )