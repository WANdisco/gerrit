# Copyright (C) 2016 The Android Open Source Project
#
# Licensed under the Apache License, Version 2.0 (the "License");
# you may not use this file except in compliance with the License.
# You may obtain a copy of the License at
#
# http://www.apache.org/licenses/LICENSE-2.0
#
# Unless required by applicable law or agreed to in writing, software
# distributed under the License is distributed on an "AS IS" BASIS,
# WITHOUT WARRANTIES OR CONDITIONS OF ANY KIND, either express or implied.
# See the License for the specific language governing permissions and
# limitations under the License.

# Javadoc rule.

def _impl(ctx):
    zip_output = ctx.outputs.zip

    transitive_jar_set = depset()
    source_jars = depset()
    for l in ctx.attr.libs:
        source_jars += l.java.source_jars
        transitive_jar_set += l.java.transitive_deps

    transitive_jar_paths = [j.path for j in transitive_jar_set.to_list()]
    dir = ctx.outputs.zip.path + ".dir"
    source = ctx.outputs.zip.path + ".source"
    external_docs = ["http://docs.oracle.com/javase/8/docs/api"] + ctx.attr.external_docs
    cmd = [
        "TZ=UTC",
        "export TZ",
        "rm -rf %s" % source,
        "mkdir %s" % source,
        " && ".join(["unzip -qud %s %s" % (source, j.path) for j in source_jars.to_list()]),
        "rm -rf %s" % dir,
        "mkdir %s" % dir,
        " ".join([
            "%s/bin/javadoc" % ctx.attr._jdk[java_common.JavaRuntimeInfo].java_home,
            "-Xdoclint:-missing",
            "-protected",
            "-encoding UTF-8",
            "-charset UTF-8",
            "-notimestamp",
            "-quiet",
            "-windowtitle '%s'" % ctx.attr.title,
            " ".join(["-link %s" % url for url in external_docs]),
            "-sourcepath %s" % source,
            "-subpackages ",
            ":".join(ctx.attr.pkgs),
            " -classpath ",
            ":".join(transitive_jar_paths),
            "-d %s" % dir,
        ]),
        "find %s -exec touch -t 198001010000 '{}' ';'" % dir,
        "(cd %s && zip -Xqr ../%s *)" % (dir, ctx.outputs.zip.basename),
    ]
    ctx.actions.run_shell(
<<<<<<< HEAD
        inputs = list(transitive_jar_set) + list(source_jars) + ctx.files._jdk,
=======
        inputs = transitive_jar_set.to_list() + source_jars.to_list() + ctx.files._jdk,
>>>>>>> aeaa73e6
        outputs = [zip_output],
        command = " && ".join(cmd),
    )

java_doc = rule(
    attrs = {
        "external_docs": attr.string_list(),
        "libs": attr.label_list(allow_files = False),
        "pkgs": attr.string_list(),
        "title": attr.string(),
        "_jdk": attr.label(
            default = Label("@bazel_tools//tools/jdk:current_java_runtime"),
            allow_files = True,
            providers = [java_common.JavaRuntimeInfo],
        ),
    },
    outputs = {"zip": "%{name}.zip"},
    implementation = _impl,
)<|MERGE_RESOLUTION|>--- conflicted
+++ resolved
@@ -56,11 +56,7 @@
         "(cd %s && zip -Xqr ../%s *)" % (dir, ctx.outputs.zip.basename),
     ]
     ctx.actions.run_shell(
-<<<<<<< HEAD
-        inputs = list(transitive_jar_set) + list(source_jars) + ctx.files._jdk,
-=======
         inputs = transitive_jar_set.to_list() + source_jars.to_list() + ctx.files._jdk,
->>>>>>> aeaa73e6
         outputs = [zip_output],
         command = " && ".join(cmd),
     )
