# Copyright (C) 2013 The Android Open Source Project
#
# Licensed under the Apache License, Version 2.0 (the "License");
# you may not use this file except in compliance with the License.
# You may obtain a copy of the License at
#
# http://www.apache.org/licenses/LICENSE-2.0
#
# Unless required by applicable law or agreed to in writing, software
# distributed under the License is distributed on an "AS IS" BASIS,
# WITHOUT WARRANTIES OR CONDITIONS OF ANY KIND, either express or implied.
# See the License for the specific language governing permissions and
# limitations under the License.

from os import path

REPO_ROOTS = {
<<<<<<< HEAD
    'GERRIT': 'http://gerrit-maven.storage.googleapis.com',
    'GERRIT_API':
        'https://gerrit-api.commondatastorage.googleapis.com/release',
    'MAVEN_CENTRAL': 'http://repo1.maven.org/maven2',
    'MAVEN_LOCAL': 'file://' + path.expanduser('~/.m2/repository'),
    'MAVEN_SNAPSHOT':
        'https://oss.sonatype.org/content/repositories/snapshots',
=======
  'ECLIPSE': 'https://repo.eclipse.org/content/groups/releases',
  'GERRIT': 'http://gerrit-maven.storage.googleapis.com',
  'GERRIT_API': 'https://gerrit-api.commondatastorage.googleapis.com/release',
  'MAVEN_CENTRAL': 'http://repo1.maven.org/maven2',
  'MAVEN_LOCAL': 'file://' + path.expanduser('~/.m2/repository'),
  'MAVEN_SNAPSHOT': 'https://oss.sonatype.org/content/repositories/snapshots',
>>>>>>> d40709c7
}


def resolve_url(url, redirects):
    """ Resolve URL of a Maven artifact.

    prefix:path is passed as URL. prefix identifies known or custom
    repositories that can be rewritten in redirects set, passed as
    second arguments.

    A special case is supported, when prefix neither exists in
    REPO_ROOTS, no in redirects set: the url is returned as is.
    This enables plugins to pass custom maven_repository URL as is
    directly to maven_jar().

    Returns a resolved path for Maven artifact.
    """
    s = url.find(':')
    if s < 0:
        return url
    scheme, rest = url[:s], url[s+1:]
    if scheme in redirects:
        root = redirects[scheme]
    elif scheme in REPO_ROOTS:
        root = REPO_ROOTS[scheme]
    else:
        return url
    root = root.rstrip('/')
    rest = rest.lstrip('/')
    return '/'.join([root, rest])


def hash_file(hash_obj, path):
    """Hash the contents of a file.

    Args:
      hash_obj: an open hash object, e.g. hashlib.sha1().
      path: path to the file to hash.

    Returns:
      The passed-in hash_obj.
    """
    with open(path, 'rb') as f:
        while True:
            b = f.read(8192)
            if not b:
                break
            hash_obj.update(b)
    return hash_obj<|MERGE_RESOLUTION|>--- conflicted
+++ resolved
@@ -15,22 +15,12 @@
 from os import path
 
 REPO_ROOTS = {
-<<<<<<< HEAD
-    'GERRIT': 'http://gerrit-maven.storage.googleapis.com',
-    'GERRIT_API':
-        'https://gerrit-api.commondatastorage.googleapis.com/release',
-    'MAVEN_CENTRAL': 'http://repo1.maven.org/maven2',
-    'MAVEN_LOCAL': 'file://' + path.expanduser('~/.m2/repository'),
-    'MAVEN_SNAPSHOT':
-        'https://oss.sonatype.org/content/repositories/snapshots',
-=======
   'ECLIPSE': 'https://repo.eclipse.org/content/groups/releases',
   'GERRIT': 'http://gerrit-maven.storage.googleapis.com',
   'GERRIT_API': 'https://gerrit-api.commondatastorage.googleapis.com/release',
   'MAVEN_CENTRAL': 'http://repo1.maven.org/maven2',
   'MAVEN_LOCAL': 'file://' + path.expanduser('~/.m2/repository'),
   'MAVEN_SNAPSHOT': 'https://oss.sonatype.org/content/repositories/snapshots',
->>>>>>> d40709c7
 }
 
 
