--- conflicted
+++ resolved
@@ -35,16 +35,10 @@
         "-Xep:BadAnnotationImplementation:ERROR",
         "-Xep:BadComparable:ERROR",
         "-Xep:BoxedPrimitiveConstructor:ERROR",
-<<<<<<< HEAD
         "-Xep:CannotMockFinalClass:ERROR",
         "-Xep:ClassCanBeStatic:ERROR",
         "-Xep:ClassNewInstance:ERROR",
-=======
-        "-Xep:CannotMockFinalClass:WARN",
-        "-Xep:ClassCanBeStatic:WARN",
-        "-Xep:ClassNewInstance:WARN",
         "-Xep:DateFormatConstant:ERROR",
->>>>>>> bc230a0e
         "-Xep:DefaultCharset:ERROR",
         "-Xep:DoubleCheckedLocking:ERROR",
         "-Xep:ElementsCountedInLoop:ERROR",
