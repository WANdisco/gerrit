<project>
  <modelVersion>4.0.0</modelVersion>
  <groupId>com.google.gerrit</groupId>
  <artifactId>gerrit-extension-api</artifactId>
<<<<<<< HEAD
  <version>3.4.0-SNAPSHOT</version>
=======
  <version>3.3.2-SNAPSHOT</version>
>>>>>>> ac5dd6e1
  <packaging>jar</packaging>
  <name>Gerrit Code Review - Extension API</name>
  <description>API for Gerrit Extensions</description>
  <url>https://www.gerritcodereview.com/</url>

  <licenses>
    <license>
      <name>The Apache Software License, Version 2.0</name>
      <url>http://www.apache.org/licenses/LICENSE-2.0.txt</url>
      <distribution>repo</distribution>
    </license>
  </licenses>

  <scm>
    <url>https://gerrit.googlesource.com/gerrit</url>
    <connection>https://gerrit.googlesource.com/gerrit</connection>
  </scm>

  <developers>
    <developer>
      <name>Alice Kober-Sotzek</name>
    </developer>
    <developer>
      <name>Ben Rohlfs</name>
    </developer>
    <developer>
      <name>David Ostrovsky</name>
    </developer>
    <developer>
      <name>David Pursehouse</name>
    </developer>
    <developer>
      <name>Dmitrii Filippov</name>
    </developer>
    <developer>
      <name>Edwin Kempin</name>
    </developer>
    <developer>
      <name>Han-Wen Nienhuys</name>
    </developer>
    <developer>
<<<<<<< HEAD
      <name>Joerg Zieren</name>
=======
      <name>Jacek Centkowski</name>
>>>>>>> ac5dd6e1
    </developer>
    <developer>
      <name>Luca Milanesio</name>
    </developer>
    <developer>
      <name>Marco Miller</name>
    </developer>
    <developer>
      <name>Martin Fick</name>
    </developer>
    <developer>
      <name>Matthias Sohn</name>
    </developer>
    <developer>
      <name>Nasser Grainawi</name>
    </developer>
    <developer>
      <name>Patrick Hiesel</name>
    </developer>
    <developer>
      <name>Saša Živkov</name>
    </developer>
    <developer>
      <name>Sven Selberg</name>
    </developer>
    <developer>
      <name>Tao Zhou</name>
    </developer>
  </developers>

  <mailingLists>
    <mailingList>
      <name>Repo and Gerrit Discussion</name>
      <post>repo-discuss@googlegroups.com</post>
      <subscribe>https://groups.google.com/forum/#!forum/repo-discuss</subscribe>
      <unsubscribe>https://groups.google.com/forum/#!forum/repo-discuss</unsubscribe>
      <archive>https://groups.google.com/forum/#!forum/repo-discuss</archive>
    </mailingList>
  </mailingLists>

  <issueManagement>
    <url>https://bugs.chromium.org/p/gerrit/issues/list</url>
    <system>Gerrit Issue Tracker</system>
  </issueManagement>
</project><|MERGE_RESOLUTION|>--- conflicted
+++ resolved
@@ -2,11 +2,7 @@
   <modelVersion>4.0.0</modelVersion>
   <groupId>com.google.gerrit</groupId>
   <artifactId>gerrit-extension-api</artifactId>
-<<<<<<< HEAD
   <version>3.4.0-SNAPSHOT</version>
-=======
-  <version>3.3.2-SNAPSHOT</version>
->>>>>>> ac5dd6e1
   <packaging>jar</packaging>
   <name>Gerrit Code Review - Extension API</name>
   <description>API for Gerrit Extensions</description>
@@ -48,11 +44,10 @@
       <name>Han-Wen Nienhuys</name>
     </developer>
     <developer>
-<<<<<<< HEAD
       <name>Joerg Zieren</name>
-=======
+    </developer>
+    <developer>
       <name>Jacek Centkowski</name>
->>>>>>> ac5dd6e1
     </developer>
     <developer>
       <name>Luca Milanesio</name>
