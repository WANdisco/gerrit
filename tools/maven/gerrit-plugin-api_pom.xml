<project>
  <modelVersion>4.0.0</modelVersion>
  <groupId>com.google.gerrit</groupId>
  <artifactId>gerrit-plugin-api</artifactId>
  <version>3.4.0-SNAPSHOT</version>
  <packaging>jar</packaging>
  <name>Gerrit Code Review - Plugin API</name>
  <description>API for Gerrit Plugins</description>
  <url>https://www.gerritcodereview.com/</url>

  <licenses>
    <license>
      <name>The Apache Software License, Version 2.0</name>
      <url>http://www.apache.org/licenses/LICENSE-2.0.txt</url>
      <distribution>repo</distribution>
    </license>
  </licenses>

  <scm>
    <url>https://gerrit.googlesource.com/gerrit</url>
    <connection>https://gerrit.googlesource.com/gerrit</connection>
  </scm>

  <developers>
    <developer>
      <name>Alice Kober-Sotzek</name>
    </developer>
    <developer>
      <name>Ben Rohlfs</name>
    </developer>
    <developer>
      <name>David Ostrovsky</name>
    </developer>
    <developer>
      <name>David Pursehouse</name>
    </developer>
    <developer>
      <name>Dmitrii Filippov</name>
    </developer>
    <developer>
      <name>Edwin Kempin</name>
    </developer>
    <developer>
      <name>Gal Paikin</name>
    </developer>
    <developer>
      <name>Han-Wen Nienhuys</name>
    </developer>
    <developer>
      <name>Joerg Zieren</name>
    </developer>
    <developer>
      <name>Jacek Centkowski</name>
    </developer>
    <developer>
      <name>Joerg Zieren</name>
    </developer>
    <developer>
      <name>Luca Milanesio</name>
    </developer>
    <developer>
      <name>Marco Miller</name>
    </developer>
    <developer>
      <name>Martin Fick</name>
    </developer>
    <developer>
      <name>Matthias Sohn</name>
    </developer>
    <developer>
<<<<<<< HEAD
=======
      <name>Milutin Kristofic</name>
    </developer>
    <developer>
>>>>>>> f947ba2a
      <name>Nasser Grainawi</name>
    </developer>
    <developer>
      <name>Patrick Hiesel</name>
    </developer>
    <developer>
      <name>Saša Živkov</name>
    </developer>
    <developer>
      <name>Sven Selberg</name>
    </developer>
    <developer>
      <name>Tao Zhou</name>
    </developer>
  </developers>

  <mailingLists>
    <mailingList>
      <name>Repo and Gerrit Discussion</name>
      <post>repo-discuss@googlegroups.com</post>
      <subscribe>https://groups.google.com/forum/#!forum/repo-discuss</subscribe>
      <unsubscribe>https://groups.google.com/forum/#!forum/repo-discuss</unsubscribe>
      <archive>https://groups.google.com/forum/#!forum/repo-discuss</archive>
    </mailingList>
  </mailingLists>

  <issueManagement>
    <url>https://bugs.chromium.org/p/gerrit/issues/list</url>
    <system>Gerrit Issue Tracker</system>
  </issueManagement>
</project><|MERGE_RESOLUTION|>--- conflicted
+++ resolved
@@ -68,12 +68,9 @@
       <name>Matthias Sohn</name>
     </developer>
     <developer>
-<<<<<<< HEAD
-=======
       <name>Milutin Kristofic</name>
     </developer>
     <developer>
->>>>>>> f947ba2a
       <name>Nasser Grainawi</name>
     </developer>
     <developer>
