// Copyright (C) 2009 The Android Open Source Project
//
// Licensed under the Apache License, Version 2.0 (the "License");
// you may not use this file except in compliance with the License.
// You may obtain a copy of the License at
//
// http://www.apache.org/licenses/LICENSE-2.0
//
// Unless required by applicable law or agreed to in writing, software
// distributed under the License is distributed on an "AS IS" BASIS,
// WITHOUT WARRANTIES OR CONDITIONS OF ANY KIND, either express or implied.
// See the License for the specific language governing permissions and
// limitations under the License.

package com.google.gerrit.pgm;

import static com.google.gerrit.server.schema.DataSourceProvider.Context.MULTI_USER;
import static java.nio.charset.StandardCharsets.UTF_8;

import com.google.common.annotations.VisibleForTesting;
import com.google.common.base.MoreObjects;
import com.google.gerrit.common.ChangeHookRunner;
import com.google.gerrit.httpd.AllRequestFilter;
import com.google.gerrit.httpd.GerritOptions;
import com.google.gerrit.httpd.GetUserFilter;
import com.google.gerrit.httpd.GitOverHttpModule;
import com.google.gerrit.httpd.H2CacheBasedWebSession;
import com.google.gerrit.httpd.HttpCanonicalWebUrlProvider;
import com.google.gerrit.httpd.RequestContextFilter;
import com.google.gerrit.httpd.WebModule;
import com.google.gerrit.httpd.WebSshGlueModule;
import com.google.gerrit.httpd.auth.oauth.OAuthModule;
import com.google.gerrit.httpd.auth.openid.OpenIdModule;
import com.google.gerrit.httpd.plugins.HttpPluginModule;
import com.google.gerrit.lifecycle.LifecycleManager;
import com.google.gerrit.lucene.LuceneIndexModule;
import com.google.gerrit.pgm.http.jetty.JettyEnv;
import com.google.gerrit.pgm.http.jetty.JettyModule;
import com.google.gerrit.pgm.http.jetty.ProjectQoSFilter;
import com.google.gerrit.pgm.util.ErrorLogFile;
import com.google.gerrit.pgm.util.LogFileCompressor;
import com.google.gerrit.pgm.util.RuntimeShutdown;
import com.google.gerrit.pgm.util.SiteProgram;
import com.google.gerrit.reviewdb.client.AuthType;
import com.google.gerrit.server.account.InternalAccountDirectory;
import com.google.gerrit.server.cache.h2.DefaultCacheFactory;
import com.google.gerrit.server.config.AuthConfig;
import com.google.gerrit.server.config.AuthConfigModule;
import com.google.gerrit.server.config.CanonicalWebUrlModule;
import com.google.gerrit.server.config.CanonicalWebUrlProvider;
import com.google.gerrit.server.config.GerritGlobalModule;
import com.google.gerrit.server.config.GerritServerConfig;
import com.google.gerrit.server.config.MasterNodeStartup;
import com.google.gerrit.server.config.RestCacheAdminModule;
import com.google.gerrit.server.contact.ContactStoreModule;
import com.google.gerrit.server.contact.HttpContactStoreConnection;
import com.google.gerrit.server.git.GarbageCollectionModule;
import com.google.gerrit.server.git.ReceiveCommitsExecutorModule;
import com.google.gerrit.server.git.WorkQueue;
import com.google.gerrit.server.index.DummyIndexModule;
import com.google.gerrit.server.index.IndexModule;
import com.google.gerrit.server.index.IndexModule.IndexType;
import com.google.gerrit.server.mail.SignedTokenEmailTokenVerifier;
import com.google.gerrit.server.mail.SmtpEmailSender;
import com.google.gerrit.server.mime.MimeUtil2Module;
import com.google.gerrit.server.patch.DiffExecutorModule;
import com.google.gerrit.server.plugins.PluginGuiceEnvironment;
import com.google.gerrit.server.plugins.PluginRestApiModule;
import com.google.gerrit.server.schema.DataSourceProvider;
import com.google.gerrit.server.schema.SchemaVersionCheck;
import com.google.gerrit.server.securestore.DefaultSecureStore;
import com.google.gerrit.server.securestore.SecureStore;
import com.google.gerrit.server.securestore.SecureStoreClassName;
import com.google.gerrit.server.securestore.SecureStoreProvider;
import com.google.gerrit.server.ssh.NoSshKeyCache;
import com.google.gerrit.server.ssh.NoSshModule;
import com.google.gerrit.server.ssh.SshAddressesModule;
import com.google.gerrit.solr.SolrIndexModule;
import com.google.gerrit.sshd.SshHostKeyModule;
import com.google.gerrit.sshd.SshKeyCacheImpl;
import com.google.gerrit.sshd.SshModule;
import com.google.gerrit.sshd.commands.DefaultCommandModule;
import com.google.inject.AbstractModule;
import com.google.inject.Guice;
import com.google.inject.Injector;
import com.google.inject.Key;
import com.google.inject.Module;
import com.google.inject.Provider;
import com.google.inject.Stage;

import org.eclipse.jgit.lib.Config;
import org.kohsuke.args4j.Option;
import org.slf4j.Logger;
import org.slf4j.LoggerFactory;

import java.io.IOException;
import java.lang.Thread.UncaughtExceptionHandler;
import java.nio.file.Files;
import java.nio.file.Path;
import java.util.ArrayList;
import java.util.List;

import javax.servlet.http.HttpServletRequest;

/** Run SSH daemon portions of Gerrit. */
public class Daemon extends SiteProgram {
  private static final Logger log = LoggerFactory.getLogger(Daemon.class);

  @Option(name = "--enable-httpd", usage = "Enable the internal HTTP daemon")
  private Boolean httpd;

  @Option(name = "--disable-httpd", usage = "Disable the internal HTTP daemon")
  void setDisableHttpd(@SuppressWarnings("unused") boolean arg) {
    httpd = false;
  }

  @Option(name = "--enable-sshd", usage = "Enable the internal SSH daemon")
  private boolean sshd = true;

  @Option(name = "--disable-sshd", usage = "Disable the internal SSH daemon")
  void setDisableSshd(@SuppressWarnings("unused")  boolean arg) {
    sshd = false;
  }

  @Option(name = "--slave", usage = "Support fetch only")
  private boolean slave;

  @Option(name = "--console-log", usage = "Log to console (not $site_path/logs)")
  private boolean consoleLog;

  @Option(name = "-s", usage = "Start interactive shell")
  private boolean inspector;

  @Option(name = "--run-id", usage = "Cookie to store in $site_path/logs/gerrit.run")
  private String runId;

  @Option(name = "--headless", usage = "Don't start the UI frontend")
  private boolean headless;

  @Option(name = "--init", aliases = {"-i"},
      usage = "Init site before starting the daemon")
  private boolean doInit;

  private final LifecycleManager manager = new LifecycleManager();
  private Injector dbInjector;
  private Injector cfgInjector;
  private Injector sysInjector;
  private Injector sshInjector;
  private Injector webInjector;
  private Injector httpdInjector;
  private Path runFile;
  private boolean test;
  private AbstractModule luceneModule;
  private Module emailModule;

  private Runnable serverStarted;

  public Daemon() {
  }

  @VisibleForTesting
  public Daemon(Runnable serverStarted) {
    this.serverStarted = serverStarted;
  }

  public void setEnableHttpd(boolean enable) {
    httpd = enable;
  }

  @Override
  public int run() throws Exception {
    if (doInit) {
      try {
        new Init(getSitePath()).run();
      } catch (Exception e) {
        throw die("Init failed", e);
      }
    }
    mustHaveValidSite();
    Thread.setDefaultUncaughtExceptionHandler(new UncaughtExceptionHandler() {
      @Override
      public void uncaughtException(Thread t, Throwable e) {
        log.error("Thread " + t.getName() + " threw exception", e);
      }
    });

    if (runId != null) {
      runFile = getSitePath().resolve("logs").resolve("gerrit.run");
    }

    if (httpd == null) {
      httpd = !slave;
    }

    if (!httpd && !sshd) {
      throw die("No services enabled, nothing to do");
    }

<<<<<<< HEAD
    manager.add(GarbageCollectionLogFile.start(getSitePath()));
    if (!consoleLog) {
=======
    if (consoleLog) {
    } else {
>>>>>>> 146afb82
      manager.add(ErrorLogFile.start(getSitePath()));
    }

    try {
      start();
      RuntimeShutdown.add(new Runnable() {
        @Override
        public void run() {
          log.info("caught shutdown, cleaning up");
          if (runId != null) {
            try {
              Files.delete(runFile);
            } catch (IOException err) {
              log.warn("failed to delete " + runFile, err);
            }
          }
          manager.stop();
        }
      });

      log.info("Gerrit Code Review " + myVersion() + " ready");
      if (runId != null) {
        try {
          Files.write(runFile, (runId + "\n").getBytes(UTF_8));
          runFile.toFile().setReadable(true, false);
        } catch (IOException err) {
          log.warn("Cannot write --run-id to " + runFile, err);
        }
      }

      if (serverStarted != null) {
        serverStarted.run();
      }

      if (inspector) {
        JythonShell shell = new JythonShell();
        shell.set("m", manager);
        shell.set("ds", dbInjector.getInstance(DataSourceProvider.class));
        shell.set("schk", dbInjector.getInstance(SchemaVersionCheck.class));
        shell.set("d", this);
        shell.run();
      } else {
        RuntimeShutdown.waitFor();
      }
      return 0;
    } catch (Throwable err) {
      log.error("Unable to start daemon", err);
      return 1;
    }
  }

  @VisibleForTesting
  public LifecycleManager getLifecycleManager() {
    return manager;
  }

  @VisibleForTesting
  public void setDatabaseForTesting(List<Module> modules) {
    dbInjector = Guice.createInjector(Stage.PRODUCTION, modules);
    test = true;
    headless = true;
  }

  @VisibleForTesting
  public void setEmailModuleForTesting(Module module) {
    emailModule = module;
  }

  @VisibleForTesting
  public void setLuceneModule(LuceneIndexModule m) {
    luceneModule = m;
    test = true;
  }

  @VisibleForTesting
  public void start() {
    if (dbInjector == null) {
      dbInjector = createDbInjector(MULTI_USER);
    }
    cfgInjector = createCfgInjector();
    sysInjector = createSysInjector();
    sysInjector.getInstance(PluginGuiceEnvironment.class)
      .setDbCfgInjector(dbInjector, cfgInjector);
    manager.add(dbInjector, cfgInjector, sysInjector);

    sshd &= !sshdOff();
    if (sshd) {
      initSshd();
    }

    if (MoreObjects.firstNonNull(httpd, true)) {
      initHttpd();
    }

    manager.start();
  }

  @VisibleForTesting
  public void stop() {
    manager.stop();
  }

  private boolean sshdOff() {
    Config cfg = cfgInjector.getInstance(Key.get(Config.class, GerritServerConfig.class));
    return new SshAddressesModule().getListenAddresses(cfg).isEmpty();
  }

  private String myVersion() {
    return com.google.gerrit.common.Version.getVersion();
  }

  private Injector createCfgInjector() {
    final List<Module> modules = new ArrayList<>();
    modules.add(new AuthConfigModule());
    return dbInjector.createChildInjector(modules);
  }

  private Injector createSysInjector() {
    final List<Module> modules = new ArrayList<>();
    modules.add(SchemaVersionCheck.module());
    modules.add(new LogFileCompressor.Module());
    modules.add(new WorkQueue.Module());
    modules.add(new ChangeHookRunner.Module());
    modules.add(new ReceiveCommitsExecutorModule());
    modules.add(new DiffExecutorModule());
    modules.add(new MimeUtil2Module());
    modules.add(cfgInjector.getInstance(GerritGlobalModule.class));
    modules.add(new InternalAccountDirectory.Module());
    modules.add(new DefaultCacheFactory.Module());
    if (emailModule != null) {
      modules.add(emailModule);
    } else {
      modules.add(new SmtpEmailSender.Module());
    }
    modules.add(new SignedTokenEmailTokenVerifier.Module());
    modules.add(new PluginRestApiModule());
    modules.add(new RestCacheAdminModule());
    modules.add(createIndexModule());
    if (MoreObjects.firstNonNull(httpd, true)) {
      modules.add(new CanonicalWebUrlModule() {
        @Override
        protected Class<? extends Provider<String>> provider() {
          return HttpCanonicalWebUrlProvider.class;
        }
      });
    } else {
      modules.add(new CanonicalWebUrlModule() {
        @Override
        protected Class<? extends Provider<String>> provider() {
          return CanonicalWebUrlProvider.class;
        }
      });
    }
    if (sshd) {
      modules.add(SshKeyCacheImpl.module());
    } else {
      modules.add(NoSshKeyCache.module());
    }
    if (!slave) {
      modules.add(new MasterNodeStartup());
    }
    modules.add(new AbstractModule() {
      @Override
      protected void configure() {
        bind(GerritOptions.class).toInstance(new GerritOptions(headless, slave));
        if (test) {
          bind(String.class).annotatedWith(SecureStoreClassName.class)
              .toInstance(DefaultSecureStore.class.getName());
          bind(SecureStore.class).toProvider(SecureStoreProvider.class);
        }
      }
    });
    modules.add(new GarbageCollectionModule());
    return cfgInjector.createChildInjector(modules);
  }

  private AbstractModule createIndexModule() {
    if (slave) {
      return new DummyIndexModule();
    }
    IndexType indexType = IndexModule.getIndexType(cfgInjector);
    switch (indexType) {
      case LUCENE:
        return luceneModule != null ? luceneModule : new LuceneIndexModule();
      case SOLR:
        return new SolrIndexModule();
      default:
        throw new IllegalStateException("unsupported index.type = " + indexType);
    }
  }

  private void initSshd() {
    sshInjector = createSshInjector();
    sysInjector.getInstance(PluginGuiceEnvironment.class)
        .setSshInjector(sshInjector);
    manager.add(sshInjector);
  }

  private Injector createSshInjector() {
    final List<Module> modules = new ArrayList<>();
    modules.add(sysInjector.getInstance(SshModule.class));
    if (!test) {
      modules.add(new SshHostKeyModule());
    }
    modules.add(new DefaultCommandModule(slave));

    return sysInjector.createChildInjector(modules);
  }

  private void initHttpd() {
    webInjector = createWebInjector();

    sysInjector.getInstance(PluginGuiceEnvironment.class)
        .setHttpInjector(webInjector);

    sysInjector.getInstance(HttpCanonicalWebUrlProvider.class)
        .setHttpServletRequest(
            webInjector.getProvider(HttpServletRequest.class));

    httpdInjector = createHttpdInjector();
    manager.add(webInjector, httpdInjector);
  }

  private Injector createWebInjector() {
    final List<Module> modules = new ArrayList<>();
    if (sshd) {
      modules.add(new ProjectQoSFilter.Module());
    }
    modules.add(RequestContextFilter.module());
    modules.add(AllRequestFilter.module());
    modules.add(H2CacheBasedWebSession.module());
    modules.add(HttpContactStoreConnection.module());
    modules.add(sysInjector.getInstance(GitOverHttpModule.class));
    modules.add(sysInjector.getInstance(WebModule.class));
    modules.add(new HttpPluginModule());
    modules.add(new ContactStoreModule());
    if (sshd) {
      modules.add(sshInjector.getInstance(WebSshGlueModule.class));
    } else {
      modules.add(new NoSshModule());
    }

    AuthConfig authConfig = cfgInjector.getInstance(AuthConfig.class);
    if (authConfig.getAuthType() == AuthType.OPENID ||
        authConfig.getAuthType() == AuthType.OPENID_SSO) {
      modules.add(new OpenIdModule());
    } else if (authConfig.getAuthType() == AuthType.OAUTH) {
      modules.add(new OAuthModule());
    }
    modules.add(sysInjector.getInstance(GetUserFilter.Module.class));

    return sysInjector.createChildInjector(modules);
  }

  private Injector createHttpdInjector() {
    final List<Module> modules = new ArrayList<>();
    modules.add(new JettyModule(new JettyEnv(webInjector)));
    return webInjector.createChildInjector(modules);
  }
}<|MERGE_RESOLUTION|>--- conflicted
+++ resolved
@@ -196,13 +196,7 @@
       throw die("No services enabled, nothing to do");
     }
 
-<<<<<<< HEAD
-    manager.add(GarbageCollectionLogFile.start(getSitePath()));
     if (!consoleLog) {
-=======
-    if (consoleLog) {
-    } else {
->>>>>>> 146afb82
       manager.add(ErrorLogFile.start(getSitePath()));
     }
 
