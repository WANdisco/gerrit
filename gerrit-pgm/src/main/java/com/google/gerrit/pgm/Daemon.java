// Copyright (C) 2009 The Android Open Source Project
//
// Licensed under the Apache License, Version 2.0 (the "License");
// you may not use this file except in compliance with the License.
// You may obtain a copy of the License at
//
// http://www.apache.org/licenses/LICENSE-2.0
//
// Unless required by applicable law or agreed to in writing, software
// distributed under the License is distributed on an "AS IS" BASIS,
// WITHOUT WARRANTIES OR CONDITIONS OF ANY KIND, either express or implied.
// See the License for the specific language governing permissions and
// limitations under the License.

package com.google.gerrit.pgm;

import static com.google.common.base.Preconditions.checkNotNull;
import static com.google.gerrit.server.schema.DataSourceProvider.Context.MULTI_USER;
import static java.nio.charset.StandardCharsets.UTF_8;

import com.google.common.annotations.VisibleForTesting;
import com.google.common.base.MoreObjects;
import com.google.gerrit.common.EventBroker;
import com.google.gerrit.common.Nullable;
import com.google.gerrit.elasticsearch.ElasticIndexModule;
import com.google.gerrit.extensions.client.AuthType;
import com.google.gerrit.gpg.GpgModule;
import com.google.gerrit.httpd.AllRequestFilter;
import com.google.gerrit.httpd.GetUserFilter;
import com.google.gerrit.httpd.GitOverHttpModule;
import com.google.gerrit.httpd.H2CacheBasedWebSession;
import com.google.gerrit.httpd.HttpCanonicalWebUrlProvider;
import com.google.gerrit.httpd.RequestContextFilter;
import com.google.gerrit.httpd.RequestMetricsFilter;
import com.google.gerrit.httpd.RequireSslFilter;
import com.google.gerrit.httpd.WebModule;
import com.google.gerrit.httpd.WebSshGlueModule;
import com.google.gerrit.httpd.auth.oauth.OAuthModule;
import com.google.gerrit.httpd.auth.openid.OpenIdModule;
import com.google.gerrit.httpd.plugins.HttpPluginModule;
import com.google.gerrit.httpd.raw.StaticModule;
import com.google.gerrit.lifecycle.LifecycleManager;
import com.google.gerrit.lucene.LuceneIndexModule;
import com.google.gerrit.metrics.dropwizard.DropWizardMetricMaker;
import com.google.gerrit.pgm.http.jetty.JettyEnv;
import com.google.gerrit.pgm.http.jetty.JettyModule;
import com.google.gerrit.pgm.http.jetty.ProjectQoSFilter;
import com.google.gerrit.pgm.util.ErrorLogFile;
import com.google.gerrit.pgm.util.LogFileCompressor;
import com.google.gerrit.pgm.util.RuntimeShutdown;
import com.google.gerrit.pgm.util.SiteProgram;
import com.google.gerrit.server.LibModuleLoader;
import com.google.gerrit.server.ModuleOverloader;
import com.google.gerrit.server.StartupChecks;
import com.google.gerrit.server.account.AccountDeactivator;
import com.google.gerrit.server.account.InternalAccountDirectory;
import com.google.gerrit.server.cache.h2.H2CacheModule;
import com.google.gerrit.server.cache.mem.DefaultMemoryCacheModule;
import com.google.gerrit.server.change.ChangeCleanupRunner;
import com.google.gerrit.server.config.AuthConfig;
import com.google.gerrit.server.config.AuthConfigModule;
import com.google.gerrit.server.config.CanonicalWebUrlModule;
import com.google.gerrit.server.config.CanonicalWebUrlProvider;
import com.google.gerrit.server.config.DownloadConfig;
import com.google.gerrit.server.config.GerritGlobalModule;
import com.google.gerrit.server.config.GerritOptions;
import com.google.gerrit.server.config.GerritServerConfig;
import com.google.gerrit.server.config.RestCacheAdminModule;
import com.google.gerrit.server.events.StreamEventsApiListener;
import com.google.gerrit.server.git.GarbageCollectionModule;
import com.google.gerrit.server.git.SearchingChangeCacheImpl;
import com.google.gerrit.server.git.WorkQueue;
import com.google.gerrit.server.git.receive.ReceiveCommitsExecutorModule;
import com.google.gerrit.server.index.DummyIndexModule;
import com.google.gerrit.server.index.IndexModule;
import com.google.gerrit.server.index.IndexModule.IndexType;
import com.google.gerrit.server.index.VersionManager;
import com.google.gerrit.server.mail.SignedTokenEmailTokenVerifier;
import com.google.gerrit.server.mail.receive.MailReceiver;
import com.google.gerrit.server.mail.send.SmtpEmailSender;
import com.google.gerrit.server.mime.MimeUtil2Module;
import com.google.gerrit.server.notedb.rebuild.NoteDbMigrator;
import com.google.gerrit.server.notedb.rebuild.OnlineNoteDbMigrator;
import com.google.gerrit.server.patch.DiffExecutorModule;
import com.google.gerrit.server.plugins.PluginGuiceEnvironment;
import com.google.gerrit.server.plugins.PluginModule;
import com.google.gerrit.server.plugins.PluginRestApiModule;
import com.google.gerrit.server.project.DefaultPermissionBackendModule;
import com.google.gerrit.server.schema.DataSourceProvider;
import com.google.gerrit.server.schema.InMemoryAccountPatchReviewStore;
import com.google.gerrit.server.schema.JdbcAccountPatchReviewStore;
import com.google.gerrit.server.schema.SchemaVersionCheck;
import com.google.gerrit.server.securestore.DefaultSecureStore;
import com.google.gerrit.server.securestore.SecureStore;
import com.google.gerrit.server.securestore.SecureStoreClassName;
import com.google.gerrit.server.securestore.SecureStoreProvider;
import com.google.gerrit.server.ssh.NoSshKeyCache;
import com.google.gerrit.server.ssh.NoSshModule;
import com.google.gerrit.server.ssh.SshAddressesModule;
import com.google.gerrit.sshd.SshHostKeyModule;
import com.google.gerrit.sshd.SshKeyCacheImpl;
import com.google.gerrit.sshd.SshModule;
import com.google.gerrit.sshd.commands.DefaultCommandModule;
import com.google.gerrit.sshd.commands.IndexCommandsModule;
import com.google.gerrit.sshd.plugin.LfsPluginAuthCommand;
import com.google.inject.AbstractModule;
import com.google.inject.Guice;
import com.google.inject.Injector;
import com.google.inject.Key;
import com.google.inject.Module;
import com.google.inject.Provider;
import com.google.inject.Stage;
import java.io.IOException;
import java.lang.Thread.UncaughtExceptionHandler;
import java.nio.file.Files;
import java.nio.file.Path;
import java.util.ArrayList;
import java.util.List;
import javax.servlet.http.HttpServletRequest;
import org.eclipse.jgit.lib.Config;
import org.kohsuke.args4j.Option;
import org.kohsuke.args4j.spi.ExplicitBooleanOptionHandler;
import org.slf4j.Logger;
import org.slf4j.LoggerFactory;

/** Run SSH daemon portions of Gerrit. */
public class Daemon extends SiteProgram {
  private static final Logger log = LoggerFactory.getLogger(Daemon.class);

  @Option(name = "--enable-httpd", usage = "Enable the internal HTTP daemon")
  private Boolean httpd;

  @Option(name = "--disable-httpd", usage = "Disable the internal HTTP daemon")
  void setDisableHttpd(@SuppressWarnings("unused") boolean arg) {
    httpd = false;
  }

  @Option(name = "--enable-sshd", usage = "Enable the internal SSH daemon")
  private boolean sshd = true;

  @Option(name = "--disable-sshd", usage = "Disable the internal SSH daemon")
  void setDisableSshd(@SuppressWarnings("unused") boolean arg) {
    sshd = false;
  }

  @Option(name = "--slave", usage = "Support fetch only")
  private boolean slave;

  @Option(name = "--console-log", usage = "Log to console (not $site_path/logs)")
  private boolean consoleLog;

  @Option(name = "-s", usage = "Start interactive shell")
  private boolean inspector;

  @Option(name = "--run-id", usage = "Cookie to store in $site_path/logs/gerrit.run")
  private String runId;

  @Option(name = "--headless", usage = "Don't start the UI frontend")
  private boolean headless;

  @Option(name = "--polygerrit-dev", usage = "Force PolyGerrit UI for development")
  private boolean polyGerritDev;

  @Option(
    name = "--init",
    aliases = {"-i"},
    usage = "Init site before starting the daemon"
  )
  private boolean doInit;

  @Option(name = "--stop-only", usage = "Stop the daemon", hidden = true)
  private boolean stopOnly;

  @Option(
    name = "--migrate-to-note-db",
    usage = "Automatically migrate changes to NoteDb",
    handler = ExplicitBooleanOptionHandler.class
  )
  private boolean migrateToNoteDb;

  @Option(name = "--trial", usage = "(With --migrate-to-note-db) " + MigrateToNoteDb.TRIAL_USAGE)
  private boolean trial;

  private final LifecycleManager manager = new LifecycleManager();
  private Injector dbInjector;
  private Injector cfgInjector;
  private Config config;
  private Injector sysInjector;
  private Injector sshInjector;
  private Injector webInjector;
  private Injector httpdInjector;
  private Path runFile;
  private boolean inMemoryTest;
  private AbstractModule luceneModule;
  private Module emailModule;
  private Module testSysModule;

  private Runnable serverStarted;
  private IndexType indexType;

  public Daemon() {}

  @VisibleForTesting
  public Daemon(Runnable serverStarted, Path sitePath) {
    super(sitePath);
    this.serverStarted = serverStarted;
  }

  @VisibleForTesting
  public void setEnableSshd(boolean enable) {
    sshd = enable;
  }

  @VisibleForTesting
  public boolean getEnableSshd() {
    return sshd;
  }

  public void setEnableHttpd(boolean enable) {
    httpd = enable;
  }

  @Override
  public int run() throws Exception {
    if (stopOnly) {
      RuntimeShutdown.manualShutdown();
      return 0;
    }
    if (doInit) {
      try {
        new Init(getSitePath()).run();
      } catch (Exception e) {
        throw die("Init failed", e);
      }
    }
    mustHaveValidSite();
    Thread.setDefaultUncaughtExceptionHandler(
        new UncaughtExceptionHandler() {
          @Override
          public void uncaughtException(Thread t, Throwable e) {
            log.error("Thread " + t.getName() + " threw exception", e);
          }
        });

    if (runId != null) {
      runFile = getSitePath().resolve("logs").resolve("gerrit.run");
    }

    if (httpd == null) {
      httpd = !slave;
    }

    if (!httpd && !sshd) {
      throw die("No services enabled, nothing to do");
    }

    try {
      start();
      RuntimeShutdown.add(
          () -> {
            log.info("caught shutdown, cleaning up");
            stop();
          });

      log.info("Gerrit Code Review " + myVersion() + " ready");
      if (runId != null) {
        try {
          Files.write(runFile, (runId + "\n").getBytes(UTF_8));
          runFile.toFile().setReadable(true, false);
        } catch (IOException err) {
          log.warn("Cannot write --run-id to " + runFile, err);
        }
      }

      if (serverStarted != null) {
        serverStarted.run();
      }

      if (inspector) {
        JythonShell shell = new JythonShell();
        shell.set("m", manager);
        shell.set("ds", dbInjector.getInstance(DataSourceProvider.class));
        shell.set("schk", dbInjector.getInstance(SchemaVersionCheck.class));
        shell.set("d", this);
        shell.run();
      } else {
        RuntimeShutdown.waitFor();
      }
      return 0;
    } catch (Throwable err) {
      log.error("Unable to start daemon", err);
      return 1;
    }
  }

  @VisibleForTesting
  public LifecycleManager getLifecycleManager() {
    return manager;
  }

  @VisibleForTesting
  public void setDatabaseForTesting(List<Module> modules) {
    dbInjector = Guice.createInjector(Stage.PRODUCTION, modules);
    inMemoryTest = true;
    headless = true;
  }

  @VisibleForTesting
  public void setEmailModuleForTesting(Module module) {
    emailModule = module;
  }

  @VisibleForTesting
  public void setLuceneModule(LuceneIndexModule m) {
    luceneModule = m;
    inMemoryTest = true;
  }

  @VisibleForTesting
  public void setAdditionalSysModuleForTesting(@Nullable Module m) {
    testSysModule = m;
  }

  @VisibleForTesting
  public void start() throws IOException {
    if (dbInjector == null) {
      dbInjector = createDbInjector(true /* enableMetrics */, MULTI_USER);
    }
    cfgInjector = createCfgInjector();
    config = cfgInjector.getInstance(Key.get(Config.class, GerritServerConfig.class));
    if (!slave) {
      initIndexType();
    }
    sysInjector = createSysInjector();
    sysInjector.getInstance(PluginGuiceEnvironment.class).setDbCfgInjector(dbInjector, cfgInjector);
    manager.add(dbInjector, cfgInjector, sysInjector);

    if (!consoleLog) {
      manager.add(ErrorLogFile.start(getSitePath(), config));
    }

    sshd &= !sshdOff();
    if (sshd) {
      initSshd();
    }

    if (MoreObjects.firstNonNull(httpd, true)) {
      initHttpd();
    }

    manager.start();
  }

  @VisibleForTesting
  public void stop() {
    if (runId != null) {
      try {
        Files.delete(runFile);
      } catch (IOException err) {
        log.warn("failed to delete " + runFile, err);
      }
    }
    manager.stop();
  }

  private boolean sshdOff() {
    return new SshAddressesModule().getListenAddresses(config).isEmpty();
  }

  private String myVersion() {
    return com.google.gerrit.common.Version.getVersion();
  }

  private Injector createCfgInjector() {
    final List<Module> modules = new ArrayList<>();
    modules.add(new AuthConfigModule());
    return dbInjector.createChildInjector(modules);
  }

  private Injector createSysInjector() {
    final List<Module> modules = new ArrayList<>();
    modules.add(SchemaVersionCheck.module());
    modules.add(new DropWizardMetricMaker.RestModule());
    modules.add(new LogFileCompressor.Module());

    // Plugin module needs to be inserted *before* the index module.
    // There is the concept of LifecycleModule, in Gerrit's own extension
    // to Guice, which has these:
    //  listener().to(SomeClassImplementingLifecycleListener.class);
    // and the start() methods of each such listener are executed in the
    // order they are declared.
    // Makes sure that PluginLoader.start() is executed before the
    // LuceneIndexModule.start() so that plugins get loaded and the respective
    // Guice modules installed so that the on-line reindexing will happen
    // with the proper classes (e.g. group backends, custom Prolog
    // predicates) and the associated rules ready to be evaluated.
    modules.add(new PluginModule());

    // Index module shutdown must happen before work queue shutdown, otherwise
    // work queue can get stuck waiting on index futures that will never return.
    modules.add(createIndexModule());

    modules.add(new WorkQueue.Module());
    modules.add(new StreamEventsApiListener.Module());
    modules.add(new EventBroker.Module());
    modules.add(
        inMemoryTest
            ? new InMemoryAccountPatchReviewStore.Module()
            : new JdbcAccountPatchReviewStore.Module(config));
    modules.add(new ReceiveCommitsExecutorModule());
    modules.add(new DiffExecutorModule());
    modules.add(new MimeUtil2Module());
    modules.add(cfgInjector.getInstance(GerritGlobalModule.class));
    modules.add(new SearchingChangeCacheImpl.Module(slave));
    modules.add(new InternalAccountDirectory.Module());
<<<<<<< HEAD
    modules.add(new DefaultPermissionBackendModule());
    modules.add(new DefaultCacheFactory.Module());
=======
    modules.add(new DefaultMemoryCacheModule());
    modules.add(new H2CacheModule());
>>>>>>> 0d9927c8
    modules.add(cfgInjector.getInstance(MailReceiver.Module.class));
    if (emailModule != null) {
      modules.add(emailModule);
    } else {
      modules.add(new SmtpEmailSender.Module());
    }
    modules.add(new SignedTokenEmailTokenVerifier.Module());
    modules.add(new PluginRestApiModule());
    modules.add(new RestCacheAdminModule());
    modules.add(new GpgModule(config));
    modules.add(new StartupChecks.Module());
    if (MoreObjects.firstNonNull(httpd, true)) {
      modules.add(
          new CanonicalWebUrlModule() {
            @Override
            protected Class<? extends Provider<String>> provider() {
              return HttpCanonicalWebUrlProvider.class;
            }
          });
    } else {
      modules.add(
          new CanonicalWebUrlModule() {
            @Override
            protected Class<? extends Provider<String>> provider() {
              return CanonicalWebUrlProvider.class;
            }
          });
    }
    if (sshd) {
      modules.add(SshKeyCacheImpl.module());
    } else {
      modules.add(NoSshKeyCache.module());
    }
    modules.add(
        new AbstractModule() {
          @Override
          protected void configure() {
            bind(GerritOptions.class)
                .toInstance(new GerritOptions(config, headless, slave, polyGerritDev));
            if (inMemoryTest) {
              bind(String.class)
                  .annotatedWith(SecureStoreClassName.class)
                  .toInstance(DefaultSecureStore.class.getName());
              bind(SecureStore.class).toProvider(SecureStoreProvider.class);
            }
          }
        });
    modules.add(new GarbageCollectionModule());
    if (!slave) {
      modules.add(new AccountDeactivator.Module());
      modules.add(new ChangeCleanupRunner.Module());
    }
<<<<<<< HEAD
    modules.addAll(LibModuleLoader.loadModules(cfgInjector));
    if (migrateToNoteDb()) {
      modules.add(new OnlineNoteDbMigrator.Module(trial));
    }
    if (testSysModule != null) {
      modules.add(testSysModule);
    }
    return cfgInjector.createChildInjector(modules);
=======
    return cfgInjector.createChildInjector(
        ModuleOverloader.override(modules, LibModuleLoader.loadModules(cfgInjector)));
>>>>>>> 0d9927c8
  }

  private boolean migrateToNoteDb() {
    return migrateToNoteDb || NoteDbMigrator.getAutoMigrate(checkNotNull(config));
  }

  private Module createIndexModule() {
    if (slave) {
      return new DummyIndexModule();
    }
    if (luceneModule != null) {
      return luceneModule;
    }
    boolean onlineUpgrade =
        VersionManager.getOnlineUpgrade(config)
            // Schema upgrade is handled by OnlineNoteDbMigrator in this case.
            && !migrateToNoteDb();
    switch (indexType) {
      case LUCENE:
        return onlineUpgrade
            ? LuceneIndexModule.latestVersionWithOnlineUpgrade()
            : LuceneIndexModule.latestVersionWithoutOnlineUpgrade();
      case ELASTICSEARCH:
        return onlineUpgrade
            ? ElasticIndexModule.latestVersionWithOnlineUpgrade()
            : ElasticIndexModule.latestVersionWithoutOnlineUpgrade();
      default:
        throw new IllegalStateException("unsupported index.type = " + indexType);
    }
  }

  private void initIndexType() {
    indexType = IndexModule.getIndexType(cfgInjector);
    switch (indexType) {
      case LUCENE:
      case ELASTICSEARCH:
        break;
      default:
        throw new IllegalStateException("unsupported index.type = " + indexType);
    }
  }

  private void initSshd() {
    sshInjector = createSshInjector();
    sysInjector.getInstance(PluginGuiceEnvironment.class).setSshInjector(sshInjector);
    manager.add(sshInjector);
  }

  private Injector createSshInjector() {
    final List<Module> modules = new ArrayList<>();
    modules.add(sysInjector.getInstance(SshModule.class));
    if (!inMemoryTest) {
      modules.add(new SshHostKeyModule());
    }
    modules.add(
        new DefaultCommandModule(
            slave,
            sysInjector.getInstance(DownloadConfig.class),
            sysInjector.getInstance(LfsPluginAuthCommand.Module.class)));
    if (!slave) {
      modules.add(new IndexCommandsModule(sysInjector));
    }
    return sysInjector.createChildInjector(modules);
  }

  private void initHttpd() {
    webInjector = createWebInjector();

    sysInjector.getInstance(PluginGuiceEnvironment.class).setHttpInjector(webInjector);

    sysInjector
        .getInstance(HttpCanonicalWebUrlProvider.class)
        .setHttpServletRequest(webInjector.getProvider(HttpServletRequest.class));

    httpdInjector = createHttpdInjector();
    manager.add(webInjector, httpdInjector);
  }

  private Injector createWebInjector() {
    final List<Module> modules = new ArrayList<>();
    if (sshd) {
      modules.add(new ProjectQoSFilter.Module());
    }
    modules.add(RequestContextFilter.module());
    modules.add(AllRequestFilter.module());
    modules.add(RequestMetricsFilter.module());
    modules.add(H2CacheBasedWebSession.module());
    modules.add(sysInjector.getInstance(GitOverHttpModule.class));
    modules.add(sysInjector.getInstance(WebModule.class));
    modules.add(sysInjector.getInstance(RequireSslFilter.Module.class));
    modules.add(new HttpPluginModule());
    if (sshd) {
      modules.add(sshInjector.getInstance(WebSshGlueModule.class));
    } else {
      modules.add(new NoSshModule());
    }

    AuthConfig authConfig = cfgInjector.getInstance(AuthConfig.class);
    if (authConfig.getAuthType() == AuthType.OPENID
        || authConfig.getAuthType() == AuthType.OPENID_SSO) {
      modules.add(new OpenIdModule());
    } else if (authConfig.getAuthType() == AuthType.OAUTH) {
      modules.add(new OAuthModule());
    }
    modules.add(sysInjector.getInstance(GetUserFilter.Module.class));

    // StaticModule contains a "/*" wildcard, place it last.
    modules.add(sysInjector.getInstance(StaticModule.class));

    return sysInjector.createChildInjector(modules);
  }

  private Injector createHttpdInjector() {
    final List<Module> modules = new ArrayList<>();
    modules.add(new JettyModule(new JettyEnv(webInjector)));
    return webInjector.createChildInjector(modules);
  }
}<|MERGE_RESOLUTION|>--- conflicted
+++ resolved
@@ -413,13 +413,9 @@
     modules.add(cfgInjector.getInstance(GerritGlobalModule.class));
     modules.add(new SearchingChangeCacheImpl.Module(slave));
     modules.add(new InternalAccountDirectory.Module());
-<<<<<<< HEAD
     modules.add(new DefaultPermissionBackendModule());
-    modules.add(new DefaultCacheFactory.Module());
-=======
     modules.add(new DefaultMemoryCacheModule());
     modules.add(new H2CacheModule());
->>>>>>> 0d9927c8
     modules.add(cfgInjector.getInstance(MailReceiver.Module.class));
     if (emailModule != null) {
       modules.add(emailModule);
@@ -472,7 +468,6 @@
       modules.add(new AccountDeactivator.Module());
       modules.add(new ChangeCleanupRunner.Module());
     }
-<<<<<<< HEAD
     modules.addAll(LibModuleLoader.loadModules(cfgInjector));
     if (migrateToNoteDb()) {
       modules.add(new OnlineNoteDbMigrator.Module(trial));
@@ -480,11 +475,8 @@
     if (testSysModule != null) {
       modules.add(testSysModule);
     }
-    return cfgInjector.createChildInjector(modules);
-=======
     return cfgInjector.createChildInjector(
         ModuleOverloader.override(modules, LibModuleLoader.loadModules(cfgInjector)));
->>>>>>> 0d9927c8
   }
 
   private boolean migrateToNoteDb() {
