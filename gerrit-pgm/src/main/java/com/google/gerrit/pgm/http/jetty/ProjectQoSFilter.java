--- conflicted
+++ resolved
@@ -238,15 +238,10 @@
       if (m.matches()) {
         String path = m.group(1);
         String cmd = m.group(2);
-<<<<<<< HEAD
-        return cmd + " " + path;
-=======
         return cmd + " " + path + userName;
       } else {
         return req.getMethod() + " " + uri + userName;
->>>>>>> 62e6711d
-      }
-      return req.getMethod() + " " + uri;
+      }
     }
   }
 }